--- conflicted
+++ resolved
@@ -29,14 +29,9 @@
 	assert cldrDict, "cldrDict is empty"
 	with codecs.open(dest, "w", "utf_8_sig", errors="replace") as dictFile:
 		dictFile.write(u"symbols:\r\n")
-<<<<<<< HEAD
-		for pattern, description in cldrDict.iteritems():
+		for pattern, description in cldrDict.items():
 			# Punctuations are set to none for CLDR characters to be pronounced even if user set punctuation level to None
 			dictFile.write(u"{pattern}\t{description}\tnone\r\n".format(
-=======
-		for pattern, description in cldrDict.items():
-			dictFile.write(u"{pattern}\t{description}\tsome\r\n".format(
->>>>>>> af9b85de
 				pattern=pattern,
 				description=description
 			))
