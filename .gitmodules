[submodule "include/liblouis"]
	path = include/liblouis
	url = https://github.com/liblouis/liblouis.git
[submodule "include/minhook"]
	path = include/minhook
	url = https://github.com/RaMMicHaeL/minhook
[submodule "miscDeps"]
	path = miscDeps
	url = https://github.com/nvaccess/nvda-misc-deps
[submodule "include/espeak"]
	path = include/espeak
	url=https://github.com/espeak-ng/espeak-ng
	ignore = dirty
[submodule "include/sonic"]
	path = include/sonic
	url = https://github.com/waywardgeek/sonic.git
	ignore = untracked
[submodule "include/pyserial"]
	path = include/pyserial
	url = https://github.com/pyserial/pyserial.git
	ignore = untracked
[submodule "include/comtypes"]
	path = include/comtypes
	url = https://github.com/nvaccess/comtypes-bin
[submodule "include/scons"]
	path = include/scons
<<<<<<< HEAD
	url = https://github.com/SConsProject/scons
[submodule "include/lxml"]
	path = include/lxml
	url = https://github.com/lxml/lxml.git
=======
	url = https://github.com/SCons/scons
[submodule "include/ia2"]
	path = include/ia2
	url = https://github.com/LinuxA11y/IAccessible2.git
[submodule "include/wxPython"]
	path = include/wxPython
	url = https://github.com/nvaccess/wxPython-bin.git
[submodule "include/configobj"]
	path = include/configobj
	url = https://github.com/DiffSK/configobj.git
[submodule "include/cldr-emoji-annotation"]
	path = include/cldr-emoji-annotation
	url = https://github.com/fujiwarat/cldr-emoji-annotation
[submodule "include/py2exe"]
	path = include/py2exe
	url = https://github.com/nvaccess/py2exe-bin
[submodule "include/javaAccessBridge32"]
	path = include/javaAccessBridge32
	url = https://github.com/nvaccess/javaAccessBridge32-bin.git
>>>>>>> 619c32e7
<|MERGE_RESOLUTION|>--- conflicted
+++ resolved
@@ -24,12 +24,6 @@
 	url = https://github.com/nvaccess/comtypes-bin
 [submodule "include/scons"]
 	path = include/scons
-<<<<<<< HEAD
-	url = https://github.com/SConsProject/scons
-[submodule "include/lxml"]
-	path = include/lxml
-	url = https://github.com/lxml/lxml.git
-=======
 	url = https://github.com/SCons/scons
 [submodule "include/ia2"]
 	path = include/ia2
@@ -49,4 +43,6 @@
 [submodule "include/javaAccessBridge32"]
 	path = include/javaAccessBridge32
 	url = https://github.com/nvaccess/javaAccessBridge32-bin.git
->>>>>>> 619c32e7
+[submodule "include/lxml"]
+	path = include/lxml
+	url = https://github.com/lxml/lxml.git