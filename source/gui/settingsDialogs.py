--- conflicted
+++ resolved
@@ -5443,22 +5443,12 @@
 		)
 		# Translators: The label for a setting in braille settings to change the rate for autoscroll.
 		autoScrollRateText = _("Auto&matic scroll rate (cells/sec)")
-<<<<<<< HEAD
 		self.autoScrollRateSlider: nvdaControls.EnhancedInputSlider = followCursorGroupHelper.addLabeledControl(
 			autoScrollRateText,
 			nvdaControls.EnhancedInputSlider,
 			minValue=5,
 			maxValue=100,
-=======
-		self.autoScrollRateSlider: nvdaControls.EnhancedInputSlider = (
-			followCursorGroupHelper.addLabeledControl(
-				autoScrollRateText,
-				nvdaControls.EnhancedInputSlider,
-				minValue=1,
-				maxValue=100,
 			)
->>>>>>> ece83aea
-		)
 		self.autoScrollRateSlider.SetValue(int(config.conf["braille"]["autoScrollRate"] * 5))
 		self.autoScrollRateSlider.SetLineSize(2)
 		self.bindHelpEvent("BrailleAutoScrollRate", self.autoScrollRateSlider)
