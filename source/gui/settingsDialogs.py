--- conflicted
+++ resolved
@@ -5620,11 +5620,8 @@
 		DocumentFormattingPanel,
 		DocumentNavigationPanel,
 		RemoteSettingsPanel,
-<<<<<<< HEAD
 		LocalCaptionerSettingsPanel,
-=======
 		ConfigProfilesSettingsPanel,
->>>>>>> cb45e52d
 	]
 	# In secure mode, add-on update is disabled, so AddonStorePanel should not appear since it only contains
 	# add-on update related controls.
