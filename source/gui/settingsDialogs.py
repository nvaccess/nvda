--- conflicted
+++ resolved
@@ -2771,13 +2771,9 @@
 		# self.speechSoundCheckBox.SetValue(config.conf["math"]["speech"]["speechSound"])
 
 		# Translators: label for pull down to specify a subject area (Geometry, Calculus, ...)
-<<<<<<< HEAD
-		subjectAreaText = pgettext("math", "Subject area to be used when it cannot be determined automatically")
-=======
 		subjectAreaText = (
 			pgettext("math", "Subject area to be used when it cannot be determined automatically"),
 		)
->>>>>>> af6b5cc5
 		# Translators: a generic (non-specific) math subject area
 		subjectAreaOptions: list[str] = [pgettext("math", "General")]
 		self.subjectAreaList = speechGroup.addLabeledControl(
@@ -2871,16 +2867,11 @@
 			wx.Choice,
 			choices=navSpeechAmountOptions,
 		)
-<<<<<<< HEAD
-		self.bindHelpEvent("Select whether you want a terse or verbose reading of navigation commands", self.navSpeechAmountList)
-		# self.navSpeechAmountList.SetSelection(config.conf["math"]["navigation"]["navigationSpeech"])
-=======
 		self.bindHelpEvent(
 			"Select whether you want a terse or verbose reading of navigation commands",
 			self.navSpeechAmountList,
 		)
 		self.navSpeechAmountList.SetSelection(config.conf["math"]["navigation"]["navigationSpeech"])
->>>>>>> af6b5cc5
 
 		# Translators: label for pull down to specify how math will be copied to the clipboard
 		navCopyAsText = pgettext("math", "Copy math as")
@@ -2909,11 +2900,7 @@
 		sHelper.addItem(brailleGroup)
 
 		# Translators: label for pull down to specify which braille code to use
-<<<<<<< HEAD
 		brailleMathCodeText = pgettext("math", "Braille math code for refreshable displays")
-=======
-		brailleMathCodeText = (pgettext("math", "Braille math code for refreshable displays:"),)
->>>>>>> af6b5cc5
 		brailleMathCodeOptions: list[str] = ["xxxxxxxxxxx"]
 		self.brailleMathCodeList = navGroup.addLabeledControl(
 			brailleMathCodeText,
