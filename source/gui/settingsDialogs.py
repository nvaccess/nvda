# A part of NonVisual Desktop Access (NVDA)
# Copyright (C) 2006-2025 NV Access Limited, Peter Vágner, Aleksey Sadovoy,
# Rui Batista, Joseph Lee, Heiko Folkerts, Zahari Yurukov, Leonard de Ruijter,
# Derek Riemer, Babbage B.V., Davy Kager, Ethan Holliger, Bill Dengler,
# Thomas Stivers, Julien Cochuyt, Peter Vágner, Cyrille Bougot, Mesar Hameed,
# Łukasz Golonka, Aaron Cannon, Adriani90, André-Abush Clause, Dawid Pieper,
# Takuya Nishimoto, jakubl7545, Tony Malykh, Rob Meredith,
# Burman's Computer and Education Ltd, hwf1324, Cary-rowen, Christopher Proß, Tianze
# Neil Soiffer, Ryan McCleary.
# This file is covered by the GNU General Public License.
# See the file COPYING for more details.

import copy
import logging
import os
import re
import typing
from abc import ABCMeta, abstractmethod
from collections.abc import Container
from enum import IntEnum
from locale import strxfrm
from typing import (
	Any,
	Callable,
	List,
	Optional,
	Set,
	Type,
)

import audio
import audioDucking
import braille
import brailleInput
import brailleTables
import characterProcessing
import config
import core
import globalVars
import installer
import keyboardHandler
import languageHandler
import logHandler
import queueHandler
import requests
import speech
import systemUtils
import vision
import vision.providerBase
import vision.providerInfo
import winUser
import wx
from wx.lib import scrolledpanel
from NVDAState import WritePaths

import screenCurtain._screenCurtain
from utils import mmdevice
from vision.providerBase import VisionEnhancementProviderSettings
from wx.lib.expando import ExpandoTextCtrl
import wx.lib.newevent
from addonStore.models.channel import UpdateChannel
from config.configFlags import (
	AddonsAutomaticUpdate,
	NVDAKey,
	OutputMode,
	ParagraphStartMarker,
	RemoteConnectionMode,
	RemoteServerType,
	ReportCellBorders,
	ReportLineIndentation,
	ReportNotSupportedLanguage,
	ReportSpellingErrors,
	ReportTableHeaders,
	ShowMessages,
	TetherTo,
	TypingEcho,
)
from logHandler import log
from synthDriverHandler import SynthDriver, changeVoice, getSynth, getSynthList, setSynth
from utils.displayString import DisplayStringEnum

import gui
import gui.contextHelp
<<<<<<< HEAD
import globalVars
from logHandler import log
import audio
import audioDucking
import queueHandler
import braille
import brailleTables
import brailleInput
from addonStore.models.channel import UpdateChannel
import vision
import vision.providerInfo
import vision.providerBase
from typing import (
	Any,
	Callable,
	List,
	Optional,
	Set,
)
import core
import keyboardHandler
import characterProcessing
import magnifier
=======
import screenCurtain
import api
import ui
>>>>>>> 9fac0d83
from . import guiHelper

try:
	import updateCheck
except RuntimeError:
	updateCheck = None
import time
import weakref

import touchHandler
import winVersion
from autoSettingsUtils.autoSettings import AutoSettings
from autoSettingsUtils.driverSetting import BooleanDriverSetting, DriverSetting, NumericDriverSetting
from autoSettingsUtils.utils import UnsupportedConfigParameterError

from . import nvdaControls
from .dpiScalingHelper import DpiScalingHelperMixinWithoutInit

#: The size that settings panel text descriptions should be wrapped at.
# Ensure self.scaleSize is used to adjust for OS scaling adjustments.
PANEL_DESCRIPTION_WIDTH = 544


class SettingsDialog(
	DpiScalingHelperMixinWithoutInit,
	gui.contextHelp.ContextHelpMixin,
	wx.Dialog,  # wxPython does not seem to call base class initializer, put last in MRO
	metaclass=guiHelper.SIPABCMeta,
):
	"""A settings dialog.
	A settings dialog consists of one or more settings controls and OK and Cancel buttons and an optional Apply button.
	Action may be taken in response to the OK, Cancel or Apply buttons.

	To use this dialog:
		* Set L{title} to the title of the dialog.
		* Override L{makeSettings} to populate a given sizer with the settings controls.
		* Optionally, override L{postInit} to perform actions after the dialog is created, such as setting the focus. Be
			aware that L{postInit} is also called by L{onApply}.
		* Optionally, extend one or more of L{onOk}, L{onCancel} or L{onApply} to perform actions in response to the
			OK, Cancel or Apply buttons, respectively.

	@ivar title: The title of the dialog.
	@type title: str
	"""

	class MultiInstanceError(RuntimeError):
		pass

	class MultiInstanceErrorWithDialog(MultiInstanceError):
		dialog: "SettingsDialog"

		def __init__(self, dialog: "SettingsDialog", *args: object) -> None:
			self.dialog = dialog
			super().__init__(*args)

	class DialogState(IntEnum):
		CREATED = 0
		DESTROYED = 1

	# holds instances of SettingsDialogs as keys, and state as the value
	_instances = weakref.WeakKeyDictionary()
	title = ""
	helpId = "NVDASettings"
	shouldSuspendConfigProfileTriggers = True

	def __new__(cls, *args, **kwargs):
		# We are iterating over instanceItems only once, so it can safely be an iterator.
		instanceItems = SettingsDialog._instances.items()
		instancesOfSameClass = ((dlg, state) for dlg, state in instanceItems if isinstance(dlg, cls))
		firstMatchingInstance, state = next(instancesOfSameClass, (None, None))
		multiInstanceAllowed = kwargs.get("multiInstanceAllowed", False)
		if log.isEnabledFor(log.DEBUG):
			instancesState = dict(SettingsDialog._instances)
			log.debug(
				"Creating new settings dialog (multiInstanceAllowed:{}). State of _instances {!r}".format(
					multiInstanceAllowed,
					instancesState,
				),
			)
		if state is cls.DialogState.CREATED and not multiInstanceAllowed:
			raise SettingsDialog.MultiInstanceErrorWithDialog(
				firstMatchingInstance,
				"Only one instance of SettingsDialog can exist at a time",
			)
		if state is cls.DialogState.DESTROYED and not multiInstanceAllowed:
			# The dialog has been destroyed by wx, but the instance is still available.
			# This indicates there is something keeping it alive.
			raise RuntimeError(
				f"Cannot open new settings dialog while instance still exists: {firstMatchingInstance!r}",
			)
		obj = super().__new__(cls, *args, **kwargs)
		SettingsDialog._instances[obj] = cls.DialogState.CREATED
		return obj

	def _setInstanceDestroyedState(self):
		# prevent race condition with object deletion
		# prevent deletion of the object while we work on it.
		nonWeak: typing.Dict[SettingsDialog, SettingsDialog.DialogState] = dict(SettingsDialog._instances)

		if (
			self in SettingsDialog._instances
			# Because destroy handlers are use evt.skip, _setInstanceDestroyedState may be called many times
			# prevent noisy logging.
			and self.DialogState.DESTROYED != SettingsDialog._instances[self]
		):
			if log.isEnabledFor(log.DEBUG):
				instanceStatesGen = (
					f"{instance.title} - {state.name}" for instance, state in nonWeak.items()
				)
				instancesList = list(instanceStatesGen)
				log.debug(
					f"Setting state to destroyed for instance: {self.title} - {self.__class__.__qualname__} - {self}\n"
					f"Current _instances {instancesList}",
				)
			SettingsDialog._instances[self] = self.DialogState.DESTROYED

	def __init__(
		self,
		parent: wx.Window,
		resizeable: bool = False,
		hasApplyButton: bool = False,
		settingsSizerOrientation: int = wx.VERTICAL,
		multiInstanceAllowed: bool = False,
		buttons: Set[int] = {wx.OK, wx.CANCEL},
	):
		"""
		@param parent: The parent for this dialog; C{None} for no parent.
		@param resizeable: True if the settings dialog should be resizable by the user, only set this if
			you have tested that the components resize correctly.
		@param hasApplyButton: C{True} to add an apply button to the dialog; defaults to C{False} for backwards compatibility.
			Deprecated, use buttons instead.
		@param settingsSizerOrientation: Either wx.VERTICAL or wx.HORIZONTAL. This controls the orientation of the
			sizer that is passed into L{makeSettings}. The default is wx.VERTICAL.
		@param multiInstanceAllowed: Whether multiple instances of SettingsDialog may exist.
			Note that still only one instance of a particular SettingsDialog subclass may exist at one time.
		@param buttons: Buttons to add to the settings dialog.
			Should be a subset of {wx.OK, wx.CANCEL, wx.APPLY, wx.CLOSE}.
		"""
		if gui._isDebug():
			startTime = time.time()
		windowStyle = wx.DEFAULT_DIALOG_STYLE
		if resizeable:
			windowStyle |= wx.RESIZE_BORDER | wx.MAXIMIZE_BOX | wx.MINIMIZE_BOX
		super().__init__(parent, title=self.title, style=windowStyle)

		buttonFlag = 0
		for button in buttons:
			buttonFlag |= button
		if hasApplyButton:
			log.debugWarning(
				"The hasApplyButton parameter is deprecated. Use buttons instead. ",
			)
			buttonFlag |= wx.APPLY
		self.hasApply = hasApplyButton or wx.APPLY in buttons
		if not buttons.issubset({wx.OK, wx.CANCEL, wx.APPLY, wx.CLOSE}):
			log.error(f"Unexpected buttons set provided: {buttons}")

		self.mainSizer = wx.BoxSizer(wx.VERTICAL)
		self.settingsSizer = wx.BoxSizer(settingsSizerOrientation)
		self.makeSettings(self.settingsSizer)

		self.mainSizer.Add(
			self.settingsSizer,
			border=guiHelper.BORDER_FOR_DIALOGS,
			flag=wx.ALL | wx.EXPAND,
			proportion=1,
		)
		self.mainSizer.Add(
			self.CreateSeparatedButtonSizer(buttonFlag),
			border=guiHelper.BORDER_FOR_DIALOGS,
			flag=wx.EXPAND | wx.BOTTOM | wx.LEFT | wx.RIGHT,
		)

		self.mainSizer.Fit(self)
		self.SetSizer(self.mainSizer)

		self.Bind(wx.EVT_BUTTON, self.onOk, id=wx.ID_OK)
		self.Bind(wx.EVT_BUTTON, self.onCancel, id=wx.ID_CANCEL)
		self.Bind(wx.EVT_BUTTON, self.onClose, id=wx.ID_CLOSE)
		self.Bind(wx.EVT_BUTTON, self.onApply, id=wx.ID_APPLY)
		self.Bind(wx.EVT_CHAR_HOOK, self._enterActivatesOk_ctrlSActivatesApply)
		# Garbage collection normally handles removing the settings instance, however this may not happen immediately
		# after a window is closed, or may be blocked by a circular reference. So instead, remove when the window is
		# destroyed.
		self.Bind(wx.EVT_WINDOW_DESTROY, self._onWindowDestroy)

		self.postInit()
		if resizeable:
			self.SetMinSize(self.mainSizer.GetMinSize())
		self.CentreOnScreen()
		if gui._isDebug():
			log.debug("Loading %s took %.2f seconds" % (self.__class__.__name__, time.time() - startTime))

	def _enterActivatesOk_ctrlSActivatesApply(self, evt):
		"""Listens for keyboard input and triggers ok button on enter and triggers apply button when control + S is
		pressed. Cancel behavior is built into wx.
		Pressing enter will also close the dialog when a list has focus
		(e.g. the list of symbols in the symbol pronunciation dialog).
		Without this custom handler, enter would propagate to the list control (wx ticket #3725).
		"""
		if evt.KeyCode in (wx.WXK_RETURN, wx.WXK_NUMPAD_ENTER):
			self.ProcessEvent(wx.CommandEvent(wx.wxEVT_COMMAND_BUTTON_CLICKED, wx.ID_OK))
		elif self.hasApply and evt.UnicodeKey == ord("S") and evt.controlDown:
			self.ProcessEvent(wx.CommandEvent(wx.wxEVT_COMMAND_BUTTON_CLICKED, wx.ID_APPLY))
		else:
			evt.Skip()

	@abstractmethod
	def makeSettings(self, sizer):
		"""Populate the dialog with settings controls.
		Subclasses must override this method.
		@param sizer: The sizer to which to add the settings controls.
		@type sizer: wx.Sizer
		"""
		raise NotImplementedError

	def postInit(self):
		"""Called after the dialog has been created.
		For example, this might be used to set focus to the desired control.
		Sub-classes may override this method.
		"""

	def onOk(self, evt: wx.CommandEvent):
		"""Take action in response to the OK button being pressed.
		Sub-classes may extend this method.
		This base method should always be called to clean up the dialog.
		"""
		self.DestroyLater()
		self.SetReturnCode(wx.ID_OK)

	def onCancel(self, evt: wx.CommandEvent):
		"""Take action in response to the Cancel button being pressed.
		Sub-classes may extend this method.
		This base method should always be called to clean up the dialog.
		"""
		self.DestroyLater()
		self.SetReturnCode(wx.ID_CANCEL)

	def onClose(self, evt: wx.CommandEvent):
		"""Take action in response to the Close button being pressed.
		Sub-classes may extend this method.
		This base method should always be called to clean up the dialog.
		"""
		self.DestroyLater()
		self.SetReturnCode(wx.ID_CLOSE)

	def onApply(self, evt: wx.CommandEvent):
		"""Take action in response to the Apply button being pressed.
		Sub-classes may extend or override this method.
		This base method should be called to run the postInit method.
		"""
		self.postInit()
		self.SetReturnCode(wx.ID_APPLY)

	def _onWindowDestroy(self, evt: wx.WindowDestroyEvent):
		# Destroy events are sent to parent windows for handling.
		# If a child window is being destroyed, we don't want to
		# set this object as destroyed.
		# The ExpandoTextCtrl creates a destroy event as part of
		# initialization, this caused the NVDASettings dialog
		# to be incorrectly set to destroyed, causing #12818.
		isSelfAlive = bool(self)
		if not isSelfAlive:
			evt.Skip()
			self._setInstanceDestroyedState()


# An event and event binder that will notify the containers that they should
# redo the layout in whatever way makes sense for their particular content.
_RWLayoutNeededEvent, EVT_RW_LAYOUT_NEEDED = wx.lib.newevent.NewCommandEvent()


class SettingsPanel(
	DpiScalingHelperMixinWithoutInit,
	gui.contextHelp.ContextHelpMixin,
	wx.Panel,  # wxPython does not seem to call base class initializer, put last in MRO
	metaclass=guiHelper.SIPABCMeta,
):
	"""A settings panel, to be used in a multi category settings dialog.
	A settings panel consists of one or more settings controls.
	Action may be taken in response to the parent dialog's OK or Cancel buttons.

	To use this panel:
		* Set L{title} to the title of the category.
		* Override L{makeSettings} to populate a given sizer with the settings controls.
		* Optionally, extend L{onPanelActivated} to perform actions after the category has been selected in the list of categories, such as synthesizer or braille display list population.
		* Optionally, extend L{onPanelDeactivated} to perform actions after the category has been deselected (i.e. another category is selected) in the list of categories.
		* Optionally, extend one or both of L{onSave} or L{onDiscard} to perform actions in response to the parent dialog's OK or Cancel buttons, respectively.
		* Optionally, extend one or both of L{isValid} or L{postSave} to perform validation before or steps after saving, respectively.

	@ivar title: The title of the settings panel, also listed in the list of settings categories.
	@type title: str
	"""

	title = ""
	panelDescription = ""

	def __init__(self, parent: wx.Window):
		"""
		@param parent: The parent for this panel; C{None} for no parent.
		"""
		if gui._isDebug():
			startTime = time.time()
		super().__init__(parent)

		self._buildGui()

		if gui._isDebug():
			elapsedSeconds = time.time() - startTime
			panelName = self.__class__.__qualname__
			log.debug(f"Loading {panelName} took {elapsedSeconds:.2f} seconds")

	def _buildGui(self):
		self.mainSizer = wx.BoxSizer(wx.VERTICAL)
		self.settingsSizer = wx.BoxSizer(wx.VERTICAL)
		self.makeSettings(self.settingsSizer)
		self.mainSizer.Add(self.settingsSizer, flag=wx.ALL | wx.EXPAND)
		self.mainSizer.Fit(self)
		self.SetSizer(self.mainSizer)

	@abstractmethod
	def makeSettings(self, sizer: wx.BoxSizer):
		"""Populate the panel with settings controls.
		Subclasses must override this method.
		@param sizer: The sizer to which to add the settings controls.
		"""
		raise NotImplementedError

	def onPanelActivated(self):
		"""Called after the panel has been activated (i.e. de corresponding category is selected in the list of categories).
		For example, this might be used for resource intensive tasks.
		Sub-classes should extend this method.
		"""
		self.Show()

	def onPanelDeactivated(self):
		"""Called after the panel has been deactivated (i.e. another category has been selected in the list of categories).
		Sub-classes should extendthis method.
		"""
		self.Hide()

	@abstractmethod
	def onSave(self):
		"""Take action in response to the parent's dialog OK or apply button being pressed.
		Sub-classes should override this method.
		MultiCategorySettingsDialog is responsible for cleaning up the panel when OK is pressed.
		"""
		raise NotImplementedError

	def isValid(self) -> bool:
		"""Evaluate whether the current circumstances of this panel are valid
		and allow saving all the settings in a L{MultiCategorySettingsDialog}.
		Sub-classes may extend this method.
		@returns: C{True} if validation should continue,
			C{False} otherwise.
		"""
		return True

	def _validationErrorMessageBox(
		self,
		message: str,
		option: str,
		category: Optional[str] = None,
	):
		if category is None:
			category = self.title
		gui.messageBox(
			message=_(
				# Translators: Content of the message displayed when a validation error occurs in the settings dialog
				'{message}\n\nCategory: "{category}"\nOption: "{option}"',
			).format(
				message=message,
				category=category,
				option=option,
			),
			# Translators: The title of the message box when a setting's configuration is not valid.
			caption=_("Invalid configuration"),
			style=wx.OK | wx.ICON_ERROR,
			parent=self,
		)

	def postSave(self):
		"""Take action whenever saving settings for all panels in a L{MultiCategorySettingsDialog} succeeded.
		Sub-classes may extend this method.
		"""

	def onDiscard(self):
		"""Take action in response to the parent's dialog Cancel button being pressed.
		Sub-classes may override this method.
		MultiCategorySettingsDialog is responsible for cleaning up the panel when Cancel is pressed.
		"""

	def _sendLayoutUpdatedEvent(self):
		"""Notify any wx parents that may be listening that they should redo their layout in whatever way
		makes sense for them. It is expected that sub-classes call this method in response to changes in
		the number of GUI items in their panel.
		"""
		event = _RWLayoutNeededEvent(self.GetId())
		event.SetEventObject(self)
		self.GetEventHandler().ProcessEvent(event)


class SettingsPanelAccessible(wx.Accessible):
	"""
	WX Accessible implementation to set the role of a settings panel to property page,
	as well as to set the accessible description based on the panel's description.
	"""

	Window: SettingsPanel

	def GetRole(self, childId):
		return (wx.ACC_OK, wx.ROLE_SYSTEM_PROPERTYPAGE)

	def GetDescription(self, childId):
		return (wx.ACC_OK, self.Window.panelDescription)


class MultiCategorySettingsDialog(SettingsDialog):
	"""A settings dialog with multiple settings categories.
	A multi category settings dialog consists of a list view with settings categories on the left side,
	and a settings panel on the right side of the dialog.
	Furthermore, in addition to Ok and Cancel buttons, it has an Apply button by default,
	which is different  from the default behavior of L{SettingsDialog}.

	To use this dialog: set title and populate L{categoryClasses} with subclasses of SettingsPanel.
	Make sure that L{categoryClasses} only  contains panels that are available on a particular system.
	For example, if a certain category of settings is only supported on Windows 10 and higher,
	that category should be left out of L{categoryClasses}
	"""

	title = ""
	categoryClasses: typing.List[typing.Type[SettingsPanel]] = []

	class CategoryUnavailableError(RuntimeError):
		pass

	def __init__(self, parent, initialCategory=None):
		"""
		@param parent: The parent for this dialog; C{None} for no parent.
		@type parent: wx.Window
		@param initialCategory: The initial category to select when opening this dialog
		@type parent: SettingsPanel
		"""
		if initialCategory and not issubclass(initialCategory, SettingsPanel):
			if gui._isDebug():
				log.debug("Unable to open category: {}".format(initialCategory), stack_info=True)
			raise TypeError("initialCategory should be an instance of SettingsPanel")
		if initialCategory and initialCategory not in self.categoryClasses:
			if gui._isDebug():
				log.debug("Unable to open category: {}".format(initialCategory), stack_info=True)
			raise MultiCategorySettingsDialog.CategoryUnavailableError(
				"The provided initial category is not a part of this dialog",
			)
		self.initialCategory = initialCategory
		self.currentCategory = None
		self.setPostInitFocus = None
		# dictionary key is index of category in self.catList, value is the instance.
		# Partially filled, check for KeyError
		self.catIdToInstanceMap: typing.Dict[int, SettingsPanel] = {}

		super(MultiCategorySettingsDialog, self).__init__(
			parent,
			resizeable=True,
			settingsSizerOrientation=wx.HORIZONTAL,
			buttons={wx.OK, wx.CANCEL, wx.APPLY},
		)

		# setting the size must be done after the parent is constructed.
		self.SetMinSize(self.scaleSize(self.MIN_SIZE))
		self.SetSize(self.scaleSize(self.INITIAL_SIZE))
		# the size has changed, so recenter on the screen
		self.CentreOnScreen()

	# Initial / min size for the dialog. This size was chosen as a medium fit, so the
	# smaller settings panels are not surrounded by too much space but most of
	# the panels fit. Vertical scrolling is acceptable. Horizontal scrolling less
	# so, the width was chosen to eliminate horizontal scroll bars. If a panel
	# exceeds the the initial width a debugWarning will be added to the log.
	INITIAL_SIZE = (800, 480)
	MIN_SIZE = (470, 240)  # Min height required to show the OK, Cancel, Apply buttons

	def makeSettings(self, settingsSizer):
		sHelper = guiHelper.BoxSizerHelper(self, sizer=settingsSizer)

		# Translators: The label for the list of categories in a multi category settings dialog.
		categoriesLabelText = _("&Categories:")
		categoriesLabel = wx.StaticText(self, label=categoriesLabelText)

		# since the categories list and the container both expand in height, the y
		# portion is essentially a "min" height.
		# These sizes are set manually so that the initial proportions within the dialog look correct. If these sizes are
		# not given, then I believe the proportion arguments (as given to the gridBagSizer.AddGrowableColumn) are used
		# to set their relative sizes. We want the proportion argument to be used for resizing, but not the initial size.
		catListDim = (150, 10)
		catListDim = self.scaleSize(catListDim)

		initialScaledWidth = self.scaleSize(self.INITIAL_SIZE[0])
		spaceForBorderWidth = self.scaleSize(20)
		catListWidth = catListDim[0]
		containerDim = (initialScaledWidth - catListWidth - spaceForBorderWidth, self.scaleSize(10))

		self.catListCtrl = nvdaControls.AutoWidthColumnListCtrl(
			self,
			autoSizeColumn=1,
			size=catListDim,
			style=wx.LC_REPORT | wx.LC_SINGLE_SEL | wx.LC_NO_HEADER,
		)
		# This list consists of only one column.
		# The provided column header is just a placeholder, as it is hidden due to the wx.LC_NO_HEADER style flag.
		self.catListCtrl.InsertColumn(0, categoriesLabelText)

		self.container = scrolledpanel.ScrolledPanel(
			parent=self,
			style=wx.TAB_TRAVERSAL | wx.BORDER_THEME,
			size=containerDim,
		)

		# Th min size is reset so that they can be reduced to below their "size" constraint.
		self.container.SetMinSize((1, 1))
		self.catListCtrl.SetMinSize((1, 1))

		self.containerSizer = wx.BoxSizer(wx.VERTICAL)
		self.container.SetSizer(self.containerSizer)

		for cls in self.categoryClasses:
			if not issubclass(cls, SettingsPanel):
				raise RuntimeError(
					"Invalid category class %s provided in %s.categoryClasses"
					% (cls.__name__, self.__class__.__name__),
				)
			# It's important here that the listItems are added to catListCtrl in the same order that they exist in categoryClasses.
			# the ListItem index / Id is used to index categoryClasses, and used as the key in catIdToInstanceMap
			self.catListCtrl.Append((cls.title,))

		# populate the GUI with the initial category
		initialCatIndex = 0 if not self.initialCategory else self.categoryClasses.index(self.initialCategory)
		self._doCategoryChange(initialCatIndex)
		self.catListCtrl.Select(initialCatIndex)
		# we must focus the initial category in the category list.
		self.catListCtrl.Focus(initialCatIndex)
		self.setPostInitFocus = self.container.SetFocus if self.initialCategory else self.catListCtrl.SetFocus

		self.gridBagSizer = gridBagSizer = wx.GridBagSizer(
			hgap=guiHelper.SPACE_BETWEEN_BUTTONS_HORIZONTAL,
			vgap=guiHelper.SPACE_BETWEEN_BUTTONS_VERTICAL,
		)
		# add the label, the categories list, and the settings panel to a 2 by 2 grid.
		# The label should span two columns, so that the start of the categories list
		# and the start of the settings panel are at the same vertical position.
		gridBagSizer.Add(categoriesLabel, pos=(0, 0), span=(1, 2))
		gridBagSizer.Add(self.catListCtrl, pos=(1, 0), flag=wx.EXPAND)
		gridBagSizer.Add(self.container, pos=(1, 1), flag=wx.EXPAND)
		# Make the row with the listCtrl and settings panel grow vertically.
		gridBagSizer.AddGrowableRow(1)
		# Make the columns with the listCtrl and settings panel grow horizontally if the dialog is resized.
		# They should grow 1:3, since the settings panel is much more important, and already wider
		# than the listCtrl.
		gridBagSizer.AddGrowableCol(0, proportion=1)
		gridBagSizer.AddGrowableCol(1, proportion=3)
		sHelper.sizer.Add(gridBagSizer, flag=wx.EXPAND, proportion=1)

		self.container.Layout()
		self.catListCtrl.Bind(wx.EVT_LIST_ITEM_FOCUSED, self.onCategoryChange)
		self.Bind(wx.EVT_CHAR_HOOK, self.onCharHook)
		self.Bind(EVT_RW_LAYOUT_NEEDED, self._onPanelLayoutChanged)

	def _getCategoryPanel(self, catId):
		panel = self.catIdToInstanceMap.get(catId, None)
		if not panel:
			try:
				cls = self.categoryClasses[catId]
			except IndexError:
				raise ValueError("Unable to create panel for unknown category ID: {}".format(catId))
			panel = cls(parent=self.container)
			panel.Hide()
			self.containerSizer.Add(
				panel,
				flag=wx.ALL | wx.EXPAND,
				border=guiHelper.SPACE_BETWEEN_ASSOCIATED_CONTROL_HORIZONTAL,
			)
			self.catIdToInstanceMap[catId] = panel
			panelWidth = panel.Size[0]
			availableWidth = self.containerSizer.GetSize()[0]
			if panelWidth > availableWidth and gui._isDebug():
				log.debugWarning(
					(
						"Panel width ({1}) too large for: {0} Try to reduce the width of this panel, or increase width of "
						+ "MultiCategorySettingsDialog.MIN_SIZE"
					).format(cls, panel.Size[0]),
				)
			panel.SetLabel(panel.title.replace("&", "&&"))
			panel.SetAccessible(SettingsPanelAccessible(panel))
		return panel

	def postInit(self):
		# By default after the dialog is created, focus lands on the button group for wx.Dialogs. However this is not where
		# we want focus. We only want to modify focus after creation (makeSettings), but postInit is also called after
		# onApply, so we reset the setPostInitFocus function.
		if self.setPostInitFocus:
			self.setPostInitFocus()
			self.setPostInitFocus = None
		else:
			# when postInit is called without a setPostInitFocus ie because onApply was called
			# then set the focus to the listCtrl. This is a good starting point for a "fresh state"
			self.catListCtrl.SetFocus()

	def onCharHook(self, evt):
		"""Listens for keyboard input and switches panels for control+tab"""
		if not self.catListCtrl:
			# Dialog has not yet been constructed.
			# Allow another handler to take the event, and return early.
			evt.Skip()
			return
		key = evt.GetKeyCode()
		listHadFocus = self.catListCtrl.HasFocus()
		if evt.ControlDown() and key == wx.WXK_TAB:
			# Focus the categories list. If we don't, the panel won't hide correctly
			if not listHadFocus:
				self.catListCtrl.SetFocus()
			index = self.catListCtrl.GetFirstSelected()
			newIndex = index - 1 if evt.ShiftDown() else index + 1
			# Less than first wraps to the last index, greater than last wraps to first index.
			newIndex = newIndex % self.catListCtrl.ItemCount
			self.catListCtrl.Select(newIndex)
			# we must focus the new selection in the category list to trigger the change of category.
			self.catListCtrl.Focus(newIndex)
			if not listHadFocus and self.currentCategory:
				self.currentCategory.SetFocus()
		else:
			evt.Skip()

	def _onPanelLayoutChanged(self, evt):
		# call layout and SetupScrolling on the container so that the controls apear in their expected locations.
		self.container.Layout()
		self.container.SetupScrolling()
		# when child elements get smaller the scrolledPanel does not
		# erase the old contents and must be redrawn
		self.container.Refresh()

	def _doCategoryChange(self, newCatId):
		oldCat = self.currentCategory
		# Freeze and Thaw are called to stop visual artifact's while the GUI
		# is being rebuilt. Without this, the controls can sometimes be seen being
		# added.
		self.container.Freeze()
		try:
			newCat = self._getCategoryPanel(newCatId)
		except ValueError as e:
			newCatTitle = self.catListCtrl.GetItemText(newCatId)
			log.error("Unable to change to category: {}".format(newCatTitle), exc_info=e)
			return
		if oldCat:
			oldCat.onPanelDeactivated()
		self.currentCategory = newCat
		newCat.onPanelActivated()
		# call Layout and SetupScrolling on the container to make sure that the controls apear in their expected locations.
		self.container.Layout()
		self.container.SetupScrolling()
		self.container.Thaw()

	def onCategoryChange(self, evt):
		currentCat = self.currentCategory
		newIndex = evt.GetIndex()
		if not currentCat or newIndex != self.categoryClasses.index(currentCat.__class__):
			self._doCategoryChange(newIndex)
		else:
			evt.Skip()

	def _validateAllPanels(self):
		"""Check if all panels are valid, and can be saved
		@note: raises ValueError if a panel is not valid. See c{SettingsPanel.isValid}
		"""
		for panel in self.catIdToInstanceMap.values():
			if panel.isValid() is False:
				raise ValueError("Validation for %s blocked saving settings" % panel.__class__.__name__)

	def _saveAllPanels(self):
		for panel in self.catIdToInstanceMap.values():
			panel.onSave()

	def _notifyAllPanelsSaveOccurred(self):
		for panel in self.catIdToInstanceMap.values():
			panel.postSave()

	def _doSave(self):
		self._validateAllPanels()
		self._saveAllPanels()
		self._notifyAllPanelsSaveOccurred()

	def onOk(self, evt):
		try:
			self._doSave()
		except ValueError:
			log.debugWarning("Error while saving settings:", exc_info=True)
			evt.StopPropagation()
		else:
			super().onOk(evt)

	def onCancel(self, evt):
		for panel in self.catIdToInstanceMap.values():
			panel.onDiscard()
		super(MultiCategorySettingsDialog, self).onCancel(evt)

	def onApply(self, evt):
		try:
			self._doSave()
		except ValueError:
			log.debugWarning("Error while saving settings:", exc_info=True)
			evt.StopPropagation()
		else:
			super().onApply(evt)


class GeneralSettingsPanel(SettingsPanel):
	# Translators: This is the label for the general settings panel.
	title = _("General")
	helpId = "GeneralSettings"
	LOG_LEVELS = (
		# Translators: One of the log levels of NVDA (the disabled mode turns off logging completely).
		(log.OFF, _("disabled")),
		# Translators: One of the log levels of NVDA (the info mode shows info as NVDA runs).
		(log.INFO, _("info")),
		# Translators: One of the log levels of NVDA (the debug warning shows debugging messages and warnings as NVDA runs).
		(log.DEBUGWARNING, _("debug warning")),
		# Translators: One of the log levels of NVDA (the input/output shows keyboard commands and/or braille commands as well as speech and/or braille output of NVDA).
		(log.IO, _("input/output")),
		# Translators: One of the log levels of NVDA (the debug mode shows debug messages as NVDA runs).
		(log.DEBUG, _("debug")),
	)

	def makeSettings(self, settingsSizer):
		settingsSizerHelper = guiHelper.BoxSizerHelper(self, sizer=settingsSizer)
		self.languageNames = languageHandler.getAvailableLanguages(presentational=True)
		languageChoices = [x[1] for x in self.languageNames]
		if languageHandler.isLanguageForced():
			cmdLangDescription = next(
				ld for code, ld in self.languageNames if code == globalVars.appArgs.language
			)
			languageChoices.append(
				# Translators: Shown for a language which has been provided from the command line
				# 'langDesc' would be replaced with description of the given locale.
				_("Command line option: {langDesc}").format(langDesc=cmdLangDescription),
			)
			self.languageNames.append("FORCED")
		# Translators: The label for a setting in general settings to select NVDA's interface language
		# (once selected, NVDA must be restarted; the option user default means the user's Windows language
		# will be used).
		languageLabelText = _("NVDA &Language (requires restart):")
		self.languageList = settingsSizerHelper.addLabeledControl(
			languageLabelText,
			wx.Choice,
			choices=languageChoices,
		)
		self.bindHelpEvent("GeneralSettingsLanguage", self.languageList)
		self.oldLanguage = config.conf["general"]["language"]
		if languageHandler.isLanguageForced():
			index = len(self.languageNames) - 1
		else:
			index = [x[0] for x in self.languageNames].index(self.oldLanguage)
		self.languageList.SetSelection(index)
		if globalVars.appArgs.secure:
			self.languageList.Disable()

		# Translators: The label for a setting in general settings to save current configuration when NVDA
		# exits (if it is not checked, user needs to save configuration before quitting NVDA).
		self.saveOnExitCheckBox = wx.CheckBox(self, label=_("&Save configuration when exiting NVDA"))
		self.bindHelpEvent("GeneralSettingsSaveConfig", self.saveOnExitCheckBox)
		self.saveOnExitCheckBox.SetValue(config.conf["general"]["saveConfigurationOnExit"])
		if globalVars.appArgs.secure:
			self.saveOnExitCheckBox.Disable()
		settingsSizerHelper.addItem(self.saveOnExitCheckBox)

		# Translators: The label for a setting in general settings to ask before quitting NVDA (if not checked, NVDA will exit without asking the user for action).
		self.askToExitCheckBox = wx.CheckBox(self, label=_("Sho&w exit options when exiting NVDA"))
		self.askToExitCheckBox.SetValue(config.conf["general"]["askToExit"])
		settingsSizerHelper.addItem(self.askToExitCheckBox)
		self.bindHelpEvent("GeneralSettingsShowExitOptions", self.askToExitCheckBox)

		self.playStartAndExitSoundsCheckBox = wx.CheckBox(
			self,
			# Translators: The label for a setting in general settings to play sounds when NVDA starts or exits.
			label=_("&Play sounds when starting or exiting NVDA"),
		)
		self.bindHelpEvent("GeneralSettingsPlaySounds", self.playStartAndExitSoundsCheckBox)
		self.playStartAndExitSoundsCheckBox.SetValue(config.conf["general"]["playStartAndExitSounds"])
		settingsSizerHelper.addItem(self.playStartAndExitSoundsCheckBox)

		# Translators: The label for a setting in general settings to select logging level of NVDA as it runs
		# (available options and what they are logging are found under comments for the logging level messages
		# themselves).
		logLevelLabelText = _("L&ogging level:")
		logLevelChoices = [name for level, name in self.LOG_LEVELS]
		self.logLevelList = settingsSizerHelper.addLabeledControl(
			logLevelLabelText,
			wx.Choice,
			choices=logLevelChoices,
		)
		self.bindHelpEvent("GeneralSettingsLogLevel", self.logLevelList)
		curLevel = log.getEffectiveLevel()
		if logHandler.isLogLevelForced():
			self.logLevelList.Disable()
		for index, (level, name) in enumerate(self.LOG_LEVELS):
			if level == curLevel:
				self.logLevelList.SetSelection(index)
				break
		else:
			log.debugWarning("Could not set log level list to current log level")

		# Translators: The label for a setting in general settings to allow NVDA to start after logging onto
		# Windows (if checked, NVDA will start automatically after logging into Windows; if not, user must
		# start NVDA by pressing the shortcut key (CTRL+Alt+N by default).
		self.startAfterLogonCheckBox = wx.CheckBox(self, label=_("St&art NVDA after I sign in"))
		self.startAfterLogonCheckBox.SetValue(config.getStartAfterLogon())
		if globalVars.appArgs.secure or not config.isInstalledCopy():
			self.startAfterLogonCheckBox.Disable()
		settingsSizerHelper.addItem(self.startAfterLogonCheckBox)
		self.bindHelpEvent("GeneralSettingsStartAfterLogOn", self.startAfterLogonCheckBox)
		self.startOnLogonScreenCheckBox = wx.CheckBox(
			self,
			# Translators: The label for a setting in general settings to
			# allow NVDA to come up in Windows login screen (useful if user
			# needs to enter passwords or if multiple user accounts are present
			# to allow user to choose the correct account).
			label=_("Use NVDA during sign-in (requires administrator privileges)"),
		)
		self.bindHelpEvent("GeneralSettingsStartOnLogOnScreen", self.startOnLogonScreenCheckBox)
		self.startOnLogonScreenCheckBox.SetValue(config.getStartOnLogonScreen())
		if globalVars.appArgs.secure or not config.isInstalledCopy():
			self.startOnLogonScreenCheckBox.Disable()
		settingsSizerHelper.addItem(self.startOnLogonScreenCheckBox)

		self.copySettingsButton = wx.Button(
			self,
			label=_(
				# Translators: The label for a button in general settings to copy
				# current user settings to system settings (to allow current
				# settings to be used in secure screens such as User Account
				# Control (UAC) dialog).
				"Use currently saved settings during sign-in and on secure screens"
				" (requires administrator privileges)",
			),
		)
		self.bindHelpEvent("GeneralSettingsCopySettings", self.copySettingsButton)
		self.copySettingsButton.Bind(wx.EVT_BUTTON, self.onCopySettings)
		if globalVars.appArgs.secure or not config.isInstalledCopy():
			self.copySettingsButton.Disable()
		settingsSizerHelper.addItem(self.copySettingsButton)

		if updateCheck:
			item = self.autoCheckForUpdatesCheckBox = wx.CheckBox(
				self,
				# Translators: The label of a checkbox in general settings to toggle automatic checking for updated versions of NVDA.
				# If not checked, user must check for updates manually.
				label=_("Automatically check for &updates to NVDA"),
			)
			self.bindHelpEvent("GeneralSettingsCheckForUpdates", self.autoCheckForUpdatesCheckBox)
			item.Value = config.conf["update"]["autoCheck"]
			if globalVars.appArgs.secure:
				item.Disable()
			settingsSizerHelper.addItem(item)

			item = self.notifyForPendingUpdateCheckBox = wx.CheckBox(
				self,
				# Translators: The label of a checkbox in general settings to toggle startup notifications
				# for a pending NVDA update.
				label=_("Notify for &pending update on startup"),
			)
			self.bindHelpEvent("GeneralSettingsNotifyPendingUpdates", self.notifyForPendingUpdateCheckBox)
			item.Value = config.conf["update"]["startupNotification"]
			if globalVars.appArgs.secure:
				item.Disable()
			settingsSizerHelper.addItem(item)
			item = self.allowUsageStatsCheckBox = wx.CheckBox(
				self,
				# Translators: The label of a checkbox in general settings to toggle allowing of usage stats gathering
				label=_("Allow NV Access to gather NVDA usage statistics"),
			)
			self.bindHelpEvent("GeneralSettingsGatherUsageStats", self.allowUsageStatsCheckBox)
			item.Value = config.conf["update"]["allowUsageStats"]
			if globalVars.appArgs.secure:
				item.Disable()
			settingsSizerHelper.addItem(item)

			# Translators: The label for the update mirror on the General Settings panel.
			mirrorBoxSizer = wx.StaticBoxSizer(wx.HORIZONTAL, self, label=_("Update mirror"))
			mirrorBox = mirrorBoxSizer.GetStaticBox()
			mirrorBoxSizerHelper = guiHelper.BoxSizerHelper(self, sizer=mirrorBoxSizer)
			settingsSizerHelper.addItem(mirrorBoxSizerHelper)

			# Use an ExpandoTextCtrl because even when read-only it accepts focus from keyboard, which
			# standard read-only TextCtrl does not. ExpandoTextCtrl is a TE_MULTILINE control, however
			# by default it renders as a single line. Standard TextCtrl with TE_MULTILINE has two lines,
			# and a vertical scroll bar. This is not neccessary for the single line of text we wish to
			# display here.
			# Note: To avoid code duplication, the value of this text box will be set in `onPanelActivated`.
			self.mirrorURLTextBox = ExpandoTextCtrl(
				mirrorBox,
				size=(self.scaleSize(250), -1),
				style=wx.TE_READONLY,
			)
			# Translators: This is the label for the button used to change the NVDA update mirror URL,
			# it appears in the context of the update mirror group on the General page of NVDA's settings.
			changeMirrorBtn = wx.Button(mirrorBox, label=_("Change..."))
			mirrorBoxSizerHelper.addItem(
				guiHelper.associateElements(
					self.mirrorURLTextBox,
					changeMirrorBtn,
				),
			)
			self.bindHelpEvent("UpdateMirror", mirrorBox)
			self.mirrorURLTextBox.Bind(wx.EVT_CHAR_HOOK, self._enterTriggersOnChangeMirrorURL)
			changeMirrorBtn.Bind(wx.EVT_BUTTON, self.onChangeMirrorURL)
			if globalVars.appArgs.secure:
				mirrorBox.Disable()

		item = self.preventDisplayTurningOffCheckBox = wx.CheckBox(
			self,
			# Translators: The label of a checkbox in general settings.
			label=_("Prevent &display from turning off during say all or reading with braille"),
		)
		self.bindHelpEvent("PreventDisplayTurningOff", self.preventDisplayTurningOffCheckBox)
		item.Value = config.conf["general"]["preventDisplayTurningOff"]
		settingsSizerHelper.addItem(item)

	def onChangeMirrorURL(self, evt: wx.CommandEvent | wx.KeyEvent):
		"""Show the dialog to change the update mirror URL, and refresh the dialog in response to the URL being changed."""
		# Import late to avoid circular dependency.
		from gui._SetURLDialog import _SetURLDialog

		changeMirror = _SetURLDialog(
			self,
			# Translators: Title of the dialog used to change NVDA's update server mirror URL.
			title=_("Set NVDA Update Mirror"),
			configPath=("update", "serverURL"),
			helpId="SetURLDialog",
			urlTransformer=lambda url: f"{url}?versionType=stable",
			responseValidator=_isResponseUpdateMetadata,
		)
		ret = changeMirror.ShowModal()
		if ret == wx.ID_OK:
			self.Freeze()
			# trigger a refresh of the settings
			self.onPanelActivated()
			self._sendLayoutUpdatedEvent()
			self.Thaw()

	def _enterTriggersOnChangeMirrorURL(self, evt: wx.KeyEvent):
		"""Open the change update mirror URL dialog in response to the enter key in the mirror URL read-only text box."""
		if evt.KeyCode == wx.WXK_RETURN:
			self.onChangeMirrorURL(evt)
		else:
			evt.Skip()

	def onCopySettings(self, evt):
		if os.path.isdir(WritePaths.addonsDir) and 0 < len(os.listdir(WritePaths.addonsDir)):
			message = _(
				# Translators: A message to warn the user when attempting to copy current
				# settings to system settings.
				"Add-ons were detected in your user settings directory. "
				"Copying these to the system profile could be a security risk. "
				"Do you still wish to copy your settings?",
			)
			# Translators: The title of the warning dialog displayed when trying to
			# copy settings for use in secure screens.
			title = _("Warning")
			style = wx.YES | wx.NO | wx.ICON_WARNING
			if wx.NO == gui.messageBox(message, title, style, self):
				return
		progressDialog = gui.IndeterminateProgressDialog(
			gui.mainFrame,
			# Translators: The title of the dialog presented while settings are being copied
			_("Copying Settings"),
			# Translators: The message displayed while settings are being copied
			# to the system configuration (for use on Windows logon etc)
			_("Please wait while settings are copied to the system configuration."),
		)
		while True:
			try:
				systemUtils.ExecAndPump(config.setSystemConfigToCurrentConfig)
				res = True
				break
			except installer.RetriableFailure:
				log.debugWarning("Error when copying settings to system config", exc_info=True)
				message = _(
					# Translators: a message dialog asking to retry or cancel when copying settings  fails
					"Unable to copy a file. "
					"Perhaps it is currently being used by another process or you have run out of disc space on the drive you are copying to.",
				)
				# Translators: the title of a retry cancel dialog when copying settings  fails
				title = _("Error Copying")
				if winUser.MessageBox(None, message, title, winUser.MB_RETRYCANCEL) == winUser.IDRETRY:
					continue
				res = False
				break
			except:  # noqa: E722
				log.debugWarning("Error when copying settings to system config", exc_info=True)
				res = False
				break
		progressDialog.done()
		del progressDialog
		if not res:
			# Translators: The message displayed when errors were found while trying to copy current configuration to system settings.
			gui.messageBox(_("Error copying NVDA user settings"), _("Error"), wx.OK | wx.ICON_ERROR, self)
		else:
			gui.messageBox(
				# Translators: The message displayed when copying configuration to system settings was successful.
				_("Successfully copied NVDA user settings"),
				# Translators: The message title displayed when copying configuration to system settings was successful.
				_("Success"),
				wx.OK | wx.ICON_INFORMATION,
				self,
			)

	def onSave(self):
		if (
			not languageHandler.isLanguageForced()
			or self.languageList.GetSelection() != len(self.languageNames) - 1
		):
			newLanguage = [x[0] for x in self.languageNames][self.languageList.GetSelection()]
			config.conf["general"]["language"] = newLanguage
		config.conf["general"]["saveConfigurationOnExit"] = self.saveOnExitCheckBox.IsChecked()
		config.conf["general"]["askToExit"] = self.askToExitCheckBox.IsChecked()
		config.conf["general"]["playStartAndExitSounds"] = self.playStartAndExitSoundsCheckBox.IsChecked()
		logLevel = self.LOG_LEVELS[self.logLevelList.GetSelection()][0]
		if not logHandler.isLogLevelForced():
			config.conf["general"]["loggingLevel"] = logging.getLevelName(logLevel)
			logHandler.setLogLevelFromConfig()
		if self.startAfterLogonCheckBox.IsEnabled():
			config.setStartAfterLogon(self.startAfterLogonCheckBox.GetValue())
		if self.startOnLogonScreenCheckBox.IsEnabled():
			try:
				config.setStartOnLogonScreen(self.startOnLogonScreenCheckBox.GetValue())
			except (WindowsError, RuntimeError):
				gui.messageBox(
					_("This change requires administrator privileges."),
					_("Insufficient Privileges"),
					style=wx.OK | wx.ICON_ERROR,
					parent=self,
				)
		if updateCheck:
			config.conf["update"]["autoCheck"] = self.autoCheckForUpdatesCheckBox.IsChecked()
			config.conf["update"]["allowUsageStats"] = self.allowUsageStatsCheckBox.IsChecked()
			config.conf["update"]["startupNotification"] = self.notifyForPendingUpdateCheckBox.IsChecked()
			updateCheck.terminate()
			updateCheck.initialize()

		config.conf["general"]["preventDisplayTurningOff"] = self.preventDisplayTurningOffCheckBox.IsChecked()

	def onPanelActivated(self):
		if updateCheck:
			self._updateCurrentMirrorURL()
		super().onPanelActivated()

	def _updateCurrentMirrorURL(self):
		self.mirrorURLTextBox.SetValue(
			(
				url
				if (url := config.conf["update"]["serverURL"])
				# Translators: A value that appears in NVDA's Settings to indicate that no mirror is in use.
				else _("No mirror")
			),
		)

	def postSave(self):
		if self.oldLanguage != config.conf["general"]["language"]:
			LanguageRestartDialog(self).ShowModal()


class LanguageRestartDialog(
	gui.contextHelp.ContextHelpMixin,
	wx.Dialog,  # wxPython does not seem to call base class initializer, put last in MRO
):
	helpId = "GeneralSettingsLanguage"

	def __init__(self, parent):
		# Translators: The title of the dialog which appears when the user changed NVDA's interface language.
		super(LanguageRestartDialog, self).__init__(parent, title=_("Language Configuration Change"))
		mainSizer = wx.BoxSizer(wx.VERTICAL)
		sHelper = guiHelper.BoxSizerHelper(self, orientation=wx.VERTICAL)
		sHelper.addItem(
			# Translators: The message displayed after NVDA interface language has been changed.
			wx.StaticText(self, label=_("NVDA must be restarted for the new language to take effect.")),
		)

		bHelper = sHelper.addDialogDismissButtons(guiHelper.ButtonHelper(wx.HORIZONTAL))
		# Translators: The label for a button  in the dialog which appears when the user changed NVDA's interface language.
		restartNowButton = bHelper.addButton(self, label=_("Restart &now"))
		restartNowButton.Bind(wx.EVT_BUTTON, self.onRestartNowButton)
		restartNowButton.SetFocus()

		# Translators: The label for a button  in the dialog which appears when the user changed NVDA's interface language.
		restartLaterButton = bHelper.addButton(self, wx.ID_CLOSE, label=_("Restart &later"))
		restartLaterButton.Bind(wx.EVT_BUTTON, lambda evt: self.Close())
		self.Bind(wx.EVT_CLOSE, lambda evt: self.Destroy())
		self.EscapeId = wx.ID_CLOSE

		mainSizer.Add(sHelper.sizer, border=guiHelper.BORDER_FOR_DIALOGS, flag=wx.ALL)
		self.Sizer = mainSizer
		mainSizer.Fit(self)
		self.CentreOnScreen()

	def onRestartNowButton(self, evt):
		self.Destroy()
		config.conf.save()
		queueHandler.queueFunction(queueHandler.eventQueue, core.restart)


class SpeechSettingsPanel(SettingsPanel):
	# Translators: This is the label for the speech panel
	title = _("Speech")
	helpId = "SpeechSettings"

	def makeSettings(self, settingsSizer):
		settingsSizerHelper = guiHelper.BoxSizerHelper(self, sizer=settingsSizer)
		# Translators: A label for the synthesizer on the speech panel.
		synthLabel = _("Synthesizer")
		synthBoxSizer = wx.StaticBoxSizer(wx.HORIZONTAL, self, label=synthLabel)
		synthBox = synthBoxSizer.GetStaticBox()
		synthGroup = guiHelper.BoxSizerHelper(self, sizer=synthBoxSizer)
		settingsSizerHelper.addItem(synthGroup)

		# Use a ExpandoTextCtrl because even when readonly it accepts focus from keyboard, which
		# standard readonly TextCtrl does not. ExpandoTextCtrl is a TE_MULTILINE control, however
		# by default it renders as a single line. Standard TextCtrl with TE_MULTILINE has two lines,
		# and a vertical scroll bar. This is not neccessary for the single line of text we wish to
		# display here.
		synthDesc = getSynth().description
		self.synthNameCtrl = ExpandoTextCtrl(
			synthBox,
			size=(self.scaleSize(250), -1),
			value=synthDesc,
			style=wx.TE_READONLY,
		)
		self.synthNameCtrl.Bind(wx.EVT_CHAR_HOOK, self._enterTriggersOnChangeSynth)

		# Translators: This is the label for the button used to change synthesizer,
		# it appears in the context of a synthesizer group on the speech settings panel.
		changeSynthBtn = wx.Button(synthBox, label=_("C&hange..."))
		self.bindHelpEvent("SpeechSettingsChange", self.synthNameCtrl)
		self.bindHelpEvent("SpeechSettingsChange", changeSynthBtn)
		synthGroup.addItem(
			guiHelper.associateElements(
				self.synthNameCtrl,
				changeSynthBtn,
			),
		)
		changeSynthBtn.Bind(wx.EVT_BUTTON, self.onChangeSynth)

		self.voicePanel = VoiceSettingsPanel(self)
		settingsSizerHelper.addItem(self.voicePanel)

	def _enterTriggersOnChangeSynth(self, evt):
		if evt.KeyCode == wx.WXK_RETURN:
			self.onChangeSynth(evt)
		else:
			evt.Skip()

	def onChangeSynth(self, evt):
		changeSynth = SynthesizerSelectionDialog(self, multiInstanceAllowed=True)
		ret = changeSynth.ShowModal()
		if ret == wx.ID_OK:
			self.Freeze()
			# trigger a refresh of the settings
			self.onPanelActivated()
			self._sendLayoutUpdatedEvent()
			self.Thaw()

	def updateCurrentSynth(self):
		synthDesc = getSynth().description
		self.synthNameCtrl.SetValue(synthDesc)

	def onPanelActivated(self):
		# call super after all panel updates have been completed, we dont want the panel to show until this is complete.
		self.voicePanel.onPanelActivated()
		super(SpeechSettingsPanel, self).onPanelActivated()

	def onPanelDeactivated(self):
		self.voicePanel.onPanelDeactivated()
		super(SpeechSettingsPanel, self).onPanelDeactivated()

	def onDiscard(self):
		self.voicePanel.onDiscard()

	def onSave(self):
		self.voicePanel.onSave()

	def isValid(self) -> bool:
		return self.voicePanel.isValid()


class SynthesizerSelectionDialog(SettingsDialog):
	# Translators: This is the label for the synthesizer selection dialog
	title = _("Select Synthesizer")
	helpId = "SynthesizerSelection"
	synthNames: List[str] = []

	def makeSettings(self, settingsSizer):
		settingsSizerHelper = guiHelper.BoxSizerHelper(self, sizer=settingsSizer)
		# Translators: This is a label for the select
		# synthesizer combobox in the synthesizer dialog.
		synthListLabelText = _("&Synthesizer:")
		self.synthList = settingsSizerHelper.addLabeledControl(synthListLabelText, wx.Choice, choices=[])
		self.bindHelpEvent("SelectSynthesizerSynthesizer", self.synthList)
		self.updateSynthesizerList()

	def postInit(self):
		# Finally, ensure that focus is on the synthlist
		self.synthList.SetFocus()

	def updateSynthesizerList(self):
		driverList = getSynthList()
		self.synthNames = [x[0] for x in driverList]
		options = [x[1] for x in driverList]
		self.synthList.Clear()
		self.synthList.AppendItems(options)
		try:
			index = self.synthNames.index(getSynth().name)
			self.synthList.SetSelection(index)
		except:  # noqa: E722
			pass

	def onOk(self, evt):
		if not self.synthNames:
			# The list of synths has not been populated yet, so we didn't change anything in this panel
			return

		newSynth = self.synthNames[self.synthList.GetSelection()]
		if not setSynth(newSynth):
			_synthWarningDialog(newSynth)
			return

		# Reinitialize the tones module to update the audio device
		import tones

		tones.terminate()
		tones.initialize()

		if self.IsModal():
			# Hack: we need to update the synth in our parent window before closing.
			# Otherwise, NVDA will report the old synth even though the new synth is reflected visually.
			self.Parent.updateCurrentSynth()
		super(SynthesizerSelectionDialog, self).onOk(evt)


class DriverSettingChanger(object):
	"""Functor which acts as callback for GUI events."""

	def __init__(self, driver, setting):
		self._driverRef = weakref.ref(driver)
		self.setting = setting

	@property
	def driver(self):
		return self._driverRef()

	def __call__(self, evt):
		evt.Skip()  # allow other handlers to also process this event.
		val = evt.GetSelection()
		setattr(self.driver, self.setting.id, val)


class StringDriverSettingChanger(DriverSettingChanger):
	"""Same as L{DriverSettingChanger} but handles combobox events."""

	def __init__(self, driver, setting, container):
		self.container = container
		super(StringDriverSettingChanger, self).__init__(driver, setting)

	def __call__(self, evt):
		evt.Skip()  # allow other handlers to also process this event.
		# Quick workaround to deal with voice changes.
		if self.setting.id == "voice":
			# Cancel speech first so that the voice will change immediately instead of the change being queued.
			speech.cancelSpeech()
			changeVoice(
				self.driver,
				getattr(self.container, "_%ss" % self.setting.id)[evt.GetSelection()].id,
			)
			self.container.updateDriverSettings(changedSetting=self.setting.id)
		else:
			setattr(
				self.driver,
				self.setting.id,
				getattr(self.container, "_%ss" % self.setting.id)[evt.GetSelection()].id,
			)


class AutoSettingsMixin(metaclass=ABCMeta):
	"""
	Mixin class that provides support for driver/vision provider specific gui settings.
	Derived classes should implement:
	- L{getSettings}
	- L{settingsSizer}
	Derived classes likely need to inherit from L{SettingsPanel}, in particular
	the following methods must be provided:
	- makeSettings
	- onPanelActivated
	@note: This mixin uses self.lastControl and self.sizerDict to keep track of the
	controls added / and maintain ordering.
	If you plan to maintain other controls in the same panel care will need to be taken.
	"""

	def __init__(self, *args, **kwargs):
		"""
		Mixin init, forwards args to other base class.
		The other base class is likely L{gui.SettingsPanel}.
		@param args: Positional args to passed to other base class.
		@param kwargs: Keyword args to passed to other base class.
		"""
		self.sizerDict = {}
		self.lastControl = None
		super(AutoSettingsMixin, self).__init__(*args, **kwargs)
		# because settings instances can be of type L{Driver} as well, we have to handle
		# showing settings for non-instances. Because of this, we must reacquire a reference
		# to the settings class whenever we wish to use it (via L{getSettings}) in case the instance changes.
		# We also use the weakref to refresh the gui when an instance dies.
		self._currentSettingsRef = weakref.ref(
			self.getSettings(),
			lambda ref: wx.CallAfter(self.refreshGui),
		)

	settingsSizer: wx.BoxSizer

	@abstractmethod
	def getSettings(self) -> AutoSettings: ...

	@abstractmethod
	def makeSettings(self, sizer: wx.BoxSizer):
		"""Populate the panel with settings controls.
		@note: Normally classes also inherit from settingsDialogs.SettingsPanel.
		@param sizer: The sizer to which to add the settings controls.
		"""
		...

	def _getSettingsStorage(self) -> Any:
		"""Override to change storage object for setting values."""
		return self.getSettings()

	@property
	def hasOptions(self) -> bool:
		return bool(self.getSettings().supportedSettings)

	@classmethod
	def _setSliderStepSizes(cls, slider, setting):
		slider.SetLineSize(setting.minStep)
		slider.SetPageSize(setting.largeStep)

	def _getSettingControlHelpId(self, controlId):
		"""Define the helpId associated to this control."""
		return self.helpId

	def _makeSliderSettingControl(
		self,
		setting: NumericDriverSetting,
		settingsStorage: Any,
	) -> wx.BoxSizer:
		"""Constructs appropriate GUI controls for given L{DriverSetting} such as label and slider.
		@param setting: Setting to construct controls for
		@param settingsStorage: where to get initial values / set values.
			This param must have an attribute with a name matching setting.id.
			In most cases it will be of type L{AutoSettings}
		@return: wx.BoxSizer containing newly created controls.
		"""
		labeledControl = guiHelper.LabeledControlHelper(
			self,
			f"{setting.displayNameWithAccelerator}:",
			nvdaControls.EnhancedInputSlider,
			minValue=setting.minVal,
			maxValue=setting.maxVal,
		)
		lSlider = labeledControl.control
		setattr(self, f"{setting.id}Slider", lSlider)
		lSlider.Bind(
			wx.EVT_SLIDER,
			DriverSettingChanger(
				settingsStorage,
				setting,
			),
		)
		self.bindHelpEvent(
			self._getSettingControlHelpId(setting.id),
			lSlider,
		)
		self._setSliderStepSizes(lSlider, setting)
		lSlider.SetValue(getattr(settingsStorage, setting.id))
		if self.lastControl:
			lSlider.MoveAfterInTabOrder(self.lastControl)
		self.lastControl = lSlider
		return labeledControl.sizer

	def _makeStringSettingControl(
		self,
		setting: DriverSetting,
		settingsStorage: Any,
	):
		"""
		Same as L{_makeSliderSettingControl} but for string settings displayed in a wx.Choice control
		Options for the choice control come from the availableXstringvalues property
		(Dict[id, StringParameterInfo]) on the instance returned by self.getSettings()
		The id of the value is stored on settingsStorage.
		Returns sizer with label and combobox.
		"""
		labelText = f"{setting.displayNameWithAccelerator}:"
		stringSettingAttribName = f"_{setting.id}s"
		setattr(
			self,
			stringSettingAttribName,
			# Settings are stored as an ordered dict.
			# Therefore wrap this inside a list call.
			list(
				getattr(
					self.getSettings(),
					f"available{setting.id.capitalize()}s",
				).values(),
			),
		)
		stringSettings = getattr(self, stringSettingAttribName)
		labeledControl = guiHelper.LabeledControlHelper(
			self,
			labelText,
			wx.Choice,
			choices=[x.displayName for x in stringSettings],
		)
		lCombo = labeledControl.control
		setattr(self, f"{setting.id}List", lCombo)
		self.bindHelpEvent(
			self._getSettingControlHelpId(setting.id),
			lCombo,
		)

		try:
			cur = getattr(settingsStorage, setting.id)
			selectionIndex = [x.id for x in stringSettings].index(cur)
			lCombo.SetSelection(selectionIndex)
		except ValueError:
			pass
		lCombo.Bind(
			wx.EVT_CHOICE,
			StringDriverSettingChanger(settingsStorage, setting, self),
		)
		if self.lastControl:
			lCombo.MoveAfterInTabOrder(self.lastControl)
		self.lastControl = lCombo
		return labeledControl.sizer

	def _makeBooleanSettingControl(
		self,
		setting: BooleanDriverSetting,
		settingsStorage: Any,
	):
		"""
		Same as L{_makeSliderSettingControl} but for boolean settings. Returns checkbox.
		"""
		checkbox = wx.CheckBox(self, label=setting.displayNameWithAccelerator)
		setattr(self, f"{setting.id}Checkbox", checkbox)
		settingsStorageProxy = weakref.proxy(settingsStorage)
		self.bindHelpEvent(self._getSettingControlHelpId(setting.id), checkbox)

		def _onCheckChanged(evt: wx.CommandEvent):
			evt.Skip()  # allow other handlers to also process this event.
			setattr(settingsStorageProxy, setting.id, evt.IsChecked())

		checkbox.Bind(wx.EVT_CHECKBOX, _onCheckChanged)
		checkbox.SetValue(
			getattr(
				settingsStorage,
				setting.id,
			),
		)
		if self.lastControl:
			checkbox.MoveAfterInTabOrder(self.lastControl)
		self.lastControl = checkbox
		return checkbox

	def updateDriverSettings(self, changedSetting=None):
		"""
		Creates, hides or updates existing GUI controls for all of supported settings.
		"""
		settingsInst = self.getSettings()
		settingsStorage = self._getSettingsStorage()
		# firstly check already created options
		for name, sizer in self.sizerDict.items():
			if name == changedSetting:
				# Changing a setting shouldn't cause that setting itself to disappear.
				continue
			if not settingsInst.isSupported(name):
				self.settingsSizer.Hide(sizer)
		# Create new controls, update already existing
		if gui._isDebug():
			log.debug(f"Current sizerDict: {self.sizerDict!r}")
			log.debug(f"Current supportedSettings: {self.getSettings().supportedSettings!r}")
		for setting in settingsInst.supportedSettings:
			if setting.id == changedSetting:
				# Changing a setting shouldn't cause that setting's own values to change.
				continue
			if setting.id in self.sizerDict:  # update a value
				self._updateValueForControl(setting, settingsStorage)
			elif setting.id.startswith("_"):
				# Skip private settings.
				continue
			else:  # create a new control
				self._createNewControl(setting, settingsStorage)
		# Update graphical layout of the dialog
		self.settingsSizer.Layout()

	def _createNewControl(self, setting, settingsStorage):
		settingMaker = self._getSettingMaker(setting)
		try:
			s = settingMaker(setting, settingsStorage)
		except UnsupportedConfigParameterError:
			log.debugWarning(f"Unsupported setting {setting.id}; ignoring", exc_info=True)
		else:
			self.sizerDict[setting.id] = s
			self.settingsSizer.Insert(
				len(self.sizerDict) - 1,
				s,
				border=10,
				flag=wx.BOTTOM,
			)

	def _getSettingMaker(self, setting):
		if isinstance(setting, NumericDriverSetting):
			settingMaker = self._makeSliderSettingControl
		elif isinstance(setting, BooleanDriverSetting):
			settingMaker = self._makeBooleanSettingControl
		else:
			settingMaker = self._makeStringSettingControl
		return settingMaker

	def _updateValueForControl(self, setting, settingsStorage):
		self.settingsSizer.Show(self.sizerDict[setting.id])
		if isinstance(setting, NumericDriverSetting):
			getattr(self, f"{setting.id}Slider").SetValue(
				getattr(settingsStorage, setting.id),
			)
		elif isinstance(setting, BooleanDriverSetting):
			getattr(self, f"{setting.id}Checkbox").SetValue(
				getattr(settingsStorage, setting.id),
			)
		else:
			options = getattr(self, f"_{setting.id}s")
			lCombo = getattr(self, f"{setting.id}List")
			try:
				cur = getattr(settingsStorage, setting.id)
				indexOfItem = [x.id for x in options].index(cur)
				lCombo.SetSelection(indexOfItem)
			except ValueError:
				pass

	def onDiscard(self):
		# unbind change events for string settings as wx closes combo boxes on cancel
		settingsInst = self.getSettings()
		for setting in settingsInst.supportedSettings:
			if isinstance(setting, (NumericDriverSetting, BooleanDriverSetting)):
				continue
			getattr(self, f"{setting.id}List").Unbind(wx.EVT_CHOICE)
		# restore settings
		settingsInst.loadSettings()

	def onSave(self):
		self.getSettings().saveSettings()

	def refreshGui(self):
		if not self._currentSettingsRef():
			if gui._isDebug():
				log.debug("refreshing panel")
			self.sizerDict.clear()
			self.settingsSizer.Clear(delete_windows=True)
			self._currentSettingsRef = weakref.ref(
				self.getSettings(),
				lambda ref: wx.CallAfter(self.refreshGui),
			)
			self.makeSettings(self.settingsSizer)

	def onPanelActivated(self):
		"""Called after the panel has been activated
		@note: Normally classes also inherit from settingsDialogs.SettingsPanel.
		"""
		self.refreshGui()
		super().onPanelActivated()


class VoiceSettingsPanel(AutoSettingsMixin, SettingsPanel):
	# Translators: This is the label for the voice settings panel.
	title = _("Voice")
	helpId = "SpeechSettings"

	@property
	def driver(self):
		synth: SynthDriver = getSynth()
		return synth

	def getSettings(self) -> AutoSettings:
		return self.driver

	def _getSettingControlHelpId(self, controlId: str) -> str:
		standardSettings = [
			"voice",
			"variant",
			"rate",
			"rateBoost",
			"pitch",
			"inflection",
			"volume",
			"useWasapi",
		]
		if controlId in standardSettings:
			capitalizedId = controlId[0].upper() + controlId[1:]
			return f"{self.helpId}{capitalizedId}"
		else:
			return self.helpId

	def makeSettings(self, settingsSizer):
		# Construct synthesizer settings
		self.updateDriverSettings()

		settingsSizerHelper = guiHelper.BoxSizerHelper(self, sizer=settingsSizer)
		# Translators: This is the label for a checkbox in the
		# voice settings panel (if checked, text will be read using the voice for the language of the text).
		autoLanguageSwitchingText = _("Automatic language switching (when supported)")
		self.autoLanguageSwitchingCheckbox = settingsSizerHelper.addItem(
			wx.CheckBox(
				self,
				label=autoLanguageSwitchingText,
			),
		)
		self.bindHelpEvent("SpeechSettingsLanguageSwitching", self.autoLanguageSwitchingCheckbox)
		self.autoLanguageSwitchingCheckbox.SetValue(
			config.conf["speech"]["autoLanguageSwitching"],
		)
		self.autoLanguageSwitchingCheckbox.Bind(wx.EVT_CHECKBOX, self.onAutoLanguageSwitchingChange)

		# Translators: This is the label for a checkbox in the
		# voice settings panel (if checked, different voices for dialects will be used to
		# read text in that dialect).
		autoDialectSwitchingText = _("Automatic dialect switching (when supported)")
		self.autoDialectSwitchingCheckbox = settingsSizerHelper.addItem(
			wx.CheckBox(self, label=autoDialectSwitchingText),
		)
		self.bindHelpEvent("SpeechSettingsDialectSwitching", self.autoDialectSwitchingCheckbox)
		self.autoDialectSwitchingCheckbox.SetValue(
			config.conf["speech"]["autoDialectSwitching"],
		)
		# Translators: This is the label for a checkbox in the voice settings panel. If checked, the language of the text been read will be reported.
		reportLanguageText = pgettext("reportLanguage", "Report lan&guage changes while reading")
		self.reportLanguageCheckbox = settingsSizerHelper.addItem(
			wx.CheckBox(
				self,
				label=reportLanguageText,
			),
		)
		self.bindHelpEvent("ReportLanguage", self.reportLanguageCheckbox)
		self.reportLanguageCheckbox.SetValue(
			config.conf["speech"]["reportLanguage"],
		)

		labelText = pgettext(
			"reportLanguage",
			# Translators: This is a label for a combobox in the Voice settings panel to select
			# reporting when the language of the text being read is not supported by the current synthesizer.
			"Report when switching to language is not s&upported by synthesizer",
		)
		self.reportNotSupportedLanguageCombo = settingsSizerHelper.addLabeledControl(
			labelText,
			wx.Choice,
			choices=[option.displayString for option in ReportNotSupportedLanguage],
		)
		self.bindHelpEvent(
			"ReportIfLanguageIsNotSupportedBySynthesizer",
			self.reportNotSupportedLanguageCombo,
		)
		reportNotSupportedLanguage = config.conf["speech"]["reportNotSupportedLanguage"]
		self.reportNotSupportedLanguageCombo.SetSelection(
			[option.value for option in ReportNotSupportedLanguage].index(reportNotSupportedLanguage),
		)
		self.reportNotSupportedLanguageCombo.Enable(self.autoLanguageSwitchingCheckbox.IsChecked())

		# Translators: This is the label for a combobox in the
		# voice settings panel (possible choices are none, some, most and all).
		punctuationLabelText = _("Punctuation/symbol &level:")
		symbolLevelLabels = characterProcessing.SPEECH_SYMBOL_LEVEL_LABELS
		symbolLevelChoices = [
			symbolLevelLabels[level] for level in characterProcessing.CONFIGURABLE_SPEECH_SYMBOL_LEVELS
		]
		self.symbolLevelList = settingsSizerHelper.addLabeledControl(
			punctuationLabelText,
			wx.Choice,
			choices=symbolLevelChoices,
		)
		self.bindHelpEvent("SpeechSettingsSymbolLevel", self.symbolLevelList)
		curLevel = config.conf["speech"]["symbolLevel"]
		self.symbolLevelList.SetSelection(
			characterProcessing.CONFIGURABLE_SPEECH_SYMBOL_LEVELS.index(curLevel),
		)

		# Translators: This is the label for a checkbox in the
		# voice settings panel (if checked, text will be read using the voice for the language of the text).
		trustVoiceLanguageText = _("Trust voice's language when processing characters and symbols")
		self.trustVoiceLanguageCheckbox = settingsSizerHelper.addItem(
			wx.CheckBox(self, label=trustVoiceLanguageText),
		)
		self.bindHelpEvent("SpeechSettingsTrust", self.trustVoiceLanguageCheckbox)
		self.trustVoiceLanguageCheckbox.SetValue(config.conf["speech"]["trustVoiceLanguage"])

		self.unicodeNormalizationCombo: nvdaControls.FeatureFlagCombo = settingsSizerHelper.addLabeledControl(
			labelText=_(
				# Translators: This is a label for a combo-box in the Speech settings panel.
				"Unicode normali&zation",
			),
			wxCtrlClass=nvdaControls.FeatureFlagCombo,
			keyPath=["speech", "unicodeNormalization"],
			conf=config.conf,
			onChoiceEventHandler=self._onUnicodeNormalizationChange,
		)
		self.bindHelpEvent("SpeechUnicodeNormalization", self.unicodeNormalizationCombo)

		# Translators: This is the label for a checkbox in the
		# speech settings panel.
		reportNormalizedForCharacterNavigationText = _("Report '&Normalized' when navigating by character")
		self.reportNormalizedForCharacterNavigationCheckBox = settingsSizerHelper.addItem(
			wx.CheckBox(self, label=reportNormalizedForCharacterNavigationText),
		)
		self.bindHelpEvent(
			"SpeechReportNormalizedForCharacterNavigation",
			self.reportNormalizedForCharacterNavigationCheckBox,
		)
		self.reportNormalizedForCharacterNavigationCheckBox.SetValue(
			config.conf["speech"]["reportNormalizedForCharacterNavigation"],
		)
		self.reportNormalizedForCharacterNavigationCheckBox.Enable(
			bool(self.unicodeNormalizationCombo._getControlCurrentFlag()),
		)

		self._appendSymbolDictionariesList(settingsSizerHelper)

		self._appendDelayedCharacterDescriptions(settingsSizerHelper)

		minPitchChange = int(
			config.conf.getConfigValidation(
				("speech", self.driver.name, "capPitchChange"),
			).kwargs["min"],
		)

		maxPitchChange = int(
			config.conf.getConfigValidation(
				("speech", self.driver.name, "capPitchChange"),
			).kwargs["max"],
		)

		# Translators: This is a label for a setting in voice settings (an edit box to change
		# voice pitch for capital letters; the higher the value, the pitch will be higher).
		capPitchChangeLabelText = _("Capital pitch change percentage")
		self.capPitchChangeEdit = settingsSizerHelper.addLabeledControl(
			capPitchChangeLabelText,
			nvdaControls.SelectOnFocusSpinCtrl,
			min=minPitchChange,
			max=maxPitchChange,
			initial=config.conf["speech"][self.driver.name]["capPitchChange"],
		)
		self.bindHelpEvent(
			"SpeechSettingsCapPitchChange",
			self.capPitchChangeEdit,
		)

		# Translators: This is the label for a checkbox in the
		# voice settings panel.
		sayCapForCapsText = _("Say &cap before capitals")
		self.sayCapForCapsCheckBox = settingsSizerHelper.addItem(
			wx.CheckBox(self, label=sayCapForCapsText),
		)
		self.bindHelpEvent("SpeechSettingsSayCapBefore", self.sayCapForCapsCheckBox)
		self.sayCapForCapsCheckBox.SetValue(
			config.conf["speech"][self.driver.name]["sayCapForCapitals"],
		)

		# Translators: This is the label for a checkbox in the
		# voice settings panel.
		beepForCapsText = _("&Beep for capitals")
		self.beepForCapsCheckBox = settingsSizerHelper.addItem(
			wx.CheckBox(self, label=beepForCapsText),
		)
		self.bindHelpEvent(
			"SpeechSettingsBeepForCaps",
			self.beepForCapsCheckBox,
		)
		self.beepForCapsCheckBox.SetValue(
			config.conf["speech"][self.driver.name]["beepForCapitals"],
		)

		# Translators: This is the label for a checkbox in the
		# voice settings panel.
		useSpellingFunctionalityText = _("Use &spelling functionality if supported")
		self.useSpellingFunctionalityCheckBox = settingsSizerHelper.addItem(
			wx.CheckBox(self, label=useSpellingFunctionalityText),
		)
		self.bindHelpEvent("SpeechSettingsUseSpelling", self.useSpellingFunctionalityCheckBox)
		self.useSpellingFunctionalityCheckBox.SetValue(
			config.conf["speech"][self.driver.name]["useSpellingFunctionality"],
		)
		self._appendSpeechModesList(settingsSizerHelper)

	def _appendSymbolDictionariesList(self, settingsSizerHelper: guiHelper.BoxSizerHelper) -> None:
		self._availableSymbolDictionaries = [
			d for d in characterProcessing.listAvailableSymbolDictionaryDefinitions() if d.userVisible
		]
		self.symbolDictionariesList: nvdaControls.CustomCheckListBox = settingsSizerHelper.addLabeledControl(
			# Translators: Label of the list where user can enable or disable symbol dictionaires.
			_("E&xtra dictionaries for character and symbol processing:"),
			nvdaControls.CustomCheckListBox,
			choices=[d.displayName for d in self._availableSymbolDictionaries],
		)
		self.bindHelpEvent("SpeechSymbolDictionaries", self.symbolDictionariesList)
		self.symbolDictionariesList.CheckedItems = [
			i for i, d in enumerate(self._availableSymbolDictionaries) if d.enabled
		]
		self.symbolDictionariesList.Select(0)

	def _appendSpeechModesList(self, settingsSizerHelper: guiHelper.BoxSizerHelper) -> None:
		self._allSpeechModes = list(speech.SpeechMode)
		self.speechModesList: nvdaControls.CustomCheckListBox = settingsSizerHelper.addLabeledControl(
			# Translators: Label of the list where user can select speech modes that will be available.
			_("&Modes available in the Cycle speech mode command:"),
			nvdaControls.CustomCheckListBox,
			choices=[mode.displayString for mode in self._allSpeechModes],
		)
		self.bindHelpEvent("SpeechModesDisabling", self.speechModesList)
		excludedModes = config.conf["speech"]["excludedSpeechModes"]
		self.speechModesList.Checked = [
			mIndex for mIndex in range(len(self._allSpeechModes)) if mIndex not in excludedModes
		]
		self.speechModesList.Bind(wx.EVT_CHECKLISTBOX, self._onSpeechModesListChange)
		self.speechModesList.Select(0)

	def _appendDelayedCharacterDescriptions(self, settingsSizerHelper: guiHelper.BoxSizerHelper) -> None:
		# Translators: This is the label for a checkbox in the voice settings panel.
		delayedCharacterDescriptionsText = _("&Delayed descriptions for characters on cursor movement")
		self.delayedCharacterDescriptionsCheckBox = settingsSizerHelper.addItem(
			wx.CheckBox(self, label=delayedCharacterDescriptionsText),
		)
		self.bindHelpEvent("delayedCharacterDescriptions", self.delayedCharacterDescriptionsCheckBox)
		self.delayedCharacterDescriptionsCheckBox.SetValue(
			config.conf["speech"]["delayedCharacterDescriptions"],
		)

	def onAutoLanguageSwitchingChange(self, evt: wx.CommandEvent):
		"""Take action when the autoLanguageSwitching checkbox is pressed."""
		self.reportNotSupportedLanguageCombo.Enable(self.autoLanguageSwitchingCheckbox.IsChecked())

	def onSave(self):
		AutoSettingsMixin.onSave(self)

		config.conf["speech"]["autoLanguageSwitching"] = self.autoLanguageSwitchingCheckbox.IsChecked()
		config.conf["speech"]["autoDialectSwitching"] = self.autoDialectSwitchingCheckbox.IsChecked()
		config.conf["speech"]["reportLanguage"] = self.reportLanguageCheckbox.IsChecked()
		config.conf["speech"]["reportNotSupportedLanguage"] = [
			option.value for option in ReportNotSupportedLanguage
		][self.reportNotSupportedLanguageCombo.GetSelection()]
		config.conf["speech"]["symbolLevel"] = characterProcessing.CONFIGURABLE_SPEECH_SYMBOL_LEVELS[
			self.symbolLevelList.GetSelection()
		].value
		config.conf["speech"]["trustVoiceLanguage"] = self.trustVoiceLanguageCheckbox.IsChecked()
		self.unicodeNormalizationCombo.saveCurrentValueToConf()
		config.conf["speech"]["reportNormalizedForCharacterNavigation"] = (
			self.reportNormalizedForCharacterNavigationCheckBox.IsChecked()
		)
		currentSymbolDictionaries = config.conf["speech"]["symbolDictionaries"]
		config.conf["speech"]["symbolDictionaries"] = newSymbolDictionaries = [
			d.name
			for i, d in enumerate(self._availableSymbolDictionaries)
			if i in self.symbolDictionariesList.CheckedItems
		]
		if set(currentSymbolDictionaries) != set(newSymbolDictionaries):
			# Either included or excluded symbol dictionaries, so clear the cache.
			characterProcessing.clearSpeechSymbols()
		delayedDescriptions = self.delayedCharacterDescriptionsCheckBox.IsChecked()
		config.conf["speech"]["delayedCharacterDescriptions"] = delayedDescriptions
		config.conf["speech"][self.driver.name]["capPitchChange"] = self.capPitchChangeEdit.Value
		config.conf["speech"][self.driver.name]["sayCapForCapitals"] = self.sayCapForCapsCheckBox.IsChecked()
		config.conf["speech"][self.driver.name]["beepForCapitals"] = self.beepForCapsCheckBox.IsChecked()
		config.conf["speech"][self.driver.name]["useSpellingFunctionality"] = (
			self.useSpellingFunctionalityCheckBox.IsChecked()
		)
		config.conf["speech"]["excludedSpeechModes"] = [
			mIndex
			for mIndex in range(len(self._allSpeechModes))
			if mIndex not in self.speechModesList.CheckedItems
		]

	def _onSpeechModesListChange(self, evt: wx.CommandEvent):
		# continue event propagation to custom control event handler
		# to guarantee user is notified about checkbox being checked or unchecked
		evt.Skip()
		if evt.GetInt() == self._allSpeechModes.index(
			speech.SpeechMode.talk,
		) and not self.speechModesList.IsChecked(evt.GetInt()):
			if (
				gui.messageBox(
					_(
						# Translators: Warning shown when 'talk' speech mode is disabled in settings.
						"You did not choose Talk as one of your speech mode options. "
						"Please note that this may result in no speech output at all. "
						"Are you sure you want to continue?",
					),
					# Translators: Title of the warning message.
					_("Warning"),
					wx.YES | wx.NO | wx.ICON_WARNING,
					self,
				)
				== wx.NO
			):
				self.speechModesList.SetCheckedItems(
					list(self.speechModesList.GetCheckedItems())
					+ [self._allSpeechModes.index(speech.SpeechMode.talk)],
				)

	def _onUnicodeNormalizationChange(self, evt: wx.CommandEvent):
		evt.Skip()
		self.reportNormalizedForCharacterNavigationCheckBox.Enable(
			bool(self.unicodeNormalizationCombo._getControlCurrentFlag()),
		)

	def isValid(self) -> bool:
		enabledSpeechModes = self.speechModesList.CheckedItems
		if len(enabledSpeechModes) < 2:
			log.debugWarning("Too few speech modes enabled.")
			self._validationErrorMessageBox(
				# Translators: Message shown when not enough speech modes are enabled.
				message=_("At least two speech modes have to be checked."),
				# Translators: Same as the label for the list of checkboxes where user can select speech modes that will
				# be available in Speech Settings, but without keyboard accelerator (& character) nor final colon.
				option=_("Modes available in the Cycle speech mode command"),
				category=self.Parent.title,
			)
			return False
		return super().isValid()


class KeyboardSettingsPanel(SettingsPanel):
	# Translators: This is the label for the keyboard settings panel.
	title = _("Keyboard")
	helpId = "KeyboardSettings"

	def makeSettings(self, settingsSizer):
		sHelper = guiHelper.BoxSizerHelper(self, sizer=settingsSizer)
		# Translators: This is the label for a combobox in the
		# keyboard settings panel.
		kbdLabelText = _("&Keyboard layout:")
		layouts = keyboardHandler.KeyboardInputGesture.LAYOUTS
		self.kbdNames = sorted(layouts)
		kbdChoices = [layouts[layout] for layout in self.kbdNames]
		self.kbdList = sHelper.addLabeledControl(kbdLabelText, wx.Choice, choices=kbdChoices)
		self.bindHelpEvent("KeyboardSettingsLayout", self.kbdList)
		try:
			index = self.kbdNames.index(config.conf["keyboard"]["keyboardLayout"])
			self.kbdList.SetSelection(index)
		except:  # noqa: E722
			log.debugWarning("Could not set Keyboard layout list to current layout", exc_info=True)

		# Translators: This is the label for a list of checkboxes
		# controlling which keys are NVDA modifier keys.
		modifierBoxLabel = _("&Select NVDA Modifier Keys")
		self.modifierChoices = [key.displayString for key in NVDAKey]
		self.modifierList = sHelper.addLabeledControl(
			modifierBoxLabel,
			nvdaControls.CustomCheckListBox,
			choices=self.modifierChoices,
		)
		checkedItems = []
		for n, key in enumerate(NVDAKey):
			if config.conf["keyboard"]["NVDAModifierKeys"] & key.value:
				checkedItems.append(n)
		self.modifierList.CheckedItems = checkedItems
		self.modifierList.Select(0)
		self.bindHelpEvent("KeyboardSettingsModifiers", self.modifierList)

		# Translators: This is the label for a combobox in the keyboard settings panel.
		speakTypedCharsLabelText = _("Speak typed &characters:")
		speakTypedCharsChoices = [mode.displayString for mode in TypingEcho]
		self.speakTypedCharsList = sHelper.addLabeledControl(
			speakTypedCharsLabelText,
			wx.Choice,
			choices=speakTypedCharsChoices,
		)
		self.bindHelpEvent("KeyboardSettingsSpeakTypedCharacters", self.speakTypedCharsList)
		self.speakTypedCharsList.SetSelection(config.conf["keyboard"]["speakTypedCharacters"])

		# Translators: This is the label for a combobox in the keyboard settings panel.
		speakTypedWordsLabelText = _("Speak typed &words:")
		speakTypedWordsChoices = [mode.displayString for mode in TypingEcho]
		self.speakTypedWordsList = sHelper.addLabeledControl(
			speakTypedWordsLabelText,
			wx.Choice,
			choices=speakTypedWordsChoices,
		)
		self.bindHelpEvent("KeyboardSettingsSpeakTypedWords", self.speakTypedWordsList)
		self.speakTypedWordsList.SetSelection(config.conf["keyboard"]["speakTypedWords"])

		# Translators: This is the label for a checkbox in the
		# keyboard settings panel.
		speechInterruptForCharText = _("Speech &interrupt for typed characters")
		self.speechInterruptForCharsCheckBox = sHelper.addItem(
			wx.CheckBox(self, label=speechInterruptForCharText),
		)
		self.bindHelpEvent(
			"KeyboardSettingsSpeechInteruptForCharacters",
			self.speechInterruptForCharsCheckBox,
		)
		self.speechInterruptForCharsCheckBox.SetValue(config.conf["keyboard"]["speechInterruptForCharacters"])

		# Translators: This is the label for a checkbox in the
		# keyboard settings panel.
		speechInterruptForEnterText = _("Speech i&nterrupt for Enter key")
		self.speechInterruptForEnterCheckBox = sHelper.addItem(
			wx.CheckBox(self, label=speechInterruptForEnterText),
		)
		self.speechInterruptForEnterCheckBox.SetValue(config.conf["keyboard"]["speechInterruptForEnter"])
		self.bindHelpEvent("KeyboardSettingsSpeechInteruptForEnter", self.speechInterruptForEnterCheckBox)

		# Translators: This is the label for a checkbox in the
		# keyboard settings panel.
		allowSkimReadingInSayAllText = _("Allow skim &reading in Say All")
		self.skimReadingInSayAllCheckBox = sHelper.addItem(
			wx.CheckBox(self, label=allowSkimReadingInSayAllText),
		)
		self.bindHelpEvent("KeyboardSettingsSkimReading", self.skimReadingInSayAllCheckBox)

		self.skimReadingInSayAllCheckBox.SetValue(config.conf["keyboard"]["allowSkimReadingInSayAll"])

		# Translators: This is the label for a checkbox in the
		# keyboard settings panel.
		beepForLowercaseWithCapsLockText = _("&Beep if typing lowercase letters when caps lock is on")
		self.beepLowercaseCheckBox = sHelper.addItem(
			wx.CheckBox(self, label=beepForLowercaseWithCapsLockText),
		)
		self.bindHelpEvent("KeyboardSettingsBeepLowercase", self.beepLowercaseCheckBox)
		self.beepLowercaseCheckBox.SetValue(config.conf["keyboard"]["beepForLowercaseWithCapslock"])

		# Translators: This is the label for a checkbox in the
		# keyboard settings panel.
		commandKeysText = _("Speak c&ommand keys")
		self.commandKeysCheckBox = sHelper.addItem(wx.CheckBox(self, label=commandKeysText))
		self.bindHelpEvent("KeyboardSettingsSpeakCommandKeys", self.commandKeysCheckBox)
		self.commandKeysCheckBox.SetValue(config.conf["keyboard"]["speakCommandKeys"])

		# Translators: This is the label for a checkbox in the
		# keyboard settings panel.
		alertForSpellingErrorsText = _("Play sound for &spelling errors while typing")
		self.alertForSpellingErrorsCheckBox = sHelper.addItem(
			wx.CheckBox(self, label=alertForSpellingErrorsText),
		)
		self.bindHelpEvent("KeyboardSettingsAlertForSpellingErrors", self.alertForSpellingErrorsCheckBox)
		self.alertForSpellingErrorsCheckBox.SetValue(config.conf["keyboard"]["alertForSpellingErrors"])
		if not config.conf["documentFormatting"]["reportSpellingErrors2"]:
			self.alertForSpellingErrorsCheckBox.Disable()

		# Translators: This is the label for a checkbox in the
		# keyboard settings panel.
		handleInjectedKeysText = _("Handle keys from other &applications")
		self.handleInjectedKeysCheckBox = sHelper.addItem(wx.CheckBox(self, label=handleInjectedKeysText))
		self.bindHelpEvent("KeyboardSettingsHandleKeys", self.handleInjectedKeysCheckBox)
		self.handleInjectedKeysCheckBox.SetValue(config.conf["keyboard"]["handleInjectedKeys"])

		minTimeout = int(config.conf.getConfigValidation(("keyboard", "multiPressTimeout")).kwargs["min"])
		maxTimeout = int(config.conf.getConfigValidation(("keyboard", "multiPressTimeout")).kwargs["max"])
		# Translators: The label for a control in keyboard settings to modify the timeout for a multiple keypress.
		multiPressTimeoutText = _("&Multiple key press timeout (ms):")
		self.multiPressTimeoutEdit = sHelper.addLabeledControl(
			multiPressTimeoutText,
			nvdaControls.SelectOnFocusSpinCtrl,
			min=minTimeout,
			max=maxTimeout,
			initial=config.conf["keyboard"]["multiPressTimeout"],
		)
		self.bindHelpEvent("MultiPressTimeout", self.multiPressTimeoutEdit)

	def isValid(self) -> bool:
		# #2871: check whether at least one key is the nvda key.
		if not self.modifierList.CheckedItems:
			log.debugWarning("No NVDA key set")
			self._validationErrorMessageBox(
				# Translators: Message to report wrong configuration of the NVDA key
				message=_("At least one key must be used as the NVDA key."),
				# Translators: Same as the label for the list of checkboxes controlling which keys are NVDA modifier
				# keys in Keyboard Settings, but without keyboard accelerator (& character).
				option=_("Select NVDA Modifier Keys"),
			)
			return False
		return super().isValid()

	def onSave(self):
		layout = self.kbdNames[self.kbdList.GetSelection()]
		config.conf["keyboard"]["keyboardLayout"] = layout
		config.conf["keyboard"]["NVDAModifierKeys"] = sum(
			key.value for (n, key) in enumerate(NVDAKey) if self.modifierList.IsChecked(n)
		)
		config.conf["keyboard"]["speakTypedCharacters"] = self.speakTypedCharsList.GetSelection()
		config.conf["keyboard"]["speakTypedWords"] = self.speakTypedWordsList.GetSelection()
		config.conf["keyboard"]["speechInterruptForCharacters"] = (
			self.speechInterruptForCharsCheckBox.IsChecked()
		)
		config.conf["keyboard"]["speechInterruptForEnter"] = self.speechInterruptForEnterCheckBox.IsChecked()
		config.conf["keyboard"]["allowSkimReadingInSayAll"] = self.skimReadingInSayAllCheckBox.IsChecked()
		config.conf["keyboard"]["beepForLowercaseWithCapslock"] = self.beepLowercaseCheckBox.IsChecked()
		config.conf["keyboard"]["speakCommandKeys"] = self.commandKeysCheckBox.IsChecked()
		config.conf["keyboard"]["alertForSpellingErrors"] = self.alertForSpellingErrorsCheckBox.IsChecked()
		config.conf["keyboard"]["handleInjectedKeys"] = self.handleInjectedKeysCheckBox.IsChecked()
		config.conf["keyboard"]["multiPressTimeout"] = self.multiPressTimeoutEdit.GetValue()


class MouseSettingsPanel(SettingsPanel):
	# Translators: This is the label for the mouse settings panel.
	title = _("Mouse")
	helpId = "MouseSettings"

	def makeSettings(self, settingsSizer):
		sHelper = guiHelper.BoxSizerHelper(self, sizer=settingsSizer)

		# Translators: This is the label for a checkbox in the
		# mouse settings panel.
		shapeChangesText = _("Report mouse &shape changes")
		self.shapeCheckBox = sHelper.addItem(wx.CheckBox(self, label=shapeChangesText))
		self.bindHelpEvent("MouseSettingsShape", self.shapeCheckBox)
		self.shapeCheckBox.SetValue(config.conf["mouse"]["reportMouseShapeChanges"])

		# Translators: This is the label for a checkbox in the
		# mouse settings panel.
		mouseTrackingText = _("Enable mouse &tracking")
		self.mouseTrackingCheckBox = sHelper.addItem(wx.CheckBox(self, label=mouseTrackingText))
		self.bindHelpEvent("MouseSettingsTracking", self.mouseTrackingCheckBox)
		self.mouseTrackingCheckBox.SetValue(config.conf["mouse"]["enableMouseTracking"])

		# Translators: This is the label for a combobox in the
		# mouse settings panel.
		textUnitLabelText = _("Text &unit resolution:")
		import textInfos

		self.textUnits = textInfos.MOUSE_TEXT_RESOLUTION_UNITS
		textUnitsChoices = [textInfos.unitLabels[x] for x in self.textUnits]
		self.textUnitComboBox = sHelper.addLabeledControl(
			textUnitLabelText,
			wx.Choice,
			choices=textUnitsChoices,
		)
		self.bindHelpEvent("MouseSettingsTextUnit", self.textUnitComboBox)
		try:
			index = self.textUnits.index(config.conf["mouse"]["mouseTextUnit"])
		except:  # noqa: E722
			index = 0
		self.textUnitComboBox.SetSelection(index)

		# Translators: This is the label for a checkbox in the
		# mouse settings panel.
		reportObjectPropertiesText = _("Report &object when mouse enters it")
		self.reportObjectPropertiesCheckBox = sHelper.addItem(
			wx.CheckBox(self, label=reportObjectPropertiesText),
		)
		self.bindHelpEvent("MouseSettingsRole", self.reportObjectPropertiesCheckBox)
		self.reportObjectPropertiesCheckBox.SetValue(config.conf["mouse"]["reportObjectRoleOnMouseEnter"])

		# Translators: This is the label for a checkbox in the
		# mouse settings panel.
		audioText = _("&Play audio coordinates when mouse moves")
		self.audioCheckBox = sHelper.addItem(wx.CheckBox(self, label=audioText))
		self.bindHelpEvent("MouseSettingsAudio", self.audioCheckBox)
		self.audioCheckBox.SetValue(config.conf["mouse"]["audioCoordinatesOnMouseMove"])

		# Translators: This is the label for a checkbox in the
		# mouse settings panel.
		audioDetectBrightnessText = _("&Brightness controls audio coordinates volume")
		self.audioDetectBrightnessCheckBox = sHelper.addItem(
			wx.CheckBox(self, label=audioDetectBrightnessText),
		)
		self.bindHelpEvent("MouseSettingsBrightness", self.audioDetectBrightnessCheckBox)
		self.audioDetectBrightnessCheckBox.SetValue(config.conf["mouse"]["audioCoordinates_detectBrightness"])

		# Translators: This is the label for a checkbox in the
		# mouse settings panel.
		ignoreInjectedMouseInputText = _("Ignore mouse input from other &applications")
		self.ignoreInjectedMouseInputCheckBox = sHelper.addItem(
			wx.CheckBox(self, label=ignoreInjectedMouseInputText),
		)
		self.bindHelpEvent("MouseSettingsHandleMouseControl", self.ignoreInjectedMouseInputCheckBox)
		self.ignoreInjectedMouseInputCheckBox.SetValue(config.conf["mouse"]["ignoreInjectedMouseInput"])

	def onSave(self):
		config.conf["mouse"]["reportMouseShapeChanges"] = self.shapeCheckBox.IsChecked()
		config.conf["mouse"]["enableMouseTracking"] = self.mouseTrackingCheckBox.IsChecked()
		config.conf["mouse"]["mouseTextUnit"] = self.textUnits[self.textUnitComboBox.GetSelection()]
		config.conf["mouse"]["reportObjectRoleOnMouseEnter"] = self.reportObjectPropertiesCheckBox.IsChecked()
		config.conf["mouse"]["audioCoordinatesOnMouseMove"] = self.audioCheckBox.IsChecked()
		config.conf["mouse"]["audioCoordinates_detectBrightness"] = (
			self.audioDetectBrightnessCheckBox.IsChecked()
		)
		config.conf["mouse"]["ignoreInjectedMouseInput"] = self.ignoreInjectedMouseInputCheckBox.IsChecked()


class ReviewCursorPanel(SettingsPanel):
	# Translators: This is the label for the review cursor settings panel.
	title = _("Review Cursor")
	helpId = "ReviewCursorSettings"

	def makeSettings(self, settingsSizer):
		# Translators: This is the label for a checkbox in the
		# review cursor settings panel.
		self.followFocusCheckBox = wx.CheckBox(self, label=_("Follow system &focus"))
		self.bindHelpEvent("ReviewCursorFollowFocus", self.followFocusCheckBox)
		self.followFocusCheckBox.SetValue(config.conf["reviewCursor"]["followFocus"])
		settingsSizer.Add(self.followFocusCheckBox, border=10, flag=wx.BOTTOM)
		# Translators: This is the label for a checkbox in the
		# review cursor settings panel.
		self.followCaretCheckBox = wx.CheckBox(self, label=_("Follow System &Caret"))
		self.bindHelpEvent("ReviewCursorFollowCaret", self.followCaretCheckBox)
		self.followCaretCheckBox.SetValue(config.conf["reviewCursor"]["followCaret"])
		settingsSizer.Add(self.followCaretCheckBox, border=10, flag=wx.BOTTOM)
		# Translators: This is the label for a checkbox in the
		# review cursor settings panel.
		self.followMouseCheckBox = wx.CheckBox(self, label=_("Follow &mouse cursor"))
		self.bindHelpEvent("ReviewCursorFollowMouse", self.followMouseCheckBox)
		self.followMouseCheckBox.SetValue(config.conf["reviewCursor"]["followMouse"])
		settingsSizer.Add(self.followMouseCheckBox, border=10, flag=wx.BOTTOM)
		# Translators: This is the label for a checkbox in the
		# review cursor settings panel.
		self.simpleReviewModeCheckBox = wx.CheckBox(self, label=_("&Simple review mode"))
		self.bindHelpEvent("ReviewCursorSimple", self.simpleReviewModeCheckBox)
		self.simpleReviewModeCheckBox.SetValue(config.conf["reviewCursor"]["simpleReviewMode"])
		settingsSizer.Add(self.simpleReviewModeCheckBox, border=10, flag=wx.BOTTOM)

	def onSave(self):
		config.conf["reviewCursor"]["followFocus"] = self.followFocusCheckBox.IsChecked()
		config.conf["reviewCursor"]["followCaret"] = self.followCaretCheckBox.IsChecked()
		config.conf["reviewCursor"]["followMouse"] = self.followMouseCheckBox.IsChecked()
		config.conf["reviewCursor"]["simpleReviewMode"] = self.simpleReviewModeCheckBox.IsChecked()


class InputCompositionPanel(SettingsPanel):
	# Translators: This is the label for the Input Composition settings panel.
	title = _("Input Composition")
	helpId = "InputCompositionSettings"

	def makeSettings(self, settingsSizer):
		self.autoReportAllCandidatesCheckBox = wx.CheckBox(
			self,
			wx.ID_ANY,
			# Translators: This is the label for a checkbox in the
			# Input composition settings panel.
			label=_("Automatically report all available &candidates"),
		)
		self.bindHelpEvent("InputCompositionReportAllCandidates", self.autoReportAllCandidatesCheckBox)
		self.autoReportAllCandidatesCheckBox.SetValue(
			config.conf["inputComposition"]["autoReportAllCandidates"],
		)
		settingsSizer.Add(self.autoReportAllCandidatesCheckBox, border=10, flag=wx.BOTTOM)
		self.announceSelectedCandidateCheckBox = wx.CheckBox(
			self,
			wx.ID_ANY,
			# Translators: This is the label for a checkbox in the
			# Input composition settings panel.
			label=_("Announce &selected candidate"),
		)
		self.bindHelpEvent(
			"InputCompositionAnnounceSelectedCandidate",
			self.announceSelectedCandidateCheckBox,
		)
		self.announceSelectedCandidateCheckBox.SetValue(
			config.conf["inputComposition"]["announceSelectedCandidate"],
		)
		settingsSizer.Add(self.announceSelectedCandidateCheckBox, border=10, flag=wx.BOTTOM)
		self.candidateIncludesShortCharacterDescriptionCheckBox = wx.CheckBox(
			self,
			wx.ID_ANY,
			# Translators: This is the label for a checkbox in the
			# Input composition settings panel.
			label=_("Always include short character &description when announcing candidates"),
		)
		self.bindHelpEvent(
			"InputCompositionCandidateIncludesShortCharacterDescription",
			self.candidateIncludesShortCharacterDescriptionCheckBox,
		)
		self.candidateIncludesShortCharacterDescriptionCheckBox.SetValue(
			config.conf["inputComposition"]["alwaysIncludeShortCharacterDescriptionInCandidateName"],
		)
		settingsSizer.Add(self.candidateIncludesShortCharacterDescriptionCheckBox, border=10, flag=wx.BOTTOM)
		self.reportReadingStringChangesCheckBox = wx.CheckBox(
			self,
			wx.ID_ANY,
			# Translators: This is the label for a checkbox in the
			# Input composition settings panel.
			label=_("Report changes to the &reading string"),
		)
		self.bindHelpEvent(
			"InputCompositionReadingStringChanges",
			self.reportReadingStringChangesCheckBox,
		)
		self.reportReadingStringChangesCheckBox.SetValue(
			config.conf["inputComposition"]["reportReadingStringChanges"],
		)
		settingsSizer.Add(self.reportReadingStringChangesCheckBox, border=10, flag=wx.BOTTOM)
		self.reportCompositionStringChangesCheckBox = wx.CheckBox(
			self,
			wx.ID_ANY,
			# Translators: This is the label for a checkbox in the
			# Input composition settings panel.
			label=_("Report changes to the &composition string"),
		)
		self.bindHelpEvent(
			"InputCompositionCompositionStringChanges",
			self.reportCompositionStringChangesCheckBox,
		)
		self.reportCompositionStringChangesCheckBox.SetValue(
			config.conf["inputComposition"]["reportCompositionStringChanges"],
		)
		settingsSizer.Add(self.reportCompositionStringChangesCheckBox, border=10, flag=wx.BOTTOM)

	def onSave(self):
		config.conf["inputComposition"]["autoReportAllCandidates"] = (
			self.autoReportAllCandidatesCheckBox.IsChecked()
		)
		config.conf["inputComposition"]["announceSelectedCandidate"] = (
			self.announceSelectedCandidateCheckBox.IsChecked()
		)
		config.conf["inputComposition"]["alwaysIncludeShortCharacterDescriptionInCandidateName"] = (
			self.candidateIncludesShortCharacterDescriptionCheckBox.IsChecked()
		)
		config.conf["inputComposition"]["reportReadingStringChanges"] = (
			self.reportReadingStringChangesCheckBox.IsChecked()
		)
		config.conf["inputComposition"]["reportCompositionStringChanges"] = (
			self.reportCompositionStringChangesCheckBox.IsChecked()
		)


class ObjectPresentationPanel(SettingsPanel):
	panelDescription = _(
		# Translators: This is a label appearing on the Object Presentation settings panel.
		"Configure how much information NVDA will present about controls."
		" These options apply to focus reporting and NVDA object navigation,"
		" but not when reading text content e.g. web content with browse mode.",
	)

	# Translators: This is the label for the object presentation panel.
	title = _("Object Presentation")
	helpId = "ObjectPresentationSettings"
	progressLabels = (
		# Translators: An option for progress bar output in the Object Presentation dialog
		# which disables reporting of progress bars.
		# See Progress bar output in the Object Presentation Settings section of the User Guide.
		("off", _("off")),
		# Translators: An option for progress bar output in the Object Presentation dialog
		# which reports progress bar updates by speaking.
		# See Progress bar output in the Object Presentation Settings section of the User Guide.
		("speak", _("Speak")),
		# Translators: An option for progress bar output in the Object Presentation dialog
		# which reports progress bar updates by beeping.
		# See Progress bar output in the Object Presentation Settings section of the User Guide.
		("beep", _("Beep")),
		# Translators: An option for progress bar output in the Object Presentation dialog
		# which reports progress bar updates by both speaking and beeping.
		# See Progress bar output in the Object Presentation Settings section of the User Guide.
		("both", _("Speak and beep")),
	)

	def makeSettings(self, settingsSizer):
		sHelper = guiHelper.BoxSizerHelper(self, sizer=settingsSizer)

		self.windowText = sHelper.addItem(
			wx.StaticText(self, label=self.panelDescription),
		)
		self.windowText.Wrap(self.scaleSize(PANEL_DESCRIPTION_WIDTH))

		# Translators: This is the label for a checkbox in the
		# object presentation settings panel.
		reportToolTipsText = _("Report &tooltips")
		self.tooltipCheckBox = sHelper.addItem(wx.CheckBox(self, label=reportToolTipsText))
		self.bindHelpEvent("ObjectPresentationReportToolTips", self.tooltipCheckBox)
		self.tooltipCheckBox.SetValue(config.conf["presentation"]["reportTooltips"])

		# Translators: This is the label for a checkbox in the
		# object presentation settings panel.
		balloonText = _("Report &notifications")
		self.balloonCheckBox = sHelper.addItem(wx.CheckBox(self, label=balloonText))
		self.bindHelpEvent("ObjectPresentationReportNotifications", self.balloonCheckBox)
		self.balloonCheckBox.SetValue(config.conf["presentation"]["reportHelpBalloons"])

		# Translators: This is the label for a checkbox in the
		# object presentation settings panel.
		shortcutText = _("Report object shortcut &keys")
		self.shortcutCheckBox = sHelper.addItem(wx.CheckBox(self, label=shortcutText))
		self.bindHelpEvent("ObjectPresentationShortcutKeys", self.shortcutCheckBox)
		self.shortcutCheckBox.SetValue(config.conf["presentation"]["reportKeyboardShortcuts"])

		# Translators: This is the label for a checkbox in the
		# object presentation settings panel.
		positionInfoText = _("Report object &position information")
		self.positionInfoCheckBox = sHelper.addItem(wx.CheckBox(self, label=positionInfoText))
		self.bindHelpEvent("ObjectPresentationPositionInfo", self.positionInfoCheckBox)
		self.positionInfoCheckBox.SetValue(config.conf["presentation"]["reportObjectPositionInformation"])

		# Translators: This is the label for a checkbox in the
		# object presentation settings panel.
		guessPositionInfoText = _("&Guess object position information when unavailable")
		self.guessPositionInfoCheckBox = sHelper.addItem(wx.CheckBox(self, label=guessPositionInfoText))
		self.bindHelpEvent("ObjectPresentationGuessPositionInfo", self.guessPositionInfoCheckBox)
		self.guessPositionInfoCheckBox.SetValue(
			config.conf["presentation"]["guessObjectPositionInformationWhenUnavailable"],
		)

		# Translators: This is the label for a checkbox in the
		# object presentation settings panel.
		reportMultiSelectText = _("Report when objects support &multiple selection")
		self.reportMultiSelectCheckBox = sHelper.addItem(wx.CheckBox(self, label=reportMultiSelectText))
		self.bindHelpEvent("ReportMultiSelect", self.reportMultiSelectCheckBox)
		self.reportMultiSelectCheckBox.SetValue(
			config.conf["presentation"]["reportMultiSelect"],
		)

		# Translators: This is the label for a checkbox in the
		# object presentation settings panel.
		descriptionText = _("Report object &descriptions")
		self.descriptionCheckBox = sHelper.addItem(wx.CheckBox(self, label=descriptionText))
		self.bindHelpEvent("ObjectPresentationReportDescriptions", self.descriptionCheckBox)
		self.descriptionCheckBox.SetValue(config.conf["presentation"]["reportObjectDescriptions"])

		# Translators: This is the label for a combobox in the
		# object presentation settings panel.
		progressLabelText = _("Progress &bar output:")
		progressChoices = [name for setting, name in self.progressLabels]
		self.progressList = sHelper.addLabeledControl(progressLabelText, wx.Choice, choices=progressChoices)
		self.bindHelpEvent("ObjectPresentationProgressBarOutput", self.progressList)
		for index, (setting, name) in enumerate(self.progressLabels):
			if setting == config.conf["presentation"]["progressBarUpdates"]["progressBarOutputMode"]:
				self.progressList.SetSelection(index)
				break
		else:
			log.debugWarning("Could not set progress list to current report progress bar updates setting")

		# Translators: This is the label for a checkbox in the
		# object presentation settings panel.
		reportBackgroundProgressBarsText = _("Report backg&round progress bars")
		self.reportBackgroundProgressBarsCheckBox = sHelper.addItem(
			wx.CheckBox(self, label=reportBackgroundProgressBarsText),
		)
		self.bindHelpEvent(
			"ObjectPresentationReportBackgroundProgressBars",
			self.reportBackgroundProgressBarsCheckBox,
		)
		self.reportBackgroundProgressBarsCheckBox.SetValue(
			config.conf["presentation"]["progressBarUpdates"]["reportBackgroundProgressBars"],
		)

		# Translators: This is the label for a checkbox in the
		# object presentation settings panel.
		dynamicContentText = _("Report dynamic &content changes")
		self.dynamicContentCheckBox = sHelper.addItem(wx.CheckBox(self, label=dynamicContentText))
		self.bindHelpEvent(
			"ObjectPresentationReportDynamicContent",
			self.dynamicContentCheckBox,
		)
		self.dynamicContentCheckBox.SetValue(config.conf["presentation"]["reportDynamicContentChanges"])

		# Translators: This is the label for a checkbox in the
		# object presentation settings panel.
		autoSuggestionsLabelText = _("Play a sound when &auto-suggestions appear")
		self.autoSuggestionSoundsCheckBox = sHelper.addItem(wx.CheckBox(self, label=autoSuggestionsLabelText))
		self.bindHelpEvent(
			"ObjectPresentationSuggestionSounds",
			self.autoSuggestionSoundsCheckBox,
		)
		self.autoSuggestionSoundsCheckBox.SetValue(
			config.conf["presentation"]["reportAutoSuggestionsWithSound"],
		)

	def onSave(self):
		config.conf["presentation"]["reportTooltips"] = self.tooltipCheckBox.IsChecked()
		config.conf["presentation"]["reportHelpBalloons"] = self.balloonCheckBox.IsChecked()
		config.conf["presentation"]["reportKeyboardShortcuts"] = self.shortcutCheckBox.IsChecked()
		config.conf["presentation"]["reportObjectPositionInformation"] = self.positionInfoCheckBox.IsChecked()
		config.conf["presentation"]["guessObjectPositionInformationWhenUnavailable"] = (
			self.guessPositionInfoCheckBox.IsChecked()
		)
		config.conf["presentation"]["reportMultiSelect"] = self.reportMultiSelectCheckBox.IsChecked()
		config.conf["presentation"]["reportObjectDescriptions"] = self.descriptionCheckBox.IsChecked()
		config.conf["presentation"]["progressBarUpdates"]["progressBarOutputMode"] = self.progressLabels[
			self.progressList.GetSelection()
		][0]
		config.conf["presentation"]["progressBarUpdates"]["reportBackgroundProgressBars"] = (
			self.reportBackgroundProgressBarsCheckBox.IsChecked()
		)
		config.conf["presentation"]["reportDynamicContentChanges"] = self.dynamicContentCheckBox.IsChecked()
		config.conf["presentation"]["reportAutoSuggestionsWithSound"] = (
			self.autoSuggestionSoundsCheckBox.IsChecked()
		)


class BrowseModePanel(SettingsPanel):
	# Translators: This is the label for the browse mode settings panel.
	title = _("Browse Mode")
	helpId = "BrowseModeSettings"

	def makeSettings(self, settingsSizer):
		sHelper = guiHelper.BoxSizerHelper(self, sizer=settingsSizer)
		# Translators: This is the label for a textfield in the
		# browse mode settings panel.
		maxLengthLabelText = _("&Maximum number of characters on one line")
		self.maxLengthEdit = sHelper.addLabeledControl(
			maxLengthLabelText,
			nvdaControls.SelectOnFocusSpinCtrl,
			# min and max are not enforced in the config for virtualBuffers.maxLineLength
			min=10,
			max=250,
			initial=config.conf["virtualBuffers"]["maxLineLength"],
		)
		self.bindHelpEvent("BrowseModeSettingsMaxLength", self.maxLengthEdit)

		# Translators: This is the label for a textfield in the
		# browse mode settings panel.
		pageLinesLabelText = _("&Number of lines per page")
		self.pageLinesEdit = sHelper.addLabeledControl(
			pageLinesLabelText,
			nvdaControls.SelectOnFocusSpinCtrl,
			# min and max are not enforced in the config for virtualBuffers.linesPerPage
			min=5,
			max=150,
			initial=config.conf["virtualBuffers"]["linesPerPage"],
		)
		self.bindHelpEvent("BrowseModeSettingsPageLines", self.pageLinesEdit)

		# Translators: This is the label for a checkbox in the
		# browse mode settings panel.
		useScreenLayoutText = _("Use &screen layout (when supported)")
		self.useScreenLayoutCheckBox = sHelper.addItem(wx.CheckBox(self, label=useScreenLayoutText))
		self.bindHelpEvent("BrowseModeSettingsScreenLayout", self.useScreenLayoutCheckBox)
		self.useScreenLayoutCheckBox.SetValue(config.conf["virtualBuffers"]["useScreenLayout"])

		# Translators: The label for a checkbox in browse mode settings to
		# enable browse mode on page load.
		enableOnPageLoadText = _("&Enable browse mode on page load")
		self.enableOnPageLoadCheckBox = sHelper.addItem(wx.CheckBox(self, label=enableOnPageLoadText))
		self.bindHelpEvent("BrowseModeSettingsEnableOnPageLoad", self.enableOnPageLoadCheckBox)
		self.enableOnPageLoadCheckBox.SetValue(config.conf["virtualBuffers"]["enableOnPageLoad"])

		# Translators: This is the label for a checkbox in the
		# browse mode settings panel.
		autoSayAllText = _("Automatic &Say All on page load")
		self.autoSayAllCheckBox = sHelper.addItem(wx.CheckBox(self, label=autoSayAllText))
		self.bindHelpEvent("BrowseModeSettingsAutoSayAll", self.autoSayAllCheckBox)
		self.autoSayAllCheckBox.SetValue(config.conf["virtualBuffers"]["autoSayAllOnPageLoad"])

		# Translators: This is the label for a checkbox in the
		# browse mode settings panel.
		layoutTablesText = _("Include l&ayout tables")
		self.layoutTablesCheckBox = sHelper.addItem(wx.CheckBox(self, label=layoutTablesText))
		self.bindHelpEvent("BrowseModeSettingsIncludeLayoutTables", self.layoutTablesCheckBox)
		self.layoutTablesCheckBox.SetValue(config.conf["documentFormatting"]["includeLayoutTables"])

		# Translators: This is the label for a checkbox in the
		# browse mode settings panel.
		autoPassThroughOnFocusChangeText = _("Automatic focus mode for focus changes")
		self.autoPassThroughOnFocusChangeCheckBox = sHelper.addItem(
			wx.CheckBox(self, label=autoPassThroughOnFocusChangeText),
		)
		self.bindHelpEvent(
			"BrowseModeSettingsAutoPassThroughOnFocusChange",
			self.autoPassThroughOnFocusChangeCheckBox,
		)
		self.autoPassThroughOnFocusChangeCheckBox.SetValue(
			config.conf["virtualBuffers"]["autoPassThroughOnFocusChange"],
		)

		# Translators: This is the label for a checkbox in the
		# browse mode settings panel.
		autoPassThroughOnCaretMoveText = _("Automatic focus mode for caret movement")
		self.autoPassThroughOnCaretMoveCheckBox = sHelper.addItem(
			wx.CheckBox(self, label=autoPassThroughOnCaretMoveText),
		)
		self.bindHelpEvent(
			"BrowseModeSettingsAutoPassThroughOnCaretMove",
			self.autoPassThroughOnCaretMoveCheckBox,
		)
		self.autoPassThroughOnCaretMoveCheckBox.SetValue(
			config.conf["virtualBuffers"]["autoPassThroughOnCaretMove"],
		)

		# Translators: This is the label for a checkbox in the
		# browse mode settings panel.
		passThroughAudioIndicationText = _("Audio indication of focus and browse modes")
		self.passThroughAudioIndicationCheckBox = sHelper.addItem(
			wx.CheckBox(self, label=passThroughAudioIndicationText),
		)
		self.bindHelpEvent(
			"BrowseModeSettingsPassThroughAudioIndication",
			self.passThroughAudioIndicationCheckBox,
		)
		self.passThroughAudioIndicationCheckBox.SetValue(
			config.conf["virtualBuffers"]["passThroughAudioIndication"],
		)

		# Translators: This is the label for a checkbox in the
		# browse mode settings panel.
		trapNonCommandGesturesText = _("&Trap all non-command gestures from reaching the document")
		self.trapNonCommandGesturesCheckBox = sHelper.addItem(
			wx.CheckBox(self, label=trapNonCommandGesturesText),
		)
		self.bindHelpEvent(
			"BrowseModeSettingsTrapNonCommandGestures",
			self.trapNonCommandGesturesCheckBox,
		)
		self.trapNonCommandGesturesCheckBox.SetValue(config.conf["virtualBuffers"]["trapNonCommandGestures"])

	def onSave(self):
		config.conf["virtualBuffers"]["maxLineLength"] = self.maxLengthEdit.GetValue()
		config.conf["virtualBuffers"]["linesPerPage"] = self.pageLinesEdit.GetValue()
		config.conf["virtualBuffers"]["useScreenLayout"] = self.useScreenLayoutCheckBox.IsChecked()
		config.conf["virtualBuffers"]["enableOnPageLoad"] = self.enableOnPageLoadCheckBox.IsChecked()
		config.conf["virtualBuffers"]["autoSayAllOnPageLoad"] = self.autoSayAllCheckBox.IsChecked()
		config.conf["documentFormatting"]["includeLayoutTables"] = self.layoutTablesCheckBox.IsChecked()
		config.conf["virtualBuffers"]["autoPassThroughOnFocusChange"] = (
			self.autoPassThroughOnFocusChangeCheckBox.IsChecked()
		)
		config.conf["virtualBuffers"]["autoPassThroughOnCaretMove"] = (
			self.autoPassThroughOnCaretMoveCheckBox.IsChecked()
		)
		config.conf["virtualBuffers"]["passThroughAudioIndication"] = (
			self.passThroughAudioIndicationCheckBox.IsChecked()
		)
		config.conf["virtualBuffers"]["trapNonCommandGestures"] = (
			self.trapNonCommandGesturesCheckBox.IsChecked()
		)


class MathSettingsPanel(SettingsPanel):
	# Translators: Title of the math settings panel.
	title = pgettext("math", "Math")
	helpId = "MathSettings"
	panelDescription = pgettext(
		"math",
		# Translators: The description of the math settings panel.
		"The following options control the presentation of mathematical content.",
	)

	def _getSpeechStyleDisplayString(self, configValue: str) -> str:
		"""Helper function to get the display string for a speech style config value.

		:param configValue: The config value to find the display string for
		:return: The display string to show in the UI
		"""
		from mathPres.MathCAT.preferences import SpeechStyleOption

		# Check if it's a known enum value by comparing directly
		knownStyleValues = [style.value for style in SpeechStyleOption]
		if configValue in knownStyleValues:
			enumOption = SpeechStyleOption(configValue)
			return enumOption.displayString
		else:
			# Not a known enum, so the config value IS the display string
			return configValue

	def _getEnumIndexFromConfigValue(
		self,
		enumClass: Type[DisplayStringEnum],
		configValue: Any,
	) -> int:
		"""Helper function to get the index of an enum option based on its config value.

		:param enumClass: The DisplayStringEnum class to search in
		:param configValue: The config value to find the index for
		:return: The index of the enum option with the matching value
		"""
		try:
			return list(enumClass).index(enumClass(configValue))
		except (ValueError, KeyError):
			# If the config value is not found, default to the first option
			return 0

	def _getEnumValueFromSelection(
		self,
		enumClass: Type[DisplayStringEnum],
		selectionIndex: int,
	) -> Any:
		"""Helper function to get the config value from a selection index.

		:param enumClass: The DisplayStringEnum class to get the value from
		:param selectionIndex: The index of the selected option
		:return: The config value of the selected enum option
		"""
		try:
			return list(enumClass)[selectionIndex].value
		except (IndexError, AttributeError):
			# If the selection is invalid, return the first option's value
			return list(enumClass)[0].value

	def makeSettings(self, settingsSizer: wx.BoxSizer) -> None:
		from mathPres.MathCAT import localization, preferences
		from mathPres.MathCAT.preferences import (
			ImpairmentOption,
			DecimalSeparatorOption,
			VerbosityOption,
			ChemistryOption,
			NavModeOption,
			NavVerbosityOption,
			CopyAsOption,
			BrailleNavHighlightOption,
			getSpeechStyleChoicesWithTranslations,
		)

		sHelper = guiHelper.BoxSizerHelper(self, sizer=settingsSizer)

		sHelper.addItem(wx.StaticText(self, label=self.panelDescription))

		speechGroupText = pgettext("math", "Speech")
		speechGroupSizer = wx.StaticBoxSizer(wx.VERTICAL, self, label=speechGroupText)
		speechGroupBox = speechGroupSizer.GetStaticBox()
		speechGroup = guiHelper.BoxSizerHelper(self, sizer=speechGroupSizer)
		sHelper.addItem(speechGroup)

		# Translators: Select an impairment for MathCAT
		impairmentText = pgettext("math", "Impairment")
		self.impairmentList = speechGroup.addLabeledControl(
			impairmentText,
			wx.Choice,
			choices=[option.displayString for option in ImpairmentOption],
		)
		self.bindHelpEvent("MathSpeechImpairment", self.impairmentList)
		self.impairmentList.SetSelection(
			self._getEnumIndexFromConfigValue(ImpairmentOption, config.conf["math"]["speech"]["impairment"]),
		)

		# Translators: MathCAT language option
		languageText = pgettext("math", "Language")
		self.languageOptions, self.languageCodes = localization.getLanguages()
		self.languageList = speechGroup.addLabeledControl(
			languageText,
			wx.Choice,
			choices=self.languageOptions,
		)
		self.bindHelpEvent("MathSpeechLanguage", self.languageList)
		languageIndex = self.languageCodes.index(config.conf["math"]["speech"]["language"])
		self.languageList.SetSelection(languageIndex)

		# Translators: MathCAT decimal separator option.
		decimalSeparatorText = pgettext("math", "Decimal separator for numbers:")
		self.decimalSeparatorList = speechGroup.addLabeledControl(
			decimalSeparatorText,
			wx.Choice,
			choices=[option.displayString for option in DecimalSeparatorOption],
		)
		self.bindHelpEvent("MathSpeechDecimalSeparator", self.decimalSeparatorList)
		self.decimalSeparatorList.SetSelection(
			self._getEnumIndexFromConfigValue(
				DecimalSeparatorOption,
				config.conf["math"]["other"]["decimalSeparator"],
			),
		)

		# Translators: Select a speech style.
		speechStyleText = pgettext("math", "Speech style")
		self.speechStyleOptions = getSpeechStyleChoicesWithTranslations(
			config.conf["math"]["speech"]["language"],
		)
		self.speechStyleList = speechGroup.addLabeledControl(
			speechStyleText,
			wx.Choice,
			choices=self.speechStyleOptions,
		)
		self.bindHelpEvent("MathSpeechStyle", self.speechStyleList)
		speechStyleDisplayString = self._getSpeechStyleDisplayString(
			config.conf["math"]["speech"]["speechStyle"],
		)
		self.speechStyleList.SetStringSelection(speechStyleDisplayString)

		# Translators: MathCAT's verbosity setting
		speechAmountText = pgettext("math", "Speech verbosity")
		self.speechAmountList = speechGroup.addLabeledControl(
			speechAmountText,
			wx.Choice,
			choices=[option.displayString for option in VerbosityOption],
		)
		self.bindHelpEvent("MathSpeechVerbosity", self.speechAmountList)
		self.speechAmountList.SetSelection(
			self._getEnumIndexFromConfigValue(VerbosityOption, config.conf["math"]["speech"]["verbosity"]),
		)

		# Translators: MathCAT's relative speed setting
		relativeSpeedText = pgettext("math", "Relative speech rate")
		self.relativeSpeedSlider: nvdaControls.EnhancedInputSlider = speechGroup.addLabeledControl(
			relativeSpeedText,
			nvdaControls.EnhancedInputSlider,
			minValue=10,
			maxValue=100,
		)
		self.bindHelpEvent("MathRelativeSpeed", self.relativeSpeedSlider)
		self.relativeSpeedSlider.SetValue(config.conf["math"]["speech"]["mathRate"])

		# Translators: label for slider that specifies relative factor to increase or decrease pauses in the math speech
		pauseFactorText = pgettext("math", "Pause factor")
		self.pauseFactorSlider: nvdaControls.EnhancedInputSlider = speechGroup.addLabeledControl(
			pauseFactorText,
			nvdaControls.EnhancedInputSlider,
			minValue=0,
			maxValue=14,
		)
		self.bindHelpEvent("MathSpeechPauseFactor", self.pauseFactorSlider)
		self.pauseFactorSlider.SetValue(config.conf["math"]["speech"]["pauseFactor"])

		# Translators: label for check box controlling a beep sound when math speech starts/ends
		speechSoundText = pgettext("math", "Make a sound when starting/ending math speech")
		self.speechSoundCheckBox = speechGroup.addItem(wx.CheckBox(speechGroupBox, label=speechSoundText))
		self.bindHelpEvent("MathSpeechSound", self.speechSoundCheckBox)
		self.speechSoundCheckBox.SetValue(config.conf["math"]["speech"]["speechSound"] != "None")

		# Translators: label for combobox to specify how verbose/terse the speech should be
		speechForChemicalText = pgettext("math", "Speech for chemical formulas")
		self.speechForChemicalList = speechGroup.addLabeledControl(
			speechForChemicalText,
			wx.Choice,
			choices=[option.displayString for option in ChemistryOption],
		)
		self.bindHelpEvent("MathSpeechForChemical", self.speechForChemicalList)
		self.speechForChemicalList.SetSelection(
			self._getEnumIndexFromConfigValue(ChemistryOption, config.conf["math"]["speech"]["chemistry"]),
		)

		# Translators: Text for the navigation group.
		navGroupText = pgettext("math", "Navigation")
		navGroupSizer = wx.StaticBoxSizer(wx.VERTICAL, self, label=navGroupText)
		navGroupBox = navGroupSizer.GetStaticBox()
		navGroup = guiHelper.BoxSizerHelper(self, sizer=navGroupSizer)
		sHelper.addItem(navGroup)

		# Translators: label for combobox to specify one of three modes use to navigate math expressions
		navModeText = pgettext("math", "Navigation mode to use when beginning to navigate an equation")
		self.navModeList = speechGroup.addLabeledControl(
			navModeText,
			wx.Choice,
			choices=[option.displayString for option in NavModeOption],
		)
		self.bindHelpEvent("MathNavMode", self.navModeList)
		self.navModeList.SetSelection(
			self._getEnumIndexFromConfigValue(NavModeOption, config.conf["math"]["navigation"]["navMode"]),
		)

		# Translators: label for combobox to specify whether the expression is spoken or described (an overview)
		navSpeechText = pgettext("math", "Navigation speech to use when beginning to navigate an equation")
		navSpeechOptions: list[str] = [
			# Translators: "Speak" the expression after moving to it
			pgettext("math", "Speak"),
			# Translators: "Describe" the expression after moving to it ("overview is a synonym")
			pgettext("math", "Describe/overview"),
		]
		self.navSpeechList = speechGroup.addLabeledControl(
			navSpeechText,
			wx.Choice,
			choices=navSpeechOptions,
		)
		self.bindHelpEvent("MathNavSpeech", self.navSpeechList)
		if config.conf["math"]["navigation"]["overview"]:
			self.navSpeechList.SetSelection(1)
		else:
			self.navSpeechList.SetSelection(0)

		# Translators: label for check box controlling a beep sound when math speech starts/ends
		resetNavSpeechText = pgettext("math", "Make a sound when starting/ending math speech")
		self.resetNavSpeechCheckBox = navGroup.addItem(wx.CheckBox(navGroupBox, label=resetNavSpeechText))
		self.bindHelpEvent("MathNavReset", self.resetNavSpeechCheckBox)
		self.resetNavSpeechCheckBox.SetValue(config.conf["math"]["navigation"]["resetOverview"])

		# Translators: label for checkbox that controls whether arrow keys move out of fractions, etc.,
		# or whether you have to manually back out of the fraction, etc.
		navAutoZoomText = pgettext("math", "Automatic zoom out of 2D notations")
		self.navAutoZoomCheckBox = navGroup.addItem(wx.CheckBox(navGroupBox, label=navAutoZoomText))
		self.bindHelpEvent("MathNavAutoZoom", self.navAutoZoomCheckBox)
		self.navAutoZoomCheckBox.SetValue(config.conf["math"]["navigation"]["autoZoomOut"])

		# Translators: label for combobox down to specify whether you want a terse or verbose reading of navigation commands
		navSpeechAmountText = pgettext("math", "Speech amount for navigation")
		self.navSpeechAmountList = navGroup.addLabeledControl(
			navSpeechAmountText,
			wx.Choice,
			choices=[option.displayString for option in NavVerbosityOption],
		)
		self.bindHelpEvent(
			"MathNavSpeechAmount",
			self.navSpeechAmountList,
		)
		self.navSpeechAmountList.SetSelection(
			self._getEnumIndexFromConfigValue(
				NavVerbosityOption,
				config.conf["math"]["navigation"]["navVerbosity"],
			),
		)

		# Translators: label for combobox to specify how math will be copied to the clipboard
		navCopyAsText = pgettext("math", "Copy math as")
		self.navCopyAsList = navGroup.addLabeledControl(
			navCopyAsText,
			wx.Choice,
			choices=[option.displayString for option in CopyAsOption],
		)
		self.bindHelpEvent("MathNavCopyAs", self.navCopyAsList)
		self.navCopyAsList.SetSelection(
			self._getEnumIndexFromConfigValue(CopyAsOption, config.conf["math"]["navigation"]["copyAs"]),
		)

		# Translators: Text for the braille group.
		brailleGroupText = pgettext("math", "Braille")
		brailleGroupSizer = wx.StaticBoxSizer(wx.VERTICAL, self, label=brailleGroupText)
		brailleGroup = guiHelper.BoxSizerHelper(self, sizer=brailleGroupSizer)
		sHelper.addItem(brailleGroup)

		# Translators: label for combobox to specify which braille code to use
		brailleMathCodeText = pgettext("math", "Braille math code for refreshable displays")
		brailleMathCodeOptions: list[str] = preferences.getBrailleCodes()
		self.brailleMathCodeList = navGroup.addLabeledControl(
			brailleMathCodeText,
			wx.Choice,
			choices=brailleMathCodeOptions,
		)
		self.bindHelpEvent("MathBrailleCode", self.brailleMathCodeList)
		self.brailleMathCodeList.SetStringSelection(config.conf["math"]["braille"]["brailleCode"])

		# Translators: label for combobox to specify how braille dots should be modified when navigating/selecting subexprs
		brailleHighlightsText = pgettext("math", "Highlight the current navigation node with dots 7 and 8")
		self.brailleHighlightsList = navGroup.addLabeledControl(
			brailleHighlightsText,
			wx.Choice,
			choices=[option.displayString for option in BrailleNavHighlightOption],
		)
		self.bindHelpEvent("MathBrailleHighlights", self.brailleHighlightsList)
		self.brailleHighlightsList.SetSelection(
			self._getEnumIndexFromConfigValue(
				BrailleNavHighlightOption,
				config.conf["math"]["braille"]["brailleNavHighlight"],
			),
		)

	def onSave(self):
		import math

		from mathPres.MathCAT.preferences import MathCATUserPreferences
		from mathPres.MathCAT.preferences import (
			ImpairmentOption,
			VerbosityOption,
			DecimalSeparatorOption,
			ChemistryOption,
			NavModeOption,
			NavVerbosityOption,
			CopyAsOption,
			BrailleNavHighlightOption,
			PauseFactor,
			getSpeechStyleConfigValue,
		)

		mathConf = config.conf["math"]
		mathConf["speech"]["impairment"] = self._getEnumValueFromSelection(
			ImpairmentOption,
			self.impairmentList.GetSelection(),
		)
		mathConf["speech"]["language"] = self.languageCodes[self.languageList.GetSelection()]
		mathConf["other"]["decimalSeparator"] = self._getEnumValueFromSelection(
			DecimalSeparatorOption,
			self.decimalSeparatorList.GetSelection(),
		)
		mathConf["speech"]["speechStyle"] = getSpeechStyleConfigValue(
			self.speechStyleList.GetStringSelection(),
		)
		mathConf["speech"]["verbosity"] = self._getEnumValueFromSelection(
			VerbosityOption,
			self.speechAmountList.GetSelection(),
		)
		mathConf["speech"]["mathRate"] = self.relativeSpeedSlider.GetValue()
		pfSlider: int = self.pauseFactorSlider.GetValue()
		pauseFactor: int = (
			0
			if pfSlider == 0
			else round(PauseFactor.SCALE.value * math.pow(PauseFactor.LOG_BASE.value, pfSlider))
		)  # avoid log(0)
		mathConf["speech"]["pauseFactor"] = pauseFactor
		if self.speechSoundCheckBox.GetValue():
			mathConf["speech"]["speechSound"] = "Beep"
		else:
			mathConf["speech"]["speechSound"] = "None"
		mathConf["speech"]["chemistry"] = self._getEnumValueFromSelection(
			ChemistryOption,
			self.speechForChemicalList.GetSelection(),
		)
		mathConf["navigation"]["navMode"] = self._getEnumValueFromSelection(
			NavModeOption,
			self.navModeList.GetSelection(),
		)
		mathConf["navigation"]["resetNavMode"] = self.resetNavSpeechCheckBox.GetValue()
		mathConf["navigation"]["navVerbosity"] = self._getEnumValueFromSelection(
			NavVerbosityOption,
			self.navSpeechAmountList.GetSelection(),
		)
		mathConf["navigation"]["overview"] = self.navSpeechList.GetSelection() != 0
		mathConf["navigation"]["resetOverview"] = self.resetNavSpeechCheckBox.GetValue()
		mathConf["navigation"]["autoZoomOut"] = self.navAutoZoomCheckBox.GetValue()
		mathConf["navigation"]["copyAs"] = self._getEnumValueFromSelection(
			CopyAsOption,
			self.navCopyAsList.GetSelection(),
		)

		mathConf["braille"]["brailleNavHighlight"] = self._getEnumValueFromSelection(
			BrailleNavHighlightOption,
			self.brailleHighlightsList.GetSelection(),
		)
		mathConf["braille"]["brailleCode"] = self.brailleMathCodeList.GetStringSelection()
		mcPrefs: MathCATUserPreferences = MathCATUserPreferences.fromNVDAConfig()
		mcPrefs.save()


class DocumentFormattingPanel(SettingsPanel):
	# Translators: This is the label for the document formatting panel.
	title = _("Document Formatting")
	helpId = "DocumentFormattingSettings"

	# Translators: This is a label appearing on the document formatting settings panel.
	panelDescription = _("The following options control the types of document formatting reported by NVDA.")

	def makeSettings(self, settingsSizer):
		sHelper = guiHelper.BoxSizerHelper(self, sizer=settingsSizer)

		sHelper.addItem(wx.StaticText(self, label=self.panelDescription))

		# Translators: This is the label for a group of document formatting options in the
		# document formatting settings panel
		fontGroupText = _("Font")
		fontGroupSizer = wx.StaticBoxSizer(wx.VERTICAL, self, label=fontGroupText)
		fontGroupBox = fontGroupSizer.GetStaticBox()
		fontGroup = guiHelper.BoxSizerHelper(self, sizer=fontGroupSizer)
		sHelper.addItem(fontGroup)

		# Translators: This is the label for a checkbox in the
		# document formatting settings panel.
		fontNameText = _("&Font name")
		self.fontNameCheckBox = fontGroup.addItem(wx.CheckBox(fontGroupBox, label=fontNameText))
		self.fontNameCheckBox.SetValue(config.conf["documentFormatting"]["reportFontName"])

		# Translators: This is the label for a checkbox in the
		# document formatting settings panel.
		fontSizeText = _("Font &size")
		self.fontSizeCheckBox = fontGroup.addItem(wx.CheckBox(fontGroupBox, label=fontSizeText))
		self.fontSizeCheckBox.SetValue(config.conf["documentFormatting"]["reportFontSize"])

		# Translators: This is the label for a checkbox in the
		# document formatting settings panel.
		fontAttributesText = _("Font attrib&utes")
		fontAttributesOptions = [i.displayString for i in OutputMode.__members__.values()]
		self.fontAttrsList = fontGroup.addLabeledControl(
			fontAttributesText,
			wx.Choice,
			choices=fontAttributesOptions,
		)
		self.bindHelpEvent("DocumentFormattingFontAttributes", self.fontAttrsList)
		self.fontAttrsList.SetSelection(config.conf["documentFormatting"]["fontAttributeReporting"])

		# Translators: This is the label for a checkbox in the
		# document formatting settings panel.
		superscriptsAndSubscriptsText = _("Su&perscripts and subscripts")
		self.superscriptsAndSubscriptsCheckBox = fontGroup.addItem(
			wx.CheckBox(fontGroupBox, label=superscriptsAndSubscriptsText),
		)
		self.superscriptsAndSubscriptsCheckBox.SetValue(
			config.conf["documentFormatting"]["reportSuperscriptsAndSubscripts"],
		)

		# Translators: This is the label for a checkbox in the
		# document formatting settings panel.
		emphasisText = _("E&mphasis")
		self.emphasisCheckBox = fontGroup.addItem(wx.CheckBox(fontGroupBox, label=emphasisText))
		self.emphasisCheckBox.SetValue(config.conf["documentFormatting"]["reportEmphasis"])

		# Translators: This is the label for a checkbox in the
		# document formatting settings panel.
		highlightText = _("Highlighted (mar&ked) text")
		self.highlightCheckBox = fontGroup.addItem(
			wx.CheckBox(fontGroupBox, label=highlightText),
		)
		self.highlightCheckBox.SetValue(
			config.conf["documentFormatting"]["reportHighlight"],
		)

		# Translators: This is the label for a checkbox in the
		# document formatting settings panel.
		styleText = _("St&yle")
		self.styleCheckBox = fontGroup.addItem(wx.CheckBox(fontGroupBox, label=styleText))
		self.styleCheckBox.SetValue(config.conf["documentFormatting"]["reportStyle"])

		# Translators: This is the label for a checkbox in the
		# document formatting settings panel.
		colorsText = _("&Colors")
		self.colorCheckBox = fontGroup.addItem(wx.CheckBox(fontGroupBox, label=colorsText))
		self.colorCheckBox.SetValue(config.conf["documentFormatting"]["reportColor"])

		# Translators: This is the label for a group of document formatting options in the
		# document formatting settings panel
		documentInfoGroupText = _("Document information")
		docInfoSizer = wx.StaticBoxSizer(wx.VERTICAL, self, label=documentInfoGroupText)
		docInfoBox = docInfoSizer.GetStaticBox()
		docInfoGroup = guiHelper.BoxSizerHelper(self, sizer=docInfoSizer)
		sHelper.addItem(docInfoGroup)

		# Translators: This is the label for a checkbox in the
		# document formatting settings panel.
		commentsText = _("Commen&ts")
		self.commentsCheckBox = docInfoGroup.addItem(wx.CheckBox(docInfoBox, label=commentsText))
		self.commentsCheckBox.SetValue(config.conf["documentFormatting"]["reportComments"])

		# Translators: This is the label for a checkbox in the
		# document formatting settings panel.
		bookmarksText = _("&Bookmarks")
		self.bookmarksCheckBox = docInfoGroup.addItem(wx.CheckBox(docInfoBox, label=bookmarksText))
		self.bookmarksCheckBox.SetValue(config.conf["documentFormatting"]["reportBookmarks"])

		# Translators: This is the label for a checkbox in the
		# document formatting settings panel.
		revisionsText = _("&Editor revisions")
		self.revisionsCheckBox = docInfoGroup.addItem(wx.CheckBox(docInfoBox, label=revisionsText))
		self.revisionsCheckBox.SetValue(config.conf["documentFormatting"]["reportRevisions"])

		self._spellingErrorsChecklist = docInfoGroup.addLabeledControl(
			# Translators: This is the label for a checklist in the
			# document formatting settings panel.
			_("Spelling e&rrors"),
			nvdaControls.CustomCheckListBox,
			choices=[i.displayString for i in ReportSpellingErrors],
		)
		checkedItems = []
		for i, mode in enumerate(ReportSpellingErrors):
			if config.conf["documentFormatting"]["reportSpellingErrors2"] & mode.value:
				checkedItems.append(i)
		self._spellingErrorsChecklist.SetCheckedItems(checkedItems)
		self._spellingErrorsChecklist.Select(0)
		self.bindHelpEvent(
			"reportSpellingErrors",
			self._spellingErrorsChecklist,
		)

		# Translators: This is the label for a group of document formatting options in the
		# document formatting settings panel
		pageAndSpaceGroupText = _("Pages and spacing")
		pageAndSpaceSizer = wx.StaticBoxSizer(wx.VERTICAL, self, label=pageAndSpaceGroupText)
		pageAndSpaceBox = pageAndSpaceSizer.GetStaticBox()
		pageAndSpaceGroup = guiHelper.BoxSizerHelper(self, sizer=pageAndSpaceSizer)
		sHelper.addItem(pageAndSpaceGroup)

		# Translators: This is the label for a checkbox in the
		# document formatting settings panel.
		pageText = _("&Pages")
		self.pageCheckBox = pageAndSpaceGroup.addItem(wx.CheckBox(pageAndSpaceBox, label=pageText))
		self.pageCheckBox.SetValue(config.conf["documentFormatting"]["reportPage"])

		# Translators: This is the label for a checkbox in the
		# document formatting settings panel.
		lineText = _("Line &numbers")
		self.lineNumberCheckBox = pageAndSpaceGroup.addItem(wx.CheckBox(pageAndSpaceBox, label=lineText))
		self.lineNumberCheckBox.SetValue(config.conf["documentFormatting"]["reportLineNumber"])

		lineIndentationChoices = [i.displayString for i in ReportLineIndentation]
		self.lineIndentationCombo = pageAndSpaceGroup.addLabeledControl(
			# Translators: This is the label for a combobox controlling the reporting of line indentation in the
			# Document  Formatting  dialog (possible choices are Off, Speech, Tones, or Both.
			_("Line &indentation reporting:"),
			wx.Choice,
			choices=lineIndentationChoices,
		)
		self.bindHelpEvent(
			"DocumentFormattingSettingsLineIndentation",
			self.lineIndentationCombo,
		)
		self.lineIndentationCombo.Bind(wx.EVT_CHOICE, self._onLineIndentationChange)
		reportLineIndentation = config.conf["documentFormatting"]["reportLineIndentation"]
		self.lineIndentationCombo.SetSelection(reportLineIndentation)

		# Translators: This is the label of a checkbox in the document formatting settings panel
		# If this option is selected, NVDA will ignore blank lines for line indentation reporting
		ignoreBlankLinesText = _("Ignore &blank lines for line indentation reporting")
		ignoreBlankLinesCheckBox = wx.CheckBox(pageAndSpaceBox, label=ignoreBlankLinesText)
		self.ignoreBlankLinesRLICheckbox = pageAndSpaceGroup.addItem(ignoreBlankLinesCheckBox)
		self.bindHelpEvent(
			"DocumentFormattingSettingsLineIndentation",
			self.ignoreBlankLinesRLICheckbox,
		)
		self.ignoreBlankLinesRLICheckbox.SetValue(config.conf["documentFormatting"]["ignoreBlankLinesForRLI"])
		self.ignoreBlankLinesRLICheckbox.Enable(reportLineIndentation != 0)

		# Translators: This message is presented in the document formatting settings panel
		# If this option is selected, NVDA will report paragraph indentation if available.
		paragraphIndentationText = _("&Paragraph indentation")
		_paragraphIndentationCheckBox = wx.CheckBox(pageAndSpaceBox, label=paragraphIndentationText)
		self.paragraphIndentationCheckBox = pageAndSpaceGroup.addItem(_paragraphIndentationCheckBox)
		self.paragraphIndentationCheckBox.SetValue(
			config.conf["documentFormatting"]["reportParagraphIndentation"],
		)

		# Translators: This message is presented in the document formatting settings panel
		# If this option is selected, NVDA will report line spacing if available.
		lineSpacingText = _("&Line spacing")
		_lineSpacingCheckBox = wx.CheckBox(pageAndSpaceBox, label=lineSpacingText)
		self.lineSpacingCheckBox = pageAndSpaceGroup.addItem(_lineSpacingCheckBox)
		self.lineSpacingCheckBox.SetValue(config.conf["documentFormatting"]["reportLineSpacing"])

		# Translators: This is the label for a checkbox in the
		# document formatting settings panel.
		alignmentText = _("&Alignment")
		self.alignmentCheckBox = pageAndSpaceGroup.addItem(wx.CheckBox(pageAndSpaceBox, label=alignmentText))
		self.alignmentCheckBox.SetValue(config.conf["documentFormatting"]["reportAlignment"])

		# Translators: This is the label for a group of document formatting options in the
		# document formatting settings panel
		tablesGroupText = _("Table information")
		tablesGroupSizer = wx.StaticBoxSizer(wx.VERTICAL, self, label=tablesGroupText)
		tablesGroupBox = tablesGroupSizer.GetStaticBox()
		tablesGroup = guiHelper.BoxSizerHelper(self, sizer=tablesGroupSizer)
		sHelper.addItem(tablesGroup)

		# Translators: This is the label for a checkbox in the
		# document formatting settings panel.
		self.tablesCheckBox = tablesGroup.addItem(wx.CheckBox(tablesGroupBox, label=_("&Tables")))
		self.tablesCheckBox.SetValue(config.conf["documentFormatting"]["reportTables"])

		tableHeaderChoices = [i.displayString for i in ReportTableHeaders]
		self.tableHeadersComboBox = tablesGroup.addLabeledControl(
			# Translators: This is the label for a combobox in the
			# document formatting settings panel.
			_("H&eaders"),
			wx.Choice,
			choices=tableHeaderChoices,
		)
		self.tableHeadersComboBox.SetSelection(config.conf["documentFormatting"]["reportTableHeaders"])

		# Translators: This is the label for a checkbox in the
		# document formatting settings panel.
		_tableCellCoordsCheckBox = wx.CheckBox(tablesGroupBox, label=_("Cell c&oordinates"))
		self.tableCellCoordsCheckBox = tablesGroup.addItem(_tableCellCoordsCheckBox)
		self.tableCellCoordsCheckBox.SetValue(config.conf["documentFormatting"]["reportTableCellCoords"])

		borderChoices = [i.displayString for i in ReportCellBorders]
		self.borderComboBox = tablesGroup.addLabeledControl(
			# Translators: This is the label for a combobox in the
			# document formatting settings panel.
			_("Cell &borders:"),
			wx.Choice,
			choices=borderChoices,
		)
		self.borderComboBox.SetSelection(config.conf["documentFormatting"]["reportCellBorders"])

		# Translators: This is the label for a group of document formatting options in the
		# document formatting settings panel
		elementsGroupText = _("Elements")
		elementsGroupSizer = wx.StaticBoxSizer(wx.VERTICAL, self, label=elementsGroupText)
		elementsGroupBox = elementsGroupSizer.GetStaticBox()
		elementsGroup = guiHelper.BoxSizerHelper(self, sizer=elementsGroupSizer)
		sHelper.addItem(elementsGroup, flag=wx.EXPAND, proportion=1)

		# Translators: This is the label for a checkbox in the
		# document formatting settings panel.
		self.headingsCheckBox = elementsGroup.addItem(wx.CheckBox(elementsGroupBox, label=_("&Headings")))
		self.headingsCheckBox.SetValue(config.conf["documentFormatting"]["reportHeadings"])

		# Translators: This is the label for a checkbox in the
		# document formatting settings panel.
		self.linksCheckBox = elementsGroup.addItem(wx.CheckBox(elementsGroupBox, label=_("Lin&ks")))
		self.linksCheckBox.Bind(wx.EVT_CHECKBOX, self._onLinksChange)
		self.linksCheckBox.SetValue(config.conf["documentFormatting"]["reportLinks"])

		# Translators: This is the label for a checkbox in the
		# document formatting settings panel.
		self.linkTypeCheckBox = elementsGroup.addItem(wx.CheckBox(elementsGroupBox, label=_("Link type")))
		self.linkTypeCheckBox.SetValue(config.conf["documentFormatting"]["reportLinkType"])
		self.linkTypeCheckBox.Enable(self.linksCheckBox.IsChecked())

		# Translators: This is the label for a checkbox in the
		# document formatting settings panel.
		self.graphicsCheckBox = elementsGroup.addItem(wx.CheckBox(elementsGroupBox, label=_("&Graphics")))
		self.graphicsCheckBox.SetValue(config.conf["documentFormatting"]["reportGraphics"])

		# Translators: This is the label for a checkbox in the
		# document formatting settings panel.
		self.listsCheckBox = elementsGroup.addItem(wx.CheckBox(elementsGroupBox, label=_("&Lists")))
		self.listsCheckBox.SetValue(config.conf["documentFormatting"]["reportLists"])

		# Translators: This is the label for a checkbox in the
		# document formatting settings panel.
		_blockQuotesCheckBox = wx.CheckBox(elementsGroupBox, label=_("Block &quotes"))
		self.blockQuotesCheckBox = elementsGroup.addItem(_blockQuotesCheckBox)
		self.blockQuotesCheckBox.SetValue(config.conf["documentFormatting"]["reportBlockQuotes"])

		# Translators: This is the label for a checkbox in the
		# document formatting settings panel.
		groupingsText = _("&Groupings")
		self.groupingsCheckBox = elementsGroup.addItem(wx.CheckBox(elementsGroupBox, label=groupingsText))
		self.groupingsCheckBox.SetValue(config.conf["documentFormatting"]["reportGroupings"])

		# Translators: This is the label for a checkbox in the
		# document formatting settings panel.
		landmarksText = _("Lan&dmarks and regions")
		self.landmarksCheckBox = elementsGroup.addItem(wx.CheckBox(elementsGroupBox, label=landmarksText))
		self.landmarksCheckBox.SetValue(config.conf["documentFormatting"]["reportLandmarks"])

		# Translators: This is the label for a checkbox in the
		# document formatting settings panel.
		self.articlesCheckBox = elementsGroup.addItem(wx.CheckBox(elementsGroupBox, label=_("Arti&cles")))
		self.articlesCheckBox.SetValue(config.conf["documentFormatting"]["reportArticles"])

		# Translators: This is the label for a checkbox in the
		# document formatting settings panel.
		self.framesCheckBox = elementsGroup.addItem(wx.CheckBox(elementsGroupBox, label=_("Fra&mes")))
		self.framesCheckBox.Value = config.conf["documentFormatting"]["reportFrames"]

		self.figuresCheckBox = elementsGroup.addItem(
			# Translators: This is the label for a checkbox in the
			# document formatting settings panel.
			wx.CheckBox(elementsGroupBox, label=_("&Figures and captions")),
		)
		self.figuresCheckBox.Value = config.conf["documentFormatting"]["reportFigures"]

		# Translators: This is the label for a checkbox in the
		# document formatting settings panel.
		self.clickableCheckBox = elementsGroup.addItem(wx.CheckBox(elementsGroupBox, label=_("&Clickable")))
		self.clickableCheckBox.Value = config.conf["documentFormatting"]["reportClickable"]

		# Translators: This is the label for a checkbox in the
		# document formatting settings panel.
		detectFormatAfterCursorText = _("Report formatting chan&ges after the cursor (can cause a lag)")
		self.detectFormatAfterCursorCheckBox = wx.CheckBox(self, label=detectFormatAfterCursorText)
		self.bindHelpEvent(
			"DocumentFormattingDetectFormatAfterCursor",
			self.detectFormatAfterCursorCheckBox,
		)
		self.detectFormatAfterCursorCheckBox.SetValue(
			config.conf["documentFormatting"]["detectFormatAfterCursor"],
		)
		sHelper.addItem(self.detectFormatAfterCursorCheckBox)

	def _onLineIndentationChange(self, evt: wx.CommandEvent) -> None:
		self.ignoreBlankLinesRLICheckbox.Enable(evt.GetSelection() != 0)

	def _onLinksChange(self, evt: wx.CommandEvent):
		self.linkTypeCheckBox.Enable(evt.IsChecked())

	def onSave(self):
		config.conf["documentFormatting"]["detectFormatAfterCursor"] = (
			self.detectFormatAfterCursorCheckBox.IsChecked()
		)
		config.conf["documentFormatting"]["reportFontName"] = self.fontNameCheckBox.IsChecked()
		config.conf["documentFormatting"]["reportFontSize"] = self.fontSizeCheckBox.IsChecked()
		config.conf["documentFormatting"]["fontAttributeReporting"] = self.fontAttrsList.GetSelection()
		config.conf["documentFormatting"]["reportSuperscriptsAndSubscripts"] = (
			self.superscriptsAndSubscriptsCheckBox.IsChecked()
		)
		config.conf["documentFormatting"]["reportColor"] = self.colorCheckBox.IsChecked()
		config.conf["documentFormatting"]["reportComments"] = self.commentsCheckBox.IsChecked()
		config.conf["documentFormatting"]["reportBookmarks"] = self.bookmarksCheckBox.IsChecked()
		config.conf["documentFormatting"]["reportRevisions"] = self.revisionsCheckBox.IsChecked()
		config.conf["documentFormatting"]["reportEmphasis"] = self.emphasisCheckBox.IsChecked()
		config.conf["documentFormatting"]["reportHighlight"] = self.highlightCheckBox.IsChecked()
		config.conf["documentFormatting"]["reportAlignment"] = self.alignmentCheckBox.IsChecked()
		config.conf["documentFormatting"]["reportStyle"] = self.styleCheckBox.IsChecked()
		config.conf["documentFormatting"]["reportSpellingErrors2"] = sum(
			mode.value
			for (n, mode) in enumerate(ReportSpellingErrors)
			if self._spellingErrorsChecklist.IsChecked(n)
		)
		config.conf["documentFormatting"]["reportPage"] = self.pageCheckBox.IsChecked()
		config.conf["documentFormatting"]["reportLineNumber"] = self.lineNumberCheckBox.IsChecked()
		config.conf["documentFormatting"]["reportLineIndentation"] = self.lineIndentationCombo.GetSelection()
		config.conf["documentFormatting"]["ignoreBlankLinesForRLI"] = (
			self.ignoreBlankLinesRLICheckbox.IsChecked()
		)
		config.conf["documentFormatting"]["reportParagraphIndentation"] = (
			self.paragraphIndentationCheckBox.IsChecked()
		)
		config.conf["documentFormatting"]["reportLineSpacing"] = self.lineSpacingCheckBox.IsChecked()
		config.conf["documentFormatting"]["reportTables"] = self.tablesCheckBox.IsChecked()
		config.conf["documentFormatting"]["reportTableHeaders"] = self.tableHeadersComboBox.GetSelection()
		config.conf["documentFormatting"]["reportTableCellCoords"] = self.tableCellCoordsCheckBox.IsChecked()
		config.conf["documentFormatting"]["reportCellBorders"] = self.borderComboBox.GetSelection()
		config.conf["documentFormatting"]["reportLinks"] = self.linksCheckBox.IsChecked()
		config.conf["documentFormatting"]["reportLinkType"] = self.linkTypeCheckBox.IsChecked()
		config.conf["documentFormatting"]["reportGraphics"] = self.graphicsCheckBox.IsChecked()
		config.conf["documentFormatting"]["reportHeadings"] = self.headingsCheckBox.IsChecked()
		config.conf["documentFormatting"]["reportLists"] = self.listsCheckBox.IsChecked()
		config.conf["documentFormatting"]["reportBlockQuotes"] = self.blockQuotesCheckBox.IsChecked()
		config.conf["documentFormatting"]["reportGroupings"] = self.groupingsCheckBox.IsChecked()
		config.conf["documentFormatting"]["reportLandmarks"] = self.landmarksCheckBox.IsChecked()
		config.conf["documentFormatting"]["reportArticles"] = self.articlesCheckBox.IsChecked()
		config.conf["documentFormatting"]["reportFrames"] = self.framesCheckBox.Value
		config.conf["documentFormatting"]["reportFigures"] = self.figuresCheckBox.Value
		config.conf["documentFormatting"]["reportClickable"] = self.clickableCheckBox.Value


class DocumentNavigationPanel(SettingsPanel):
	# Translators: This is the label for the document navigation settings panel.
	title = _("Document Navigation")
	helpId = "DocumentNavigation"

	def makeSettings(self, settingsSizer: wx.BoxSizer) -> None:
		sHelper = guiHelper.BoxSizerHelper(self, sizer=settingsSizer)
		# Translators: This is a label for the paragraph navigation style in the document navigation dialog
		paragraphStyleLabel = _("&Paragraph style:")
		self.paragraphStyleCombo: nvdaControls.FeatureFlagCombo = sHelper.addLabeledControl(
			labelText=paragraphStyleLabel,
			wxCtrlClass=nvdaControls.FeatureFlagCombo,
			keyPath=["documentNavigation", "paragraphStyle"],
			conf=config.conf,
		)
		self.bindHelpEvent("ParagraphStyle", self.paragraphStyleCombo)

	def onSave(self):
		self.paragraphStyleCombo.saveCurrentValueToConf()


def _synthWarningDialog(newSynth: str):
	gui.messageBox(
		# Translators: This message is presented when
		# NVDA is unable to load the selected synthesizer.
		_("Could not load the %s synthesizer.") % newSynth,
		# Translators: Dialog title presented when
		# NVDA is unable to load the selected synthesizer.
		_("Synthesizer Error"),
		wx.OK | wx.ICON_WARNING,
	)


class AudioPanel(SettingsPanel):
	# Translators: This is the label for the audio settings panel.
	title = _("Audio")
	helpId = "AudioSettings"

	def makeSettings(self, settingsSizer: wx.BoxSizer) -> None:
		sHelper = guiHelper.BoxSizerHelper(self, sizer=settingsSizer)

		# Translators: This is the label for the select output device combo in NVDA audio settings.
		# Examples of an output device are default soundcard, usb headphones, etc.
		deviceListLabelText = _("Audio output &device:")
		self._deviceIds, deviceNames = zip(*mmdevice.getOutputDevices(includeDefault=True))
		self.deviceList = sHelper.addLabeledControl(deviceListLabelText, wx.Choice, choices=deviceNames)
		self.bindHelpEvent("SelectSynthesizerOutputDevice", self.deviceList)
		selectedOutputDevice = config.conf["audio"]["outputDevice"]
		if selectedOutputDevice == config.conf.getConfigValidation(("audio", "outputDevice")).default:
			selection = 0
		else:
			try:
				selection = self._deviceIds.index(selectedOutputDevice)
			except ValueError:
				selection = 0
		self.deviceList.SetSelection(selection)

		# Translators: This is a label for the audio ducking combo box in the Audio Settings dialog.
		duckingListLabelText = _("Audio d&ucking mode:")
		self.duckingList = sHelper.addLabeledControl(
			duckingListLabelText,
			wx.Choice,
			choices=[mode.displayString for mode in audioDucking.AudioDuckingMode],
		)
		self.bindHelpEvent("SelectSynthesizerDuckingMode", self.duckingList)
		index = config.conf["audio"]["audioDuckingMode"]
		self.duckingList.SetSelection(index)
		if not audioDucking.isAudioDuckingSupported():
			self.duckingList.Disable()

		# Translators: This is the label for a checkbox control in the
		# Audio settings panel.
		label = _("Volume of NVDA sounds follows voice volume")
		self.soundVolFollowCheckBox: wx.CheckBox = sHelper.addItem(wx.CheckBox(self, label=label))
		self.bindHelpEvent("SoundVolumeFollowsVoice", self.soundVolFollowCheckBox)
		self.soundVolFollowCheckBox.SetValue(config.conf["audio"]["soundVolumeFollowsVoice"])
		self.soundVolFollowCheckBox.Bind(wx.EVT_CHECKBOX, self._onSoundVolChange)

		# Translators: This is the label for a slider control in the
		# Audio settings panel.
		label = _("Volume of NVDA sounds")
		self.soundVolSlider: nvdaControls.EnhancedInputSlider = sHelper.addLabeledControl(
			label,
			nvdaControls.EnhancedInputSlider,
			minValue=0,
			maxValue=100,
		)
		self.bindHelpEvent("SoundVolume", self.soundVolSlider)
		self.soundVolSlider.SetValue(config.conf["audio"]["soundVolume"])

		# Translators: This is a label for the sound split combo box in the Audio Settings dialog.
		soundSplitLabelText = _("&Sound split mode:")
		self.soundSplitComboBox = sHelper.addLabeledControl(
			soundSplitLabelText,
			wx.Choice,
			choices=[mode.displayString for mode in audio.SoundSplitState],
		)
		self.bindHelpEvent("SelectSoundSplitMode", self.soundSplitComboBox)
		index = config.conf["audio"]["soundSplitState"]
		self.soundSplitComboBox.SetSelection(index)

		self._appendSoundSplitModesList(sHelper)

		self._onSoundVolChange(None)

		audioAwakeTimeLabelText = _(
			# Translators: The label for a setting in Audio settings panel
			# to change how long the audio device is kept awake after speech
			"Time to &keep audio device awake after speech (seconds)",
		)
		minTime = int(config.conf.getConfigValidation(("audio", "audioAwakeTime")).kwargs["min"])
		maxTime = int(config.conf.getConfigValidation(("audio", "audioAwakeTime")).kwargs["max"])
		self.audioAwakeTimeEdit = sHelper.addLabeledControl(
			audioAwakeTimeLabelText,
			nvdaControls.SelectOnFocusSpinCtrl,
			min=minTime,
			max=maxTime,
			initial=config.conf["audio"]["audioAwakeTime"],
		)
		self.bindHelpEvent("AudioAwakeTime", self.audioAwakeTimeEdit)

	def _appendSoundSplitModesList(self, settingsSizerHelper: guiHelper.BoxSizerHelper) -> None:
		self._allSoundSplitModes = list(audio.SoundSplitState)
		self.soundSplitModesList: nvdaControls.CustomCheckListBox = settingsSizerHelper.addLabeledControl(
			# Translators: Label of the list where user can select sound split modes that will be available.
			_("&Modes available in the 'Cycle sound split mode' command:"),
			nvdaControls.CustomCheckListBox,
			choices=[mode.displayString for mode in self._allSoundSplitModes],
		)
		self.bindHelpEvent("CustomizeSoundSplitModes", self.soundSplitModesList)
		includedModes: list[int] = config.conf["audio"]["includedSoundSplitModes"]
		self.soundSplitModesList.Checked = [
			mIndex for mIndex in range(len(self._allSoundSplitModes)) if mIndex in includedModes
		]
		self.soundSplitModesList.Select(0)

	def onSave(self):
		selectedOutputDevice = self._deviceIds[self.deviceList.GetSelection()]
		if config.conf["audio"]["outputDevice"] != selectedOutputDevice:
			# Synthesizer must be reload if output device changes
			config.conf["audio"]["outputDevice"] = selectedOutputDevice
			currentSynth = getSynth()
			if not setSynth(currentSynth.name):
				_synthWarningDialog(currentSynth.name)

			# Reinitialize the tones module to update the audio device
			import tones

			tones.terminate()
			tones.initialize()

		config.conf["audio"]["soundVolumeFollowsVoice"] = self.soundVolFollowCheckBox.IsChecked()
		config.conf["audio"]["soundVolume"] = self.soundVolSlider.GetValue()

		index = self.soundSplitComboBox.GetSelection()
		config.conf["audio"]["soundSplitState"] = index
		audio._setSoundSplitState(audio.SoundSplitState(index))
		config.conf["audio"]["includedSoundSplitModes"] = [
			mIndex
			for mIndex in range(len(self._allSoundSplitModes))
			if mIndex in self.soundSplitModesList.CheckedItems
		]
		if audioDucking.isAudioDuckingSupported():
			index = self.duckingList.GetSelection()
			config.conf["audio"]["audioDuckingMode"] = index
			audioDucking.setAudioDuckingMode(index)

		config.conf["audio"]["audioAwakeTime"] = self.audioAwakeTimeEdit.GetValue()

	def onPanelActivated(self):
		self._onSoundVolChange(None)
		super().onPanelActivated()

	def _onSoundVolChange(self, event: wx.Event) -> None:
		"""Called when the sound volume follow checkbox is checked or unchecked."""
		self.soundVolSlider.Enable(not self.soundVolFollowCheckBox.IsChecked())

	def isValid(self) -> bool:
		enabledSoundSplitModes = self.soundSplitModesList.CheckedItems
		if len(enabledSoundSplitModes) < 1:
			log.debugWarning("No sound split modes enabled.")
			self._validationErrorMessageBox(
				# Translators: Message shown when no sound split modes are enabled.
				message=_("At least one sound split mode has to be checked."),
				# Translators: Same as the label for the list of checkboxes controlling which sound split modes will be
				# available. in Audio Settings, but without keyboard accelerator (& character) nor final colon.
				option=_("Modes available in the 'Cycle sound split mode' command"),
			)
			return False
		return super().isValid()


class AddonStorePanel(SettingsPanel):
	# Translators: This is the label for the addon navigation settings panel.
	title = _("Add-on Store")
	helpId = "AddonStoreSettings"

	def makeSettings(self, settingsSizer: wx.BoxSizer) -> None:
		sHelper = guiHelper.BoxSizerHelper(self, sizer=settingsSizer)
		# Translators: This is a label for the automatic updates combo box in the Add-on Store Settings dialog.
		automaticUpdatesLabelText = _("Automatic &updates:")
		self.automaticUpdatesComboBox = sHelper.addLabeledControl(
			automaticUpdatesLabelText,
			wx.Choice,
			choices=[mode.displayString for mode in AddonsAutomaticUpdate],
		)
		self.bindHelpEvent("AutomaticAddonUpdates", self.automaticUpdatesComboBox)
		index = [x.value for x in AddonsAutomaticUpdate].index(config.conf["addonStore"]["automaticUpdates"])
		self.automaticUpdatesComboBox.SetSelection(index)

		self.defaultUpdateChannelComboBox = sHelper.addLabeledControl(
			# Translators: This is the label for the default update channel combo box in the Add-on Store Settings dialog.
			_("Default update &channel:"),
			wx.Choice,
			# The default update channel for a specific add-on (UpdateChannel.DEFAULT) refers to this channel,
			# so it should be skipped.
			choices=[
				channel.displayString for channel in UpdateChannel if channel is not UpdateChannel.DEFAULT
			],
		)
		self.bindHelpEvent("DefaultAddonUpdateChannel", self.defaultUpdateChannelComboBox)
		index = config.conf["addonStore"]["defaultUpdateChannel"]
		self.defaultUpdateChannelComboBox.SetSelection(index)

		self.allowIncompatibleUpdates = sHelper.addItem(
			# Translators: Mute other apps checkbox in settings
			wx.CheckBox(self, label=_("Allow automatic updates to install incompatible add-ons")),
		)
		self.bindHelpEvent("AllowIncompatibleAddonUpdates", self.allowIncompatibleUpdates)
		self.allowIncompatibleUpdates.SetValue(config.conf["addonStore"]["allowIncompatibleUpdates"])

		# Translators: The label for the mirror server on the Add-on Store Settings panel.
		mirrorBoxSizer = wx.StaticBoxSizer(wx.HORIZONTAL, self, label=_("Mirror server"))
		mirrorBox = mirrorBoxSizer.GetStaticBox()
		mirrorBoxSizerHelper = guiHelper.BoxSizerHelper(self, sizer=mirrorBoxSizer)
		sHelper.addItem(mirrorBoxSizerHelper)

		# Use an ExpandoTextCtrl because even when read-only it accepts focus from keyboard, which
		# standard read-only TextCtrl does not. ExpandoTextCtrl is a TE_MULTILINE control, however
		# by default it renders as a single line. Standard TextCtrl with TE_MULTILINE has two lines,
		# and a vertical scroll bar. This is not neccessary for the single line of text we wish to
		# display here.
		# Note: To avoid code duplication, the value of this text box will be set in `onPanelActivated`.
		self.mirrorURLTextBox = ExpandoTextCtrl(
			mirrorBox,
			size=(self.scaleSize(250), -1),
			style=wx.TE_READONLY,
		)
		# Translators: This is the label for the button used to change the Add-on Store mirror URL,
		# it appears in the context of the mirror server group on the Add-on Store page of NVDA's settings.
		changeMirrorBtn = wx.Button(mirrorBox, label=_("Change..."))
		mirrorBoxSizerHelper.addItem(
			guiHelper.associateElements(
				self.mirrorURLTextBox,
				changeMirrorBtn,
			),
		)
		self.bindHelpEvent("AddonStoreMetadataMirror", mirrorBox)
		self.mirrorURLTextBox.Bind(wx.EVT_CHAR_HOOK, self._enterTriggersOnChangeMirrorURL)
		changeMirrorBtn.Bind(wx.EVT_BUTTON, self.onChangeMirrorURL)

	def onChangeMirrorURL(self, evt: wx.CommandEvent | wx.KeyEvent):
		"""Show the dialog to change the Add-on Store mirror URL, and refresh the dialog in response to the URL being changed."""
		# Import late to avoid circular dependency.
		from gui._SetURLDialog import _SetURLDialog

		changeMirror = _SetURLDialog(
			self,
			# Translators: Title of the dialog used to change the Add-on Store mirror URL.
			title=_("Set Add-on Store Mirror Server"),
			configPath=("addonStore", "baseServerURL"),
			helpId="SetURLDialog",
			urlTransformer=lambda url: f"{url}/cacheHash.json",
			responseValidator=_isResponseAddonStoreCacheHash,
		)
		ret = changeMirror.ShowModal()
		if ret == wx.ID_OK:
			self.Freeze()
			# trigger a refresh of the settings
			self.onPanelActivated()
			self._sendLayoutUpdatedEvent()
			self.Thaw()

	def _enterTriggersOnChangeMirrorURL(self, evt: wx.KeyEvent):
		"""Open the change update mirror URL dialog in response to the enter key in the mirror URL read-only text box."""
		if evt.KeyCode == wx.WXK_RETURN:
			self.onChangeMirrorURL(evt)
		else:
			evt.Skip()

	def _updateCurrentMirrorURL(self):
		self.mirrorURLTextBox.SetValue(
			(
				url
				if (url := config.conf["addonStore"]["baseServerURL"])
				# Translators: A value that appears in NVDA's Settings to indicate that no mirror is in use.
				else _("No mirror")
			),
		)

	def onPanelActivated(self):
		self._updateCurrentMirrorURL()
		super().onPanelActivated()

	def onSave(self):
		index = self.automaticUpdatesComboBox.GetSelection()
		config.conf["addonStore"]["automaticUpdates"] = [x.value for x in AddonsAutomaticUpdate][index]
		config.conf["addonStore"]["allowIncompatibleUpdates"] = self.allowIncompatibleUpdates.IsChecked()
		config.conf["addonStore"]["defaultUpdateChannel"] = self.defaultUpdateChannelComboBox.GetSelection()


class RemoteSettingsPanel(SettingsPanel):
	# Translators: This is the label for the Remote Access settings category in NVDA's Settings screen.
	title = pgettext("remote", "Remote Access")
	helpId = "RemoteSettings"

	def makeSettings(self, sizer: wx.BoxSizer):
		enabledInSecureMode: set[wx.Window] = set()
		self.config = config.conf["remote"]
		sHelper = guiHelper.BoxSizerHelper(self, sizer=sizer)

		self.enableRemote = sHelper.addItem(
			# Translators: Label of a checkbox in Remote Access settings
			wx.CheckBox(self, label=pgettext("remote", "Enable Remote Access")),
		)
		self.enableRemote.Bind(wx.EVT_CHECKBOX, self._onEnableRemote)
		self.bindHelpEvent("RemoteEnable", self.enableRemote)

		remoteSettingsGroupSizer = wx.StaticBoxSizer(
			wx.VERTICAL,
			self,
		)
		self.remoteSettingsGroupBox = remoteSettingsGroupSizer.GetStaticBox()
		remoteSettingsGroupHelper = guiHelper.BoxSizerHelper(self, sizer=remoteSettingsGroupSizer)
		sHelper.addItem(remoteSettingsGroupHelper)

		self.confirmDisconnectAsFollower = remoteSettingsGroupHelper.addItem(
			wx.CheckBox(
				self.remoteSettingsGroupBox,
				# Translators: A checkbox in Remote Access settings to set whether to confirm when disconnecting as a follower.
				label=pgettext("remote", "Confirm before disconnecting when controlled"),
			),
		)
		self.bindHelpEvent("RemoteConfirmDisconnect", self.confirmDisconnectAsFollower)
		enabledInSecureMode.add(self.confirmDisconnectAsFollower)

		self.muteOnLocalControl = remoteSettingsGroupHelper.addItem(
			wx.CheckBox(
				self.remoteSettingsGroupBox,
				# Translators: A checkbox in Remote Access settings to mute speech and sounds from the remote computer
				# when controlling the local computer.
				label=pgettext("remote", "&Mute when controlling the local computer"),
			),
		)
		self.bindHelpEvent("RemoteMuteOnLocalControl", self.muteOnLocalControl)
		enabledInSecureMode.add(self.muteOnLocalControl)

		self.autoconnect = remoteSettingsGroupHelper.addItem(
			wx.CheckBox(
				self.remoteSettingsGroupBox,
				# Translators: A checkbox in Remote Access settings to set whether NVDA should automatically connect to a control server on startup.
				label=pgettext("remote", "Automatically &connect after NVDA starts"),
			),
		)
		self.autoconnect.Bind(wx.EVT_CHECKBOX, self._onAutoconnect)
		self.bindHelpEvent("RemoteAutoconnect", self.autoconnect)

		self.autoConnectGroupSizer = wx.StaticBoxSizer(
			wx.VERTICAL,
			self.remoteSettingsGroupBox,
			# Translators: A group of settings configuring how to connect if NVDA is set to automatically establish a Remote Access connection at startup.
			label=pgettext("remote", "Automatic connection"),
		)
		self.autoConnectionGroupBox: wx.StaticBox = self.autoConnectGroupSizer.GetStaticBox()
		autoConnectionGroupHelper = guiHelper.BoxSizerHelper(self, sizer=self.autoConnectGroupSizer)
		remoteSettingsGroupHelper.addItem(autoConnectionGroupHelper)

		self.connectionMode = autoConnectionGroupHelper.addLabeledControl(
			# Translators: Label for a control in Remote Access settings,
			# allowing the user to select whether their computer is controlling or controlled.
			pgettext("remote", "&Mode:"),
			wx.Choice,
			choices=tuple(connectionType.displayString for connectionType in RemoteConnectionMode),
		)
		self.bindHelpEvent("RemoteAutoconnectMode", self.connectionMode)

		self.clientOrServer = autoConnectionGroupHelper.addLabeledControl(
			# Translators: Label for a control in Remote Access settings,
			# allowing users to choose whether they want to use an existing server, or host their own.
			pgettext("remote", "&Server:"),
			wx.Choice,
			choices=tuple(serverType.displayString for serverType in RemoteServerType.__members__.values()),
		)
		self.clientOrServer.Bind(wx.EVT_CHOICE, self._onClientOrServer)
		self.bindHelpEvent("RemoteAutoconnectServer", self.clientOrServer)

		self.host = autoConnectionGroupHelper.addLabeledControl(
			# Translators: Label for the host field in Remote Access settings.
			# This is where users should enter the URL of the Remote Access server they want to use if they are not hosting their own.
			_("&Host:"),
			wx.TextCtrl,
		)
		self.bindHelpEvent("RemoteAutoconnectHost", self.host)

		self.port = autoConnectionGroupHelper.addLabeledControl(
			# Translators: Label for the port field in Remote Access settings.
			# This is the port on which the local control server will be accessible,
			# if the user has chosen to host their own.
			_("&Port:"),
			nvdaControls.SelectOnFocusSpinCtrl,
			min=1,
			max=65535,
		)
		self.bindHelpEvent("RemoteAutoconnectPort", self.port)
		# Since only host or port will ever be shown at once,
		# there is no need for a vertical spacer between them.
		# There's no way to override the insertion of such space,
		# so remove it manually.
		# BoxSizerHelper.addItem inserts a spacer, then the item,
		# So the space should be the second-last child of the sizer.
		# In some cases, BoxSizerHelper.addItem won't insert a spacer.
		# While it should here, check that the penultimate child is a spacer,
		# just to be sure.
		if (item := self.autoConnectGroupSizer.GetChildren()[-2]).IsSpacer():
			item.AssignSpacer(0, 0)

		self.key = autoConnectionGroupHelper.addLabeledControl(
			# Translators: Label for a control in Remote Access settings,
			# Where users set the key for their connection.
			_("&Key:"),
			wx.TextCtrl,
		)
		self.bindHelpEvent("RemoteAutoconnectKey", self.key)

		self.deleteFingerprints = sHelper.addItem(
			# Translators: A button in Remote Access settings to delete all fingerprints of unauthorized certificates.
			wx.Button(self, label=_("Delete all trusted fingerprints")),
		)
		self.deleteFingerprints.Bind(wx.EVT_BUTTON, self.onDeleteFingerprints)
		self.bindHelpEvent("RemoteDeleteFingerprints", self.deleteFingerprints)

		self._setFromConfig()

		if globalVars.appArgs.secure:
			self._disableDescendants(sizer, enabledInSecureMode)

	def _disableDescendants(self, sizer: wx.Sizer, excluded: Container[wx.Window]):
		"""Disable all but the specified discendant windows of this sizer.

		Disables all child windows, and recursively calls itself for all child sizers.

		:param sizer: Root sizer whose descendents should be disabled.
		:param excluded: Container of windows that should remain enabled.
		"""
		for child in sizer.GetChildren():
			if (window := child.GetWindow()) is not None and window not in excluded:
				window.Disable()
			elif (subsizer := child.GetSizer()) is not None:
				self._disableDescendants(subsizer, excluded)

	def _setControls(self) -> None:
		"""Ensure the state of the GUI is internally consistent, as well as consistent with the state of the config.

		Does not set the value of controls, just which ones are enabled.
		"""
		self.remoteSettingsGroupBox.Enable(self.enableRemote.GetValue())
		autoConnect = bool(self.autoconnect.GetValue())
		self.autoConnectionGroupBox.Enable(autoConnect)
		self.autoConnectGroupSizer.Show(
			self.port.GetContainingSizer(),
			bool(self.clientOrServer.GetSelection()),
			True,
		)
		self.autoConnectGroupSizer.Show(
			self.host.GetContainingSizer(),
			not bool(self.clientOrServer.GetSelection()),
			True,
		)
		self.autoConnectGroupSizer.Layout()
		self.deleteFingerprints.Enable(len(self.config["trustedCertificates"]) > 0)

	def _setFromConfig(self) -> None:
		"""Ensure the state of the GUI matches that of the saved configuration.

		Also ensures the state of the GUI is internally consistent.
		"""
		self.enableRemote.SetValue(self.config["enabled"])
		controlServer = self.config["controlServer"]
		self.autoconnect.SetValue(controlServer["autoconnect"])
		self.clientOrServer.SetSelection(int(controlServer["selfHosted"]))
		self.connectionMode.SetSelection(controlServer["connectionMode"])
		self.host.SetValue(controlServer["host"])
		self.port.SetValue(str(controlServer["port"]))
		self.key.SetValue(controlServer["key"])
		self.confirmDisconnectAsFollower.SetValue(self.config["ui"]["confirmDisconnectAsFollower"])
		self.muteOnLocalControl.SetValue(self.config["ui"]["muteOnLocalControl"])
		self._setControls()

	def _onEnableRemote(self, evt: wx.CommandEvent):
		self._setControls()

	def _onAutoconnect(self, evt: wx.CommandEvent) -> None:
		"""Respond to the auto-connection checkbox being checked or unchecked."""
		self._setControls()

	def _onClientOrServer(self, evt: wx.CommandEvent) -> None:
		"""Respond to the selected value of the client/server choice control changing."""
		self._setControls()

	def onDeleteFingerprints(self, evt: wx.CommandEvent) -> None:
		"""Respond to presses of the delete trusted fingerprints button."""
		deleteFingerprints = gui.messageBox(
			pgettext(
				"remote",
				# Translators: This message is presented when the user tries to delete all stored trusted fingerprints.
				"This will cause NVDA to forget all previously trusted Remote Access servers. "
				"When connecting to a previously trusted unrecognised server, you will again be asked whether to trust its certificate.\n\n"
				"Are you sure you want to continue?",
			),
			# Translators: This is the title of the dialog presented when the user tries to delete all stored trusted fingerprints.
			pgettext("remote", "Delete All Trusted Fingerprints"),
			wx.YES | wx.NO | wx.NO_DEFAULT | wx.ICON_WARNING,
		)
		if deleteFingerprints == wx.YES:
			self.config["trustedCertificates"].clear()
			self._setControls()
		evt.Skip()

	def isValid(self) -> bool:
		message: str | None = None
		if self.enableRemote.GetValue() and self.autoconnect.GetValue():
			if not self.clientOrServer.GetSelection() and (
				not self.host.GetValue() or not self.key.GetValue()
			):
				message = pgettext(
					"remote",
					# Translators: This message is presented when the user tries to save the settings with the host or key field empty.
					"Both host and key must be set in the Remote Access section in order to automatically connect using an existing server after NVDA starts.",
				)
			elif self.clientOrServer.GetSelection() and not self.port.GetValue() or not self.key.GetValue():
				message = pgettext(
					"remote",
					# Translators: This message is presented when the user tries to save the settings with the port or key field empty.
					"Both port and key must be set in the Remote Access category in order to automatically connect using a locally hosted server after NVDA starts.",
				)
			if message is not None:
				gui.messageBox(
					message,
					# Translators: Title of a dialog.
					pgettext("remote", "Remote Access Error"),
					wx.OK | wx.ICON_ERROR,
				)
				return False
		return True

	def onSave(self):
		enabled = self.enableRemote.GetValue()
		oldEnabled = self.config["enabled"]
		self.config["enabled"] = enabled
		self.config["ui"]["confirmDisconnectAsFollower"] = self.confirmDisconnectAsFollower.GetValue()
		self.config["ui"]["muteOnLocalControl"] = self.muteOnLocalControl.GetValue()
		controlServer = self.config["controlServer"]
		selfHosted = self.clientOrServer.GetSelection()
		controlServer["autoconnect"] = self.autoconnect.GetValue()
		controlServer["selfHosted"] = bool(selfHosted)
		controlServer["connectionMode"] = self.connectionMode.GetSelection()
		if not selfHosted:
			controlServer["host"] = self.host.GetValue()
		else:
			controlServer["port"] = int(self.port.GetValue())
		controlServer["key"] = self.key.GetValue()

		if enabled != oldEnabled:
			import _remoteClient

			if enabled and not _remoteClient.remoteRunning():
				_remoteClient.initialize()
			elif not enabled and _remoteClient.remoteRunning():
				_remoteClient.terminate()


class LocalCaptionerSettingsPanel(SettingsPanel):
	"""Settings panel for Local captioner configuration."""

	# Translators: This is the label for the local captioner settings panel.
	title = pgettext("imageDesc", "AI Image Descriptions")
	helpId = "LocalCaptionerSettings"

	def makeSettings(self, settingsSizer: wx.BoxSizer):
		"""Create the settings controls for the panel.

		:param settingsSizer: The sizer to add settings controls to.
		"""

		sHelper = guiHelper.BoxSizerHelper(self, sizer=settingsSizer)

		self.enable = sHelper.addItem(
			# Translators: A configuration in settings dialog.
			wx.CheckBox(self, label=pgettext("imageDesc", "Enable image captioner")),
		)
		self.enable.SetValue(config.conf["automatedImageDescriptions"]["enable"])
		self.bindHelpEvent("LocalCaptionToggle", self.enable)

	def onSave(self) -> None:
		"""Save the configuration settings."""
		enabled = self.enable.GetValue()
		oldEnabled = config.conf["automatedImageDescriptions"]["enable"]

		if enabled != oldEnabled:
			import _localCaptioner

			if enabled != _localCaptioner.isModelLoaded():
				_localCaptioner.toggleImageCaptioning()

		config.conf["automatedImageDescriptions"]["enable"] = enabled


class TouchInteractionPanel(SettingsPanel):
	# Translators: This is the label for the touch interaction settings panel.
	title = _("Touch Interaction")
	helpId = "TouchInteraction"

	def makeSettings(self, settingsSizer):
		sHelper = guiHelper.BoxSizerHelper(self, sizer=settingsSizer)
		# Translators: This is the label for a checkbox in the
		# touch interaction settings panel.
		touchSupportEnableLabel = _("Enable touch interaction support")
		self.enableTouchSupportCheckBox = sHelper.addItem(wx.CheckBox(self, label=touchSupportEnableLabel))
		self.bindHelpEvent("TouchSupportEnable", self.enableTouchSupportCheckBox)
		self.enableTouchSupportCheckBox.SetValue(config.conf["touch"]["enabled"])
		# Translators: This is the label for a checkbox in the
		# touch interaction settings panel.
		self.touchTypingCheckBox = sHelper.addItem(wx.CheckBox(self, label=_("&Touch typing mode")))
		self.bindHelpEvent("TouchTypingMode", self.touchTypingCheckBox)
		self.touchTypingCheckBox.SetValue(config.conf["touch"]["touchTyping"])

	def onSave(self):
		config.conf["touch"]["enabled"] = self.enableTouchSupportCheckBox.IsChecked()
		config.conf["touch"]["touchTyping"] = self.touchTypingCheckBox.IsChecked()
		touchHandler.setTouchSupport(config.conf["touch"]["enabled"])


class UwpOcrPanel(SettingsPanel):
	# Translators: The title of the Windows OCR panel.
	title = _("Windows OCR")
	helpId = "Win10OcrSettings"

	def makeSettings(self, settingsSizer):
		sHelper = guiHelper.BoxSizerHelper(self, sizer=settingsSizer)
		# Lazily import this.
		from contentRecog import uwpOcr

		self.languageCodes = uwpOcr.getLanguages()
		languageChoices = []
		for lang in self.languageCodes:
			normLang = languageHandler.normalizeLanguage(lang)
			desc = languageHandler.getLanguageDescription(normLang)
			if not desc:
				# Raise an error in the hope that people be more likely to report the issue
				log.error(f"No description for language: {lang}. Using language code instead.")
				desc = lang
			languageChoices.append(desc)
		# Translators: Label for an option in the Windows OCR dialog.
		languageLabel = _("Recognition &language:")
		self.languageChoice = sHelper.addLabeledControl(languageLabel, wx.Choice, choices=languageChoices)
		self.bindHelpEvent("Win10OcrSettingsRecognitionLanguage", self.languageChoice)
		try:
			langIndex = self.languageCodes.index(config.conf["uwpOcr"]["language"])
			self.languageChoice.Selection = langIndex
		except ValueError:
			self.languageChoice.Selection = 0

		# Translators: Label for an option in the Windows OCR settings panel.
		autoRefreshText = _("Periodically &refresh recognized content")
		self.autoRefreshCheckbox = sHelper.addItem(
			wx.CheckBox(self, label=autoRefreshText),
		)
		self.bindHelpEvent("Win10OcrSettingsAutoRefresh", self.autoRefreshCheckbox)
		self.autoRefreshCheckbox.SetValue(config.conf["uwpOcr"]["autoRefresh"])

		# Translators: The label for a setting in OCR settings to automatically say all on result.
		autoSayAllText = _("Automatically say all on result")
		self.autoSayAllOnResultCheckbox = sHelper.addItem(
			wx.CheckBox(self, label=autoSayAllText),
		)
		self.bindHelpEvent("Win10OcrSettingsAutoSayAllOnResult", self.autoSayAllOnResultCheckbox)
		self.autoSayAllOnResultCheckbox.SetValue(config.conf["uwpOcr"]["autoSayAllOnResult"])

	def onSave(self):
		lang = self.languageCodes[self.languageChoice.Selection]
		config.conf["uwpOcr"]["language"] = lang
		config.conf["uwpOcr"]["autoRefresh"] = self.autoRefreshCheckbox.IsChecked()
		config.conf["uwpOcr"]["autoSayAllOnResult"] = self.autoSayAllOnResultCheckbox.IsChecked()


class AdvancedPanelControls(
	gui.contextHelp.ContextHelpMixin,
	wx.Panel,  # wxPython does not seem to call base class initializer, put last in MRO
):
	"""Holds the actual controls for the Advanced Settings panel, this allows the state of the controls to
	be more easily managed.
	"""

	helpId = "AdvancedSettings"

	def __init__(self, parent):
		super().__init__(parent)
		self._defaultsRestored = False

		sHelper = guiHelper.BoxSizerHelper(self, orientation=wx.VERTICAL)
		self.SetSizer(sHelper.sizer)
		# Translators: This is the label for a group of advanced options in the
		#  Advanced settings panel
		groupText = _("NVDA Development")
		devGroupSizer = wx.StaticBoxSizer(wx.VERTICAL, self, label=groupText)
		devGroupBox = devGroupSizer.GetStaticBox()
		devGroup = guiHelper.BoxSizerHelper(self, sizer=devGroupSizer)
		sHelper.addItem(devGroup)

		# Translators: This is the label for a checkbox in the
		#  Advanced settings panel.
		label = _("Enable loading custom code from Developer Scratchpad directory")
		self.scratchpadCheckBox = devGroup.addItem(wx.CheckBox(devGroupBox, label=label))
		self.bindHelpEvent("AdvancedSettingsEnableScratchpad", self.scratchpadCheckBox)
		self.scratchpadCheckBox.SetValue(config.conf["development"]["enableScratchpadDir"])
		self.scratchpadCheckBox.defaultValue = self._getDefaultValue(["development", "enableScratchpadDir"])
		self.scratchpadCheckBox.Bind(
			wx.EVT_CHECKBOX,
			lambda evt: self.openScratchpadButton.Enable(evt.IsChecked()),
		)
		if config.isAppX:
			self.scratchpadCheckBox.Disable()

		# Translators: the label for a button in the Advanced settings category
		label = _("Open developer scratchpad directory")
		self.openScratchpadButton = devGroup.addItem(wx.Button(devGroupBox, label=label))
		self.bindHelpEvent("AdvancedSettingsOpenScratchpadDir", self.openScratchpadButton)
		self.openScratchpadButton.Enable(config.conf["development"]["enableScratchpadDir"])
		self.openScratchpadButton.Bind(wx.EVT_BUTTON, self.onOpenScratchpadDir)
		if config.isAppX:
			self.openScratchpadButton.Disable()

		# Translators: This is the label for a group of advanced options in the
		#  Advanced settings panel
		label = _("Microsoft UI Automation")
		UIASizer = wx.StaticBoxSizer(wx.VERTICAL, self, label=label)
		UIABox = UIASizer.GetStaticBox()
		UIAGroup = guiHelper.BoxSizerHelper(self, sizer=UIASizer)
		sHelper.addItem(UIAGroup)

		selectiveUIAEventRegistrationComboText = _(
			# Translators: This is the label for a combo box for selecting the
			# means of registering for UI Automation events in the advanced settings panel.
			# Choices are automatic, selective, and global.
			"Regi&stration for UI Automation events and property changes:",
		)
		selectiveUIAEventRegistrationChoices = [
			# Translators: A choice in a combo box in the advanced settings
			# panel to have NVDA decide whether to register
			# selectively or globally for UI Automation events.
			_("Automatic (prefer selective)"),
			# Translators: A choice in a combo box in the advanced settings
			# panel to have NVDA register selectively for UI Automation events
			# (i.e. not to request events for objects outside immediate focus).
			_("Selective"),
			# Translators: A choice in a combo box in the advanced settings
			# panel to have NVDA register for all UI Automation events
			# in all cases.
			_("Global"),
		]
		#: The possible event registration config values, in the order they appear
		#: in the combo box.
		self.selectiveUIAEventRegistrationVals = (
			"auto",
			"selective",
			"global",
		)
		self.selectiveUIAEventRegistrationCombo = UIAGroup.addLabeledControl(
			selectiveUIAEventRegistrationComboText,
			wx.Choice,
			choices=selectiveUIAEventRegistrationChoices,
		)
		self.bindHelpEvent(
			"AdvancedSettingsSelectiveUIAEventRegistration",
			self.selectiveUIAEventRegistrationCombo,
		)
		curChoice = self.selectiveUIAEventRegistrationVals.index(
			config.conf["UIA"]["eventRegistration"],
		)
		self.selectiveUIAEventRegistrationCombo.SetSelection(curChoice)
		self.selectiveUIAEventRegistrationCombo.defaultValue = self.selectiveUIAEventRegistrationVals.index(
			self._getDefaultValue(["UIA", "eventRegistration"]),
		)

		label = pgettext(
			"advanced.uiaWithMSWord",
			# Translators: Label for the Use UIA with MS Word combobox, in the Advanced settings panel.
			"Use UI Automation to access Microsoft &Word document controls",
		)
		wordChoices = (
			# Translators: Label for the default value of the Use UIA with MS Word combobox,
			# in the Advanced settings panel.
			pgettext("advanced.uiaWithMSWord", "Default (Where suitable)"),
			# Translators: Label for a value in the Use UIA with MS Word combobox, in the Advanced settings panel.
			pgettext("advanced.uiaWithMSWord", "Only when necessary"),
			# Translators: Label for a value in the Use UIA with MS Word combobox, in the Advanced settings panel.
			pgettext("advanced.uiaWithMSWord", "Where suitable"),
			# Translators: Label for a value in the Use UIA with MS Word combobox, in the Advanced settings panel.
			pgettext("advanced.uiaWithMSWord", "Always"),
		)
		self.UIAInMSWordCombo = UIAGroup.addLabeledControl(label, wx.Choice, choices=wordChoices)
		self.bindHelpEvent("MSWordUIA", self.UIAInMSWordCombo)
		self.UIAInMSWordCombo.SetSelection(config.conf["UIA"]["allowInMSWord"])
		self.UIAInMSWordCombo.defaultValue = self._getDefaultValue(["UIA", "allowInMSWord"])

		# Translators: This is the label for a checkbox in the
		#  Advanced settings panel.
		label = _("Use UI Automation to access Microsoft &Excel spreadsheet controls when available")
		self.UIAInMSExcelCheckBox = UIAGroup.addItem(wx.CheckBox(UIABox, label=label))
		self.bindHelpEvent("UseUiaForExcel", self.UIAInMSExcelCheckBox)
		self.UIAInMSExcelCheckBox.SetValue(config.conf["UIA"]["useInMSExcelWhenAvailable"])
		self.UIAInMSExcelCheckBox.defaultValue = self._getDefaultValue(["UIA", "useInMSExcelWhenAvailable"])
		# Translators: This is the label for a combo box for selecting the
		# active console implementation in the advanced settings panel.
		# Choices are automatic, UIA when available, and legacy.
		consoleComboText = _("Windows C&onsole support:")
		consoleChoices = [
			# Translators: A choice in a combo box in the advanced settings
			# panel to have NVDA determine its Windows Console implementation
			# automatically.
			_("Automatic (prefer UIA)"),
			# Translators: A choice in a combo box in the advanced settings
			# panel to have NVDA use UIA in the Windows Console when available.
			_("UIA when available"),
			# Translators: A choice in a combo box in the advanced settings
			# panel to have NVDA use its legacy Windows Console support
			# in all cases.
			_("Legacy"),
		]
		#: The possible console config values, in the order they appear
		#: in the combo box.
		self.consoleVals = (
			"auto",
			"UIA",
			"legacy",
		)
		self.consoleCombo = UIAGroup.addLabeledControl(consoleComboText, wx.Choice, choices=consoleChoices)
		self.bindHelpEvent("AdvancedSettingsConsoleUIA", self.consoleCombo)
		curChoice = self.consoleVals.index(
			config.conf["UIA"]["winConsoleImplementation"],
		)
		self.consoleCombo.SetSelection(curChoice)
		self.consoleCombo.defaultValue = self.consoleVals.index(
			self._getDefaultValue(["UIA", "winConsoleImplementation"]),
		)

		label = pgettext(
			"advanced.uiaWithChromium",
			# Translators: Label for the Use UIA with Chromium combobox, in the Advanced settings panel.
			# Note the '\n' is used to split this long label approximately in half.
			"Use UIA with Microsoft Edge and other \n&Chromium based browsers when available:",
		)
		chromiumChoices = (
			# Translators: Label for the default value of the Use UIA with Chromium combobox,
			# in the Advanced settings panel.
			pgettext("advanced.uiaWithChromium", "Default (Only when necessary)"),
			# Translators: Label for a value in the Use UIA with Chromium combobox, in the Advanced settings panel.
			pgettext("advanced.uiaWithChromium", "Only when necessary"),
			# Translators: Label for a value in the Use UIA with Chromium combobox, in the Advanced settings panel.
			pgettext("advanced.uiaWithChromium", "Yes"),
			# Translators: Label for a value in the Use UIA with Chromium combobox, in the Advanced settings panel.
			pgettext("advanced.uiaWithChromium", "No"),
		)
		self.UIAInChromiumCombo = UIAGroup.addLabeledControl(label, wx.Choice, choices=chromiumChoices)
		self.bindHelpEvent("ChromiumUIA", self.UIAInChromiumCombo)
		self.UIAInChromiumCombo.SetSelection(config.conf["UIA"]["allowInChromium"])
		self.UIAInChromiumCombo.defaultValue = self._getDefaultValue(["UIA", "allowInChromium"])

		# Translators: This is the label for a COMBOBOX in the Advanced settings panel.
		label = _("Use en&hanced event processing (requires restart)")
		self.enhancedEventProcessingComboBox = UIAGroup.addLabeledControl(
			labelText=label,
			wxCtrlClass=nvdaControls.FeatureFlagCombo,
			keyPath=["UIA", "enhancedEventProcessing"],
			conf=config.conf,
		)
		self.bindHelpEvent("UIAEnhancedEventProcessing", self.enhancedEventProcessingComboBox)

		# Translators: This is the label for a group of advanced options in the
		#  Advanced settings panel
		label = _("Annotations")
		AnnotationsSizer = wx.StaticBoxSizer(wx.VERTICAL, self, label=label)
		AnnotationsBox = AnnotationsSizer.GetStaticBox()
		AnnotationsGroup = guiHelper.BoxSizerHelper(self, sizer=AnnotationsSizer)
		self.bindHelpEvent("Annotations", AnnotationsBox)
		sHelper.addItem(AnnotationsGroup)

		# Translators: This is the label for a checkbox in the
		#  Advanced settings panel.
		label = _("Report 'has details' for structured annotations")
		self.annotationsDetailsCheckBox = AnnotationsGroup.addItem(wx.CheckBox(AnnotationsBox, label=label))
		self.annotationsDetailsCheckBox.SetValue(config.conf["annotations"]["reportDetails"])
		self.annotationsDetailsCheckBox.defaultValue = self._getDefaultValue(["annotations", "reportDetails"])

		# Translators: This is the label for a checkbox in the
		#  Advanced settings panel.
		label = _("Report aria-description always")
		self.ariaDescCheckBox: wx.CheckBox = AnnotationsGroup.addItem(
			wx.CheckBox(AnnotationsBox, label=label),
		)
		self.ariaDescCheckBox.SetValue(config.conf["annotations"]["reportAriaDescription"])
		self.ariaDescCheckBox.defaultValue = self._getDefaultValue(["annotations", "reportAriaDescription"])

		# Translators: This is the label for a group of advanced options in the
		#  Advanced settings panel
		label = _("Braille")
		brailleSizer = wx.StaticBoxSizer(wx.VERTICAL, self, label=label)
		brailleGroup = guiHelper.BoxSizerHelper(self, sizer=brailleSizer)
		sHelper.addItem(brailleGroup)

		self.brailleLiveRegionsCombo: nvdaControls.FeatureFlagCombo = brailleGroup.addLabeledControl(
			# Translators: This is the label for a combo-box in the Advanced settings panel.
			labelText=_("Report live regions:"),
			wxCtrlClass=nvdaControls.FeatureFlagCombo,
			keyPath=["braille", "reportLiveRegions"],
			conf=config.conf,
		)
		self.bindHelpEvent("BrailleLiveRegions", self.brailleLiveRegionsCombo)

		# Translators: This is the label for a group of advanced options in the
		#  Advanced settings panel
		label = _("Terminal programs")
		terminalsSizer = wx.StaticBoxSizer(wx.VERTICAL, self, label=label)
		terminalsBox = terminalsSizer.GetStaticBox()
		terminalsGroup = guiHelper.BoxSizerHelper(self, sizer=terminalsSizer)
		sHelper.addItem(terminalsGroup)
		# Translators: This is the label for a checkbox in the
		#  Advanced settings panel.
		label = _("Speak &passwords in all enhanced terminals (may improve performance)")
		self.winConsoleSpeakPasswordsCheckBox = terminalsGroup.addItem(wx.CheckBox(terminalsBox, label=label))
		self.bindHelpEvent("AdvancedSettingsWinConsoleSpeakPasswords", self.winConsoleSpeakPasswordsCheckBox)
		self.winConsoleSpeakPasswordsCheckBox.SetValue(config.conf["terminals"]["speakPasswords"])
		self.winConsoleSpeakPasswordsCheckBox.defaultValue = self._getDefaultValue(
			["terminals", "speakPasswords"],
		)
		# Translators: This is the label for a checkbox in the
		#  Advanced settings panel.
		label = _("Use enhanced t&yped character support in legacy Windows Console when available")
		self.keyboardSupportInLegacyCheckBox = terminalsGroup.addItem(wx.CheckBox(terminalsBox, label=label))
		self.bindHelpEvent("AdvancedSettingsKeyboardSupportInLegacy", self.keyboardSupportInLegacyCheckBox)
		self.keyboardSupportInLegacyCheckBox.SetValue(config.conf["terminals"]["keyboardSupportInLegacy"])
		self.keyboardSupportInLegacyCheckBox.defaultValue = self._getDefaultValue(
			["terminals", "keyboardSupportInLegacy"],
		)
		self.keyboardSupportInLegacyCheckBox.Enable(winVersion.getWinVer() >= winVersion.WIN10_1607)

		# Translators: This is the label for a combo box for selecting a
		# method of detecting changed content in terminals in the advanced
		# settings panel.
		# Choices are automatic, Diff Match Patch, and Difflib.
		diffAlgoComboText = _("&Diff algorithm:")
		diffAlgoChoices = [
			# Translators: A choice in a combo box in the advanced settings
			# panel to have NVDA determine the method of detecting changed
			# content in terminals automatically.
			_("Automatic (prefer Diff Match Patch)"),
			# Translators: A choice in a combo box in the advanced settings
			# panel to have NVDA detect changes in terminals
			# by character, using the diff match patch algorithm.
			_("Diff Match Patch"),
			# Translators: A choice in a combo box in the advanced settings
			# panel to have NVDA detect changes in terminals
			# by line, using the difflib algorithm.
			_("Difflib"),
		]
		#: The possible diffAlgo config values, in the order they appear
		#: in the combo box.
		self.diffAlgoVals = (
			"auto",
			"dmp",
			"difflib",
		)
		self.diffAlgoCombo = terminalsGroup.addLabeledControl(
			diffAlgoComboText,
			wx.Choice,
			choices=diffAlgoChoices,
		)
		self.bindHelpEvent("DiffAlgo", self.diffAlgoCombo)
		curChoice = self.diffAlgoVals.index(
			config.conf["terminals"]["diffAlgo"],
		)
		self.diffAlgoCombo.SetSelection(curChoice)
		self.diffAlgoCombo.defaultValue = self.diffAlgoVals.index(
			self._getDefaultValue(["terminals", "diffAlgo"]),
		)

		self.wtStrategyCombo: nvdaControls.FeatureFlagCombo = terminalsGroup.addLabeledControl(
			labelText=_(
				# Translators: This is the label for a combo-box in the Advanced settings panel.
				"Speak new text in Windows Terminal via:",
			),
			wxCtrlClass=nvdaControls.FeatureFlagCombo,
			keyPath=["terminals", "wtStrategy"],
			conf=config.conf,
		)
		self.bindHelpEvent("WtStrategy", self.wtStrategyCombo)

		# Translators: This is the label for a group of advanced options in the
		#  Advanced settings panel
		label = _("Speech")
		speechSizer = wx.StaticBoxSizer(wx.VERTICAL, self, label=label)
		speechBox = speechSizer.GetStaticBox()
		speechGroup = guiHelper.BoxSizerHelper(speechSizer, sizer=speechSizer)
		sHelper.addItem(speechGroup)

		expiredFocusSpeechChoices = [
			# Translators: Label for the 'Cancel speech for expired &focus events' combobox
			# in the Advanced settings panel.
			_("Default (Yes)"),
			# Translators: Label for the 'Cancel speech for expired &focus events' combobox
			# in the Advanced settings panel.
			_("Yes"),
			# Translators: Label for the 'Cancel speech for expired &focus events' combobox
			# in the Advanced settings panel.
			_("No"),
		]

		# Translators: This is the label for combobox in the Advanced settings panel.
		cancelExpiredFocusSpeechText = _("Attempt to cancel speech for expired focus events:")
		self.cancelExpiredFocusSpeechCombo: wx.Choice = speechGroup.addLabeledControl(
			cancelExpiredFocusSpeechText,
			wx.Choice,
			choices=expiredFocusSpeechChoices,
		)
		self.bindHelpEvent("CancelExpiredFocusSpeech", self.cancelExpiredFocusSpeechCombo)
		self.cancelExpiredFocusSpeechCombo.SetSelection(
			config.conf["featureFlag"]["cancelExpiredFocusSpeech"],
		)
		self.cancelExpiredFocusSpeechCombo.defaultValue = self._getDefaultValue(
			["featureFlag", "cancelExpiredFocusSpeech"],
		)

		# Translators: This is the label for a checkbox control in the
		#  Advanced settings panel.
		label = _("Trim leading silence in speech audio")
		self.trimLeadingSilenceCheckBox = speechGroup.addItem(wx.CheckBox(speechBox, label=label))
		self.bindHelpEvent("TrimLeadingSilenceSpeech", self.trimLeadingSilenceCheckBox)
		self.trimLeadingSilenceCheckBox.SetValue(config.conf["speech"]["trimLeadingSilence"])
		self.trimLeadingSilenceCheckBox.defaultValue = self._getDefaultValue(["speech", "trimLeadingSilence"])

		# Translators: This is the label for a combo-box control in the
		#  Advanced settings panel.
		label = _("Use WASAPI for SAPI 4 audio output:")
		self.useWASAPIForSAPI4Combo = speechGroup.addLabeledControl(
			labelText=label,
			wxCtrlClass=nvdaControls.FeatureFlagCombo,
			keyPath=["speech", "useWASAPIForSAPI4"],
			conf=config.conf,
		)
		self.bindHelpEvent("UseWASAPIForSAPI4", self.useWASAPIForSAPI4Combo)

		# Translators: This is the label for a group of advanced options in the
		#  Advanced settings panel
		label = _("Virtual Buffers")
		vBufSizer = wx.StaticBoxSizer(wx.VERTICAL, self, label=label)
		vBufGroup = guiHelper.BoxSizerHelper(vBufSizer, sizer=vBufSizer)
		sHelper.addItem(vBufGroup)

		self.loadChromeVBufWhenBusyCombo: nvdaControls.FeatureFlagCombo = vBufGroup.addLabeledControl(
			labelText=_(
				# Translators: This is the label for a combo-box in the Advanced settings panel.
				"Load Chromium virtual buffer when document busy.",
			),
			wxCtrlClass=nvdaControls.FeatureFlagCombo,
			keyPath=["virtualBuffers", "loadChromiumVBufOnBusyState"],
			conf=config.conf,
		)

		# Translators: This is the label for a group of advanced options in the
		#  Advanced settings panel
		label = _("Editable Text")
		editableSizer = wx.StaticBoxSizer(wx.VERTICAL, self, label=label)
		editableTextGroup = guiHelper.BoxSizerHelper(editableSizer, sizer=editableSizer)
		sHelper.addItem(editableTextGroup)

		# Translators: This is the label for a numeric control in the
		#  Advanced settings panel.
		label = _("Caret movement timeout (in ms)")
		self.caretMoveTimeoutSpinControl = editableTextGroup.addLabeledControl(
			label,
			nvdaControls.SelectOnFocusSpinCtrl,
			min=0,
			max=2000,
			initial=config.conf["editableText"]["caretMoveTimeoutMs"],
		)
		self.bindHelpEvent("AdvancedSettingsCaretMoveTimeout", self.caretMoveTimeoutSpinControl)
		self.caretMoveTimeoutSpinControl.defaultValue = self._getDefaultValue(
			["editableText", "caretMoveTimeoutMs"],
		)

		# Translators: This is the label for a group of advanced options in the
		# Advanced settings panel
		label = _("Document Formatting")
		docFormatting = wx.StaticBoxSizer(wx.VERTICAL, self, label=label)
		docFormattingBox = docFormatting.GetStaticBox()
		docFormattingGroup = guiHelper.BoxSizerHelper(self, sizer=docFormatting)
		sHelper.addItem(docFormattingGroup)

		# Translators: This is the label for a checkbox control in the
		#  Advanced settings panel.
		label = _("Report transparent color values")
		self.reportTransparentColorCheckBox: wx.CheckBox = docFormattingGroup.addItem(
			wx.CheckBox(docFormattingBox, label=label),
		)
		self.bindHelpEvent("ReportTransparentColors", self.reportTransparentColorCheckBox)
		self.reportTransparentColorCheckBox.SetValue(
			config.conf["documentFormatting"]["reportTransparentColor"],
		)
		self.reportTransparentColorCheckBox.defaultValue = self._getDefaultValue(
			["documentFormatting", "reportTransparentColor"],
		)

		# Translators: This is the label for a group of advanced options in the
		# Advanced settings panel
		label = _("Debug logging")
		debugLogSizer = wx.StaticBoxSizer(wx.VERTICAL, self, label=label)
		debugLogGroup = guiHelper.BoxSizerHelper(self, sizer=debugLogSizer)
		sHelper.addItem(debugLogGroup)

		self.logCategories = [
			"hwIo",
			"MSAA",
			"UIA",
			"audioDucking",
			"gui",
			"louis",
			"timeSinceInput",
			"vision",
			"speech",
			"speechManager",
			"synthDriver",
			"nvwave",
			"annotations",
			"events",
			"garbageHandler",
			"remoteClient",
			"externalPythonDependencies",
			"bdDetect",
		]
		# Translators: This is the label for a list in the
		#  Advanced settings panel
		logCategoriesLabel = _("Enabled logging categories")
		self.logCategoriesList = debugLogGroup.addLabeledControl(
			logCategoriesLabel,
			nvdaControls.CustomCheckListBox,
			choices=self.logCategories,
		)
		self.bindHelpEvent("AdvancedSettingsDebugLoggingCategories", self.logCategoriesList)
		self.logCategoriesList.CheckedItems = [
			index for index, x in enumerate(self.logCategories) if config.conf["debugLog"][x]
		]
		self.logCategoriesList.Select(0)
		self.logCategoriesList.defaultCheckedItems = [
			index
			for index, x in enumerate(self.logCategories)
			if bool(
				self._getDefaultValue(["debugLog", x]),
			)
		]

		# Translators: Label for the Play a sound for logged errors combobox, in the Advanced settings panel.
		label = _("Play a sound for logged e&rrors:")
		playErrorSoundChoices = (
			# Translators: Label for a value in the Play a sound for logged errors combobox, in the Advanced settings.
			pgettext("advanced.playErrorSound", "Only in NVDA test versions"),
			# Translators: Label for a value in the Play a sound for logged errors combobox, in the Advanced settings.
			pgettext("advanced.playErrorSound", "Yes"),
		)
		self.playErrorSoundCombo = debugLogGroup.addLabeledControl(
			label,
			wx.Choice,
			choices=playErrorSoundChoices,
		)
		self.bindHelpEvent("PlayErrorSound", self.playErrorSoundCombo)
		self.playErrorSoundCombo.SetSelection(config.conf["featureFlag"]["playErrorSound"])
		self.playErrorSoundCombo.defaultValue = self._getDefaultValue(["featureFlag", "playErrorSound"])

		# Translators: This is the label for a textfield in the
		# advanced settings panel.
		self.textParagraphRegexLabelText = _("Regular expression for text paragraph navigation")
		self.textParagraphRegexEdit = sHelper.addLabeledControl(
			self.textParagraphRegexLabelText,
			wxCtrlClass=wx.TextCtrl,
			size=(self.Parent.scaleSize(300), -1),
		)
		self.textParagraphRegexEdit.SetValue(config.conf["virtualBuffers"]["textParagraphRegex"])
		self.bindHelpEvent("TextParagraphRegexEdit", self.textParagraphRegexEdit)
		self.textParagraphRegexEdit.defaultValue = self._getDefaultValue(
			["virtualBuffers", "textParagraphRegex"],
		)

		self.Layout()

	def isValid(self) -> bool:
		regex = self.textParagraphRegexEdit.GetValue()
		try:
			re.compile(regex)
		except re.error as e:
			log.debugWarning("Failed to compile text paragraph regex", exc_info=True)
			self.Parent._validationErrorMessageBox(
				# Translators: Message shown when invalid text paragraph regex entered
				message=_("Failed to compile text paragraph regular expression: %s") % str(e),
				option=self.textParagraphRegexLabelText,
			)
			return False
		return True

	def onOpenScratchpadDir(self, evt):
		path = config.getScratchpadDir(ensureExists=True)
		os.startfile(path)

	def _getDefaultValue(self, configPath):
		return config.conf.getConfigValidation(configPath).default

	def haveConfigDefaultsBeenRestored(self):
		return (
			self._defaultsRestored
			and self.scratchpadCheckBox.IsChecked() == self.scratchpadCheckBox.defaultValue
			and (
				self.selectiveUIAEventRegistrationCombo.GetSelection()
				== self.selectiveUIAEventRegistrationCombo.defaultValue
			)
			and self.UIAInMSWordCombo.GetSelection() == self.UIAInMSWordCombo.defaultValue
			and self.UIAInMSExcelCheckBox.IsChecked() == self.UIAInMSExcelCheckBox.defaultValue
			and self.consoleCombo.GetSelection() == self.consoleCombo.defaultValue
			and self.UIAInChromiumCombo.GetSelection() == self.UIAInChromiumCombo.defaultValue
			and self.enhancedEventProcessingComboBox.isValueConfigSpecDefault()
			and self.annotationsDetailsCheckBox.IsChecked() == self.annotationsDetailsCheckBox.defaultValue
			and self.ariaDescCheckBox.IsChecked() == self.ariaDescCheckBox.defaultValue
			and self.brailleLiveRegionsCombo.isValueConfigSpecDefault()
			and self.keyboardSupportInLegacyCheckBox.IsChecked()
			== self.keyboardSupportInLegacyCheckBox.defaultValue
			and self.winConsoleSpeakPasswordsCheckBox.IsChecked()
			== self.winConsoleSpeakPasswordsCheckBox.defaultValue
			and self.diffAlgoCombo.GetSelection() == self.diffAlgoCombo.defaultValue
			and self.wtStrategyCombo.isValueConfigSpecDefault()
			and self.cancelExpiredFocusSpeechCombo.GetSelection()
			== self.cancelExpiredFocusSpeechCombo.defaultValue
			and self.trimLeadingSilenceCheckBox.IsChecked() == self.trimLeadingSilenceCheckBox.defaultValue
			and self.useWASAPIForSAPI4Combo.isValueConfigSpecDefault()
			and self.loadChromeVBufWhenBusyCombo.isValueConfigSpecDefault()
			and self.caretMoveTimeoutSpinControl.GetValue() == self.caretMoveTimeoutSpinControl.defaultValue
			and self.reportTransparentColorCheckBox.GetValue()
			== self.reportTransparentColorCheckBox.defaultValue
			and set(self.logCategoriesList.CheckedItems) == set(self.logCategoriesList.defaultCheckedItems)
			and self.playErrorSoundCombo.GetSelection() == self.playErrorSoundCombo.defaultValue
			and self.textParagraphRegexEdit.GetValue() == self.textParagraphRegexEdit.defaultValue
			and True  # reduce noise in diff when the list is extended.
		)

	def restoreToDefaults(self):
		self.scratchpadCheckBox.SetValue(self.scratchpadCheckBox.defaultValue)
		self.selectiveUIAEventRegistrationCombo.SetSelection(
			self.selectiveUIAEventRegistrationCombo.defaultValue,
		)
		self.UIAInMSWordCombo.SetSelection(self.UIAInMSWordCombo.defaultValue)
		self.UIAInMSExcelCheckBox.SetValue(self.UIAInMSExcelCheckBox.defaultValue)
		self.consoleCombo.SetSelection(self.consoleCombo.defaultValue)
		self.UIAInChromiumCombo.SetSelection(self.UIAInChromiumCombo.defaultValue)
		self.enhancedEventProcessingComboBox.resetToConfigSpecDefault()
		self.annotationsDetailsCheckBox.SetValue(self.annotationsDetailsCheckBox.defaultValue)
		self.ariaDescCheckBox.SetValue(self.ariaDescCheckBox.defaultValue)
		self.brailleLiveRegionsCombo.resetToConfigSpecDefault()
		self.winConsoleSpeakPasswordsCheckBox.SetValue(self.winConsoleSpeakPasswordsCheckBox.defaultValue)
		self.keyboardSupportInLegacyCheckBox.SetValue(self.keyboardSupportInLegacyCheckBox.defaultValue)
		self.diffAlgoCombo.SetSelection(self.diffAlgoCombo.defaultValue)
		self.wtStrategyCombo.resetToConfigSpecDefault()
		self.cancelExpiredFocusSpeechCombo.SetSelection(self.cancelExpiredFocusSpeechCombo.defaultValue)
		self.trimLeadingSilenceCheckBox.SetValue(self.trimLeadingSilenceCheckBox.defaultValue)
		self.useWASAPIForSAPI4Combo.resetToConfigSpecDefault()
		self.loadChromeVBufWhenBusyCombo.resetToConfigSpecDefault()
		self.caretMoveTimeoutSpinControl.SetValue(self.caretMoveTimeoutSpinControl.defaultValue)
		self.reportTransparentColorCheckBox.SetValue(self.reportTransparentColorCheckBox.defaultValue)
		self.logCategoriesList.CheckedItems = self.logCategoriesList.defaultCheckedItems
		self.playErrorSoundCombo.SetSelection(self.playErrorSoundCombo.defaultValue)
		self.textParagraphRegexEdit.SetValue(self.textParagraphRegexEdit.defaultValue)
		self._defaultsRestored = True

	def onSave(self):
		log.debug("Saving advanced config")

		shouldResetSynth = (
			config.conf["speech"]["trimLeadingSilence"] != self.trimLeadingSilenceCheckBox.IsChecked()
			or config.conf["speech"]["useWASAPIForSAPI4"]
			!= self.useWASAPIForSAPI4Combo._getControlCurrentFlag()
		)

		config.conf["development"]["enableScratchpadDir"] = self.scratchpadCheckBox.IsChecked()
		selectiveUIAEventRegistrationChoice = self.selectiveUIAEventRegistrationCombo.GetSelection()
		config.conf["UIA"]["eventRegistration"] = self.selectiveUIAEventRegistrationVals[
			selectiveUIAEventRegistrationChoice
		]
		config.conf["UIA"]["allowInMSWord"] = self.UIAInMSWordCombo.GetSelection()
		config.conf["UIA"]["useInMSExcelWhenAvailable"] = self.UIAInMSExcelCheckBox.IsChecked()
		consoleChoice = self.consoleCombo.GetSelection()
		config.conf["UIA"]["winConsoleImplementation"] = self.consoleVals[consoleChoice]
		config.conf["featureFlag"]["cancelExpiredFocusSpeech"] = (
			self.cancelExpiredFocusSpeechCombo.GetSelection()
		)
		config.conf["speech"]["trimLeadingSilence"] = self.trimLeadingSilenceCheckBox.IsChecked()
		self.useWASAPIForSAPI4Combo.saveCurrentValueToConf()
		config.conf["UIA"]["allowInChromium"] = self.UIAInChromiumCombo.GetSelection()
		self.enhancedEventProcessingComboBox.saveCurrentValueToConf()
		config.conf["terminals"]["speakPasswords"] = self.winConsoleSpeakPasswordsCheckBox.IsChecked()
		config.conf["terminals"]["keyboardSupportInLegacy"] = self.keyboardSupportInLegacyCheckBox.IsChecked()
		diffAlgoChoice = self.diffAlgoCombo.GetSelection()
		config.conf["terminals"]["diffAlgo"] = self.diffAlgoVals[diffAlgoChoice]
		self.wtStrategyCombo.saveCurrentValueToConf()
		config.conf["editableText"]["caretMoveTimeoutMs"] = self.caretMoveTimeoutSpinControl.GetValue()
		config.conf["documentFormatting"]["reportTransparentColor"] = (
			self.reportTransparentColorCheckBox.IsChecked()
		)
		config.conf["annotations"]["reportDetails"] = self.annotationsDetailsCheckBox.IsChecked()
		config.conf["annotations"]["reportAriaDescription"] = self.ariaDescCheckBox.IsChecked()
		self.brailleLiveRegionsCombo.saveCurrentValueToConf()
		self.loadChromeVBufWhenBusyCombo.saveCurrentValueToConf()

		for index, key in enumerate(self.logCategories):
			config.conf["debugLog"][key] = self.logCategoriesList.IsChecked(index)
		config.conf["featureFlag"]["playErrorSound"] = self.playErrorSoundCombo.GetSelection()
		config.conf["virtualBuffers"]["textParagraphRegex"] = self.textParagraphRegexEdit.GetValue()

		if shouldResetSynth:
			currentSynth = getSynth()
			if not setSynth(currentSynth.name):
				_synthWarningDialog(currentSynth.name)


class AdvancedPanel(SettingsPanel):
	enableControlsCheckBox: wx.CheckBox | None = None
	# Translators: This is the label for the Advanced settings panel.
	title = _("Advanced")
	helpId = "AdvancedSettings"

	# Translators: This is the label to warn users about the Advanced options in the
	# Advanced settings panel
	warningHeader = _("Warning!")

	warningExplanation = _(
		# Translators: This is a label appearing on the Advanced settings panel.
		"The following settings are for advanced users. "
		"Changing them may cause NVDA to function incorrectly. "
		"Please only change these if you know what you are doing or "
		"have been specifically instructed by NVDA developers.",
	)

	panelDescription = "{}\n{}".format(warningHeader, warningExplanation)

	def makeSettings(self, settingsSizer):
		"""
		:type settingsSizer: wx.BoxSizer
		"""
		sHelper = guiHelper.BoxSizerHelper(self, sizer=settingsSizer)
		warningSizer = wx.StaticBoxSizer(wx.VERTICAL, self)
		warningGroup = guiHelper.BoxSizerHelper(self, sizer=warningSizer)
		warningBox: wx.StaticBox = warningGroup.sizer.GetStaticBox()
		sHelper.addItem(warningGroup)

		warningText = wx.StaticText(warningBox, label=self.warningHeader)
		warningText.SetFont(wx.Font(18, wx.FONTFAMILY_DEFAULT, wx.NORMAL, wx.BOLD))
		warningGroup.addItem(warningText)

		self.windowText = warningGroup.addItem(wx.StaticText(warningBox, label=self.warningExplanation))
		self.windowText.Wrap(self.scaleSize(PANEL_DESCRIPTION_WIDTH))

		enableAdvancedControlslabel = _(
			# Translators: This is the label for a checkbox in the Advanced settings panel.
			"I understand that changing these settings may cause NVDA to function incorrectly.",
		)
		self.enableControlsCheckBox = warningGroup.addItem(
			wx.CheckBox(parent=warningBox, label=enableAdvancedControlslabel, id=wx.NewIdRef()),
		)
		boldedFont = self.enableControlsCheckBox.GetFont().Bold()
		self.enableControlsCheckBox.SetFont(boldedFont)
		self.bindHelpEvent("AdvancedSettingsMakingChanges", self.enableControlsCheckBox)

		restoreDefaultsButton = warningGroup.addItem(
			# Translators: This is the label for a button in the Advanced settings panel
			wx.Button(warningBox, label=_("Restore defaults")),
		)
		self.bindHelpEvent("AdvancedSettingsRestoringDefaults", restoreDefaultsButton)
		restoreDefaultsButton.Bind(wx.EVT_BUTTON, lambda evt: self.advancedControls.restoreToDefaults())

		self.advancedControls = AdvancedPanelControls(self)
		sHelper.sizer.Add(self.advancedControls, flag=wx.EXPAND)

		self.enableControlsCheckBox.Bind(
			wx.EVT_CHECKBOX,
			self.onEnableControlsCheckBox,
		)
		self.advancedControls.Enable(self.enableControlsCheckBox.IsChecked())

	def onSave(self):
		if self.enableControlsCheckBox.IsChecked() or self.advancedControls.haveConfigDefaultsBeenRestored():
			self.advancedControls.onSave()

	def onEnableControlsCheckBox(self, evt):
		# due to some not very well understood mis ordering of event processing, we force NVDA to
		# process pending events. This fixes an issue where the checkbox state was being reported
		# incorrectly. This checkbox is slightly different from most, in that its behaviour is to
		# enable more controls than is typical. This might be causing enough of a delay, that there
		# is a mismatch in the state of the checkbox and when the events are processed by NVDA.
		from api import processPendingEvents

		processPendingEvents()
		self.advancedControls.Enable(evt.IsChecked())

	def isValid(self) -> bool:
		if not self.advancedControls.isValid():
			return False
		return super().isValid()


class BrailleSettingsPanel(SettingsPanel):
	# Translators: This is the label for the braille panel
	title = _("Braille")
	helpId = "BrailleSettings"

	def makeSettings(self, settingsSizer):
		settingsSizerHelper = guiHelper.BoxSizerHelper(self, sizer=settingsSizer)
		# Translators: A label for the braille display on the braille panel.
		displayLabel = _("Braille display")

		displaySizer = wx.StaticBoxSizer(wx.HORIZONTAL, self, label=displayLabel)
		displayBox = displaySizer.GetStaticBox()
		displayGroup = guiHelper.BoxSizerHelper(self, sizer=displaySizer)
		settingsSizerHelper.addItem(displayGroup)
		self.displayNameCtrl = ExpandoTextCtrl(
			displayBox,
			size=(self.scaleSize(250), -1),
			style=wx.TE_READONLY,
		)
		self.bindHelpEvent("BrailleSettingsChange", self.displayNameCtrl)
		self.updateCurrentDisplay()
		# Translators: This is the label for the button used to change braille display,
		# it appears in the context of a braille display group on the braille settings panel.
		changeDisplayBtn = wx.Button(displayBox, label=_("C&hange..."))
		self.bindHelpEvent("BrailleSettingsChange", changeDisplayBtn)
		displayGroup.addItem(
			guiHelper.associateElements(
				self.displayNameCtrl,
				changeDisplayBtn,
			),
		)
		self.displayNameCtrl.Bind(wx.EVT_CHAR_HOOK, self._enterTriggersOnChangeDisplay)
		changeDisplayBtn.Bind(wx.EVT_BUTTON, self.onChangeDisplay)

		self.brailleSubPanel = BrailleSettingsSubPanel(self)
		settingsSizerHelper.addItem(self.brailleSubPanel)

	def _enterTriggersOnChangeDisplay(self, evt):
		if evt.KeyCode == wx.WXK_RETURN:
			self.onChangeDisplay(evt)
		else:
			evt.Skip()

	def onChangeDisplay(self, evt):
		changeDisplay = BrailleDisplaySelectionDialog(self, multiInstanceAllowed=True)
		ret = changeDisplay.ShowModal()
		if ret == wx.ID_OK:
			self.Freeze()
			# trigger a refresh of the settings
			self.onPanelActivated()
			self._sendLayoutUpdatedEvent()
			self.Thaw()

	def updateCurrentDisplay(self):
		if config.conf["braille"]["display"] == braille.AUTO_DISPLAY_NAME:
			displayDesc = BrailleDisplaySelectionDialog.getCurrentAutoDisplayDescription()
		else:
			displayDesc = braille.handler.display.description
		self.displayNameCtrl.SetValue(displayDesc)

	def onPanelActivated(self):
		self.brailleSubPanel.onPanelActivated()
		super(BrailleSettingsPanel, self).onPanelActivated()

	def onPanelDeactivated(self):
		self.brailleSubPanel.onPanelDeactivated()
		super(BrailleSettingsPanel, self).onPanelDeactivated()

	def onDiscard(self):
		self.brailleSubPanel.onDiscard()

	def onSave(self):
		self.brailleSubPanel.onSave()


class BrailleDisplaySelectionDialog(SettingsDialog):
	# Translators: This is the label for the braille display selection dialog.
	title = _("Select Braille Display")
	helpId = "SelectBrailleDisplay"
	displayNames = []
	possiblePorts = []

	def makeSettings(self, settingsSizer):
		sHelper = guiHelper.BoxSizerHelper(self, sizer=settingsSizer)

		# Translators: The label for a setting in braille settings to choose a braille display.
		displayLabelText = _("Braille &display:")
		self.displayList = sHelper.addLabeledControl(displayLabelText, wx.Choice, choices=[])
		self.bindHelpEvent("SelectBrailleDisplayDisplay", self.displayList)
		self.Bind(wx.EVT_CHOICE, self.onDisplayNameChanged, self.displayList)

		# Translators: The label for a setting in braille settings to enable displays for automatic detection.
		autoDetectLabelText = _("&Displays to detect automatically:")
		self.autoDetectList = sHelper.addLabeledControl(
			autoDetectLabelText,
			nvdaControls.CustomCheckListBox,
			choices=[],
		)
		self.bindHelpEvent("SelectBrailleDisplayAutoDetect", self.autoDetectList)

		# Translators: The label for a setting in braille settings to choose the connection port (if the selected braille display supports port selection).
		portsLabelText = _("&Port:")
		self.portsList = sHelper.addLabeledControl(portsLabelText, wx.Choice, choices=[])
		self.bindHelpEvent("SelectBrailleDisplayPort", self.portsList)

		self.updateBrailleDisplayLists()
		self.updateStateDependentControls()

	def postInit(self):
		# Finally, ensure that focus is on the list of displays.
		self.displayList.SetFocus()

	@staticmethod
	def getCurrentAutoDisplayDescription():
		description = braille.AUTOMATIC_PORT[1]
		if (
			config.conf["braille"]["display"] == braille.AUTO_DISPLAY_NAME
			and braille.handler.display.name != "noBraille"
		):
			description = "%s (%s)" % (description, braille.handler.display.description)
		return description

	def updateBrailleDisplayLists(self):
		driverList = [(braille.AUTO_DISPLAY_NAME, self.getCurrentAutoDisplayDescription())]
		driverList.extend(braille.getDisplayList())
		self.displayNames = [driver[0] for driver in driverList]
		displayChoices = [driver[1] for driver in driverList]
		self.displayList.Clear()
		self.displayList.AppendItems(displayChoices)
		try:
			if config.conf["braille"]["display"] == braille.AUTO_DISPLAY_NAME:
				selection = 0
			else:
				selection = self.displayNames.index(braille.handler.display.name)
			self.displayList.SetSelection(selection)
		except:  # noqa: E722
			pass

		import bdDetect

		autoDetectDrivers = list(bdDetect.getSupportedBrailleDisplayDrivers())
		autoDetectDrivers.sort(key=lambda d: strxfrm(d.description))
		autoDetectChoices = [d.description for d in autoDetectDrivers]
		self.autoDetectValues = [d.name for d in autoDetectDrivers]
		self.autoDetectList.Items = autoDetectChoices
		self.autoDetectList.CheckedItems = [
			i
			for i, n in enumerate(self.autoDetectValues)
			if n in bdDetect.getBrailleDisplayDriversEnabledForDetection()
		]
		self.autoDetectList.Selection = 0

	def updateStateDependentControls(self):
		displayName = self.displayNames[self.displayList.GetSelection()]
		self.possiblePorts = []
		isAutoDisplaySelected = displayName == braille.AUTOMATIC_PORT[0]
		if not isAutoDisplaySelected:
			displayCls = braille._getDisplayDriver(displayName)
			try:
				self.possiblePorts.extend(displayCls.getPossiblePorts().items())
			except NotImplementedError:
				pass
		if self.possiblePorts:
			self.portsList.SetItems([p[1] for p in self.possiblePorts])
			try:
				selectedPort = config.conf["braille"][displayName].get("port")
				portNames = [p[0] for p in self.possiblePorts]
				selection = portNames.index(selectedPort)
			except (KeyError, ValueError):
				# Display name not in config or port not valid
				selection = 0
			self.portsList.SetSelection(selection)
		# If no port selection is possible or only automatic selection is available, disable the port selection control
		enable = len(self.possiblePorts) > 0 and not (
			len(self.possiblePorts) == 1 and self.possiblePorts[0][0] == "auto"
		)
		self.portsList.Enable(enable)

		self.autoDetectList.Enable(isAutoDisplaySelected)

	def onDisplayNameChanged(self, evt):
		self.updateStateDependentControls()

	def onOk(self, evt):
		if not self.displayNames:
			# The list of displays has not been populated yet, so we didn't change anything in this panel
			return
		display = self.displayNames[self.displayList.GetSelection()]
		if display not in config.conf["braille"]:
			config.conf["braille"][display] = {}
		if self.possiblePorts:
			port = self.possiblePorts[self.portsList.GetSelection()][0]
			config.conf["braille"][display]["port"] = port
		if self.autoDetectList.IsEnabled():
			# Excluded drivers that are not loaded (e.g. because add-ons are disabled) should be persisted.
			unknownDriversExcluded = [
				n
				for n in config.conf["braille"]["auto"]["excludedDisplays"]
				if n not in self.autoDetectValues
			]
			config.conf["braille"]["auto"]["excludedDisplays"] = [
				n for i, n in enumerate(self.autoDetectValues) if i not in self.autoDetectList.CheckedItems
			] + unknownDriversExcluded

		if not braille.handler.setDisplayByName(display):
			gui.messageBox(
				# Translators: The message in a dialog presented when NVDA is unable to load the selected
				# braille display.
				message=_("Could not load the {display} display.").format(display=display),
				# Translators: The title in a dialog presented when NVDA is unable to load the selected
				# braille display.
				caption=_("Braille Display Error"),
				style=wx.OK | wx.ICON_WARNING,
				parent=self,
			)
			return

		if self.IsModal():
			# Hack: we need to update the display in our parent window before closing.
			# Otherwise, NVDA will report the old display even though the new display is reflected visually.
			self.Parent.updateCurrentDisplay()
		super(BrailleDisplaySelectionDialog, self).onOk(evt)


class BrailleSettingsSubPanel(AutoSettingsMixin, SettingsPanel):
	helpId = "BrailleSettings"

	@property
	def driver(self):
		return braille.handler.display

	def getSettings(self) -> AutoSettings:
		return self.driver

	def makeSettings(self, settingsSizer):
		shouldDebugGui = gui._isDebug()
		startTime = 0 if not shouldDebugGui else time.time()
		# Construct braille display specific settings
		self.updateDriverSettings()

		sHelper = guiHelper.BoxSizerHelper(self, sizer=settingsSizer)

		tables = brailleTables.listTables()
		# Translators: The label for a setting in braille settings to select the output table (the braille table used to read braille text on the braille display).
		outputsLabelText = _("&Output table:")
		self.outTables = [table for table in tables if table.output]
		self.outTableNames = [table.fileName for table in self.outTables]
		outTableForCurLangIndex = self.outTableNames.index(
			brailleTables.getDefaultTableForCurLang(brailleTables.TableType.OUTPUT),
		)
		self.outTableForCurLang = self.outTables[outTableForCurLangIndex]
		# Translators: An option in Braille settings to select a braille table automatically, according to the current language.
		outTableChoices = [_("Automatic ({name})").format(name=self.outTableForCurLang.displayName)]
		outTableChoices.extend([table.displayName for table in self.outTables])
		self.outTableList = sHelper.addLabeledControl(outputsLabelText, wx.Choice, choices=outTableChoices)
		self.bindHelpEvent("BrailleSettingsOutputTable", self.outTableList)
		try:
			if config.conf["braille"]["translationTable"] == "auto":
				selection = 0
			else:
				selection = self.outTables.index(braille.handler.table) + 1
			self.outTableList.SetSelection(selection)
		except:  # noqa: E722
			log.exception()
		if shouldDebugGui:
			timePassed = time.time() - startTime
			log.debug(
				f"Loading output tables completed, now at {timePassed:.2f} seconds from start",
			)

		# Translators: The label for a setting in braille settings to select the input table (the braille table used to type braille characters on a braille keyboard).
		inputLabelText = _("&Input table:")
		self.inTables = [table for table in tables if table.input]
		self.inTableNames = [table.fileName for table in self.inTables]
		inTableForCurLangIndex = self.inTableNames.index(
			brailleTables.getDefaultTableForCurLang(brailleTables.TableType.INPUT),
		)
		self.inTableForCurLang = self.inTables[inTableForCurLangIndex]
		# Translators: An option in Braille settings to select a braille table automatically, according to the current language.
		inTableChoices = [_("Automatic ({name})").format(name=self.inTableForCurLang.displayName)]
		inTableChoices.extend([table.displayName for table in self.inTables])
		self.inTableList = sHelper.addLabeledControl(inputLabelText, wx.Choice, choices=inTableChoices)
		self.bindHelpEvent("BrailleSettingsInputTable", self.inTableList)
		try:
			if config.conf["braille"]["inputTable"] == "auto":
				selection = 0
			else:
				selection = self.inTables.index(brailleInput.handler.table) + 1
			self.inTableList.SetSelection(selection)
		except:  # noqa: E722
			log.exception()
		if shouldDebugGui:
			timePassed = time.time() - startTime
			log.debug(
				f"Loading input tables completed, now at {timePassed:.2f} seconds from start",
			)
		# Translators: The label for a setting in braille settings to select which braille mode to use
		modeListText = _("Braille mode:")
		modeChoices = [x.displayString for x in braille.BrailleMode]
		self.brailleModes = sHelper.addLabeledControl(modeListText, wx.Choice, choices=modeChoices)
		self.bindHelpEvent("BrailleMode", self.brailleModes)
		self.brailleModes.Bind(wx.EVT_CHOICE, self._onModeChange)
		current = braille.BrailleMode(config.conf["braille"]["mode"])
		modeList = list(braille.BrailleMode)
		index = modeList.index(current)
		self.brailleModes.SetSelection(index)
		followCursorGroupSizer = wx.StaticBoxSizer(wx.VERTICAL, self)
		self.followCursorGroupBox = followCursorGroupSizer.GetStaticBox()
		followCursorGroupHelper = guiHelper.BoxSizerHelper(self, sizer=followCursorGroupSizer)
		sHelper.addItem(followCursorGroupHelper)

		# Translators: The label for a setting in braille settings to expand the current word under cursor to computer braille.
		expandAtCursorText = _("E&xpand to computer braille for the word at the cursor")
		self.expandAtCursorCheckBox = followCursorGroupHelper.addItem(
			wx.CheckBox(self.followCursorGroupBox, wx.ID_ANY, label=expandAtCursorText),
		)
		self.bindHelpEvent("BrailleSettingsExpandToComputerBraille", self.expandAtCursorCheckBox)
		self.expandAtCursorCheckBox.SetValue(config.conf["braille"]["expandAtCursor"])

		# Translators: The label for a setting in braille settings to show the cursor.
		showCursorLabelText = _("&Show cursor")
		self.showCursorCheckBox = followCursorGroupHelper.addItem(
			wx.CheckBox(self.followCursorGroupBox, label=showCursorLabelText),
		)
		self.bindHelpEvent("BrailleSettingsShowCursor", self.showCursorCheckBox)
		self.showCursorCheckBox.Bind(wx.EVT_CHECKBOX, self.onShowCursorChange)
		self.showCursorCheckBox.SetValue(config.conf["braille"]["showCursor"])

		# Translators: The label for a setting in braille settings to enable cursor blinking.
		cursorBlinkLabelText = _("Blink cursor")
		self.cursorBlinkCheckBox = followCursorGroupHelper.addItem(
			wx.CheckBox(self.followCursorGroupBox, label=cursorBlinkLabelText),
		)
		self.bindHelpEvent("BrailleSettingsBlinkCursor", self.cursorBlinkCheckBox)
		self.cursorBlinkCheckBox.Bind(wx.EVT_CHECKBOX, self.onBlinkCursorChange)
		self.cursorBlinkCheckBox.SetValue(config.conf["braille"]["cursorBlink"])
		if not self.showCursorCheckBox.GetValue():
			self.cursorBlinkCheckBox.Disable()

		# Translators: The label for a setting in braille settings to change cursor blink rate in milliseconds (1 second is 1000 milliseconds).
		cursorBlinkRateLabelText = _("Cursor blink rate (ms)")
		minBlinkRate = int(
			config.conf.getConfigValidation(
				("braille", "cursorBlinkRate"),
			).kwargs["min"],
		)
		maxBlinkRate = int(config.conf.getConfigValidation(("braille", "cursorBlinkRate")).kwargs["max"])
		self.cursorBlinkRateEdit = followCursorGroupHelper.addLabeledControl(
			cursorBlinkRateLabelText,
			nvdaControls.SelectOnFocusSpinCtrl,
			min=minBlinkRate,
			max=maxBlinkRate,
			initial=config.conf["braille"]["cursorBlinkRate"],
		)
		self.bindHelpEvent("BrailleSettingsBlinkRate", self.cursorBlinkRateEdit)
		if not self.showCursorCheckBox.GetValue() or not self.cursorBlinkCheckBox.GetValue():
			self.cursorBlinkRateEdit.Disable()

		self.cursorShapes = [s[0] for s in braille.CURSOR_SHAPES]
		cursorShapeChoices = [s[1] for s in braille.CURSOR_SHAPES]

		# Translators: The label for a setting in braille settings to select the cursor shape when tethered to focus.
		cursorShapeFocusLabelText = _("Cursor shape for &focus:")
		self.cursorShapeFocusList = followCursorGroupHelper.addLabeledControl(
			cursorShapeFocusLabelText,
			wx.Choice,
			choices=cursorShapeChoices,
		)
		self.bindHelpEvent("BrailleSettingsCursorShapeForFocus", self.cursorShapeFocusList)
		try:
			selection = self.cursorShapes.index(config.conf["braille"]["cursorShapeFocus"])
			self.cursorShapeFocusList.SetSelection(selection)
		except:  # noqa: E722
			pass
		if not self.showCursorCheckBox.GetValue():
			self.cursorShapeFocusList.Disable()

		# Translators: The label for a setting in braille settings to select the cursor shape when tethered to review.
		cursorShapeReviewLabelText = _("Cursor shape for &review:")
		self.cursorShapeReviewList = followCursorGroupHelper.addLabeledControl(
			cursorShapeReviewLabelText,
			wx.Choice,
			choices=cursorShapeChoices,
		)
		self.bindHelpEvent("BrailleSettingsCursorShapeForReview", self.cursorShapeReviewList)
		try:
			selection = self.cursorShapes.index(config.conf["braille"]["cursorShapeReview"])
			self.cursorShapeReviewList.SetSelection(selection)
		except:  # noqa: E722
			pass
		if not self.showCursorCheckBox.GetValue():
			self.cursorShapeReviewList.Disable()
		if gui._isDebug():
			log.debug(
				"Loading cursor settings completed, now at %.2f seconds from start"
				% (time.time() - startTime),
			)

		# Translators: The label for a setting in braille settings to combobox enabling user
		# to decide if braille messages should be shown and automatically disappear from braille display.
		showMessagesText = _("Show messages")
		showMessagesChoices = [i.displayString for i in ShowMessages]
		self.showMessagesList = followCursorGroupHelper.addLabeledControl(
			showMessagesText,
			wx.Choice,
			choices=showMessagesChoices,
		)
		self.bindHelpEvent("BrailleSettingsShowMessages", self.showMessagesList)
		self.showMessagesList.Bind(wx.EVT_CHOICE, self.onShowMessagesChange)
		self.showMessagesList.SetSelection(config.conf["braille"]["showMessages"])

		minTimeout = int(
			config.conf.getConfigValidation(
				("braille", "messageTimeout"),
			).kwargs["min"],
		)
		maxTimeOut = int(
			config.conf.getConfigValidation(
				("braille", "messageTimeout"),
			).kwargs["max"],
		)
		# Translators: The label for a setting in braille settings to change how long a message stays on the braille display (in seconds).
		messageTimeoutText = _("Message &timeout (sec)")
		self.messageTimeoutEdit = followCursorGroupHelper.addLabeledControl(
			messageTimeoutText,
			nvdaControls.SelectOnFocusSpinCtrl,
			min=minTimeout,
			max=maxTimeOut,
			initial=config.conf["braille"]["messageTimeout"],
		)
		self.bindHelpEvent("BrailleSettingsMessageTimeout", self.messageTimeoutEdit)
		if self.showMessagesList.GetSelection() != ShowMessages.USE_TIMEOUT:
			self.messageTimeoutEdit.Disable()

		if gui._isDebug():
			log.debug(
				"Loading timeout settings completed, now at %.2f seconds from start"
				% (time.time() - startTime),
			)

		# Translators: The label for a setting in braille settings to set whether braille should be tethered to focus or review cursor.
		tetherListText = _("Tether B&raille:")
		# Translators: The value for a setting in the braille settings, to set whether braille should be tethered to
		# focus or review cursor.
		tetherChoices = [x[1] for x in braille.handler.tetherValues]
		self.tetherList = followCursorGroupHelper.addLabeledControl(
			tetherListText,
			wx.Choice,
			choices=tetherChoices,
		)
		self.bindHelpEvent("BrailleTether", self.tetherList)
		self.tetherList.Bind(wx.EVT_CHOICE, self.onTetherToChange)
		tetherChoice = config.conf["braille"]["tetherTo"]
		selection = [x.value for x in TetherTo].index(tetherChoice)
		self.tetherList.SetSelection(selection)
		if gui._isDebug():
			log.debug(
				"Loading tether settings completed, now at %.2f seconds from start"
				% (time.time() - startTime),
			)

		self.brailleReviewRoutingMovesSystemCaretCombo: nvdaControls.FeatureFlagCombo = (
			followCursorGroupHelper.addLabeledControl(
				labelText=_(
					# Translators: This is a label for a combo-box in the Braille settings panel.
					"Move system caret when ro&uting review cursor",
				),
				wxCtrlClass=nvdaControls.FeatureFlagCombo,
				keyPath=["braille", "reviewRoutingMovesSystemCaret"],
				conf=config.conf,
			)
		)
		self.bindHelpEvent(
			"BrailleSettingsReviewRoutingMovesSystemCaret",
			self.brailleReviewRoutingMovesSystemCaretCombo,
		)
		# Setting has no effect when braille is tethered to focus.
		if tetherChoice == TetherTo.FOCUS.value:
			self.brailleReviewRoutingMovesSystemCaretCombo.Disable()

		# Translators: The label for a setting in braille settings to read by paragraph (if it is checked, the commands to move the display by lines moves the display by paragraphs instead).
		readByParagraphText = _("Read by &paragraph")
		self.readByParagraphCheckBox = followCursorGroupHelper.addItem(
			wx.CheckBox(self.followCursorGroupBox, label=readByParagraphText),
		)
		self.bindHelpEvent("BrailleSettingsReadByParagraph", self.readByParagraphCheckBox)
		self.readByParagraphCheckBox.Bind(wx.EVT_CHECKBOX, self.onReadByParagraphChange)
		self.readByParagraphCheckBox.Value = config.conf["braille"]["readByParagraph"]

		# Translators: This is a label for a combo-box in the Braille settings panel to select paragraph start markers.
		labelText = _("Paragraph start marker:")
		self.paragraphStartMarkersComboBox = followCursorGroupHelper.addLabeledControl(
			labelText,
			wx.Choice,
			choices=[marker.displayString for marker in ParagraphStartMarker],
		)
		self.bindHelpEvent("BrailleParagraphStartMarkers", self.paragraphStartMarkersComboBox)
		paragraphStartMarker = config.conf["braille"]["paragraphStartMarker"]
		self.paragraphStartMarkersComboBox.SetSelection(
			[marker.value for marker in ParagraphStartMarker].index(paragraphStartMarker),
		)
		if not self.readByParagraphCheckBox.GetValue():
			self.paragraphStartMarkersComboBox.Disable()

		# Translators: The label for a setting in braille settings to select how the context for the focus object should be presented on a braille display.
		focusContextPresentationLabelText = _("Focus context presentation:")
		self.focusContextPresentationValues = [x[0] for x in braille.focusContextPresentations]
		focusContextPresentationChoices = [x[1] for x in braille.focusContextPresentations]
		self.focusContextPresentationList = followCursorGroupHelper.addLabeledControl(
			focusContextPresentationLabelText,
			wx.Choice,
			choices=focusContextPresentationChoices,
		)
		self.bindHelpEvent("BrailleSettingsFocusContextPresentation", self.focusContextPresentationList)
		try:
			index = self.focusContextPresentationValues.index(
				config.conf["braille"]["focusContextPresentation"],
			)
		except:  # noqa: E722
			index = 0
		self.focusContextPresentationList.SetSelection(index)

		self.brailleShowSelectionCombo: nvdaControls.FeatureFlagCombo = (
			followCursorGroupHelper.addLabeledControl(
				labelText=_(
					# Translators: This is a label for a combo-box in the Braille settings panel.
					"Show se&lection",
				),
				wxCtrlClass=nvdaControls.FeatureFlagCombo,
				keyPath=["braille", "showSelection"],
				conf=config.conf,
			)
		)
		self.bindHelpEvent("BrailleSettingsShowSelection", self.brailleShowSelectionCombo)

		self.formattingDisplayCombo: nvdaControls.FeatureFlagCombo = (
			followCursorGroupHelper.addLabeledControl(
				# Translators: This is a label for a combo-box in the Braille settings panel.
				labelText=_("Formatting &display"),
				wxCtrlClass=nvdaControls.FeatureFlagCombo,
				keyPath=("braille", "fontFormattingDisplay"),
				conf=config.conf,
			)
		)
		self.bindHelpEvent("BrailleFormattingDisplay", self.formattingDisplayCombo)

		# Translators: The label for a setting in braille settings to speak the character under the cursor when cursor routing in text.
		speakOnRoutingText = _("Spea&k character when routing cursor in text")
		self.speakOnRoutingCheckBox = followCursorGroupHelper.addItem(
			wx.CheckBox(self.followCursorGroupBox, label=speakOnRoutingText),
		)
		self.bindHelpEvent("BrailleSpeakOnRouting", self.speakOnRoutingCheckBox)
		self.speakOnRoutingCheckBox.Value = config.conf["braille"]["speakOnRouting"]

		# Translators: The label for a setting in braille settings to speak the current line or paragraph when navigating by them with braille.
		speakOnNavigatingText = _("Speak when navigating by &line or paragraph")
		self.speakOnNavigatingCheckBox = followCursorGroupHelper.addItem(
			wx.CheckBox(self.followCursorGroupBox, label=speakOnNavigatingText),
		)
		self.bindHelpEvent("BrailleSpeakOnNavigating", self.speakOnNavigatingCheckBox)
		self.speakOnNavigatingCheckBox.Value = config.conf["braille"]["speakOnNavigatingByUnit"]

		self.followCursorGroupBox.Enable(
			list(braille.BrailleMode)[self.brailleModes.GetSelection()] is braille.BrailleMode.FOLLOW_CURSORS,
		)

		# Translators: The label for a setting in braille settings to enable word wrap
		# (try to avoid splitting words at the end of the braille display).
		wordWrapText = _("Avoid splitting &words when possible")
		self.wordWrapCheckBox = sHelper.addItem(wx.CheckBox(self, label=wordWrapText))
		self.bindHelpEvent("BrailleSettingsWordWrap", self.wordWrapCheckBox)
		self.wordWrapCheckBox.Value = config.conf["braille"]["wordWrap"]

		self.unicodeNormalizationCombo: nvdaControls.FeatureFlagCombo = sHelper.addLabeledControl(
			labelText=_(
				# Translators: This is a label for a combo-box in the Braille settings panel.
				"Unicode normali&zation",
			),
			wxCtrlClass=nvdaControls.FeatureFlagCombo,
			keyPath=["braille", "unicodeNormalization"],
			conf=config.conf,
		)
		self.bindHelpEvent("BrailleUnicodeNormalization", self.unicodeNormalizationCombo)

		self.brailleInterruptSpeechCombo: nvdaControls.FeatureFlagCombo = sHelper.addLabeledControl(
			labelText=_(
				# Translators: This is a label for a combo-box in the Braille settings panel.
				"I&nterrupt speech while scrolling",
			),
			wxCtrlClass=nvdaControls.FeatureFlagCombo,
			keyPath=["braille", "interruptSpeechWhileScrolling"],
			conf=config.conf,
		)
		self.bindHelpEvent("BrailleSettingsInterruptSpeech", self.brailleInterruptSpeechCombo)

		if gui._isDebug():
			log.debug("Finished making settings, now at %.2f seconds from start" % (time.time() - startTime))

	def onSave(self):
		AutoSettingsMixin.onSave(self)
		if self.outTableList.GetSelection() > 0:
			braille.handler.table = self.outTables[self.outTableList.GetSelection() - 1]
		else:
			braille.handler.table = self.outTableForCurLang
			config.conf["braille"]["translationTable"] = "auto"
		if self.inTableList.GetSelection():
			brailleInput.handler.table = self.inTables[self.inTableList.GetSelection() - 1]
		else:
			brailleInput.handler.table = self.inTableForCurLang
			config.conf["braille"]["inputTable"] = "auto"
		mode = list(braille.BrailleMode)[self.brailleModes.GetSelection()]
		config.conf["braille"]["mode"] = mode.value
		braille.handler.mainBuffer.clear()
		config.conf["braille"]["expandAtCursor"] = self.expandAtCursorCheckBox.GetValue()
		config.conf["braille"]["showCursor"] = self.showCursorCheckBox.GetValue()
		config.conf["braille"]["cursorBlink"] = self.cursorBlinkCheckBox.GetValue()
		config.conf["braille"]["cursorBlinkRate"] = self.cursorBlinkRateEdit.GetValue()
		config.conf["braille"]["cursorShapeFocus"] = self.cursorShapes[
			self.cursorShapeFocusList.GetSelection()
		]
		config.conf["braille"]["cursorShapeReview"] = self.cursorShapes[
			self.cursorShapeReviewList.GetSelection()
		]
		config.conf["braille"]["showMessages"] = self.showMessagesList.GetSelection()
		config.conf["braille"]["messageTimeout"] = self.messageTimeoutEdit.GetValue()
		tetherChoice = [x.value for x in TetherTo][self.tetherList.GetSelection()]
		if tetherChoice == TetherTo.AUTO.value:
			config.conf["braille"]["tetherTo"] = TetherTo.AUTO.value
		else:
			braille.handler.setTether(tetherChoice, auto=False)
		self.brailleReviewRoutingMovesSystemCaretCombo.saveCurrentValueToConf()
		config.conf["braille"]["readByParagraph"] = self.readByParagraphCheckBox.Value
		config.conf["braille"]["paragraphStartMarker"] = [marker.value for marker in ParagraphStartMarker][
			self.paragraphStartMarkersComboBox.GetSelection()
		]
		config.conf["braille"]["speakOnRouting"] = self.speakOnRoutingCheckBox.Value
		config.conf["braille"]["speakOnNavigatingByUnit"] = self.speakOnNavigatingCheckBox.Value
		config.conf["braille"]["wordWrap"] = self.wordWrapCheckBox.Value
		self.unicodeNormalizationCombo.saveCurrentValueToConf()
		config.conf["braille"]["focusContextPresentation"] = self.focusContextPresentationValues[
			self.focusContextPresentationList.GetSelection()
		]
		self.brailleInterruptSpeechCombo.saveCurrentValueToConf()
		self.brailleShowSelectionCombo.saveCurrentValueToConf()
		self.formattingDisplayCombo.saveCurrentValueToConf()

	def onShowCursorChange(self, evt):
		self.cursorBlinkCheckBox.Enable(evt.IsChecked())
		self.cursorBlinkRateEdit.Enable(evt.IsChecked() and self.cursorBlinkCheckBox.GetValue())
		self.cursorShapeFocusList.Enable(evt.IsChecked())
		self.cursorShapeReviewList.Enable(evt.IsChecked())

	def onBlinkCursorChange(self, evt):
		self.cursorBlinkRateEdit.Enable(evt.IsChecked())

	def onShowMessagesChange(self, evt):
		self.messageTimeoutEdit.Enable(evt.GetSelection() == 1)

	def onTetherToChange(self, evt: wx.CommandEvent) -> None:
		"""Shows or hides "Move system caret when routing review cursor" braille setting."""
		tetherChoice = [x.value for x in TetherTo][evt.GetSelection()]
		self.brailleReviewRoutingMovesSystemCaretCombo.Enable(tetherChoice != TetherTo.FOCUS.value)

	def onReadByParagraphChange(self, evt: wx.CommandEvent):
		self.paragraphStartMarkersComboBox.Enable(evt.IsChecked())

	def _onModeChange(self, evt: wx.CommandEvent):
		self.followCursorGroupBox.Enable(not evt.GetSelection())


def showStartErrorForProviders(
	parent: wx.Window,
	providers: List[vision.providerInfo.ProviderInfo],
) -> None:
	if not providers:
		return

	if len(providers) == 1:
		providerName = providers[0].displayName
		# Translators: This message is presented when
		# NVDA is unable to load a single vision enhancement provider.
		message = _("Could not load the {providerName} vision enhancement provider").format(
			providerName=providerName,
		)
	else:
		providerNames = ", ".join(provider.displayName for provider in providers)
		# Translators: This message is presented when NVDA is unable to
		# load multiple vision enhancement providers.
		message = _("Could not load the following vision enhancement providers:\n{providerNames}").format(
			providerNames=providerNames,
		)
	gui.messageBox(
		message,
		# Translators: The title of the vision enhancement provider error message box.
		_("Vision Enhancement Provider Error"),
		wx.OK | wx.ICON_WARNING,
		parent,
	)


def showTerminationErrorForProviders(
	parent: wx.Window,
	providers: List[vision.providerInfo.ProviderInfo],
) -> None:
	if not providers:
		return

	if len(providers) == 1:
		providerName = providers[0].displayName
		# Translators: This message is presented when
		# NVDA is unable to gracefully terminate a single vision enhancement provider.
		message = _("Could not gracefully terminate the {providerName} vision enhancement provider").format(
			providerName=providerName,
		)
	else:
		providerNames = ", ".join(provider.displayName for provider in providers)
		message = _(
			# Translators: This message is presented when
			# NVDA is unable to terminate multiple vision enhancement providers.
			"Could not gracefully terminate the following vision enhancement providers:\n{providerNames}",
		).format(providerNames=providerNames)
	gui.messageBox(
		message,
		# Translators: The title of the vision enhancement provider error message box.
		_("Vision Enhancement Provider Error"),
		wx.OK | wx.ICON_WARNING,
		parent,
	)


class VisionProviderStateControl(vision.providerBase.VisionProviderStateControl):
	"""
	Gives settings panels for vision enhancement providers a way to control a
	single vision enhancement provider, handling any error conditions in
	a UX friendly way.
	"""

	def __init__(
		self,
		parent: wx.Window,
		providerInfo: vision.providerInfo.ProviderInfo,
	):
		self._providerInfo = providerInfo
		self._parent = weakref.ref(parent)  # don't keep parent dialog alive with a circular reference.

	def getProviderInfo(self) -> vision.providerInfo.ProviderInfo:
		return self._providerInfo

	def getProviderInstance(self) -> Optional[vision.providerBase.VisionEnhancementProvider]:
		return vision.handler.getProviderInstance(self._providerInfo)

	def startProvider(
		self,
		shouldPromptOnError: bool = True,
	) -> bool:
		"""Initializes the provider, prompting user with the error if necessary.
		@param shouldPromptOnError: True if  the user should be presented with any errors that may occur.
		@return: True on success
		"""
		success = self._doStartProvider()
		if not success and shouldPromptOnError:
			showStartErrorForProviders(self._parent(), [self._providerInfo])
		return success

	def terminateProvider(
		self,
		shouldPromptOnError: bool = True,
	) -> bool:
		"""Terminate the provider, prompting user with the error if necessary.
		@param shouldPromptOnError: True if  the user should be presented with any errors that may occur.
		@return: True on success
		"""
		success = self._doTerminate()
		if not success and shouldPromptOnError:
			showTerminationErrorForProviders(self._parent(), [self._providerInfo])
		return success

	def _doStartProvider(self) -> bool:
		"""Attempt to start the provider, catching any errors.
		@return True on successful termination.
		"""
		try:
			vision.handler.initializeProvider(self._providerInfo)
			return True
		except Exception:
			log.error(
				f"Could not initialize the {self._providerInfo.providerId} vision enhancement provider",
				exc_info=True,
			)
			return False

	def _doTerminate(self) -> bool:
		"""Attempt to terminate the provider, catching any errors.
		@return True on successful termination.
		"""
		try:
			# Terminating a provider from the gui should never save the settings.
			# This is because termination happens on the fly when unchecking check boxes.
			# Saving settings would be harmful if a user opens the vision panel,
			# then changes some settings and disables the provider.
			vision.handler.terminateProvider(self._providerInfo, saveSettings=False)
			return True
		except Exception:
			log.error(
				f"Could not terminate the {self._providerInfo.providerId} vision enhancement provider",
				exc_info=True,
			)
			return False


class VisionSettingsPanel(SettingsPanel):
	settingsSizerHelper: guiHelper.BoxSizerHelper
	providerPanelInstances: List[SettingsPanel]
	initialProviders: List[vision.providerInfo.ProviderInfo]
	# Translators: This is the label for the vision panel
	title = _("Vision")
	helpId = "VisionSettings"

	# Translators: This is a label appearing on the vision settings panel.
	panelDescription = _("Configure visual aids.")

	def _createProviderSettingsPanel(
		self,
		providerInfo: vision.providerInfo.ProviderInfo,
	) -> Optional[SettingsPanel]:
		settingsPanelCls = providerInfo.providerClass.getSettingsPanelClass()
		if not settingsPanelCls:
			if gui._isDebug():
				log.debug(f"Using default panel for providerId: {providerInfo.providerId}")
			settingsPanelCls = VisionProviderSubPanel_Wrapper
		else:
			if gui._isDebug():
				log.debug(f"Using custom panel for providerId: {providerInfo.providerId}")

		providerControl = VisionProviderStateControl(parent=self, providerInfo=providerInfo)
		try:
			return settingsPanelCls(
				parent=self,
				providerControl=providerControl,
			)
		# Broad except used since we can not know what exceptions a provider might throw.
		# We should be able to continue despite a buggy provider.
		except Exception:
			log.debug(f"Error creating providerPanel: {settingsPanelCls!r}", exc_info=True)
			return None

	def makeSettings(self, settingsSizer: wx.BoxSizer):
		self.initialProviders = vision.handler.getActiveProviderInfos()
		self.providerPanelInstances = []
		self.settingsSizerHelper = guiHelper.BoxSizerHelper(self, sizer=settingsSizer)
		self.settingsSizerHelper.addItem(wx.StaticText(self, label=self.panelDescription))

		for providerInfo in vision.handler.getProviderList(reloadFromSystem=True):
			providerSizer = self.settingsSizerHelper.addItem(
				wx.StaticBoxSizer(wx.VERTICAL, self, label=providerInfo.displayName),
				flag=wx.EXPAND,
			)
			if len(self.providerPanelInstances) > 0:
				settingsSizer.AddSpacer(guiHelper.SPACE_BETWEEN_VERTICAL_DIALOG_ITEMS)

			settingsPanel = self._createProviderSettingsPanel(providerInfo)
			if not settingsPanel:
				continue

			providerSizer.Add(settingsPanel, flag=wx.EXPAND)
			self.providerPanelInstances.append(settingsPanel)

	def safeInitProviders(
		self,
		providers: List[vision.providerInfo.ProviderInfo],
	) -> None:
		"""Initializes one or more providers in a way that is gui friendly,
		showing an error if appropriate.
		"""
		errorProviders: List[vision.providerInfo.ProviderInfo] = []
		for provider in providers:
			success = VisionProviderStateControl(self, provider).startProvider(shouldPromptOnError=False)
			if not success:
				errorProviders.append(provider)
		showStartErrorForProviders(self, errorProviders)

	def safeTerminateProviders(
		self,
		providers: List[vision.providerInfo.ProviderInfo],
		verbose: bool = False,
	) -> None:
		"""Terminates one or more providers in a way that is gui friendly,
		@verbose: Whether to show a termination error.
		@returns: Whether termination succeeded for all providers.
		"""
		errorProviders: List[vision.providerInfo.ProviderInfo] = []
		for provider in providers:
			success = VisionProviderStateControl(self, provider).terminateProvider(shouldPromptOnError=False)
			if not success:
				errorProviders.append(provider)
		if verbose:
			showTerminationErrorForProviders(self, errorProviders)

	def refreshPanel(self):
		self.Freeze()
		# trigger a refresh of the settings
		self.onPanelActivated()
		self._sendLayoutUpdatedEvent()
		self.Thaw()

	def onPanelActivated(self):
		super().onPanelActivated()

	def onDiscard(self):
		for panel in self.providerPanelInstances:
			try:
				panel.onDiscard()
			# Broad except used since we can not know what exceptions a provider might throw.
			# We should be able to continue despite a buggy provider.
			except Exception:
				log.debug(f"Error discarding providerPanel: {panel.__class__!r}", exc_info=True)

		providersToInitialize = [
			provider
			for provider in self.initialProviders
			if not bool(vision.handler.getProviderInstance(provider))
		]
		self.safeInitProviders(providersToInitialize)
		initialProviderIds = [providerInfo.providerId for providerInfo in self.initialProviders]
		providersToTerminate = [
			provider
			for provider in vision.handler.getActiveProviderInfos()
			if provider.providerId not in initialProviderIds
		]
		self.safeTerminateProviders(providersToTerminate)

	def onSave(self):
		for panel in self.providerPanelInstances:
			try:
				panel.onSave()
			# Broad except used since we can not know what exceptions a provider might throw.
			# We should be able to continue despite a buggy provider.
			except Exception:
				log.debug(f"Error saving providerPanel: {panel.__class__!r}", exc_info=True)
		self.initialProviders = vision.handler.getActiveProviderInfos()


class VisionProviderSubPanel_Settings(
	AutoSettingsMixin,
	SettingsPanel,
):
	helpId = "VisionSettings"

	_settingsCallable: Callable[[], VisionEnhancementProviderSettings]

	def __init__(
		self,
		parent: wx.Window,
		*,  # Make next argument keyword only
		settingsCallable: Callable[[], vision.providerBase.VisionEnhancementProviderSettings],
	):
		"""
		@param settingsCallable: A callable that returns an instance to a VisionEnhancementProviderSettings.
			This will usually be a weakref, but could be any callable taking no arguments.
		"""
		self._settingsCallable = settingsCallable
		super().__init__(parent=parent)

	def getSettings(self) -> AutoSettings:
		settings = self._settingsCallable()
		return settings

	def makeSettings(self, settingsSizer):
		# Construct vision enhancement provider settings
		self.updateDriverSettings()


class VisionProviderSubPanel_Wrapper(
	SettingsPanel,
):
	_checkBox: wx.CheckBox

	def __init__(
		self,
		parent: wx.Window,
		providerControl: VisionProviderStateControl,
	):
		self._providerControl = providerControl
		self._providerSettings: Optional[VisionProviderSubPanel_Settings] = None
		self._providerSettingsSizer = wx.BoxSizer(orient=wx.VERTICAL)
		super().__init__(parent=parent)

	def makeSettings(self, settingsSizer):
		self._checkBox = wx.CheckBox(
			self,
			# Translators: Enable checkbox on a vision enhancement provider on the vision settings category panel
			label=_("Enable"),
		)
		settingsSizer.Add(self._checkBox)
		self.bindHelpEvent("VisionSettings", self._checkBox)
		self._optionsSizer = wx.BoxSizer(orient=wx.VERTICAL)
		self._optionsSizer.AddSpacer(size=self.scaleSize(10))
		# Translators: Options label on a vision enhancement provider on the vision settings category panel
		self._optionsText = wx.StaticText(self, label=_("Options:"))
		self._optionsSizer.Add(self._optionsText)
		self._optionsSizer.Add(
			self._providerSettingsSizer,
			border=self.scaleSize(15),
			flag=wx.LEFT | wx.EXPAND,
			proportion=1,
		)
		settingsSizer.Add(
			self._optionsSizer,
			flag=wx.EXPAND,
			proportion=1,
		)
		self._checkBox.SetValue(bool(self._providerControl.getProviderInstance()))
		if self._createProviderSettings():
			self._checkBox.Bind(wx.EVT_CHECKBOX, self._enableToggle)
		else:
			self._checkBox.Bind(wx.EVT_CHECKBOX, self._nonEnableableGUI)
		self._updateOptionsVisibility()

	def _updateOptionsVisibility(self):
		hasProviderOptions = bool(self._providerSettings) and self._providerSettings.hasOptions
		if hasProviderOptions:
			self.settingsSizer.Show(self._optionsSizer, recursive=True)
		else:
			self.settingsSizer.Hide(self._optionsSizer, recursive=True)
		self._sendLayoutUpdatedEvent()

	def _createProviderSettings(self):
		try:
			getSettingsCallable = self._providerControl.getProviderInfo().providerClass.getSettings
			self._providerSettings = VisionProviderSubPanel_Settings(
				self,
				settingsCallable=getSettingsCallable,
			)
			self._providerSettingsSizer.Add(self._providerSettings, flag=wx.EXPAND, proportion=1)
		# Broad except used since we can not know what exceptions a provider might throw.
		# We should be able to continue despite a buggy provider.
		except Exception:
			log.error("unable to create provider settings", exc_info=True)
			return False
		return True

	def _nonEnableableGUI(self, evt):
		gui.messageBox(
			# Translators: Shown when there is an error showing the GUI for a vision enhancement provider
			_("Unable to configure user interface for Vision Enhancement Provider, it can not be enabled."),
			# Translators: The title of the error dialog displayed when there is an error showing the GUI
			# for a vision enhancement provider
			_("Error"),
			parent=self,
		)
		self._checkBox.SetValue(False)

	def _enableToggle(self, evt):
		shouldBeRunning = evt.IsChecked()
		if shouldBeRunning and not self._providerControl.startProvider():
			self._checkBox.SetValue(False)
			self._updateOptionsVisibility()
			return
		elif not shouldBeRunning and not self._providerControl.terminateProvider():
			# When there is an error on termination, don't leave the checkbox checked.
			# The provider should not be left configured to startup.
			self._checkBox.SetValue(False)
			self._updateOptionsVisibility()
			return
		# Able to successfully start / terminate:
		self._providerSettings.updateDriverSettings()
		self._providerSettings.refreshGui()
		self._updateOptionsVisibility()

	def onDiscard(self):
		if self._providerSettings:
			self._providerSettings.onDiscard()

	def onSave(self):
		log.debug("calling VisionProviderSubPanel_Wrapper")
		if self._providerSettings:
			self._providerSettings.onSave()

class MagnifierPanel(SettingsPanel):
	# Translators: This is the label for the magnifier settings panel.
	title = _("Magnifier")
	helpId = "MagnifierSettings"

	def makeSettings(self, settingsSizer):
		sHelper = guiHelper.BoxSizerHelper(self, sizer=settingsSizer)

		# Translators: The label for a setting in magnifier settings to select the default zoom level.
		defaultZoomLabelText = _("Default &zoom level:")

		# Create zoom level choices from 1.0 to 10.0 with 0.5 steps
		zoomValues = [i / 10.0 for i in range(10, 101, 5)]  # 1.0 top 10.0 steps of 0.5  
		zoomChoices = [f"{value:.1f}x" for value in zoomValues]

		self.defaultZoomList = sHelper.addLabeledControl(
			defaultZoomLabelText,
			wx.Choice,
			choices=zoomChoices
		)
		self.bindHelpEvent("magnifierDefaultZoom", self.defaultZoomList)

		# Store zoom values for later use
		self.zoomValues = zoomValues

		# Set current value from config
		self._updateCurrentSelection()

	def _updateCurrentSelection(self):
		"""Update the selection based on current zoom level."""
		try:
			# Get current zoom level from magnifier module
			currentZoom = magnifier.getCurrentZoomLevel()

			# Ensure it's a float
			currentZoom = float(currentZoom)

			# Find the closest match in our zoom values
			closestIndex = 0
			minDifference = abs(self.zoomValues[0] - currentZoom)

			for i, value in enumerate(self.zoomValues):
				difference = abs(value - currentZoom)
				if difference < minDifference:
					minDifference = difference
					closestIndex = i

			self.defaultZoomList.SetSelection(closestIndex)
			
		except (ImportError, ValueError, AttributeError, IndexError) as e:
			# Default to 2.0x if module not available or value not found
			log.debug(f"Error getting current zoom: {e}")
			try:
				defaultIndex = self.zoomValues.index(2.0)
				self.defaultZoomList.SetSelection(defaultIndex)
			except ValueError:
				self.defaultZoomList.SetSelection(0)

	def onPanelActivated(self):
		"""Called when the panel is activated/shown."""
		super().onPanelActivated()
		# Refresh the selection when panel is shown
		self._updateCurrentSelection()

	def onSave(self):
		selectedIndex = self.defaultZoomList.GetSelection()
		if selectedIndex != wx.NOT_FOUND:
			selectedZoom = self.zoomValues[selectedIndex]

			# Ensure config section exists
			if "magnifier" not in config.conf:
				config.conf["magnifier"] = {}

				# Save the setting in NVDA config
				config.conf["magnifier"]["defaultZoomLevel"] = selectedZoom

			# Update the magnifier module if loaded
			try:
				magnifier.setDefaultZoomLevel(selectedZoom)
			except ImportError:
				pass

class PrivacyAndSecuritySettingsPanel(SettingsPanel):
	# Translators: The title of the privacy and security category in NVDA's settings.
	title = _("Privacy and Security")
	helpId = "PrivacyAndSecuritySettings"

	def makeSettings(self, sizer: wx.BoxSizer):
		sHelper = guiHelper.BoxSizerHelper(self, sizer=sizer)

		self._screenCurtainConfig = config.conf["screenCurtain"]
		# Translators: Name for a feature that disables output to the screen,
		# making it black.
		screenCurtainSizer = wx.StaticBoxSizer(wx.VERTICAL, self, label=_("Screen Curtain"))
		screenCurtainBox = screenCurtainSizer.GetStaticBox()
		screenCurtainGroup = guiHelper.BoxSizerHelper(self, sizer=screenCurtainSizer)
		sHelper.addItem(screenCurtainGroup)

		self._screenCurtainEnabledCheckbox = screenCurtainGroup.addItem(
			wx.CheckBox(
				screenCurtainBox,
				#  Translators: option to enable screen curtain in the privacy and security settings panel
				label=_("Make screen black (immediate effect)"),
			),
		)
		self._screenCurtainEnabledCheckbox.SetValue(
			screenCurtain.screenCurtain is not None and screenCurtain.screenCurtain.enabled,
		)
		self._screenCurtainEnabledCheckbox.Bind(wx.EVT_CHECKBOX, self._ensureScreenCurtainEnableState)
		self._screenCurtainEnabledCheckbox.Enable(screenCurtain.screenCurtain is not None)
		self.bindHelpEvent("ScreenCurtainEnable", self._screenCurtainEnabledCheckbox)

		self._screenCurtainWarnOnLoadCheckbox = screenCurtainGroup.addItem(
			wx.CheckBox(
				screenCurtainBox,
				label=screenCurtain._screenCurtain.WARN_ON_LOAD_CHECKBOX_TEXT,
			),
		)
		self._screenCurtainWarnOnLoadCheckbox.SetValue(self._screenCurtainConfig["warnOnLoad"])
		self.bindHelpEvent("ScreenCurtainWarnOnLoad", self._screenCurtainWarnOnLoadCheckbox)

		self._screenCurtainPlayToggleSoundsCheckbox = screenCurtainGroup.addItem(
			wx.CheckBox(
				screenCurtainBox,
				# Translators: Description for a screen curtain setting to play sounds when enabling/disabling the curtain
				label=_("&Play sound when toggling Screen Curtain"),
			),
		)
		self._screenCurtainPlayToggleSoundsCheckbox.SetValue(self._screenCurtainConfig["playToggleSounds"])
		self.bindHelpEvent("ScreenCurtainPlayToggleSounds", self._screenCurtainPlayToggleSoundsCheckbox)

	def onSave(self):
		# We intentionally don't save whether the screen curtain is enabled here,
		# so we don't unintentionally persist a temporary screen curtain to config.
		self._screenCurtainConfig["warnOnLoad"] = self._screenCurtainWarnOnLoadCheckbox.IsChecked()
		self._screenCurtainConfig["playToggleSounds"] = (
			self._screenCurtainPlayToggleSoundsCheckbox.IsChecked()
		)

	def _ocrActive(self) -> bool:
		"""
		Outputs a message when trying to activate screen curtain when OCR is active.

		:return: ``True`` when OCR is active, ``False`` otherwise.
		"""
		# Import late to avoid circular import
		from contentRecog.recogUi import RefreshableRecogResultNVDAObject

		focusObj = api.getFocusObject()
		if isinstance(focusObj, RefreshableRecogResultNVDAObject) and focusObj.recognizer.allowAutoRefresh:
			ui.message(
				screenCurtain._screenCurtain.UNAVAILABLE_WHEN_RECOGNISING_CONTENT_MESSAGE,
				speechPriority=speech.priorities.Spri.NOW,
			)
			return True
		return False

	def _ensureScreenCurtainEnableState(self, evt: wx.CommandEvent):
		"""Ensures that toggling the Screen Curtain checkbox toggles the Screen Curtain."""
		shouldBeEnabled = evt.IsChecked()
		if screenCurtain.screenCurtain is None:
			self._screenCurtainEnabledCheckbox.SetValue(False)
			return
		currentlyEnabled = screenCurtain.screenCurtain.enabled
		if shouldBeEnabled and not currentlyEnabled:
			confirmed = self._confirmEnableScreenCurtainWithUser()
			if not confirmed or self._ocrActive():
				self._screenCurtainEnabledCheckbox.SetValue(False)
			else:
				screenCurtain.screenCurtain.enable()
		elif not shouldBeEnabled and currentlyEnabled:
			screenCurtain.screenCurtain.disable()

	def _confirmEnableScreenCurtainWithUser(self) -> bool:
		"""Confirm with the user before enabling Screen Curtain, if configured to do so.

		:return: ``True`` if the Screen Curtain should be enabled; ``False`` otherwise.
		"""
		if not self._screenCurtainConfig["warnOnLoad"]:
			return True
		with screenCurtain._screenCurtain.WarnOnLoadDialog(
			screenCurtainSettingsStorage=self._screenCurtainConfig,
			parent=self,
		) as dlg:
			res = dlg.ShowModal()
			# WarnOnLoadDialog can change settings, reload them
			self._screenCurtainWarnOnLoadCheckbox.SetValue(self._screenCurtainConfig["warnOnLoad"])
			return res == wx.YES


""" The name of the config profile currently being edited, if any.
This is set when the currently edited configuration profile is determined and returned to None when the dialog is destroyed.
This can be used by an AppModule for NVDA to identify and announce
changes in the name of the edited configuration profile when categories are changed"""
NvdaSettingsDialogActiveConfigProfile = None
NvdaSettingsDialogWindowHandle = None


class NVDASettingsDialog(MultiCategorySettingsDialog):
	# Translators: This is the label for the NVDA settings dialog.
	title = _("NVDA Settings")
	categoryClasses = [
		GeneralSettingsPanel,
		SpeechSettingsPanel,
		BrailleSettingsPanel,
		AudioPanel,
		PrivacyAndSecuritySettingsPanel,
		VisionSettingsPanel,
		KeyboardSettingsPanel,
		MouseSettingsPanel,
		ReviewCursorPanel,
		InputCompositionPanel,
		ObjectPresentationPanel,
		BrowseModePanel,
		DocumentFormattingPanel,
		DocumentNavigationPanel,
<<<<<<< HEAD
		MagnifierPanel,
=======
		MathSettingsPanel,
>>>>>>> 9fac0d83
		RemoteSettingsPanel,
		LocalCaptionerSettingsPanel,
	]
	# In secure mode, add-on update is disabled, so AddonStorePanel should not appear since it only contains
	# add-on update related controls.
	if not globalVars.appArgs.secure:
		categoryClasses.append(AddonStorePanel)
	if touchHandler.touchSupported():
		categoryClasses.append(TouchInteractionPanel)
	if winVersion.isUwpOcrAvailable():
		categoryClasses.append(UwpOcrPanel)
	# And finally the Advanced panel which should always be last.
	if not globalVars.appArgs.secure:
		categoryClasses.append(AdvancedPanel)

	def makeSettings(self, settingsSizer):
		# Ensure that after the settings dialog is created the name is set correctly
		super(NVDASettingsDialog, self).makeSettings(settingsSizer)
		self._doOnCategoryChange()
		global NvdaSettingsDialogWindowHandle
		NvdaSettingsDialogWindowHandle = self.GetHandle()

	def _doOnCategoryChange(self):
		global NvdaSettingsDialogActiveConfigProfile
		NvdaSettingsDialogActiveConfigProfile = config.conf.profiles[-1].name
		if (
			not NvdaSettingsDialogActiveConfigProfile
			or isinstance(self.currentCategory, GeneralSettingsPanel)
			or isinstance(self.currentCategory, AddonStorePanel)
			or isinstance(self.currentCategory, RemoteSettingsPanel)
			or isinstance(self.currentCategory, PrivacyAndSecuritySettingsPanel)
		):
			# Translators: The profile name for normal configuration
			NvdaSettingsDialogActiveConfigProfile = _("normal configuration")
		self.SetTitle(self._getDialogTitle())
		self.bindHelpEvent(
			self.currentCategory.helpId,
			self.catListCtrl,
		)

	def _getDialogTitle(self):
		return "{dialogTitle}: {panelTitle} ({configProfile})".format(
			dialogTitle=self.title,
			panelTitle=self.currentCategory.title,
			configProfile=NvdaSettingsDialogActiveConfigProfile,
		)

	def onCategoryChange(self, evt):
		super(NVDASettingsDialog, self).onCategoryChange(evt)
		if evt.Skipped:
			return
		self._doOnCategoryChange()

	def Destroy(self):
		global NvdaSettingsDialogActiveConfigProfile, NvdaSettingsDialogWindowHandle
		NvdaSettingsDialogActiveConfigProfile = None
		NvdaSettingsDialogWindowHandle = None
		super(NVDASettingsDialog, self).Destroy()


class AddSymbolDialog(
	gui.contextHelp.ContextHelpMixin,
	wx.Dialog,  # wxPython does not seem to call base class initializer, put last in MRO
):
	helpId = "SymbolPronunciation"

	def __init__(self, parent):
		# Translators: This is the label for the add symbol dialog.
		super().__init__(parent, title=_("Add Symbol"))
		mainSizer = wx.BoxSizer(wx.VERTICAL)
		sHelper = guiHelper.BoxSizerHelper(self, orientation=wx.VERTICAL)

		# Translators: This is the label for the edit field in the add symbol dialog.
		symbolText = _("&Symbol:")
		self.identifierTextCtrl = sHelper.addLabeledControl(symbolText, wx.TextCtrl)

		sHelper.addDialogDismissButtons(self.CreateButtonSizer(wx.OK | wx.CANCEL))

		mainSizer.Add(sHelper.sizer, border=guiHelper.BORDER_FOR_DIALOGS, flag=wx.ALL)
		mainSizer.Fit(self)
		self.SetSizer(mainSizer)
		self.identifierTextCtrl.SetFocus()
		self.CentreOnScreen()


class SpeechSymbolsDialog(SettingsDialog):
	helpId = "SymbolPronunciation"

	def __init__(self, parent):
		try:
			symbolProcessor = characterProcessing._localeSpeechSymbolProcessors.fetchLocaleData(
				speech.getCurrentLanguage(),
			)
		except LookupError:
			symbolProcessor = characterProcessing._localeSpeechSymbolProcessors.fetchLocaleData("en")
		self.symbolProcessor = symbolProcessor
		desc = languageHandler.getLanguageDescription(self.symbolProcessor.locale)
		if not desc:
			desc = self.symbolProcessor.locale
			# Raise an error in the hope that people be more likely to report the issue
			log.error(f"No description for language: {desc}. Using language code instead.")
		# Translators: This is the label for the symbol pronunciation dialog.
		# %s is replaced by the language for which symbol pronunciation is being edited.
		self.title = _("Symbol Pronunciation (%s)") % desc
		super(SpeechSymbolsDialog, self).__init__(
			parent,
			resizeable=True,
		)

	def makeSettings(self, settingsSizer):
		self.filteredSymbols = self.symbols = [
			copy.copy(symbol) for symbol in self.symbolProcessor.computedSymbols.values()
		]
		self.pendingRemovals = {}

		sHelper = guiHelper.BoxSizerHelper(self, sizer=settingsSizer)
		# Translators: The label of a text field to search for symbols in the speech symbols dialog.
		filterText = pgettext("speechSymbols", "&Filter by:")
		self.filterEdit = sHelper.addLabeledControl(
			labelText=filterText,
			wxCtrlClass=wx.TextCtrl,
			size=(self.scaleSize(310), -1),
		)
		self.filterEdit.Bind(wx.EVT_TEXT, self.onFilterEditTextChange)

		# Translators: The label for symbols list in symbol pronunciation dialog.
		symbolsText = _("&Symbols")
		self.symbolsList = sHelper.addLabeledControl(
			symbolsText,
			nvdaControls.AutoWidthColumnListCtrl,
			autoSizeColumn=2,  # The replacement column is likely to need the most space
			itemTextCallable=self.getItemTextForList,
			style=wx.LC_REPORT | wx.LC_SINGLE_SEL | wx.LC_VIRTUAL,
		)

		# Translators: The label for a column in symbols list used to identify a symbol.
		self.symbolsList.AppendColumn(_("Symbol"), width=self.scaleSize(150))
		# Translators: The label for a column in symbols list used to identify a replacement.
		self.symbolsList.AppendColumn(_("Replacement"))
		# Translators: The label for a column in symbols list used to identify a symbol's speech level (either none, some, most, all or character).
		self.symbolsList.AppendColumn(_("Level"))
		# Translators: The label for a column in symbols list which specifies when the actual symbol will be sent to the synthesizer (preserved).
		# See the "Punctuation/Symbol Pronunciation" section of the User Guide for details.
		self.symbolsList.AppendColumn(_("Preserve"))
		self.symbolsList.Bind(wx.EVT_LIST_ITEM_FOCUSED, self.onListItemFocused)

		# Translators: The label for the group of controls in symbol pronunciation dialog to change the pronunciation of a symbol.
		changeSymbolText = _("Change selected symbol")
		changeSymbolSizer = wx.StaticBoxSizer(wx.VERTICAL, self, label=changeSymbolText)
		changeSymbolGroup = guiHelper.BoxSizerHelper(self, sizer=changeSymbolSizer)
		changeSymbolHelper = sHelper.addItem(changeSymbolGroup)

		# Used to ensure that event handlers call Skip(). Not calling skip can cause focus problems for controls. More
		# generally the advice on the wx documentation is: "In general, it is recommended to skip all non-command events
		# to allow the default handling to take place. The command events are, however, normally not skipped as usually
		# a single command such as a button click or menu item selection must only be processed by one handler."
		def skipEventAndCall(handler):
			def wrapWithEventSkip(event):
				if event:
					event.Skip()
				return handler()

			return wrapWithEventSkip

		# Translators: The label for the edit field in symbol pronunciation dialog to change the replacement text of a symbol.
		replacementText = _("&Replacement")
		self.replacementEdit = changeSymbolHelper.addLabeledControl(
			labelText=replacementText,
			wxCtrlClass=wx.TextCtrl,
			size=(self.scaleSize(300), -1),
		)
		self.replacementEdit.Bind(wx.EVT_TEXT, skipEventAndCall(self.onSymbolEdited))

		# Translators: The label for the combo box in symbol pronunciation dialog to change the speech level of a symbol.
		levelText = _("&Level")
		symbolLevelLabels = characterProcessing.SPEECH_SYMBOL_LEVEL_LABELS
		levelChoices = [symbolLevelLabels[level] for level in characterProcessing.SPEECH_SYMBOL_LEVELS]
		self.levelList = changeSymbolHelper.addLabeledControl(levelText, wx.Choice, choices=levelChoices)
		self.levelList.Bind(wx.EVT_CHOICE, skipEventAndCall(self.onSymbolEdited))

		# Translators: The label for the combo box in symbol pronunciation dialog to change when a symbol is sent to the synthesizer.
		preserveText = _("&Send actual symbol to synthesizer")
		symbolPreserveLabels = characterProcessing.SPEECH_SYMBOL_PRESERVE_LABELS
		preserveChoices = [symbolPreserveLabels[mode] for mode in characterProcessing.SPEECH_SYMBOL_PRESERVES]
		self.preserveList = changeSymbolHelper.addLabeledControl(
			preserveText,
			wx.Choice,
			choices=preserveChoices,
		)
		self.preserveList.Bind(wx.EVT_CHOICE, skipEventAndCall(self.onSymbolEdited))

		bHelper = sHelper.addItem(guiHelper.ButtonHelper(orientation=wx.HORIZONTAL))
		# Translators: The label for a button in the Symbol Pronunciation dialog to add a new symbol.
		addButton = bHelper.addButton(self, label=_("&Add"))

		# Translators: The label for a button in the Symbol Pronunciation dialog to remove a symbol.
		self.removeButton = bHelper.addButton(self, label=_("Re&move"))
		self.removeButton.Disable()

		addButton.Bind(wx.EVT_BUTTON, self.OnAddClick)
		self.removeButton.Bind(wx.EVT_BUTTON, self.OnRemoveClick)

		# Populate the unfiltered list with symbols.
		self.filter()

	def postInit(self):
		self.symbolsList.SetFocus()

	def filter(self, filterText=""):
		NONE_SELECTED = -1
		previousSelectionValue = None
		previousIndex = self.symbolsList.GetFirstSelected()  # may return NONE_SELECTED
		if previousIndex != NONE_SELECTED:
			previousSelectionValue = self.filteredSymbols[previousIndex]

		if not filterText:
			self.filteredSymbols = self.symbols
		else:
			# Do case-insensitive matching by lowering both filterText and each symbols's text.
			filterText = filterText.lower()
			self.filteredSymbols = [
				symbol
				for symbol in self.symbols
				if filterText in symbol.displayName.lower() or filterText in symbol.replacement.lower()
			]
		self.symbolsList.ItemCount = len(self.filteredSymbols)

		# sometimes filtering may result in an empty list.
		if not self.symbolsList.ItemCount:
			self.editingItem = None
			# disable the "change symbol" controls, since there are no items in the list.
			self.replacementEdit.Disable()
			self.levelList.Disable()
			self.preserveList.Disable()
			self.removeButton.Disable()
			return  # exit early, no need to select an item.

		# If there was a selection before filtering, try to preserve it
		newIndex = 0  # select first item by default.
		if previousSelectionValue:
			try:
				newIndex = self.filteredSymbols.index(previousSelectionValue)
			except ValueError:
				pass

		# Change the selection
		self.symbolsList.Select(newIndex)
		self.symbolsList.Focus(newIndex)
		# We don't get a new focus event with the new index.
		self.symbolsList.sendListItemFocusedEvent(newIndex)

	def getItemTextForList(self, item, column):
		symbol = self.filteredSymbols[item]
		if column == 0:
			return symbol.displayName
		elif column == 1:
			return symbol.replacement
		elif column == 2:
			return characterProcessing.SPEECH_SYMBOL_LEVEL_LABELS[symbol.level]
		elif column == 3:
			return characterProcessing.SPEECH_SYMBOL_PRESERVE_LABELS[symbol.preserve]
		else:
			raise ValueError("Unknown column: %d" % column)

	def onSymbolEdited(self):
		if self.editingItem is not None:
			# Update the symbol the user was just editing.
			item = self.editingItem
			symbol = self.filteredSymbols[item]
			symbol.replacement = self.replacementEdit.Value
			symbol.level = characterProcessing.SPEECH_SYMBOL_LEVELS[self.levelList.Selection]
			symbol.preserve = characterProcessing.SPEECH_SYMBOL_PRESERVES[self.preserveList.Selection]

	def onListItemFocused(self, evt):
		# Update the editing controls to reflect the newly selected symbol.
		item = evt.GetIndex()
		symbol = self.filteredSymbols[item]
		self.editingItem = item
		# ChangeValue and Selection property used because they do not cause EVNT_CHANGED to be fired.
		self.replacementEdit.ChangeValue(symbol.replacement)
		self.levelList.Selection = characterProcessing.SPEECH_SYMBOL_LEVELS.index(symbol.level)
		self.preserveList.Selection = characterProcessing.SPEECH_SYMBOL_PRESERVES.index(symbol.preserve)
		self.removeButton.Enabled = not self.symbolProcessor.isBuiltin(symbol.identifier)
		self.replacementEdit.Enable()
		self.levelList.Enable()
		self.preserveList.Enable()
		evt.Skip()

	def OnAddClick(self, evt):
		with AddSymbolDialog(self) as entryDialog:
			if entryDialog.ShowModal() != wx.ID_OK:
				return
			identifier = entryDialog.identifierTextCtrl.GetValue()
			if not identifier:
				return
		# Clean the filter, so we can select the new entry.
		self.filterEdit.Value = ""
		self.filter()
		for index, symbol in enumerate(self.symbols):
			if identifier == symbol.identifier:
				gui.messageBox(
					# Translators: An error reported in the Symbol Pronunciation dialog
					# when adding a symbol that is already present.
					_('Symbol "%s" is already present.') % identifier,
					# Translators: title of an error message
					_("Error"),
					wx.OK | wx.ICON_ERROR,
				)
				self.symbolsList.Select(index)
				self.symbolsList.Focus(index)
				self.symbolsList.SetFocus()
				return
		addedSymbol = characterProcessing.SpeechSymbol(identifier)
		try:
			del self.pendingRemovals[identifier]
		except KeyError:
			pass
		addedSymbol.displayName = identifier
		addedSymbol.replacement = ""
		addedSymbol.level = characterProcessing.SymbolLevel.ALL
		addedSymbol.preserve = characterProcessing.SYMPRES_NEVER
		self.symbols.append(addedSymbol)
		self.symbolsList.ItemCount = len(self.symbols)
		index = self.symbolsList.ItemCount - 1
		self.symbolsList.Select(index)
		self.symbolsList.Focus(index)
		# We don't get a new focus event with the new index.
		self.symbolsList.sendListItemFocusedEvent(index)
		self.symbolsList.SetFocus()

	def OnRemoveClick(self, evt):
		index = self.symbolsList.GetFirstSelected()
		symbol = self.filteredSymbols[index]
		self.pendingRemovals[symbol.identifier] = symbol
		del self.filteredSymbols[index]
		if self.filteredSymbols is not self.symbols:
			self.symbols.remove(symbol)
		self.symbolsList.ItemCount = len(self.filteredSymbols)
		# sometimes removing may result in an empty list.
		if not self.symbolsList.ItemCount:
			self.editingItem = None
			# disable the "change symbol" controls, since there are no items in the list.
			self.replacementEdit.Disable()
			self.levelList.Disable()
			self.preserveList.Disable()
			self.removeButton.Disable()
		else:
			index = min(index, self.symbolsList.ItemCount - 1)
			self.symbolsList.Select(index)
			self.symbolsList.Focus(index)
			# We don't get a new focus event with the new index.
			self.symbolsList.sendListItemFocusedEvent(index)
		self.symbolsList.SetFocus()

	def onOk(self, evt):
		self.onSymbolEdited()
		self.editingItem = None
		for symbol in self.pendingRemovals.values():
			self.symbolProcessor.deleteSymbol(symbol)
		for symbol in self.symbols:
			if not symbol.replacement:
				continue
			self.symbolProcessor.updateSymbol(symbol)
		try:
			self.symbolProcessor.userSymbols.save()
		except IOError as e:
			log.error("Error saving user symbols info: %s" % e)
		characterProcessing._localeSpeechSymbolProcessors.invalidateLocaleData(self.symbolProcessor.locale)
		super(SpeechSymbolsDialog, self).onOk(evt)

	def _refreshVisibleItems(self):
		count = self.symbolsList.GetCountPerPage()
		first = self.symbolsList.GetTopItem()
		self.symbolsList.RefreshItems(first, first + count)

	def onFilterEditTextChange(self, evt):
		self.filter(self.filterEdit.Value)
		self._refreshVisibleItems()
		evt.Skip()


def _isResponseAddonStoreCacheHash(response: requests.Response) -> bool:
	try:
		# Attempt to parse the response as JSON
		data = response.json()
	except ValueError:
		# Add-on Store cache hash is JSON, so this can't be it.
		return False
	# While the NV Access Add-on Store cache hash is a git commit hash as a string, other implementations may use a different format.
	# Therefore, we only check if the data is a non-empty string.
	return isinstance(data, str) and bool(data)


def _isResponseUpdateMetadata(response: requests.Response) -> bool:
	try:
		updateCheck.UpdateInfo.parseUpdateCheckResponse(response.text)
	except Exception:
		return False
	return True<|MERGE_RESOLUTION|>--- conflicted
+++ resolved
@@ -34,6 +34,7 @@
 import brailleInput
 import brailleTables
 import characterProcessing
+import magnifier
 import config
 import core
 import globalVars
@@ -81,35 +82,9 @@
 
 import gui
 import gui.contextHelp
-<<<<<<< HEAD
-import globalVars
-from logHandler import log
-import audio
-import audioDucking
-import queueHandler
-import braille
-import brailleTables
-import brailleInput
-from addonStore.models.channel import UpdateChannel
-import vision
-import vision.providerInfo
-import vision.providerBase
-from typing import (
-	Any,
-	Callable,
-	List,
-	Optional,
-	Set,
-)
-import core
-import keyboardHandler
-import characterProcessing
-import magnifier
-=======
 import screenCurtain
 import api
 import ui
->>>>>>> 9fac0d83
 from . import guiHelper
 
 try:
@@ -6014,7 +5989,7 @@
 		defaultZoomLabelText = _("Default &zoom level:")
 
 		# Create zoom level choices from 1.0 to 10.0 with 0.5 steps
-		zoomValues = [i / 10.0 for i in range(10, 101, 5)]  # 1.0 top 10.0 steps of 0.5  
+		zoomValues = [i / 10.0 for i in range(10, 101, 5)]  # 1.0 top 10.0 steps of 0.5
 		zoomChoices = [f"{value:.1f}x" for value in zoomValues]
 
 		self.defaultZoomList = sHelper.addLabeledControl(
@@ -6050,7 +6025,7 @@
 					closestIndex = i
 
 			self.defaultZoomList.SetSelection(closestIndex)
-			
+
 		except (ImportError, ValueError, AttributeError, IndexError) as e:
 			# Default to 2.0x if module not available or value not found
 			log.debug(f"Error getting current zoom: {e}")
@@ -6218,11 +6193,8 @@
 		BrowseModePanel,
 		DocumentFormattingPanel,
 		DocumentNavigationPanel,
-<<<<<<< HEAD
 		MagnifierPanel,
-=======
 		MathSettingsPanel,
->>>>>>> 9fac0d83
 		RemoteSettingsPanel,
 		LocalCaptionerSettingsPanel,
 	]
