"""Provides functionality to view the NVDA log.
"""

import codecs
import wx
import globalVars
import gui
import re

#: The singleton instance of the log viewer UI.
logViewer = None

class FindDialog(wx.Dialog):
	"""A dialog used to specify text to find in the log.
	"""

	def __init__(self, parent, text, caseSensitive, regEx):
		# Translators: Title of a dialog to find text.
		super(FindDialog, self).__init__(parent, wx.ID_ANY, _("Find"))
		mainSizer = wx.BoxSizer(wx.VERTICAL)

		findSizer = wx.BoxSizer(wx.HORIZONTAL)
		# Translators: Dialog text for the log viewer find command.
		textToFind = wx.StaticText(self, wx.ID_ANY, label=_("Type the text you wish to find:"))
		findSizer.Add(textToFind)
		self.findTextField = wx.TextCtrl(self, wx.ID_ANY)
		self.findTextField.SetValue(text)
		findSizer.Add(self.findTextField)
		mainSizer.Add(findSizer,border=20,flag=wx.LEFT|wx.RIGHT|wx.TOP)
		# Translators: An option in find dialog to perform case-sensitive search.
		self.caseSensitiveCheckBox=wx.CheckBox(self,wx.NewId(),label=_("Case &sensitive"))
		self.caseSensitiveCheckBox.SetValue(caseSensitive)
		mainSizer.Add(self.caseSensitiveCheckBox,border=10,flag=wx.BOTTOM)
		# Translators: An option in find dialog to perform regular expressioon search.
		self.regExCheckBox=wx.CheckBox(self,wx.NewId(),label=_("Regular &expression"))
		self.regExCheckBox.SetValue(regEx)
		mainSizer.Add(self.regExCheckBox,border=10,flag=wx.BOTTOM)

		mainSizer.AddSizer(self.CreateButtonSizer(wx.OK|wx.CANCEL))
		self.Bind(wx.EVT_BUTTON,self.onOk,id=wx.ID_OK)
		self.Bind(wx.EVT_BUTTON,self.onCancel,id=wx.ID_CANCEL)
		mainSizer.Fit(self)
		self.SetSizer(mainSizer)
		self.Center(wx.BOTH | wx.CENTER_ON_SCREEN)
		self.findTextField.SetFocus()

	def onOk(self, evt):
		global logViewer
		text = self.findTextField.GetValue()
		caseSensitive = self.caseSensitiveCheckBox.GetValue()
		regEx = self.regExCheckBox.GetValue()
		wx.CallLater(100, logViewer.doFindText, text, caseSensitive=caseSensitive, regEx=regEx)
		self.Destroy()

	def onCancel(self, evt):
		self.Destroy()

class LogViewer(wx.Frame):
	"""The NVDA log viewer GUI.
	"""

	def __init__(self, parent):
		self._lastFindText=""
		self._findCaseSensitive=False
		self._findRegEx=False

		# Translators: The title of the NVDA log viewer window.
		super(LogViewer, self).__init__(parent, wx.ID_ANY, _("NVDA Log Viewer"))
		self.Bind(wx.EVT_ACTIVATE, self.onActivate)
		self.Bind(wx.EVT_CLOSE, self.onClose)
		mainSizer = wx.BoxSizer(wx.VERTICAL)
		self.outputCtrl = wx.TextCtrl(self, wx.ID_ANY, size=(500, 500), style=wx.TE_MULTILINE|wx.TE_READONLY|wx.TE_RICH)
		self.outputCtrl.Bind(wx.EVT_KEY_DOWN, self.onOutputKeyDown)
		mainSizer.Add(self.outputCtrl, proportion=1, flag=wx.EXPAND)
		self.SetSizer(mainSizer)
		mainSizer.Fit(self)

		menuBar = wx.MenuBar()
		menu = wx.Menu()
		# Translators: The label for a menu item in NVDA log viewer to refresh log messages.
		item = menu.Append(wx.ID_ANY, _("&Refresh	F5"))
		self.Bind(wx.EVT_MENU, self.refresh, item)
<<<<<<< HEAD
		item = menu.Append(wx.ID_SAVEAS)
		self.Bind(wx.EVT_MENU, self.onSaveAs, item)
		menu.AppendSeparator()
		# Translators: The label for a menu item in NVDA log viewer to search for text.
		item = menu.Append(wx.ID_ANY, _("&Find	Ctrl+F"))
		self.Bind(wx.EVT_MENU, self.onFind, item)
		# Translators: The label for a menu item in NVDA log viewer to search for the next matching text.
		item = menu.Append(wx.ID_ANY, _("Find &next	F3"))
		self.Bind(wx.EVT_MENU, self.onFindNext, item)
		# Translators: The label for a menu item in NVDA log viewer to search for the previous matching text.
		item = menu.Append(wx.ID_ANY, _("Find &previous	Shift+F3"))
		self.Bind(wx.EVT_MENU, self.onFindPrevious, item)
=======
		# Translators: The label for a menu item in NVDA log viewer to save log file.
		item = menu.Append(wx.ID_SAVEAS, _("Save &as...	Ctrl+S"))
		self.Bind(wx.EVT_MENU, self.onSaveAsCommand, item)
>>>>>>> 2a5726f4
		menu.AppendSeparator()
		item = menu.Append(wx.ID_EXIT, _("E&xit"))
		self.Bind(wx.EVT_MENU, self.onClose, item)
		# Translators: The title of a menu in NVDA Log Viewer.
		menuBar.Append(menu, _("Log"))
		self.SetMenuBar(menuBar)

		self._lastFilePos = 0

		self.refresh()
		self.outputCtrl.SetFocus()

	def refresh(self, evt=None):
		pos = self.outputCtrl.GetInsertionPoint()
		# Append new text to the output control which has been written to the log file since the last refresh.
		try:
			f = codecs.open(globalVars.appArgs.logFileName, "r", encoding="UTF-8")
			f.seek(self._lastFilePos)
			self.outputCtrl.AppendText(f.read())
			self._lastFilePos = f.tell()
			self.outputCtrl.SetInsertionPoint(pos)
			f.close()
		except IOError:
			pass

	def onActivate(self, evt):
		if evt.GetActive():
			self.refresh()
		evt.Skip()

	def onClose(self, evt):
		self.Destroy()

	def onSaveAs(self, evt):
		# Translators: Label of a menu item in NVDA Log Viewer.
		filename = wx.FileSelector(_("Save As"), default_filename="nvda.log", flags=wx.SAVE | wx.OVERWRITE_PROMPT, parent=self)
		if not filename:
			return
		try:
			# codecs.open() forces binary mode, which is bad under Windows because line endings won't be converted to crlf automatically.
			# Therefore, do the encoding manually.
			file(filename, "w").write(self.outputCtrl.GetValue().encode("UTF-8"))
		except (IOError, OSError), e:
			# Translators: Dialog text presented when NVDA cannot save a log file.
			gui.messageBox(_("Error saving log: %s") % e.strerror, _("Error"), style=wx.OK | wx.ICON_ERROR, parent=self)

	def onFind(self, evt):
		self._getFindDialog()

	def onFindNext(self, evt):
		if not self._lastFindText:
			self._getFindDialog()
			return
		self.doFindText(self._lastFindText, caseSensitive=self._findCaseSensitive, regEx=self._findRegEx)

	def onFindPrevious(self, evt):
		if not self._lastFindText:
			self._getFindDialog()
			return
		self.doFindText(self._lastFindText, caseSensitive=self._findCaseSensitive, regEx=self._findRegEx, reverse=True)

	def onOutputKeyDown(self, evt):
		key = evt.GetKeyCode()
		# #3763: WX 3 no longer passes escape via evt_char in richEdit controls. Therefore evt_key_down must be used.
		if key == wx.WXK_ESCAPE:
			self.Close()
			return
		evt.Skip()

	def doFindText(self, text, reverse=False, caseSensitive=False, regEx=False):
		if not text:
			return
		pattern=text if regEx else re.escape(text)
		pos = self.outputCtrl.GetInsertionPoint()
		inText=self.outputCtrl.GetValue().encode("UTF-8")
		if reverse:
			# When searching in reverse, we reverse the text and the pattern, if it is not a regex, and do a forwards search.
			if not regEx:
				pattern=pattern[::-1]
			# Start searching one before the start to avoid finding the current match.
			inText=inText[0:pos][pos::-1]
		else:
			# Start searching one past the start to avoid finding the current match.
			inText=inText[pos+1:]
		m=re.search(pattern,inText,(0 if caseSensitive else re.IGNORECASE)|re.UNICODE)
		if not m:
			wx.CallAfter(gui.messageBox,_('Text "%s" not found.')%text,_("Find Error"),wx.OK|wx.ICON_ERROR)
		else:
			if reverse:
				self.outputCtrl.SetSelection(pos-m.start(),pos-m.end())
			else:
				self.outputCtrl.SetSelection(pos+1+m.start(),pos+1+m.end())
		self._lastFindText=text
		self._findCaseSensitive=caseSensitive
		self._findRegEx=regEx

	def _getFindDialog(self):
		d = FindDialog(self, self._lastFindText, self._findCaseSensitive, self._findRegEx)
		d.Show()

def activate():
	"""Activate the log viewer.
	If the log viewer has not already been created and opened, this will create and open it.
	Otherwise, it will be brought to the foreground if possible.
	"""
	global logViewer
	if globalVars.appArgs.secure:
		# The log might expose sensitive information and the Save As dialog in the Log Viewer is a security risk.
		return
	if not logViewer:
		logViewer = LogViewer(gui.mainFrame)
	logViewer.Raise()
	# There is a MAXIMIZE style which can be used on the frame at construction, but it doesn't seem to work the first time it is shown,
	# probably because it was in the background.
	# Therefore, explicitly maximise it here.
	# This also ensures that it will be maximized whenever it is activated, even if the user restored/minimised it.
	logViewer.Maximize()
	logViewer.Show()
<|MERGE_RESOLUTION|>--- conflicted
+++ resolved
@@ -1,218 +1,213 @@
-"""Provides functionality to view the NVDA log.
-"""
-
-import codecs
-import wx
-import globalVars
-import gui
-import re
-
-#: The singleton instance of the log viewer UI.
-logViewer = None
-
-class FindDialog(wx.Dialog):
-	"""A dialog used to specify text to find in the log.
-	"""
-
-	def __init__(self, parent, text, caseSensitive, regEx):
-		# Translators: Title of a dialog to find text.
-		super(FindDialog, self).__init__(parent, wx.ID_ANY, _("Find"))
-		mainSizer = wx.BoxSizer(wx.VERTICAL)
-
-		findSizer = wx.BoxSizer(wx.HORIZONTAL)
-		# Translators: Dialog text for the log viewer find command.
-		textToFind = wx.StaticText(self, wx.ID_ANY, label=_("Type the text you wish to find:"))
-		findSizer.Add(textToFind)
-		self.findTextField = wx.TextCtrl(self, wx.ID_ANY)
-		self.findTextField.SetValue(text)
-		findSizer.Add(self.findTextField)
-		mainSizer.Add(findSizer,border=20,flag=wx.LEFT|wx.RIGHT|wx.TOP)
-		# Translators: An option in find dialog to perform case-sensitive search.
-		self.caseSensitiveCheckBox=wx.CheckBox(self,wx.NewId(),label=_("Case &sensitive"))
-		self.caseSensitiveCheckBox.SetValue(caseSensitive)
-		mainSizer.Add(self.caseSensitiveCheckBox,border=10,flag=wx.BOTTOM)
-		# Translators: An option in find dialog to perform regular expressioon search.
-		self.regExCheckBox=wx.CheckBox(self,wx.NewId(),label=_("Regular &expression"))
-		self.regExCheckBox.SetValue(regEx)
-		mainSizer.Add(self.regExCheckBox,border=10,flag=wx.BOTTOM)
-
-		mainSizer.AddSizer(self.CreateButtonSizer(wx.OK|wx.CANCEL))
-		self.Bind(wx.EVT_BUTTON,self.onOk,id=wx.ID_OK)
-		self.Bind(wx.EVT_BUTTON,self.onCancel,id=wx.ID_CANCEL)
-		mainSizer.Fit(self)
-		self.SetSizer(mainSizer)
-		self.Center(wx.BOTH | wx.CENTER_ON_SCREEN)
-		self.findTextField.SetFocus()
-
-	def onOk(self, evt):
-		global logViewer
-		text = self.findTextField.GetValue()
-		caseSensitive = self.caseSensitiveCheckBox.GetValue()
-		regEx = self.regExCheckBox.GetValue()
-		wx.CallLater(100, logViewer.doFindText, text, caseSensitive=caseSensitive, regEx=regEx)
-		self.Destroy()
-
-	def onCancel(self, evt):
-		self.Destroy()
-
-class LogViewer(wx.Frame):
-	"""The NVDA log viewer GUI.
-	"""
-
-	def __init__(self, parent):
-		self._lastFindText=""
-		self._findCaseSensitive=False
-		self._findRegEx=False
-
-		# Translators: The title of the NVDA log viewer window.
-		super(LogViewer, self).__init__(parent, wx.ID_ANY, _("NVDA Log Viewer"))
-		self.Bind(wx.EVT_ACTIVATE, self.onActivate)
-		self.Bind(wx.EVT_CLOSE, self.onClose)
-		mainSizer = wx.BoxSizer(wx.VERTICAL)
-		self.outputCtrl = wx.TextCtrl(self, wx.ID_ANY, size=(500, 500), style=wx.TE_MULTILINE|wx.TE_READONLY|wx.TE_RICH)
-		self.outputCtrl.Bind(wx.EVT_KEY_DOWN, self.onOutputKeyDown)
-		mainSizer.Add(self.outputCtrl, proportion=1, flag=wx.EXPAND)
-		self.SetSizer(mainSizer)
-		mainSizer.Fit(self)
-
-		menuBar = wx.MenuBar()
-		menu = wx.Menu()
-		# Translators: The label for a menu item in NVDA log viewer to refresh log messages.
-		item = menu.Append(wx.ID_ANY, _("&Refresh	F5"))
-		self.Bind(wx.EVT_MENU, self.refresh, item)
-<<<<<<< HEAD
-		item = menu.Append(wx.ID_SAVEAS)
-		self.Bind(wx.EVT_MENU, self.onSaveAs, item)
-		menu.AppendSeparator()
-		# Translators: The label for a menu item in NVDA log viewer to search for text.
-		item = menu.Append(wx.ID_ANY, _("&Find	Ctrl+F"))
-		self.Bind(wx.EVT_MENU, self.onFind, item)
-		# Translators: The label for a menu item in NVDA log viewer to search for the next matching text.
-		item = menu.Append(wx.ID_ANY, _("Find &next	F3"))
-		self.Bind(wx.EVT_MENU, self.onFindNext, item)
-		# Translators: The label for a menu item in NVDA log viewer to search for the previous matching text.
-		item = menu.Append(wx.ID_ANY, _("Find &previous	Shift+F3"))
-		self.Bind(wx.EVT_MENU, self.onFindPrevious, item)
-=======
-		# Translators: The label for a menu item in NVDA log viewer to save log file.
-		item = menu.Append(wx.ID_SAVEAS, _("Save &as...	Ctrl+S"))
-		self.Bind(wx.EVT_MENU, self.onSaveAsCommand, item)
->>>>>>> 2a5726f4
-		menu.AppendSeparator()
-		item = menu.Append(wx.ID_EXIT, _("E&xit"))
-		self.Bind(wx.EVT_MENU, self.onClose, item)
-		# Translators: The title of a menu in NVDA Log Viewer.
-		menuBar.Append(menu, _("Log"))
-		self.SetMenuBar(menuBar)
-
-		self._lastFilePos = 0
-
-		self.refresh()
-		self.outputCtrl.SetFocus()
-
-	def refresh(self, evt=None):
-		pos = self.outputCtrl.GetInsertionPoint()
-		# Append new text to the output control which has been written to the log file since the last refresh.
-		try:
-			f = codecs.open(globalVars.appArgs.logFileName, "r", encoding="UTF-8")
-			f.seek(self._lastFilePos)
-			self.outputCtrl.AppendText(f.read())
-			self._lastFilePos = f.tell()
-			self.outputCtrl.SetInsertionPoint(pos)
-			f.close()
-		except IOError:
-			pass
-
-	def onActivate(self, evt):
-		if evt.GetActive():
-			self.refresh()
-		evt.Skip()
-
-	def onClose(self, evt):
-		self.Destroy()
-
-	def onSaveAs(self, evt):
-		# Translators: Label of a menu item in NVDA Log Viewer.
-		filename = wx.FileSelector(_("Save As"), default_filename="nvda.log", flags=wx.SAVE | wx.OVERWRITE_PROMPT, parent=self)
-		if not filename:
-			return
-		try:
-			# codecs.open() forces binary mode, which is bad under Windows because line endings won't be converted to crlf automatically.
-			# Therefore, do the encoding manually.
-			file(filename, "w").write(self.outputCtrl.GetValue().encode("UTF-8"))
-		except (IOError, OSError), e:
-			# Translators: Dialog text presented when NVDA cannot save a log file.
-			gui.messageBox(_("Error saving log: %s") % e.strerror, _("Error"), style=wx.OK | wx.ICON_ERROR, parent=self)
-
-	def onFind(self, evt):
-		self._getFindDialog()
-
-	def onFindNext(self, evt):
-		if not self._lastFindText:
-			self._getFindDialog()
-			return
-		self.doFindText(self._lastFindText, caseSensitive=self._findCaseSensitive, regEx=self._findRegEx)
-
-	def onFindPrevious(self, evt):
-		if not self._lastFindText:
-			self._getFindDialog()
-			return
-		self.doFindText(self._lastFindText, caseSensitive=self._findCaseSensitive, regEx=self._findRegEx, reverse=True)
-
-	def onOutputKeyDown(self, evt):
-		key = evt.GetKeyCode()
-		# #3763: WX 3 no longer passes escape via evt_char in richEdit controls. Therefore evt_key_down must be used.
-		if key == wx.WXK_ESCAPE:
-			self.Close()
-			return
-		evt.Skip()
-
-	def doFindText(self, text, reverse=False, caseSensitive=False, regEx=False):
-		if not text:
-			return
-		pattern=text if regEx else re.escape(text)
-		pos = self.outputCtrl.GetInsertionPoint()
-		inText=self.outputCtrl.GetValue().encode("UTF-8")
-		if reverse:
-			# When searching in reverse, we reverse the text and the pattern, if it is not a regex, and do a forwards search.
-			if not regEx:
-				pattern=pattern[::-1]
-			# Start searching one before the start to avoid finding the current match.
-			inText=inText[0:pos][pos::-1]
-		else:
-			# Start searching one past the start to avoid finding the current match.
-			inText=inText[pos+1:]
-		m=re.search(pattern,inText,(0 if caseSensitive else re.IGNORECASE)|re.UNICODE)
-		if not m:
-			wx.CallAfter(gui.messageBox,_('Text "%s" not found.')%text,_("Find Error"),wx.OK|wx.ICON_ERROR)
-		else:
-			if reverse:
-				self.outputCtrl.SetSelection(pos-m.start(),pos-m.end())
-			else:
-				self.outputCtrl.SetSelection(pos+1+m.start(),pos+1+m.end())
-		self._lastFindText=text
-		self._findCaseSensitive=caseSensitive
-		self._findRegEx=regEx
-
-	def _getFindDialog(self):
-		d = FindDialog(self, self._lastFindText, self._findCaseSensitive, self._findRegEx)
-		d.Show()
-
-def activate():
-	"""Activate the log viewer.
-	If the log viewer has not already been created and opened, this will create and open it.
-	Otherwise, it will be brought to the foreground if possible.
-	"""
-	global logViewer
-	if globalVars.appArgs.secure:
-		# The log might expose sensitive information and the Save As dialog in the Log Viewer is a security risk.
-		return
-	if not logViewer:
-		logViewer = LogViewer(gui.mainFrame)
-	logViewer.Raise()
-	# There is a MAXIMIZE style which can be used on the frame at construction, but it doesn't seem to work the first time it is shown,
-	# probably because it was in the background.
-	# Therefore, explicitly maximise it here.
-	# This also ensures that it will be maximized whenever it is activated, even if the user restored/minimised it.
-	logViewer.Maximize()
-	logViewer.Show()
+"""Provides functionality to view the NVDA log.
+"""
+
+import codecs
+import wx
+import globalVars
+import gui
+import re
+
+#: The singleton instance of the log viewer UI.
+logViewer = None
+
+class FindDialog(wx.Dialog):
+	"""A dialog used to specify text to find in the log.
+	"""
+
+	def __init__(self, parent, text, caseSensitive, regEx):
+		# Translators: Title of a dialog to find text.
+		super(FindDialog, self).__init__(parent, wx.ID_ANY, _("Find"))
+		mainSizer = wx.BoxSizer(wx.VERTICAL)
+
+		findSizer = wx.BoxSizer(wx.HORIZONTAL)
+		# Translators: Dialog text for the log viewer find command.
+		textToFind = wx.StaticText(self, wx.ID_ANY, label=_("Type the text you wish to find:"))
+		findSizer.Add(textToFind)
+		self.findTextField = wx.TextCtrl(self, wx.ID_ANY)
+		self.findTextField.SetValue(text)
+		findSizer.Add(self.findTextField)
+		mainSizer.Add(findSizer,border=20,flag=wx.LEFT|wx.RIGHT|wx.TOP)
+		# Translators: An option in find dialog to perform case-sensitive search.
+		self.caseSensitiveCheckBox=wx.CheckBox(self,wx.NewId(),label=_("Case &sensitive"))
+		self.caseSensitiveCheckBox.SetValue(caseSensitive)
+		mainSizer.Add(self.caseSensitiveCheckBox,border=10,flag=wx.BOTTOM)
+		# Translators: An option in find dialog to perform regular expressioon search.
+		self.regExCheckBox=wx.CheckBox(self,wx.NewId(),label=_("Regular &expression"))
+		self.regExCheckBox.SetValue(regEx)
+		mainSizer.Add(self.regExCheckBox,border=10,flag=wx.BOTTOM)
+
+		mainSizer.AddSizer(self.CreateButtonSizer(wx.OK|wx.CANCEL))
+		self.Bind(wx.EVT_BUTTON,self.onOk,id=wx.ID_OK)
+		self.Bind(wx.EVT_BUTTON,self.onCancel,id=wx.ID_CANCEL)
+		mainSizer.Fit(self)
+		self.SetSizer(mainSizer)
+		self.Center(wx.BOTH | wx.CENTER_ON_SCREEN)
+		self.findTextField.SetFocus()
+
+	def onOk(self, evt):
+		global logViewer
+		text = self.findTextField.GetValue()
+		caseSensitive = self.caseSensitiveCheckBox.GetValue()
+		regEx = self.regExCheckBox.GetValue()
+		wx.CallLater(100, logViewer.doFindText, text, caseSensitive=caseSensitive, regEx=regEx)
+		self.Destroy()
+
+	def onCancel(self, evt):
+		self.Destroy()
+
+class LogViewer(wx.Frame):
+	"""The NVDA log viewer GUI.
+	"""
+
+	def __init__(self, parent):
+		self._lastFindText=""
+		self._findCaseSensitive=False
+		self._findRegEx=False
+
+		# Translators: The title of the NVDA log viewer window.
+		super(LogViewer, self).__init__(parent, wx.ID_ANY, _("NVDA Log Viewer"))
+		self.Bind(wx.EVT_ACTIVATE, self.onActivate)
+		self.Bind(wx.EVT_CLOSE, self.onClose)
+		mainSizer = wx.BoxSizer(wx.VERTICAL)
+		self.outputCtrl = wx.TextCtrl(self, wx.ID_ANY, size=(500, 500), style=wx.TE_MULTILINE|wx.TE_READONLY|wx.TE_RICH)
+		self.outputCtrl.Bind(wx.EVT_KEY_DOWN, self.onOutputKeyDown)
+		mainSizer.Add(self.outputCtrl, proportion=1, flag=wx.EXPAND)
+		self.SetSizer(mainSizer)
+		mainSizer.Fit(self)
+
+		menuBar = wx.MenuBar()
+		menu = wx.Menu()
+		# Translators: The label for a menu item in NVDA log viewer to refresh log messages.
+		item = menu.Append(wx.ID_ANY, _("&Refresh	F5"))
+		self.Bind(wx.EVT_MENU, self.refresh, item)
+		# Translators: The label for a menu item in NVDA log viewer to save log file.
+		item = menu.Append(wx.ID_SAVEAS, _("Save &as...	Ctrl+S"))
+		self.Bind(wx.EVT_MENU, self.onSaveAsCommand, item)
+		menu.AppendSeparator()
+		# Translators: The label for a menu item in NVDA log viewer to search for text.
+		item = menu.Append(wx.ID_ANY, _("&Find	Ctrl+F"))
+		self.Bind(wx.EVT_MENU, self.onFind, item)
+		# Translators: The label for a menu item in NVDA log viewer to search for the next matching text.
+		item = menu.Append(wx.ID_ANY, _("Find &next	F3"))
+		self.Bind(wx.EVT_MENU, self.onFindNext, item)
+		# Translators: The label for a menu item in NVDA log viewer to search for the previous matching text.
+		item = menu.Append(wx.ID_ANY, _("Find &previous	Shift+F3"))
+		self.Bind(wx.EVT_MENU, self.onFindPrevious, item)
+		menu.AppendSeparator()
+		item = menu.Append(wx.ID_EXIT, _("E&xit"))
+		self.Bind(wx.EVT_MENU, self.onClose, item)
+		# Translators: The title of a menu in NVDA Log Viewer.
+		menuBar.Append(menu, _("Log"))
+		self.SetMenuBar(menuBar)
+
+		self._lastFilePos = 0
+
+		self.refresh()
+		self.outputCtrl.SetFocus()
+
+	def refresh(self, evt=None):
+		pos = self.outputCtrl.GetInsertionPoint()
+		# Append new text to the output control which has been written to the log file since the last refresh.
+		try:
+			f = codecs.open(globalVars.appArgs.logFileName, "r", encoding="UTF-8")
+			f.seek(self._lastFilePos)
+			self.outputCtrl.AppendText(f.read())
+			self._lastFilePos = f.tell()
+			self.outputCtrl.SetInsertionPoint(pos)
+			f.close()
+		except IOError:
+			pass
+
+	def onActivate(self, evt):
+		if evt.GetActive():
+			self.refresh()
+		evt.Skip()
+
+	def onClose(self, evt):
+		self.Destroy()
+
+	def onSaveAs(self, evt):
+		# Translators: Label of a menu item in NVDA Log Viewer.
+		filename = wx.FileSelector(_("Save As"), default_filename="nvda.log", flags=wx.SAVE | wx.OVERWRITE_PROMPT, parent=self)
+		if not filename:
+			return
+		try:
+			# codecs.open() forces binary mode, which is bad under Windows because line endings won't be converted to crlf automatically.
+			# Therefore, do the encoding manually.
+			file(filename, "w").write(self.outputCtrl.GetValue().encode("UTF-8"))
+		except (IOError, OSError), e:
+			# Translators: Dialog text presented when NVDA cannot save a log file.
+			gui.messageBox(_("Error saving log: %s") % e.strerror, _("Error"), style=wx.OK | wx.ICON_ERROR, parent=self)
+
+	def onFind(self, evt):
+		self._getFindDialog()
+
+	def onFindNext(self, evt):
+		if not self._lastFindText:
+			self._getFindDialog()
+			return
+		self.doFindText(self._lastFindText, caseSensitive=self._findCaseSensitive, regEx=self._findRegEx)
+
+	def onFindPrevious(self, evt):
+		if not self._lastFindText:
+			self._getFindDialog()
+			return
+		self.doFindText(self._lastFindText, caseSensitive=self._findCaseSensitive, regEx=self._findRegEx, reverse=True)
+
+	def onOutputKeyDown(self, evt):
+		key = evt.GetKeyCode()
+		# #3763: WX 3 no longer passes escape via evt_char in richEdit controls. Therefore evt_key_down must be used.
+		if key == wx.WXK_ESCAPE:
+			self.Close()
+			return
+		evt.Skip()
+
+	def doFindText(self, text, reverse=False, caseSensitive=False, regEx=False):
+		if not text:
+			return
+		pattern=text if regEx else re.escape(text)
+		pos = self.outputCtrl.GetInsertionPoint()
+		inText=self.outputCtrl.GetValue().encode("UTF-8")
+		if reverse:
+			# When searching in reverse, we reverse the text and the pattern, if it is not a regex, and do a forwards search.
+			if not regEx:
+				pattern=pattern[::-1]
+			# Start searching one before the start to avoid finding the current match.
+			inText=inText[0:pos][pos::-1]
+		else:
+			# Start searching one past the start to avoid finding the current match.
+			inText=inText[pos+1:]
+		m=re.search(pattern,inText,(0 if caseSensitive else re.IGNORECASE)|re.UNICODE)
+		if not m:
+			wx.CallAfter(gui.messageBox,_('Text "%s" not found.')%text,_("Find Error"),wx.OK|wx.ICON_ERROR)
+		else:
+			if reverse:
+				self.outputCtrl.SetSelection(pos-m.start(),pos-m.end())
+			else:
+				self.outputCtrl.SetSelection(pos+1+m.start(),pos+1+m.end())
+		self._lastFindText=text
+		self._findCaseSensitive=caseSensitive
+		self._findRegEx=regEx
+
+	def _getFindDialog(self):
+		d = FindDialog(self, self._lastFindText, self._findCaseSensitive, self._findRegEx)
+		d.Show()
+
+def activate():
+	"""Activate the log viewer.
+	If the log viewer has not already been created and opened, this will create and open it.
+	Otherwise, it will be brought to the foreground if possible.
+	"""
+	global logViewer
+	if globalVars.appArgs.secure:
+		# The log might expose sensitive information and the Save As dialog in the Log Viewer is a security risk.
+		return
+	if not logViewer:
+		logViewer = LogViewer(gui.mainFrame)
+	logViewer.Raise()
+	# There is a MAXIMIZE style which can be used on the frame at construction, but it doesn't seem to work the first time it is shown,
+	# probably because it was in the background.
+	# Therefore, explicitly maximise it here.
+	# This also ensures that it will be maximized whenever it is activated, even if the user restored/minimised it.
+	logViewer.Maximize()
+	logViewer.Show()