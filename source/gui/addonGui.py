#gui/addonGui.py
#A part of NonVisual Desktop Access (NVDA)
#This file is covered by the GNU General Public License.
#See the file COPYING for more details.
#Copyright (C) 2012-2017 NV Access Limited, Beqa Gozalishvili, Joseph Lee, Babbage B.V.
<<<<<<< HEAD

"""Add-ons Manager user interface
The Add-ons Manager allows add-ons to be installed, removed, enabled, disabled and perform other tasks.
It also allows add-ons to provide a button to read add-on help files.
"""
=======
>>>>>>> 4b8896c9

import os
import threading
import tempfile
import wx
import core
import languageHandler
import gui
import guiHelper
from logHandler import log
import addonHandler
import globalVars
import queueHandler
import updateCheck

class AddonsDialog(wx.Dialog):
	_instance = None
	def __new__(cls, *args, **kwargs):
		if AddonsDialog._instance is None:
			return super(AddonsDialog, cls).__new__(cls, *args, **kwargs)
		return AddonsDialog._instance

	def __init__(self,parent):
		if AddonsDialog._instance is not None:
			return
		AddonsDialog._instance = self
		# Translators: The title of the Addons Dialog
		super(AddonsDialog,self).__init__(parent,title=_("Add-ons Manager"))
		mainSizer=wx.BoxSizer(wx.VERTICAL)
		settingsSizer=wx.BoxSizer(wx.VERTICAL)
		entriesSizer=wx.BoxSizer(wx.VERTICAL)
		if globalVars.appArgs.disableAddons:
			# Translators: A message in the add-ons manager shown when all add-ons are disabled.
			addonsDisabledLabel=wx.StaticText(self,-1,label=_("All add-ons are currently disabled. To enable add-ons you must restart NVDA."))
			mainSizer.Add(addonsDisabledLabel)
		# Translators: the label for the installed addons list in the addons manager.
		entriesLabel=wx.StaticText(self,-1,label=_("Installed Add-ons"))
		entriesSizer.Add(entriesLabel)
		self.addonsList=wx.ListCtrl(self,-1,style=wx.LC_REPORT|wx.LC_SINGLE_SEL,size=(550,350))
		# Translators: The label for a column in add-ons list used to identify add-on package name (example: package is OCR).
		self.addonsList.InsertColumn(0,_("Package"),width=150)
		# Translators: The label for a column in add-ons list used to identify add-on's running status (example: status is running).
		self.addonsList.InsertColumn(1,_("Status"),width=50)
		# Translators: The label for a column in add-ons list used to identify add-on's version (example: version is 0.3).
		self.addonsList.InsertColumn(2,_("Version"),width=50)
		# Translators: The label for a column in add-ons list used to identify add-on's author (example: author is NV Access).
		self.addonsList.InsertColumn(3,_("Author"),width=300)
		self.addonsList.Bind(wx.EVT_LIST_ITEM_FOCUSED, self.onListItemSelected)
		entriesSizer.Add(self.addonsList,proportion=8)
		settingsSizer.Add(entriesSizer)
		entryButtonsSizer=wx.BoxSizer(wx.HORIZONTAL)
		# Translators: The label for a button in Add-ons Manager dialog to show information about the selected add-on.
		self.aboutButton=wx.Button(self,label=_("&About add-on..."))
		self.aboutButton.Disable()
		self.aboutButton.Bind(wx.EVT_BUTTON,self.onAbout)
		entryButtonsSizer.Add(self.aboutButton)
		# Translators: The label for a button in Add-ons Manager dialog to show the help for the selected add-on.
		self.helpButton=wx.Button(self,label=_("Add-on &help"))
		self.helpButton.Disable()
		self.helpButton.Bind(wx.EVT_BUTTON,self.onHelp)
		entryButtonsSizer.Add(self.helpButton)
		# Translators: The label for a button in Add-ons Manager dialog to enable or disable the selected add-on.
		self.enableDisableButton=wx.Button(self,label=_("&Disable add-on"))
		self.enableDisableButton.Disable()
		self.enableDisableButton.Bind(wx.EVT_BUTTON,self.onEnableDisable)
		entryButtonsSizer.Add(self.enableDisableButton)
		# Translators: The label for a button in Add-ons Manager dialog to check for updated versions of installed add-ons.
		self.updateCheckButton=wx.Button(self,label=_("Check for add-on &updates..."))
		self.updateCheckButton.Disable()
		self.updateCheckButton.Bind(wx.EVT_BUTTON,self.onAddonUpdateCheck)
		entryButtonsSizer.Add(self.updateCheckButton)
		# Translators: The label for a button in Add-ons Manager dialog to install an add-on.
		self.addButton=wx.Button(self,label=_("&Install..."))
		self.addButton.Bind(wx.EVT_BUTTON,self.onAddClick)
		entryButtonsSizer.Add(self.addButton)
		# Translators: The label for a button to remove either:
		# Remove the selected add-on in Add-ons Manager dialog.
		# Remove a speech dictionary entry.
		self.removeButton=wx.Button(self,label=_("&Remove"))
		self.removeButton.Disable()
		self.removeButton.Bind(wx.EVT_BUTTON,self.onRemoveClick)
		entryButtonsSizer.Add(self.removeButton)
		# Translators: The label of a button in Add-ons Manager to open the Add-ons website and get more add-ons.
		self.getAddonsButton=wx.Button(self,label=_("&Get add-ons..."))
		self.getAddonsButton.Bind(wx.EVT_BUTTON,self.onGetAddonsClick)
		entryButtonsSizer.Add(self.getAddonsButton)
		settingsSizer.Add(entryButtonsSizer)
		mainSizer.Add(settingsSizer,border=20,flag=wx.LEFT|wx.RIGHT|wx.TOP)
		# Translators: The label of a button to close the Addons dialog.
		closeButton = wx.Button(self, label=_("&Close"), id=wx.ID_CLOSE)
		closeButton.Bind(wx.EVT_BUTTON, lambda evt: self.Close())
		mainSizer.Add(closeButton,border=20,flag=wx.LEFT|wx.RIGHT|wx.BOTTOM|wx.CENTER|wx.ALIGN_RIGHT)
		self.Bind(wx.EVT_CLOSE, self.onClose)
		self.EscapeId = wx.ID_CLOSE
		mainSizer.Fit(self)
		self.SetSizer(mainSizer)
		self.refreshAddonsList()
		self.addonsList.SetFocus()
		self.Center(wx.BOTH | wx.CENTER_ON_SCREEN)

	def onAddClick(self,evt):
		# Translators: The message displayed in the dialog that allows you to choose an add-on package for installation.
		fd=wx.FileDialog(self,message=_("Choose Add-on Package File"),
		# Translators: the label for the NVDA add-on package file type in the Choose add-on dialog.
		wildcard=(_("NVDA Add-on Package (*.{ext})")+"|*.{ext}").format(ext=addonHandler.BUNDLE_EXTENSION),
		defaultDir="c:",style=wx.FD_OPEN)
		if fd.ShowModal()!=wx.ID_OK:
			return
		addonPath=fd.GetPath()
		self.installAddon(addonPath)

	def installAddon(self, addonPath, closeAfter=False):
		try:
			try:
				bundle=addonHandler.AddonBundle(addonPath)
			except:
				log.error("Error opening addon bundle from %s"%addonPath,exc_info=True)
				# Translators: The message displayed when an error occurs when opening an add-on package for adding. 
				gui.messageBox(_("Failed to open add-on package file at %s - missing file or invalid file format")%addonPath,
					# Translators: The title of a dialog presented when an error occurs.
					_("Error"),
					wx.OK | wx.ICON_ERROR)
				return
			# Translators: A message asking the user if they really wish to install an addon.
			if gui.messageBox(_("Are you sure you want to install this add-on? Only install add-ons from trusted sources.\nAddon: {summary} {version}\nAuthor: {author}").format(**bundle.manifest),
				# Translators: Title for message asking if the user really wishes to install an Addon.
				_("Add-on Installation"),
				wx.YES|wx.NO|wx.ICON_WARNING)!=wx.YES:
				return
			bundleName=bundle.manifest['name']
			prevAddon=None
			for addon in self.curAddons:
				if not addon.isPendingRemove and bundleName==addon.manifest['name']:
					prevAddon=addon
					break
			if prevAddon:
				summary=bundle.manifest["summary"]
				curVersion=prevAddon.manifest["version"]
				newVersion=bundle.manifest["version"]
				if gui.messageBox(
					# Translators: A message asking if the user wishes to update an add-on with the same version currently installed according to the version number.
					_("You are about to install version {newVersion} of {summary}, which appears to be already installed. Would you still like to update?").format(
						summary=summary,
						newVersion=newVersion
					)
					if curVersion==newVersion else 
					# Translators: A message asking if the user wishes to update a previously installed add-on with this one.
					_("A version of this add-on is already installed. Would you like to update {summary} version {curVersion} to version {newVersion}?").format(
						summary=summary,
						curVersion=curVersion,
						newVersion=newVersion
					),
					# Translators: A title for the dialog  asking if the user wishes to update a previously installed add-on with this one.
					_("Add-on Installation"),
					wx.YES|wx.NO|wx.ICON_WARNING)!=wx.YES:
						return
				prevAddon.requestRemove()
			self._progressDialog = gui.IndeterminateProgressDialog(gui.mainFrame,
			# Translators: The title of the dialog presented while an Addon is being installed.
			_("Installing Add-on"),
			# Translators: The message displayed while an addon is being installed.
			_("Please wait while the add-on is being installed."))
			try:
				gui.ExecAndPump(addonHandler.installAddonBundle,bundle)
			except:
				log.error("Error installing  addon bundle from %s"%addonPath,exc_info=True)
				self.refreshAddonsList()
				self._progressDialog.done()
				self._progressDialog = None
				# Translators: The message displayed when an error occurs when installing an add-on package.
				gui.messageBox(_("Failed to install add-on  from %s")%addonPath,
					# Translators: The title of a dialog presented when an error occurs.
					_("Error"),
					wx.OK | wx.ICON_ERROR)
				return
			else:
				self.refreshAddonsList(activeIndex=-1)
				self._progressDialog.done()
				self._progressDialog = None
		finally:
			if closeAfter:
				# #4460: If we do this immediately, wx seems to drop the WM_QUIT sent if the user chooses to restart.
				# This seems to have something to do with the wx.ProgressDialog.
				# The CallLater seems to work around this.
				wx.CallLater(1, self.Close)

	def onRemoveClick(self,evt):
		index=self.addonsList.GetFirstSelected()
		if index<0: return
		# Translators: Presented when attempting to remove the selected add-on.
		if gui.messageBox(_("Are you sure you wish to remove the selected add-on from NVDA?"),
			# Translators: Title for message asking if the user really wishes to remove the selected Addon.
			_("Remove Add-on"), wx.YES_NO|wx.ICON_WARNING) != wx.YES: return
		addon=self.curAddons[index]
		addon.requestRemove()
		self.refreshAddonsList(activeIndex=index)
		self.addonsList.SetFocus()

	def onAddonUpdateCheck(self,evt):
		# Hide Add-ons Manager window, otherwise the update result dialog will not be shown.
		self.Hide()
		self._progressDialog = gui.IndeterminateProgressDialog(gui.mainFrame,
		# Translators: The title of the dialog presented while checking for add-on updates.
		_("Add-on update check"),
		# Translators: The message displayed while checking for add-on updates.
		_("Checking for add-on updates..."))
		t = threading.Thread(target=self.addonUpdateCheck)
		t.daemon = True
		t.start()

	def addonUpdateCheck(self):
		info = addonHandler.checkForAddonUpdates()
		wx.CallAfter(self._progressDialog.done)
		self._progressDialog = None
		wx.CallAfter(AddonUpdatesDialog, self, info, auto=False)

	def getAddonStatus(self,addon):
		if addon.isPendingInstall:
			# Translators: The status shown for a newly installed addon before NVDA is restarted.
			return _("install")
		elif addon.isPendingRemove:
			# Translators: The status shown for an addon that has been marked as removed, before NVDA has been restarted.
			return _("remove")
		# Need to do this here, as 'isDisabled' overrides other flags.
		elif addon.isPendingDisable:
			# Translators: The status shown for an addon when its disabled.
			return _("disable")
		elif addon.isPendingEnable:
			# Translators: The status shown for an addon when its enabled.
			return _("enable")
		elif globalVars.appArgs.disableAddons or addon.isDisabled:
			# Translators: The status shown for an addon when its currently suspended do to addons being disabled.
			return _("suspended")
		else:
			# Translators: The status shown for an addon when its currently running in NVDA.
			return _("running")

	def refreshAddonsList(self,activeIndex=0):
		self.addonsList.DeleteAllItems()
		self.curAddons=[]
		for addon in addonHandler.getAvailableAddons():
			self.addonsList.Append((addon.manifest['summary'], self.getAddonStatus(addon), addon.manifest['version'], addon.manifest['author']))
			self.curAddons.append(addon)
		# select the given active addon or the first addon if not given
		curAddonsLen=len(self.curAddons)
		if curAddonsLen>0:
			if activeIndex==-1:
				activeIndex=curAddonsLen-1
			elif activeIndex<0 or activeIndex>=curAddonsLen:
				activeIndex=0
			self.addonsList.Select(activeIndex,on=1)
			self.addonsList.SetItemState(activeIndex,wx.LIST_STATE_FOCUSED,wx.LIST_STATE_FOCUSED)
		else:
			self.aboutButton.Disable()
			self.helpButton.Disable()
			self.removeButton.Disable()
			self.updateCheckButton.Disable()

	def _shouldDisable(self, addon):
		return not (addon.isPendingDisable or (addon.isDisabled and not addon.isPendingEnable))

	def onListItemSelected(self, evt):
		index=evt.GetIndex()
		addon=self.curAddons[index] if index>=0 else None
		# #3090: Change toggle button label to indicate action to be taken if clicked.
		if addon is not None:
			# Translators: The label for a button in Add-ons Manager dialog to enable or disable the selected add-on.
			self.enableDisableButton.SetLabel(_("&Enable add-on") if not self._shouldDisable(addon) else _("&Disable add-on"))
		self.aboutButton.Enable(addon is not None and not addon.isPendingRemove)
		self.helpButton.Enable(bool(addon is not None and not addon.isPendingRemove and addon.getDocFilePath()))
		self.enableDisableButton.Enable(addon is not None and not addon.isPendingRemove)
		self.removeButton.Enable(addon is not None and not addon.isPendingRemove)
		self.updateCheckButton.Enable()

	def onClose(self,evt):
		self.Destroy()
		needsRestart = False
		for addon in self.curAddons:
			if (addon.isPendingInstall or addon.isPendingRemove
				or addon.isDisabled and addon.isPendingEnable
				or addon.isRunning and addon.isPendingDisable):
				needsRestart = True
				break
		if needsRestart:
			# Translators: A message asking the user if they wish to restart NVDA as addons have been added, enabled/disabled or removed. 
			if gui.messageBox(_("Changes were made to add-ons. You must restart NVDA for these changes to take effect. Would you like to restart now?"),
			# Translators: Title for message asking if the user wishes to restart NVDA as addons have been added or removed. 
			_("Restart NVDA"),
			wx.YES|wx.NO|wx.ICON_WARNING)==wx.YES:
				core.restart()

	def onAbout(self,evt):
		index=self.addonsList.GetFirstSelected()
		if index<0: return
		manifest=self.curAddons[index].manifest
		# Translators: message shown in the Addon Information dialog. 
		message=_("""{summary} ({name})
Version: {version}
Author: {author}
Description: {description}
""").format(**manifest)
		url=manifest.get('url')
		if url: 
			# Translators: the url part of the About Add-on information
			message+=_("URL: {url}").format(url=url)
		# Translators: title for the Addon Information dialog
		title=_("Add-on Information")
		gui.messageBox(message, title, wx.OK)

	def onHelp(self, evt):
		index = self.addonsList.GetFirstSelected()
		if index < 0:
			return
		path = self.curAddons[index].getDocFilePath()
		os.startfile(path)

	def onEnableDisable(self, evt):
		index=self.addonsList.GetFirstSelected()
		if index<0: return
		addon=self.curAddons[index]
		shouldDisable = self._shouldDisable(addon)
		# Counterintuitive, but makes sense when context is taken into account.
		addon.enable(not shouldDisable)
		self.enableDisableButton.SetLabel(_("&Enable add-on") if shouldDisable else _("&Disable add-on"))
		self.refreshAddonsList(activeIndex=index)

	def onGetAddonsClick(self,evt):
		ADDONS_URL = "https://addons.nvda-project.org"
		os.startfile(ADDONS_URL)

	def __del__(self):
		AddonsDialog._instance = None

	@classmethod
	def handleRemoteAddonInstall(cls, addonPath):
		closeAfter = AddonsDialog._instance is None
		dialog = AddonsDialog(gui.mainFrame)
		dialog.installAddon(addonPath, closeAfter=closeAfter)
		del dialog


class AddonUpdatesDialog(wx.Dialog):

	def __init__(self,parent, addonUpdateInfo, auto=True):
		# Translators: The title of the add-on updates dialog.
		super(AddonUpdatesDialog,self).__init__(parent,title=_("Add-on Updates"))
		mainSizer=wx.BoxSizer(wx.VERTICAL)
		addonsSizerHelper = guiHelper.BoxSizerHelper(self, orientation=wx.VERTICAL)
		self.addonUpdateInfo = addonUpdateInfo
		self.auto = auto

		if addonUpdateInfo:
			entriesSizer=wx.BoxSizer(wx.VERTICAL)
			self.addonsList=wx.ListCtrl(self,-1,style=wx.LC_REPORT|wx.LC_SINGLE_SEL,size=(550,350))
			# Translators: The label for a column in add-ons list used to identify add-on package name (example: package is OCR).
			self.addonsList.InsertColumn(0,_("Package"),width=150)
			# Translators: The label for a column in add-ons list used to identify add-on's running status (example: status is running).
			self.addonsList.InsertColumn(1,_("Current version"),width=50)
			# Translators: The label for a column in add-ons list used to identify add-on's version (example: version is 0.3).
			self.addonsList.InsertColumn(2,_("New version"),width=50)
			entriesSizer.Add(self.addonsList,proportion=8)
			for entry in sorted(addonUpdateInfo.keys()):
				addon = addonUpdateInfo[entry]
				self.addonsList.Append((addon['summary'], addon['curVersion'], addon['version']))
			addonsSizerHelper.addItem(entriesSizer)
		else:
			# Translators: Message displayed when no add-on updates are available.
			addonsSizerHelper.addItem(wx.StaticText(self, label=_("No add-on update available.")))

		bHelper = addonsSizerHelper.addDialogDismissButtons(guiHelper.ButtonHelper(wx.HORIZONTAL))
		if addonUpdateInfo:
			# Translators: The label of a button to update add-ons.
			label = _("&Update add-ons")
			updateButton = bHelper.addButton(self, label=label)
			updateButton.Bind(wx.EVT_BUTTON, self.onUpdate)

		# Translators: The label of a button to close a dialog.
		closeButton = bHelper.addButton(self, wx.ID_CLOSE, label=_("&Close"))
		closeButton.Bind(wx.EVT_BUTTON, self.onClose)
		self.Bind(wx.EVT_CLOSE, lambda evt: self.onClose)
		self.EscapeId = wx.ID_CLOSE

		mainSizer.Add(addonsSizerHelper.sizer, border=guiHelper.BORDER_FOR_DIALOGS, flag=wx.ALL)
		self.Sizer = mainSizer
		mainSizer.Fit(self)
		self.Center(wx.BOTH | wx.CENTER_ON_SCREEN)
		wx.CallAfter(self.Show)

	def onUpdate(self, evt):
		self.Destroy()
		# #3208: do not display add-ons manager while updates are in progres.
		# Also, Skip the below step if this is an automatic update check.
		if not self.auto:
			self.Parent.Destroy()
		updateAddonsGenerator(self.addonUpdateInfo.values(), auto=self.auto).next()

	def onClose(self, evt):
		self.Destroy()
		if not self.auto:
			gui.mainFrame.onAddonsManagerCommand(None)


def updateAddonsGenerator(addons, auto=True):
	"""Updates one add-on after the other.
	The auto parameter is used to show add-ons manager after all add-ons were updated.
	"""
	if not len(addons):
		if auto:
			wx.CallLater(1, AddonsDialog(gui.mainFrame).Close)
		else:
			gui.mainFrame.onAddonsManagerCommand(None)
		return
	# #3208: Update (download and install) add-ons one after the other.
	addonInfo = addons.pop()
	downloader = AddonUpdateDownloader([addonInfo["urls"]], addonInfo["summary"], addonsToBeUpdated=addons, auto=auto)
	downloader.start()
	yield


class AddonUpdateDownloader(updateCheck.UpdateDownloader):
	"""Same as downloader class for NVDA screen reader updates.
	No hash checking for now, and URL's and temp file paths are different.
	"""

	def __init__(self, urls, addonName, fileHash=None, addonsToBeUpdated=None, auto=True):
		"""Constructor.
		@param urls: URLs to try for the update file.
		@type urls: list of str
		@param addonName: Name of the add-on being downloaded.
		@type addonName: str
		@param fileHash: The SHA-1 hash of the file as a hex string.
		@type fileHash: basestring
		@param addonsToBeUpdated: a list of add-ons that needs updating.
		@type addonsToBeUpdated: list of str
		@param auto: Automatic add-on updates or not.
		@type auto: bool
		"""
		super(AddonUpdateDownloader, self).__init__(urls, fileHash)
		self.urls = urls
		self.addonName = addonName
		self.destPath = tempfile.mktemp(prefix="nvda_addonUpdate-", suffix=".nvda-addon")
		self.fileHash = fileHash
		self.addonsToBeUpdated = addonsToBeUpdated
		self.auto = auto

	def start(self):
		"""Start the download.
		"""
		self._shouldCancel = False
		# Use a timer because timers aren't re-entrant.
		self._guiExecTimer = wx.PyTimer(self._guiExecNotify)
		gui.mainFrame.prePopup()
		# Translators: The title of the dialog displayed while downloading add-on update.
		self._progressDialog = wx.ProgressDialog(_("Downloading Add-on Update"),
			# Translators: The progress message indicating the name of the add-on being downloaded.
			_("Downloading {name}").format(name = self.addonName),
			# PD_AUTO_HIDE is required because ProgressDialog.Update blocks at 100%
			# and waits for the user to press the Close button.
			style=wx.PD_CAN_ABORT | wx.PD_ELAPSED_TIME | wx.PD_REMAINING_TIME | wx.PD_AUTO_HIDE,
			parent=gui.mainFrame)
		self._progressDialog.Raise()
		t = threading.Thread(target=self._bg)
		t.daemon = True
		t.start()

	def _error(self):
		self._stopped()
		gui.messageBox(
			# Translators: A message indicating that an error occurred while downloading an update to NVDA.
			_("Error downloading update for {name}.").format(name = self.addonName),
			_("Error"),
			wx.OK | wx.ICON_ERROR)
		self.continueUpdatingAddons()

	def _downloadSuccess(self):
		self._stopped()
		try:
			try:
				bundle=addonHandler.AddonBundle(self.destPath.decode("mbcs"))
			except:
				log.error("Error opening addon bundle from %s"%self.destPath,exc_info=True)
				# Translators: The message displayed when an error occurs when trying to update an add-on package due to package problems.
				gui.messageBox(_("Cannot update {name} - missing file or invalid file format").format(name = self.addonName),
					# Translators: The title of a dialog presented when an error occurs.
					_("Error"),
					wx.OK | wx.ICON_ERROR)
				self.continueUpdatingAddons()
				return
			bundleName=bundle.manifest['name']
			# Optimization (future): it is better to remove would-be add-ons all at once instead of doing it each time a bundle is opened.
			for addon in addonHandler.getAvailableAddons():
				if not addon.isPendingRemove and bundleName==addon.manifest['name']:
					addon.requestRemove()
					break
			progressDialog = gui.IndeterminateProgressDialog(gui.mainFrame,
			# Translators: The title of the dialog presented while an Addon is being updated.
			_("Updating {name}").format(name = self.addonName),
			# Translators: The message displayed while an addon is being updated.
			_("Please wait while the add-on is being updated."))
			try:
				gui.ExecAndPump(addonHandler.installAddonBundle,bundle)
			except:
				log.error("Error installing  addon bundle from %s"%self.destPath,exc_info=True)
				progressDialog.done()
				progressDialog.Hide()
				progressDialog.Destroy()
				# Translators: The message displayed when an error occurs when installing an add-on package.
				gui.messageBox(_("Failed to update {name} add-on").format(name = self.addonName),
					# Translators: The title of a dialog presented when an error occurs.
					_("Error"),
					wx.OK | wx.ICON_ERROR)
				self.continueUpdatingAddons()
				return
			else:
				progressDialog.done()
				progressDialog.Hide()
				progressDialog.Destroy()
		finally:
			try:
				os.remove(self.destPath)
			except OSError:
				pass
		self.continueUpdatingAddons()

	def continueUpdatingAddons(self):
		try:
			updateAddonsGenerator(self.addonsToBeUpdated, auto=self.auto).next()
		except StopIteration:
			pass
<|MERGE_RESOLUTION|>--- conflicted
+++ resolved
@@ -1,542 +1,539 @@
-#gui/addonGui.py
-#A part of NonVisual Desktop Access (NVDA)
-#This file is covered by the GNU General Public License.
-#See the file COPYING for more details.
-#Copyright (C) 2012-2017 NV Access Limited, Beqa Gozalishvili, Joseph Lee, Babbage B.V.
-<<<<<<< HEAD
-
-"""Add-ons Manager user interface
-The Add-ons Manager allows add-ons to be installed, removed, enabled, disabled and perform other tasks.
-It also allows add-ons to provide a button to read add-on help files.
-"""
-=======
->>>>>>> 4b8896c9
-
-import os
-import threading
-import tempfile
-import wx
-import core
-import languageHandler
-import gui
-import guiHelper
-from logHandler import log
-import addonHandler
-import globalVars
-import queueHandler
-import updateCheck
-
-class AddonsDialog(wx.Dialog):
-	_instance = None
-	def __new__(cls, *args, **kwargs):
-		if AddonsDialog._instance is None:
-			return super(AddonsDialog, cls).__new__(cls, *args, **kwargs)
-		return AddonsDialog._instance
-
-	def __init__(self,parent):
-		if AddonsDialog._instance is not None:
-			return
-		AddonsDialog._instance = self
-		# Translators: The title of the Addons Dialog
-		super(AddonsDialog,self).__init__(parent,title=_("Add-ons Manager"))
-		mainSizer=wx.BoxSizer(wx.VERTICAL)
-		settingsSizer=wx.BoxSizer(wx.VERTICAL)
-		entriesSizer=wx.BoxSizer(wx.VERTICAL)
-		if globalVars.appArgs.disableAddons:
-			# Translators: A message in the add-ons manager shown when all add-ons are disabled.
-			addonsDisabledLabel=wx.StaticText(self,-1,label=_("All add-ons are currently disabled. To enable add-ons you must restart NVDA."))
-			mainSizer.Add(addonsDisabledLabel)
-		# Translators: the label for the installed addons list in the addons manager.
-		entriesLabel=wx.StaticText(self,-1,label=_("Installed Add-ons"))
-		entriesSizer.Add(entriesLabel)
-		self.addonsList=wx.ListCtrl(self,-1,style=wx.LC_REPORT|wx.LC_SINGLE_SEL,size=(550,350))
-		# Translators: The label for a column in add-ons list used to identify add-on package name (example: package is OCR).
-		self.addonsList.InsertColumn(0,_("Package"),width=150)
-		# Translators: The label for a column in add-ons list used to identify add-on's running status (example: status is running).
-		self.addonsList.InsertColumn(1,_("Status"),width=50)
-		# Translators: The label for a column in add-ons list used to identify add-on's version (example: version is 0.3).
-		self.addonsList.InsertColumn(2,_("Version"),width=50)
-		# Translators: The label for a column in add-ons list used to identify add-on's author (example: author is NV Access).
-		self.addonsList.InsertColumn(3,_("Author"),width=300)
-		self.addonsList.Bind(wx.EVT_LIST_ITEM_FOCUSED, self.onListItemSelected)
-		entriesSizer.Add(self.addonsList,proportion=8)
-		settingsSizer.Add(entriesSizer)
-		entryButtonsSizer=wx.BoxSizer(wx.HORIZONTAL)
-		# Translators: The label for a button in Add-ons Manager dialog to show information about the selected add-on.
-		self.aboutButton=wx.Button(self,label=_("&About add-on..."))
-		self.aboutButton.Disable()
-		self.aboutButton.Bind(wx.EVT_BUTTON,self.onAbout)
-		entryButtonsSizer.Add(self.aboutButton)
-		# Translators: The label for a button in Add-ons Manager dialog to show the help for the selected add-on.
-		self.helpButton=wx.Button(self,label=_("Add-on &help"))
-		self.helpButton.Disable()
-		self.helpButton.Bind(wx.EVT_BUTTON,self.onHelp)
-		entryButtonsSizer.Add(self.helpButton)
-		# Translators: The label for a button in Add-ons Manager dialog to enable or disable the selected add-on.
-		self.enableDisableButton=wx.Button(self,label=_("&Disable add-on"))
-		self.enableDisableButton.Disable()
-		self.enableDisableButton.Bind(wx.EVT_BUTTON,self.onEnableDisable)
-		entryButtonsSizer.Add(self.enableDisableButton)
-		# Translators: The label for a button in Add-ons Manager dialog to check for updated versions of installed add-ons.
-		self.updateCheckButton=wx.Button(self,label=_("Check for add-on &updates..."))
-		self.updateCheckButton.Disable()
-		self.updateCheckButton.Bind(wx.EVT_BUTTON,self.onAddonUpdateCheck)
-		entryButtonsSizer.Add(self.updateCheckButton)
-		# Translators: The label for a button in Add-ons Manager dialog to install an add-on.
-		self.addButton=wx.Button(self,label=_("&Install..."))
-		self.addButton.Bind(wx.EVT_BUTTON,self.onAddClick)
-		entryButtonsSizer.Add(self.addButton)
-		# Translators: The label for a button to remove either:
-		# Remove the selected add-on in Add-ons Manager dialog.
-		# Remove a speech dictionary entry.
-		self.removeButton=wx.Button(self,label=_("&Remove"))
-		self.removeButton.Disable()
-		self.removeButton.Bind(wx.EVT_BUTTON,self.onRemoveClick)
-		entryButtonsSizer.Add(self.removeButton)
-		# Translators: The label of a button in Add-ons Manager to open the Add-ons website and get more add-ons.
-		self.getAddonsButton=wx.Button(self,label=_("&Get add-ons..."))
-		self.getAddonsButton.Bind(wx.EVT_BUTTON,self.onGetAddonsClick)
-		entryButtonsSizer.Add(self.getAddonsButton)
-		settingsSizer.Add(entryButtonsSizer)
-		mainSizer.Add(settingsSizer,border=20,flag=wx.LEFT|wx.RIGHT|wx.TOP)
-		# Translators: The label of a button to close the Addons dialog.
-		closeButton = wx.Button(self, label=_("&Close"), id=wx.ID_CLOSE)
-		closeButton.Bind(wx.EVT_BUTTON, lambda evt: self.Close())
-		mainSizer.Add(closeButton,border=20,flag=wx.LEFT|wx.RIGHT|wx.BOTTOM|wx.CENTER|wx.ALIGN_RIGHT)
-		self.Bind(wx.EVT_CLOSE, self.onClose)
-		self.EscapeId = wx.ID_CLOSE
-		mainSizer.Fit(self)
-		self.SetSizer(mainSizer)
-		self.refreshAddonsList()
-		self.addonsList.SetFocus()
-		self.Center(wx.BOTH | wx.CENTER_ON_SCREEN)
-
-	def onAddClick(self,evt):
-		# Translators: The message displayed in the dialog that allows you to choose an add-on package for installation.
-		fd=wx.FileDialog(self,message=_("Choose Add-on Package File"),
-		# Translators: the label for the NVDA add-on package file type in the Choose add-on dialog.
-		wildcard=(_("NVDA Add-on Package (*.{ext})")+"|*.{ext}").format(ext=addonHandler.BUNDLE_EXTENSION),
-		defaultDir="c:",style=wx.FD_OPEN)
-		if fd.ShowModal()!=wx.ID_OK:
-			return
-		addonPath=fd.GetPath()
-		self.installAddon(addonPath)
-
-	def installAddon(self, addonPath, closeAfter=False):
-		try:
-			try:
-				bundle=addonHandler.AddonBundle(addonPath)
-			except:
-				log.error("Error opening addon bundle from %s"%addonPath,exc_info=True)
-				# Translators: The message displayed when an error occurs when opening an add-on package for adding. 
-				gui.messageBox(_("Failed to open add-on package file at %s - missing file or invalid file format")%addonPath,
-					# Translators: The title of a dialog presented when an error occurs.
-					_("Error"),
-					wx.OK | wx.ICON_ERROR)
-				return
-			# Translators: A message asking the user if they really wish to install an addon.
-			if gui.messageBox(_("Are you sure you want to install this add-on? Only install add-ons from trusted sources.\nAddon: {summary} {version}\nAuthor: {author}").format(**bundle.manifest),
-				# Translators: Title for message asking if the user really wishes to install an Addon.
-				_("Add-on Installation"),
-				wx.YES|wx.NO|wx.ICON_WARNING)!=wx.YES:
-				return
-			bundleName=bundle.manifest['name']
-			prevAddon=None
-			for addon in self.curAddons:
-				if not addon.isPendingRemove and bundleName==addon.manifest['name']:
-					prevAddon=addon
-					break
-			if prevAddon:
-				summary=bundle.manifest["summary"]
-				curVersion=prevAddon.manifest["version"]
-				newVersion=bundle.manifest["version"]
-				if gui.messageBox(
-					# Translators: A message asking if the user wishes to update an add-on with the same version currently installed according to the version number.
-					_("You are about to install version {newVersion} of {summary}, which appears to be already installed. Would you still like to update?").format(
-						summary=summary,
-						newVersion=newVersion
-					)
-					if curVersion==newVersion else 
-					# Translators: A message asking if the user wishes to update a previously installed add-on with this one.
-					_("A version of this add-on is already installed. Would you like to update {summary} version {curVersion} to version {newVersion}?").format(
-						summary=summary,
-						curVersion=curVersion,
-						newVersion=newVersion
-					),
-					# Translators: A title for the dialog  asking if the user wishes to update a previously installed add-on with this one.
-					_("Add-on Installation"),
-					wx.YES|wx.NO|wx.ICON_WARNING)!=wx.YES:
-						return
-				prevAddon.requestRemove()
-			self._progressDialog = gui.IndeterminateProgressDialog(gui.mainFrame,
-			# Translators: The title of the dialog presented while an Addon is being installed.
-			_("Installing Add-on"),
-			# Translators: The message displayed while an addon is being installed.
-			_("Please wait while the add-on is being installed."))
-			try:
-				gui.ExecAndPump(addonHandler.installAddonBundle,bundle)
-			except:
-				log.error("Error installing  addon bundle from %s"%addonPath,exc_info=True)
-				self.refreshAddonsList()
-				self._progressDialog.done()
-				self._progressDialog = None
-				# Translators: The message displayed when an error occurs when installing an add-on package.
-				gui.messageBox(_("Failed to install add-on  from %s")%addonPath,
-					# Translators: The title of a dialog presented when an error occurs.
-					_("Error"),
-					wx.OK | wx.ICON_ERROR)
-				return
-			else:
-				self.refreshAddonsList(activeIndex=-1)
-				self._progressDialog.done()
-				self._progressDialog = None
-		finally:
-			if closeAfter:
-				# #4460: If we do this immediately, wx seems to drop the WM_QUIT sent if the user chooses to restart.
-				# This seems to have something to do with the wx.ProgressDialog.
-				# The CallLater seems to work around this.
-				wx.CallLater(1, self.Close)
-
-	def onRemoveClick(self,evt):
-		index=self.addonsList.GetFirstSelected()
-		if index<0: return
-		# Translators: Presented when attempting to remove the selected add-on.
-		if gui.messageBox(_("Are you sure you wish to remove the selected add-on from NVDA?"),
-			# Translators: Title for message asking if the user really wishes to remove the selected Addon.
-			_("Remove Add-on"), wx.YES_NO|wx.ICON_WARNING) != wx.YES: return
-		addon=self.curAddons[index]
-		addon.requestRemove()
-		self.refreshAddonsList(activeIndex=index)
-		self.addonsList.SetFocus()
-
-	def onAddonUpdateCheck(self,evt):
-		# Hide Add-ons Manager window, otherwise the update result dialog will not be shown.
-		self.Hide()
-		self._progressDialog = gui.IndeterminateProgressDialog(gui.mainFrame,
-		# Translators: The title of the dialog presented while checking for add-on updates.
-		_("Add-on update check"),
-		# Translators: The message displayed while checking for add-on updates.
-		_("Checking for add-on updates..."))
-		t = threading.Thread(target=self.addonUpdateCheck)
-		t.daemon = True
-		t.start()
-
-	def addonUpdateCheck(self):
-		info = addonHandler.checkForAddonUpdates()
-		wx.CallAfter(self._progressDialog.done)
-		self._progressDialog = None
-		wx.CallAfter(AddonUpdatesDialog, self, info, auto=False)
-
-	def getAddonStatus(self,addon):
-		if addon.isPendingInstall:
-			# Translators: The status shown for a newly installed addon before NVDA is restarted.
-			return _("install")
-		elif addon.isPendingRemove:
-			# Translators: The status shown for an addon that has been marked as removed, before NVDA has been restarted.
-			return _("remove")
-		# Need to do this here, as 'isDisabled' overrides other flags.
-		elif addon.isPendingDisable:
-			# Translators: The status shown for an addon when its disabled.
-			return _("disable")
-		elif addon.isPendingEnable:
-			# Translators: The status shown for an addon when its enabled.
-			return _("enable")
-		elif globalVars.appArgs.disableAddons or addon.isDisabled:
-			# Translators: The status shown for an addon when its currently suspended do to addons being disabled.
-			return _("suspended")
-		else:
-			# Translators: The status shown for an addon when its currently running in NVDA.
-			return _("running")
-
-	def refreshAddonsList(self,activeIndex=0):
-		self.addonsList.DeleteAllItems()
-		self.curAddons=[]
-		for addon in addonHandler.getAvailableAddons():
-			self.addonsList.Append((addon.manifest['summary'], self.getAddonStatus(addon), addon.manifest['version'], addon.manifest['author']))
-			self.curAddons.append(addon)
-		# select the given active addon or the first addon if not given
-		curAddonsLen=len(self.curAddons)
-		if curAddonsLen>0:
-			if activeIndex==-1:
-				activeIndex=curAddonsLen-1
-			elif activeIndex<0 or activeIndex>=curAddonsLen:
-				activeIndex=0
-			self.addonsList.Select(activeIndex,on=1)
-			self.addonsList.SetItemState(activeIndex,wx.LIST_STATE_FOCUSED,wx.LIST_STATE_FOCUSED)
-		else:
-			self.aboutButton.Disable()
-			self.helpButton.Disable()
-			self.removeButton.Disable()
-			self.updateCheckButton.Disable()
-
-	def _shouldDisable(self, addon):
-		return not (addon.isPendingDisable or (addon.isDisabled and not addon.isPendingEnable))
-
-	def onListItemSelected(self, evt):
-		index=evt.GetIndex()
-		addon=self.curAddons[index] if index>=0 else None
-		# #3090: Change toggle button label to indicate action to be taken if clicked.
-		if addon is not None:
-			# Translators: The label for a button in Add-ons Manager dialog to enable or disable the selected add-on.
-			self.enableDisableButton.SetLabel(_("&Enable add-on") if not self._shouldDisable(addon) else _("&Disable add-on"))
-		self.aboutButton.Enable(addon is not None and not addon.isPendingRemove)
-		self.helpButton.Enable(bool(addon is not None and not addon.isPendingRemove and addon.getDocFilePath()))
-		self.enableDisableButton.Enable(addon is not None and not addon.isPendingRemove)
-		self.removeButton.Enable(addon is not None and not addon.isPendingRemove)
-		self.updateCheckButton.Enable()
-
-	def onClose(self,evt):
-		self.Destroy()
-		needsRestart = False
-		for addon in self.curAddons:
-			if (addon.isPendingInstall or addon.isPendingRemove
-				or addon.isDisabled and addon.isPendingEnable
-				or addon.isRunning and addon.isPendingDisable):
-				needsRestart = True
-				break
-		if needsRestart:
-			# Translators: A message asking the user if they wish to restart NVDA as addons have been added, enabled/disabled or removed. 
-			if gui.messageBox(_("Changes were made to add-ons. You must restart NVDA for these changes to take effect. Would you like to restart now?"),
-			# Translators: Title for message asking if the user wishes to restart NVDA as addons have been added or removed. 
-			_("Restart NVDA"),
-			wx.YES|wx.NO|wx.ICON_WARNING)==wx.YES:
-				core.restart()
-
-	def onAbout(self,evt):
-		index=self.addonsList.GetFirstSelected()
-		if index<0: return
-		manifest=self.curAddons[index].manifest
-		# Translators: message shown in the Addon Information dialog. 
-		message=_("""{summary} ({name})
-Version: {version}
-Author: {author}
-Description: {description}
-""").format(**manifest)
-		url=manifest.get('url')
-		if url: 
-			# Translators: the url part of the About Add-on information
-			message+=_("URL: {url}").format(url=url)
-		# Translators: title for the Addon Information dialog
-		title=_("Add-on Information")
-		gui.messageBox(message, title, wx.OK)
-
-	def onHelp(self, evt):
-		index = self.addonsList.GetFirstSelected()
-		if index < 0:
-			return
-		path = self.curAddons[index].getDocFilePath()
-		os.startfile(path)
-
-	def onEnableDisable(self, evt):
-		index=self.addonsList.GetFirstSelected()
-		if index<0: return
-		addon=self.curAddons[index]
-		shouldDisable = self._shouldDisable(addon)
-		# Counterintuitive, but makes sense when context is taken into account.
-		addon.enable(not shouldDisable)
-		self.enableDisableButton.SetLabel(_("&Enable add-on") if shouldDisable else _("&Disable add-on"))
-		self.refreshAddonsList(activeIndex=index)
-
-	def onGetAddonsClick(self,evt):
-		ADDONS_URL = "https://addons.nvda-project.org"
-		os.startfile(ADDONS_URL)
-
-	def __del__(self):
-		AddonsDialog._instance = None
-
-	@classmethod
-	def handleRemoteAddonInstall(cls, addonPath):
-		closeAfter = AddonsDialog._instance is None
-		dialog = AddonsDialog(gui.mainFrame)
-		dialog.installAddon(addonPath, closeAfter=closeAfter)
-		del dialog
-
-
-class AddonUpdatesDialog(wx.Dialog):
-
-	def __init__(self,parent, addonUpdateInfo, auto=True):
-		# Translators: The title of the add-on updates dialog.
-		super(AddonUpdatesDialog,self).__init__(parent,title=_("Add-on Updates"))
-		mainSizer=wx.BoxSizer(wx.VERTICAL)
-		addonsSizerHelper = guiHelper.BoxSizerHelper(self, orientation=wx.VERTICAL)
-		self.addonUpdateInfo = addonUpdateInfo
-		self.auto = auto
-
-		if addonUpdateInfo:
-			entriesSizer=wx.BoxSizer(wx.VERTICAL)
-			self.addonsList=wx.ListCtrl(self,-1,style=wx.LC_REPORT|wx.LC_SINGLE_SEL,size=(550,350))
-			# Translators: The label for a column in add-ons list used to identify add-on package name (example: package is OCR).
-			self.addonsList.InsertColumn(0,_("Package"),width=150)
-			# Translators: The label for a column in add-ons list used to identify add-on's running status (example: status is running).
-			self.addonsList.InsertColumn(1,_("Current version"),width=50)
-			# Translators: The label for a column in add-ons list used to identify add-on's version (example: version is 0.3).
-			self.addonsList.InsertColumn(2,_("New version"),width=50)
-			entriesSizer.Add(self.addonsList,proportion=8)
-			for entry in sorted(addonUpdateInfo.keys()):
-				addon = addonUpdateInfo[entry]
-				self.addonsList.Append((addon['summary'], addon['curVersion'], addon['version']))
-			addonsSizerHelper.addItem(entriesSizer)
-		else:
-			# Translators: Message displayed when no add-on updates are available.
-			addonsSizerHelper.addItem(wx.StaticText(self, label=_("No add-on update available.")))
-
-		bHelper = addonsSizerHelper.addDialogDismissButtons(guiHelper.ButtonHelper(wx.HORIZONTAL))
-		if addonUpdateInfo:
-			# Translators: The label of a button to update add-ons.
-			label = _("&Update add-ons")
-			updateButton = bHelper.addButton(self, label=label)
-			updateButton.Bind(wx.EVT_BUTTON, self.onUpdate)
-
-		# Translators: The label of a button to close a dialog.
-		closeButton = bHelper.addButton(self, wx.ID_CLOSE, label=_("&Close"))
-		closeButton.Bind(wx.EVT_BUTTON, self.onClose)
-		self.Bind(wx.EVT_CLOSE, lambda evt: self.onClose)
-		self.EscapeId = wx.ID_CLOSE
-
-		mainSizer.Add(addonsSizerHelper.sizer, border=guiHelper.BORDER_FOR_DIALOGS, flag=wx.ALL)
-		self.Sizer = mainSizer
-		mainSizer.Fit(self)
-		self.Center(wx.BOTH | wx.CENTER_ON_SCREEN)
-		wx.CallAfter(self.Show)
-
-	def onUpdate(self, evt):
-		self.Destroy()
-		# #3208: do not display add-ons manager while updates are in progres.
-		# Also, Skip the below step if this is an automatic update check.
-		if not self.auto:
-			self.Parent.Destroy()
-		updateAddonsGenerator(self.addonUpdateInfo.values(), auto=self.auto).next()
-
-	def onClose(self, evt):
-		self.Destroy()
-		if not self.auto:
-			gui.mainFrame.onAddonsManagerCommand(None)
-
-
-def updateAddonsGenerator(addons, auto=True):
-	"""Updates one add-on after the other.
-	The auto parameter is used to show add-ons manager after all add-ons were updated.
-	"""
-	if not len(addons):
-		if auto:
-			wx.CallLater(1, AddonsDialog(gui.mainFrame).Close)
-		else:
-			gui.mainFrame.onAddonsManagerCommand(None)
-		return
-	# #3208: Update (download and install) add-ons one after the other.
-	addonInfo = addons.pop()
-	downloader = AddonUpdateDownloader([addonInfo["urls"]], addonInfo["summary"], addonsToBeUpdated=addons, auto=auto)
-	downloader.start()
-	yield
-
-
-class AddonUpdateDownloader(updateCheck.UpdateDownloader):
-	"""Same as downloader class for NVDA screen reader updates.
-	No hash checking for now, and URL's and temp file paths are different.
-	"""
-
-	def __init__(self, urls, addonName, fileHash=None, addonsToBeUpdated=None, auto=True):
-		"""Constructor.
-		@param urls: URLs to try for the update file.
-		@type urls: list of str
-		@param addonName: Name of the add-on being downloaded.
-		@type addonName: str
-		@param fileHash: The SHA-1 hash of the file as a hex string.
-		@type fileHash: basestring
-		@param addonsToBeUpdated: a list of add-ons that needs updating.
-		@type addonsToBeUpdated: list of str
-		@param auto: Automatic add-on updates or not.
-		@type auto: bool
-		"""
-		super(AddonUpdateDownloader, self).__init__(urls, fileHash)
-		self.urls = urls
-		self.addonName = addonName
-		self.destPath = tempfile.mktemp(prefix="nvda_addonUpdate-", suffix=".nvda-addon")
-		self.fileHash = fileHash
-		self.addonsToBeUpdated = addonsToBeUpdated
-		self.auto = auto
-
-	def start(self):
-		"""Start the download.
-		"""
-		self._shouldCancel = False
-		# Use a timer because timers aren't re-entrant.
-		self._guiExecTimer = wx.PyTimer(self._guiExecNotify)
-		gui.mainFrame.prePopup()
-		# Translators: The title of the dialog displayed while downloading add-on update.
-		self._progressDialog = wx.ProgressDialog(_("Downloading Add-on Update"),
-			# Translators: The progress message indicating the name of the add-on being downloaded.
-			_("Downloading {name}").format(name = self.addonName),
-			# PD_AUTO_HIDE is required because ProgressDialog.Update blocks at 100%
-			# and waits for the user to press the Close button.
-			style=wx.PD_CAN_ABORT | wx.PD_ELAPSED_TIME | wx.PD_REMAINING_TIME | wx.PD_AUTO_HIDE,
-			parent=gui.mainFrame)
-		self._progressDialog.Raise()
-		t = threading.Thread(target=self._bg)
-		t.daemon = True
-		t.start()
-
-	def _error(self):
-		self._stopped()
-		gui.messageBox(
-			# Translators: A message indicating that an error occurred while downloading an update to NVDA.
-			_("Error downloading update for {name}.").format(name = self.addonName),
-			_("Error"),
-			wx.OK | wx.ICON_ERROR)
-		self.continueUpdatingAddons()
-
-	def _downloadSuccess(self):
-		self._stopped()
-		try:
-			try:
-				bundle=addonHandler.AddonBundle(self.destPath.decode("mbcs"))
-			except:
-				log.error("Error opening addon bundle from %s"%self.destPath,exc_info=True)
-				# Translators: The message displayed when an error occurs when trying to update an add-on package due to package problems.
-				gui.messageBox(_("Cannot update {name} - missing file or invalid file format").format(name = self.addonName),
-					# Translators: The title of a dialog presented when an error occurs.
-					_("Error"),
-					wx.OK | wx.ICON_ERROR)
-				self.continueUpdatingAddons()
-				return
-			bundleName=bundle.manifest['name']
-			# Optimization (future): it is better to remove would-be add-ons all at once instead of doing it each time a bundle is opened.
-			for addon in addonHandler.getAvailableAddons():
-				if not addon.isPendingRemove and bundleName==addon.manifest['name']:
-					addon.requestRemove()
-					break
-			progressDialog = gui.IndeterminateProgressDialog(gui.mainFrame,
-			# Translators: The title of the dialog presented while an Addon is being updated.
-			_("Updating {name}").format(name = self.addonName),
-			# Translators: The message displayed while an addon is being updated.
-			_("Please wait while the add-on is being updated."))
-			try:
-				gui.ExecAndPump(addonHandler.installAddonBundle,bundle)
-			except:
-				log.error("Error installing  addon bundle from %s"%self.destPath,exc_info=True)
-				progressDialog.done()
-				progressDialog.Hide()
-				progressDialog.Destroy()
-				# Translators: The message displayed when an error occurs when installing an add-on package.
-				gui.messageBox(_("Failed to update {name} add-on").format(name = self.addonName),
-					# Translators: The title of a dialog presented when an error occurs.
-					_("Error"),
-					wx.OK | wx.ICON_ERROR)
-				self.continueUpdatingAddons()
-				return
-			else:
-				progressDialog.done()
-				progressDialog.Hide()
-				progressDialog.Destroy()
-		finally:
-			try:
-				os.remove(self.destPath)
-			except OSError:
-				pass
-		self.continueUpdatingAddons()
-
-	def continueUpdatingAddons(self):
-		try:
-			updateAddonsGenerator(self.addonsToBeUpdated, auto=self.auto).next()
-		except StopIteration:
-			pass
+#gui/addonGui.py
+#A part of NonVisual Desktop Access (NVDA)
+#This file is covered by the GNU General Public License.
+#See the file COPYING for more details.
+#Copyright (C) 2012-2017 NV Access Limited, Beqa Gozalishvili, Joseph Lee, Babbage B.V.
+
+"""Add-ons Manager user interface
+The Add-ons Manager allows add-ons to be installed, removed, enabled, disabled and perform other tasks.
+It also allows add-ons to provide a button to read add-on help files.
+"""
+
+import os
+import threading
+import tempfile
+import wx
+import core
+import languageHandler
+import gui
+import guiHelper
+from logHandler import log
+import addonHandler
+import globalVars
+import queueHandler
+import updateCheck
+
+class AddonsDialog(wx.Dialog):
+	_instance = None
+	def __new__(cls, *args, **kwargs):
+		if AddonsDialog._instance is None:
+			return super(AddonsDialog, cls).__new__(cls, *args, **kwargs)
+		return AddonsDialog._instance
+
+	def __init__(self,parent):
+		if AddonsDialog._instance is not None:
+			return
+		AddonsDialog._instance = self
+		# Translators: The title of the Addons Dialog
+		super(AddonsDialog,self).__init__(parent,title=_("Add-ons Manager"))
+		mainSizer=wx.BoxSizer(wx.VERTICAL)
+		settingsSizer=wx.BoxSizer(wx.VERTICAL)
+		entriesSizer=wx.BoxSizer(wx.VERTICAL)
+		if globalVars.appArgs.disableAddons:
+			# Translators: A message in the add-ons manager shown when all add-ons are disabled.
+			addonsDisabledLabel=wx.StaticText(self,-1,label=_("All add-ons are currently disabled. To enable add-ons you must restart NVDA."))
+			mainSizer.Add(addonsDisabledLabel)
+		# Translators: the label for the installed addons list in the addons manager.
+		entriesLabel=wx.StaticText(self,-1,label=_("Installed Add-ons"))
+		entriesSizer.Add(entriesLabel)
+		self.addonsList=wx.ListCtrl(self,-1,style=wx.LC_REPORT|wx.LC_SINGLE_SEL,size=(550,350))
+		# Translators: The label for a column in add-ons list used to identify add-on package name (example: package is OCR).
+		self.addonsList.InsertColumn(0,_("Package"),width=150)
+		# Translators: The label for a column in add-ons list used to identify add-on's running status (example: status is running).
+		self.addonsList.InsertColumn(1,_("Status"),width=50)
+		# Translators: The label for a column in add-ons list used to identify add-on's version (example: version is 0.3).
+		self.addonsList.InsertColumn(2,_("Version"),width=50)
+		# Translators: The label for a column in add-ons list used to identify add-on's author (example: author is NV Access).
+		self.addonsList.InsertColumn(3,_("Author"),width=300)
+		self.addonsList.Bind(wx.EVT_LIST_ITEM_FOCUSED, self.onListItemSelected)
+		entriesSizer.Add(self.addonsList,proportion=8)
+		settingsSizer.Add(entriesSizer)
+		entryButtonsSizer=wx.BoxSizer(wx.HORIZONTAL)
+		# Translators: The label for a button in Add-ons Manager dialog to show information about the selected add-on.
+		self.aboutButton=wx.Button(self,label=_("&About add-on..."))
+		self.aboutButton.Disable()
+		self.aboutButton.Bind(wx.EVT_BUTTON,self.onAbout)
+		entryButtonsSizer.Add(self.aboutButton)
+		# Translators: The label for a button in Add-ons Manager dialog to show the help for the selected add-on.
+		self.helpButton=wx.Button(self,label=_("Add-on &help"))
+		self.helpButton.Disable()
+		self.helpButton.Bind(wx.EVT_BUTTON,self.onHelp)
+		entryButtonsSizer.Add(self.helpButton)
+		# Translators: The label for a button in Add-ons Manager dialog to enable or disable the selected add-on.
+		self.enableDisableButton=wx.Button(self,label=_("&Disable add-on"))
+		self.enableDisableButton.Disable()
+		self.enableDisableButton.Bind(wx.EVT_BUTTON,self.onEnableDisable)
+		entryButtonsSizer.Add(self.enableDisableButton)
+		# Translators: The label for a button in Add-ons Manager dialog to check for updated versions of installed add-ons.
+		self.updateCheckButton=wx.Button(self,label=_("Check for add-on &updates..."))
+		self.updateCheckButton.Disable()
+		self.updateCheckButton.Bind(wx.EVT_BUTTON,self.onAddonUpdateCheck)
+		entryButtonsSizer.Add(self.updateCheckButton)
+		# Translators: The label for a button in Add-ons Manager dialog to install an add-on.
+		self.addButton=wx.Button(self,label=_("&Install..."))
+		self.addButton.Bind(wx.EVT_BUTTON,self.onAddClick)
+		entryButtonsSizer.Add(self.addButton)
+		# Translators: The label for a button to remove either:
+		# Remove the selected add-on in Add-ons Manager dialog.
+		# Remove a speech dictionary entry.
+		self.removeButton=wx.Button(self,label=_("&Remove"))
+		self.removeButton.Disable()
+		self.removeButton.Bind(wx.EVT_BUTTON,self.onRemoveClick)
+		entryButtonsSizer.Add(self.removeButton)
+		# Translators: The label of a button in Add-ons Manager to open the Add-ons website and get more add-ons.
+		self.getAddonsButton=wx.Button(self,label=_("&Get add-ons..."))
+		self.getAddonsButton.Bind(wx.EVT_BUTTON,self.onGetAddonsClick)
+		entryButtonsSizer.Add(self.getAddonsButton)
+		settingsSizer.Add(entryButtonsSizer)
+		mainSizer.Add(settingsSizer,border=20,flag=wx.LEFT|wx.RIGHT|wx.TOP)
+		# Translators: The label of a button to close the Addons dialog.
+		closeButton = wx.Button(self, label=_("&Close"), id=wx.ID_CLOSE)
+		closeButton.Bind(wx.EVT_BUTTON, lambda evt: self.Close())
+		mainSizer.Add(closeButton,border=20,flag=wx.LEFT|wx.RIGHT|wx.BOTTOM|wx.CENTER|wx.ALIGN_RIGHT)
+		self.Bind(wx.EVT_CLOSE, self.onClose)
+		self.EscapeId = wx.ID_CLOSE
+		mainSizer.Fit(self)
+		self.SetSizer(mainSizer)
+		self.refreshAddonsList()
+		self.addonsList.SetFocus()
+		self.Center(wx.BOTH | wx.CENTER_ON_SCREEN)
+
+	def onAddClick(self,evt):
+		# Translators: The message displayed in the dialog that allows you to choose an add-on package for installation.
+		fd=wx.FileDialog(self,message=_("Choose Add-on Package File"),
+		# Translators: the label for the NVDA add-on package file type in the Choose add-on dialog.
+		wildcard=(_("NVDA Add-on Package (*.{ext})")+"|*.{ext}").format(ext=addonHandler.BUNDLE_EXTENSION),
+		defaultDir="c:",style=wx.FD_OPEN)
+		if fd.ShowModal()!=wx.ID_OK:
+			return
+		addonPath=fd.GetPath()
+		self.installAddon(addonPath)
+
+	def installAddon(self, addonPath, closeAfter=False):
+		try:
+			try:
+				bundle=addonHandler.AddonBundle(addonPath)
+			except:
+				log.error("Error opening addon bundle from %s"%addonPath,exc_info=True)
+				# Translators: The message displayed when an error occurs when opening an add-on package for adding. 
+				gui.messageBox(_("Failed to open add-on package file at %s - missing file or invalid file format")%addonPath,
+					# Translators: The title of a dialog presented when an error occurs.
+					_("Error"),
+					wx.OK | wx.ICON_ERROR)
+				return
+			# Translators: A message asking the user if they really wish to install an addon.
+			if gui.messageBox(_("Are you sure you want to install this add-on? Only install add-ons from trusted sources.\nAddon: {summary} {version}\nAuthor: {author}").format(**bundle.manifest),
+				# Translators: Title for message asking if the user really wishes to install an Addon.
+				_("Add-on Installation"),
+				wx.YES|wx.NO|wx.ICON_WARNING)!=wx.YES:
+				return
+			bundleName=bundle.manifest['name']
+			prevAddon=None
+			for addon in self.curAddons:
+				if not addon.isPendingRemove and bundleName==addon.manifest['name']:
+					prevAddon=addon
+					break
+			if prevAddon:
+				summary=bundle.manifest["summary"]
+				curVersion=prevAddon.manifest["version"]
+				newVersion=bundle.manifest["version"]
+				if gui.messageBox(
+					# Translators: A message asking if the user wishes to update an add-on with the same version currently installed according to the version number.
+					_("You are about to install version {newVersion} of {summary}, which appears to be already installed. Would you still like to update?").format(
+						summary=summary,
+						newVersion=newVersion
+					)
+					if curVersion==newVersion else 
+					# Translators: A message asking if the user wishes to update a previously installed add-on with this one.
+					_("A version of this add-on is already installed. Would you like to update {summary} version {curVersion} to version {newVersion}?").format(
+						summary=summary,
+						curVersion=curVersion,
+						newVersion=newVersion
+					),
+					# Translators: A title for the dialog  asking if the user wishes to update a previously installed add-on with this one.
+					_("Add-on Installation"),
+					wx.YES|wx.NO|wx.ICON_WARNING)!=wx.YES:
+						return
+				prevAddon.requestRemove()
+			self._progressDialog = gui.IndeterminateProgressDialog(gui.mainFrame,
+			# Translators: The title of the dialog presented while an Addon is being installed.
+			_("Installing Add-on"),
+			# Translators: The message displayed while an addon is being installed.
+			_("Please wait while the add-on is being installed."))
+			try:
+				gui.ExecAndPump(addonHandler.installAddonBundle,bundle)
+			except:
+				log.error("Error installing  addon bundle from %s"%addonPath,exc_info=True)
+				self.refreshAddonsList()
+				self._progressDialog.done()
+				self._progressDialog = None
+				# Translators: The message displayed when an error occurs when installing an add-on package.
+				gui.messageBox(_("Failed to install add-on  from %s")%addonPath,
+					# Translators: The title of a dialog presented when an error occurs.
+					_("Error"),
+					wx.OK | wx.ICON_ERROR)
+				return
+			else:
+				self.refreshAddonsList(activeIndex=-1)
+				self._progressDialog.done()
+				self._progressDialog = None
+		finally:
+			if closeAfter:
+				# #4460: If we do this immediately, wx seems to drop the WM_QUIT sent if the user chooses to restart.
+				# This seems to have something to do with the wx.ProgressDialog.
+				# The CallLater seems to work around this.
+				wx.CallLater(1, self.Close)
+
+	def onRemoveClick(self,evt):
+		index=self.addonsList.GetFirstSelected()
+		if index<0: return
+		# Translators: Presented when attempting to remove the selected add-on.
+		if gui.messageBox(_("Are you sure you wish to remove the selected add-on from NVDA?"),
+			# Translators: Title for message asking if the user really wishes to remove the selected Addon.
+			_("Remove Add-on"), wx.YES_NO|wx.ICON_WARNING) != wx.YES: return
+		addon=self.curAddons[index]
+		addon.requestRemove()
+		self.refreshAddonsList(activeIndex=index)
+		self.addonsList.SetFocus()
+
+	def onAddonUpdateCheck(self,evt):
+		# Hide Add-ons Manager window, otherwise the update result dialog will not be shown.
+		self.Hide()
+		self._progressDialog = gui.IndeterminateProgressDialog(gui.mainFrame,
+		# Translators: The title of the dialog presented while checking for add-on updates.
+		_("Add-on update check"),
+		# Translators: The message displayed while checking for add-on updates.
+		_("Checking for add-on updates..."))
+		t = threading.Thread(target=self.addonUpdateCheck)
+		t.daemon = True
+		t.start()
+
+	def addonUpdateCheck(self):
+		info = addonHandler.checkForAddonUpdates()
+		wx.CallAfter(self._progressDialog.done)
+		self._progressDialog = None
+		wx.CallAfter(AddonUpdatesDialog, self, info, auto=False)
+
+	def getAddonStatus(self,addon):
+		if addon.isPendingInstall:
+			# Translators: The status shown for a newly installed addon before NVDA is restarted.
+			return _("install")
+		elif addon.isPendingRemove:
+			# Translators: The status shown for an addon that has been marked as removed, before NVDA has been restarted.
+			return _("remove")
+		# Need to do this here, as 'isDisabled' overrides other flags.
+		elif addon.isPendingDisable:
+			# Translators: The status shown for an addon when its disabled.
+			return _("disable")
+		elif addon.isPendingEnable:
+			# Translators: The status shown for an addon when its enabled.
+			return _("enable")
+		elif globalVars.appArgs.disableAddons or addon.isDisabled:
+			# Translators: The status shown for an addon when its currently suspended do to addons being disabled.
+			return _("suspended")
+		else:
+			# Translators: The status shown for an addon when its currently running in NVDA.
+			return _("running")
+
+	def refreshAddonsList(self,activeIndex=0):
+		self.addonsList.DeleteAllItems()
+		self.curAddons=[]
+		for addon in addonHandler.getAvailableAddons():
+			self.addonsList.Append((addon.manifest['summary'], self.getAddonStatus(addon), addon.manifest['version'], addon.manifest['author']))
+			self.curAddons.append(addon)
+		# select the given active addon or the first addon if not given
+		curAddonsLen=len(self.curAddons)
+		if curAddonsLen>0:
+			if activeIndex==-1:
+				activeIndex=curAddonsLen-1
+			elif activeIndex<0 or activeIndex>=curAddonsLen:
+				activeIndex=0
+			self.addonsList.Select(activeIndex,on=1)
+			self.addonsList.SetItemState(activeIndex,wx.LIST_STATE_FOCUSED,wx.LIST_STATE_FOCUSED)
+		else:
+			self.aboutButton.Disable()
+			self.helpButton.Disable()
+			self.removeButton.Disable()
+			self.updateCheckButton.Disable()
+
+	def _shouldDisable(self, addon):
+		return not (addon.isPendingDisable or (addon.isDisabled and not addon.isPendingEnable))
+
+	def onListItemSelected(self, evt):
+		index=evt.GetIndex()
+		addon=self.curAddons[index] if index>=0 else None
+		# #3090: Change toggle button label to indicate action to be taken if clicked.
+		if addon is not None:
+			# Translators: The label for a button in Add-ons Manager dialog to enable or disable the selected add-on.
+			self.enableDisableButton.SetLabel(_("&Enable add-on") if not self._shouldDisable(addon) else _("&Disable add-on"))
+		self.aboutButton.Enable(addon is not None and not addon.isPendingRemove)
+		self.helpButton.Enable(bool(addon is not None and not addon.isPendingRemove and addon.getDocFilePath()))
+		self.enableDisableButton.Enable(addon is not None and not addon.isPendingRemove)
+		self.removeButton.Enable(addon is not None and not addon.isPendingRemove)
+		self.updateCheckButton.Enable()
+
+	def onClose(self,evt):
+		self.Destroy()
+		needsRestart = False
+		for addon in self.curAddons:
+			if (addon.isPendingInstall or addon.isPendingRemove
+				or addon.isDisabled and addon.isPendingEnable
+				or addon.isRunning and addon.isPendingDisable):
+				needsRestart = True
+				break
+		if needsRestart:
+			# Translators: A message asking the user if they wish to restart NVDA as addons have been added, enabled/disabled or removed. 
+			if gui.messageBox(_("Changes were made to add-ons. You must restart NVDA for these changes to take effect. Would you like to restart now?"),
+			# Translators: Title for message asking if the user wishes to restart NVDA as addons have been added or removed. 
+			_("Restart NVDA"),
+			wx.YES|wx.NO|wx.ICON_WARNING)==wx.YES:
+				core.restart()
+
+	def onAbout(self,evt):
+		index=self.addonsList.GetFirstSelected()
+		if index<0: return
+		manifest=self.curAddons[index].manifest
+		# Translators: message shown in the Addon Information dialog. 
+		message=_("""{summary} ({name})
+Version: {version}
+Author: {author}
+Description: {description}
+""").format(**manifest)
+		url=manifest.get('url')
+		if url: 
+			# Translators: the url part of the About Add-on information
+			message+=_("URL: {url}").format(url=url)
+		# Translators: title for the Addon Information dialog
+		title=_("Add-on Information")
+		gui.messageBox(message, title, wx.OK)
+
+	def onHelp(self, evt):
+		index = self.addonsList.GetFirstSelected()
+		if index < 0:
+			return
+		path = self.curAddons[index].getDocFilePath()
+		os.startfile(path)
+
+	def onEnableDisable(self, evt):
+		index=self.addonsList.GetFirstSelected()
+		if index<0: return
+		addon=self.curAddons[index]
+		shouldDisable = self._shouldDisable(addon)
+		# Counterintuitive, but makes sense when context is taken into account.
+		addon.enable(not shouldDisable)
+		self.enableDisableButton.SetLabel(_("&Enable add-on") if shouldDisable else _("&Disable add-on"))
+		self.refreshAddonsList(activeIndex=index)
+
+	def onGetAddonsClick(self,evt):
+		ADDONS_URL = "https://addons.nvda-project.org"
+		os.startfile(ADDONS_URL)
+
+	def __del__(self):
+		AddonsDialog._instance = None
+
+	@classmethod
+	def handleRemoteAddonInstall(cls, addonPath):
+		closeAfter = AddonsDialog._instance is None
+		dialog = AddonsDialog(gui.mainFrame)
+		dialog.installAddon(addonPath, closeAfter=closeAfter)
+		del dialog
+
+
+class AddonUpdatesDialog(wx.Dialog):
+
+	def __init__(self,parent, addonUpdateInfo, auto=True):
+		# Translators: The title of the add-on updates dialog.
+		super(AddonUpdatesDialog,self).__init__(parent,title=_("Add-on Updates"))
+		mainSizer=wx.BoxSizer(wx.VERTICAL)
+		addonsSizerHelper = guiHelper.BoxSizerHelper(self, orientation=wx.VERTICAL)
+		self.addonUpdateInfo = addonUpdateInfo
+		self.auto = auto
+
+		if addonUpdateInfo:
+			entriesSizer=wx.BoxSizer(wx.VERTICAL)
+			self.addonsList=wx.ListCtrl(self,-1,style=wx.LC_REPORT|wx.LC_SINGLE_SEL,size=(550,350))
+			# Translators: The label for a column in add-ons list used to identify add-on package name (example: package is OCR).
+			self.addonsList.InsertColumn(0,_("Package"),width=150)
+			# Translators: The label for a column in add-ons list used to identify add-on's running status (example: status is running).
+			self.addonsList.InsertColumn(1,_("Current version"),width=50)
+			# Translators: The label for a column in add-ons list used to identify add-on's version (example: version is 0.3).
+			self.addonsList.InsertColumn(2,_("New version"),width=50)
+			entriesSizer.Add(self.addonsList,proportion=8)
+			for entry in sorted(addonUpdateInfo.keys()):
+				addon = addonUpdateInfo[entry]
+				self.addonsList.Append((addon['summary'], addon['curVersion'], addon['version']))
+			addonsSizerHelper.addItem(entriesSizer)
+		else:
+			# Translators: Message displayed when no add-on updates are available.
+			addonsSizerHelper.addItem(wx.StaticText(self, label=_("No add-on update available.")))
+
+		bHelper = addonsSizerHelper.addDialogDismissButtons(guiHelper.ButtonHelper(wx.HORIZONTAL))
+		if addonUpdateInfo:
+			# Translators: The label of a button to update add-ons.
+			label = _("&Update add-ons")
+			updateButton = bHelper.addButton(self, label=label)
+			updateButton.Bind(wx.EVT_BUTTON, self.onUpdate)
+
+		# Translators: The label of a button to close a dialog.
+		closeButton = bHelper.addButton(self, wx.ID_CLOSE, label=_("&Close"))
+		closeButton.Bind(wx.EVT_BUTTON, self.onClose)
+		self.Bind(wx.EVT_CLOSE, lambda evt: self.onClose)
+		self.EscapeId = wx.ID_CLOSE
+
+		mainSizer.Add(addonsSizerHelper.sizer, border=guiHelper.BORDER_FOR_DIALOGS, flag=wx.ALL)
+		self.Sizer = mainSizer
+		mainSizer.Fit(self)
+		self.Center(wx.BOTH | wx.CENTER_ON_SCREEN)
+		wx.CallAfter(self.Show)
+
+	def onUpdate(self, evt):
+		self.Destroy()
+		# #3208: do not display add-ons manager while updates are in progres.
+		# Also, Skip the below step if this is an automatic update check.
+		if not self.auto:
+			self.Parent.Destroy()
+		updateAddonsGenerator(self.addonUpdateInfo.values(), auto=self.auto).next()
+
+	def onClose(self, evt):
+		self.Destroy()
+		if not self.auto:
+			gui.mainFrame.onAddonsManagerCommand(None)
+
+
+def updateAddonsGenerator(addons, auto=True):
+	"""Updates one add-on after the other.
+	The auto parameter is used to show add-ons manager after all add-ons were updated.
+	"""
+	if not len(addons):
+		if auto:
+			wx.CallLater(1, AddonsDialog(gui.mainFrame).Close)
+		else:
+			gui.mainFrame.onAddonsManagerCommand(None)
+		return
+	# #3208: Update (download and install) add-ons one after the other.
+	addonInfo = addons.pop()
+	downloader = AddonUpdateDownloader([addonInfo["urls"]], addonInfo["summary"], addonsToBeUpdated=addons, auto=auto)
+	downloader.start()
+	yield
+
+
+class AddonUpdateDownloader(updateCheck.UpdateDownloader):
+	"""Same as downloader class for NVDA screen reader updates.
+	No hash checking for now, and URL's and temp file paths are different.
+	"""
+
+	def __init__(self, urls, addonName, fileHash=None, addonsToBeUpdated=None, auto=True):
+		"""Constructor.
+		@param urls: URLs to try for the update file.
+		@type urls: list of str
+		@param addonName: Name of the add-on being downloaded.
+		@type addonName: str
+		@param fileHash: The SHA-1 hash of the file as a hex string.
+		@type fileHash: basestring
+		@param addonsToBeUpdated: a list of add-ons that needs updating.
+		@type addonsToBeUpdated: list of str
+		@param auto: Automatic add-on updates or not.
+		@type auto: bool
+		"""
+		super(AddonUpdateDownloader, self).__init__(urls, fileHash)
+		self.urls = urls
+		self.addonName = addonName
+		self.destPath = tempfile.mktemp(prefix="nvda_addonUpdate-", suffix=".nvda-addon")
+		self.fileHash = fileHash
+		self.addonsToBeUpdated = addonsToBeUpdated
+		self.auto = auto
+
+	def start(self):
+		"""Start the download.
+		"""
+		self._shouldCancel = False
+		# Use a timer because timers aren't re-entrant.
+		self._guiExecTimer = wx.PyTimer(self._guiExecNotify)
+		gui.mainFrame.prePopup()
+		# Translators: The title of the dialog displayed while downloading add-on update.
+		self._progressDialog = wx.ProgressDialog(_("Downloading Add-on Update"),
+			# Translators: The progress message indicating the name of the add-on being downloaded.
+			_("Downloading {name}").format(name = self.addonName),
+			# PD_AUTO_HIDE is required because ProgressDialog.Update blocks at 100%
+			# and waits for the user to press the Close button.
+			style=wx.PD_CAN_ABORT | wx.PD_ELAPSED_TIME | wx.PD_REMAINING_TIME | wx.PD_AUTO_HIDE,
+			parent=gui.mainFrame)
+		self._progressDialog.Raise()
+		t = threading.Thread(target=self._bg)
+		t.daemon = True
+		t.start()
+
+	def _error(self):
+		self._stopped()
+		gui.messageBox(
+			# Translators: A message indicating that an error occurred while downloading an update to NVDA.
+			_("Error downloading update for {name}.").format(name = self.addonName),
+			_("Error"),
+			wx.OK | wx.ICON_ERROR)
+		self.continueUpdatingAddons()
+
+	def _downloadSuccess(self):
+		self._stopped()
+		try:
+			try:
+				bundle=addonHandler.AddonBundle(self.destPath.decode("mbcs"))
+			except:
+				log.error("Error opening addon bundle from %s"%self.destPath,exc_info=True)
+				# Translators: The message displayed when an error occurs when trying to update an add-on package due to package problems.
+				gui.messageBox(_("Cannot update {name} - missing file or invalid file format").format(name = self.addonName),
+					# Translators: The title of a dialog presented when an error occurs.
+					_("Error"),
+					wx.OK | wx.ICON_ERROR)
+				self.continueUpdatingAddons()
+				return
+			bundleName=bundle.manifest['name']
+			# Optimization (future): it is better to remove would-be add-ons all at once instead of doing it each time a bundle is opened.
+			for addon in addonHandler.getAvailableAddons():
+				if not addon.isPendingRemove and bundleName==addon.manifest['name']:
+					addon.requestRemove()
+					break
+			progressDialog = gui.IndeterminateProgressDialog(gui.mainFrame,
+			# Translators: The title of the dialog presented while an Addon is being updated.
+			_("Updating {name}").format(name = self.addonName),
+			# Translators: The message displayed while an addon is being updated.
+			_("Please wait while the add-on is being updated."))
+			try:
+				gui.ExecAndPump(addonHandler.installAddonBundle,bundle)
+			except:
+				log.error("Error installing  addon bundle from %s"%self.destPath,exc_info=True)
+				progressDialog.done()
+				progressDialog.Hide()
+				progressDialog.Destroy()
+				# Translators: The message displayed when an error occurs when installing an add-on package.
+				gui.messageBox(_("Failed to update {name} add-on").format(name = self.addonName),
+					# Translators: The title of a dialog presented when an error occurs.
+					_("Error"),
+					wx.OK | wx.ICON_ERROR)
+				self.continueUpdatingAddons()
+				return
+			else:
+				progressDialog.done()
+				progressDialog.Hide()
+				progressDialog.Destroy()
+		finally:
+			try:
+				os.remove(self.destPath)
+			except OSError:
+				pass
+		self.continueUpdatingAddons()
+
+	def continueUpdatingAddons(self):
+		try:
+			updateAddonsGenerator(self.addonsToBeUpdated, auto=self.auto).next()
+		except StopIteration:
+			pass