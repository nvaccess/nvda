--- conflicted
+++ resolved
@@ -1,291 +1,288 @@
-# -*- coding: UTF-8 -*-
-#A part of NonVisual Desktop Access (NVDA)
-#Copyright (C) 2016-2018 NV Access Limited, Derek Riemer
-#This file is covered by the GNU General Public License.
-#See the file COPYING for more details.
-
-import wx
-from wx.lib.mixins import listctrl as listmix
-from gui import accPropServer
-from gui.dpiScalingHelper import DpiScalingHelperMixin
-import oleacc
-import winUser
-import comtypes
-<<<<<<< HEAD
-from ctypes import c_int
-from six.moves import xrange
-=======
-import winsound
->>>>>>> a0b991af
-
-class AutoWidthColumnListCtrl(wx.ListCtrl, listmix.ListCtrlAutoWidthMixin):
-	"""
-	A list control that allows you to specify a column to resize to take up the remaining width of a wx.ListCtrl
-	"""
-	def __init__(self, parent, id=wx.ID_ANY, autoSizeColumnIndex="LAST", pos=wx.DefaultPosition, size=wx.DefaultSize, style=0):
-		""" initialiser
-			Takes the same parameter as a wx.ListCtrl with the following additions:
-			autoSizeColumnIndex - defaults to "LAST" which results in the last column being resized. Pass the index of 
-			the column to be resized.
-		"""
-		wx.ListCtrl.__init__(self, parent, id, pos, size, style)
-		listmix.ListCtrlAutoWidthMixin.__init__(self)
-		self.setResizeColumn(autoSizeColumnIndex)
-
-class SelectOnFocusSpinCtrl(wx.SpinCtrl):
-	"""
-	A spin control that automatically selects the value when the control gains focus.
-	This makes editing the values quicker.
-	"""
-	def __init__(self, parent, id=wx.ID_ANY, value=wx.EmptyString, pos=wx.DefaultPosition, size=wx.DefaultSize, style=wx.SP_ARROW_KEYS|wx.ALIGN_RIGHT, min=0, max=100, initial=0, name="labelStr"):
-		""" initialiser - Takes the same parameters as a wx.SpinCtrl.
-		"""
-		wx.SpinCtrl.__init__(self, parent, id, value, pos, size, style, min, max, initial, name)
-		self.Bind(wx.EVT_SET_FOCUS, self.OnSetFocus)
-
-	def OnSetFocus(self, evt):
-		numChars = len(str(self.GetValue()))
-		self.SetSelection(0, numChars)
-		evt.Skip()
-
-class ListCtrlAccPropServer(accPropServer.IAccPropServer_Impl):
-	"""AccPropServer for wx checkable lists which aren't fully accessible."""
-
-	#: An array with the GUIDs of the properties that an AccPropServer should override for list controls with checkboxes.
-	#: The role is supposed to be checkbox, rather than list item.
-	#: The state should be overridden to include the checkable state as well as the checked state if the item is checked.
-	properties = (comtypes.GUID * 2)(*[oleacc.PROPID_ACC_ROLE,oleacc.PROPID_ACC_STATE])
-
-	def __init__(self, control):
-		super(ListCtrlAccPropServer, self).__init__(control, annotateChildren=True)
-
-	def _getPropValue(self, pIDString, dwIDStringLen, idProp):
-		empty = (comtypes.automation.VT_EMPTY, 0)
-		control = self.control()  # self.control held as a weak ref, ensure it stays alive for the duration of this method
-		if control is None:
-			return empty
-
-		# Import late to prevent circular import.
-		from IAccessibleHandler import accPropServices
-		handle, objid, childid = accPropServices.DecomposeHwndIdentityString(pIDString, dwIDStringLen)
-		if childid == winUser.CHILDID_SELF:
-			return empty
-
-		if idProp == oleacc.PROPID_ACC_ROLE:
-			return oleacc.ROLE_SYSTEM_CHECKBUTTON, 1
-
-		if idProp == oleacc.PROPID_ACC_STATE:
-			states = oleacc.STATE_SYSTEM_SELECTABLE|oleacc.STATE_SYSTEM_FOCUSABLE
-			if control.IsChecked(childid-1):
-				states |= oleacc.STATE_SYSTEM_CHECKED
-			if control.IsSelected(childid-1):
-				# wx doesn't seem to  have a method to check whether a list item is focused.
-				# Therefore, assume that a selected item is focused,which is the case in single select list boxes.
-				states |= oleacc.STATE_SYSTEM_SELECTED | oleacc.STATE_SYSTEM_FOCUSED
-			return states, 1
-
-class CustomCheckListBox(wx.CheckListBox):
-	"""Custom checkable list to fix a11y bugs in the standard wx checkable list box."""
-
-	def __init__(self, *args, **kwargs):
-		super(CustomCheckListBox, self).__init__(*args, **kwargs)
-		# Import late to prevent circular import.
-		from IAccessibleHandler import accPropServices
-		# Register object with COM to fix accessibility bugs in wx.
-		server = ListCtrlAccPropServer(self)
-		# Register ourself with ourself's selected event, so that we can notify winEvent of the state change.
-		self.Bind(wx.EVT_CHECKLISTBOX, self.notifyIAccessible)
-
-	def notifyIAccessible(self, evt):
-		# Notify winEvent that something changed.
-		# We must do this, so that NVDA receives a stateChange.
-		evt.Skip()
-		winUser.NotifyWinEvent(winUser.EVENT_OBJECT_STATECHANGE, self.Handle, winUser.OBJID_CLIENT, evt.Selection+1)
-
-class AutoWidthColumnCheckListCtrl(AutoWidthColumnListCtrl, listmix.CheckListCtrlMixin):
-	"""
-	An L{AutoWidthColumnListCtrl} with accessible checkboxes per item.
-	In contrast with L{CustomCheckableListBox}, this class supports multiple columns.
-	Also note that this class ignores the L{CheckListCtrlMixin.OnCheckItem} callback.
-	If you want to be notified of checked/unchecked events,
-	create an event handler for wx.EVT_CHECKLISTBOX.
-	This event is only fired when an item is toggled with the mouse or keyboard.
-	"""
-
-	def __init__(self, parent, id=wx.ID_ANY, autoSizeColumnIndex="LAST", pos=wx.DefaultPosition, size=wx.DefaultSize, style=0,
-		check_image=None, uncheck_image=None, imgsz=(16, 16)
-	):
-		AutoWidthColumnListCtrl.__init__(self, parent, id=id, pos=pos, size=size, style=style)
-		listmix.CheckListCtrlMixin.__init__(self, check_image, uncheck_image, imgsz)
-		# Register object with COM to fix accessibility bugs in wx.
-		server = ListCtrlAccPropServer(self)
-		# Register our hook to check/uncheck items with space.
-		# Use wx.EVT_CHAR_HOOK, because EVT_LIST_KEY_DOWN isn't triggered for space.
-		self.Bind(wx.EVT_CHAR_HOOK, self.onCharHook)
-		# Register an additional event handler to call sendCheckListBoxEvent for mouse clicks if appropriate.
-		self.Bind(wx.EVT_LEFT_DOWN, self.onLeftDown)
-
-	def GetCheckedItems(self):
-		return tuple(i for i in xrange(self.ItemCount) if self.IsChecked(i))
-
-	def SetCheckedItems(self, indexes):
-		for i in indexes:
-			assert 0 <= i < self.ItemCount, "Index (%s) out of range" % i
-		for i in xrange(self.ItemCount):
-			self.CheckItem(i, i in indexes)
-
-	CheckedItems = property(fget=GetCheckedItems, fset=SetCheckedItems)
-
-	def onCharHook(self,evt):
-		key = evt.GetKeyCode()
-		if key!=wx.WXK_SPACE:
-			evt.Skip()
-			return
-		index = self.FocusedItem
-		if index == -1:
-			evt.Skip()
-			return
-		self.ToggleItem(index)
-		self.sendCheckListBoxEvent(index)
-
-	def onLeftDown(self,evt):
-		"""Additional event handler for mouse clicks to call L{sendCheckListBoxEvent}."""
-		(index, flags) = self.HitTest(evt.GetPosition())
-		evt.Skip()
-		if flags == wx.LIST_HITTEST_ONITEMICON:
-			self.sendCheckListBoxEvent(index)
-
-	def CheckItem(self, index, check=True):
-		"""
-		Adapted from L{CheckListCtrlMixin} to ignore the OnCheckItem callback and to call L{notifyIAccessible}.
-		"""
-		img_idx = self.GetItem(index).GetImage()
-		if img_idx == 0 and check:
-			self.SetItemImage(index, 1)
-		elif img_idx == 1 and not check:
-			self.SetItemImage(index, 0)
-		self.notifyIAccessible(index)
-
-	def notifyIAccessible(self, index):
-		# Notify winEvent that something changed.
-		# We must do this, so that NVDA receives a stateChange.
-		winUser.NotifyWinEvent(winUser.EVENT_OBJECT_STATECHANGE, self.Handle, winUser.OBJID_CLIENT, index+1)
-
-	def sendCheckListBoxEvent(self, index):
-		evt = wx.CommandEvent(wx.wxEVT_CHECKLISTBOX,self.Id)
-		evt.EventObject = self
-		evt.Int = index
-		self.ProcessEvent(evt)
-
-class DPIScaledDialog(wx.Dialog, DpiScalingHelperMixin):
-	"""Automatically calls constructors in the right order, passing on arguments, and providing scaling features.
-	Until wxWidgets/wxWidgets#334 is resolved, and we have updated to that build of wx.
-	"""
-	def __init__(self, *args, **kwargs):
-		"""Called in place of wx.Dialog __init__ arguments are forwarded on.
-		Expected args (from wx docs):
-		parent, id, title, pos=wx.DefaultPosition, size=wx.DefaultSize, style=wx.DEFAULT_DIALOG_STYLE, name=wx.DialogNameStr
-		where:
-		wx.DEFAULT_DIALOG_STYLE = (wxCAPTION | wxSYSTEM_MENU | wxCLOSE_BOX)
-		"""
-		wx.Dialog.__init__(self, *args, **kwargs)
-		DpiScalingHelperMixin.__init__(self, self.GetHandle())
-
-
-class MessageDialog(DPIScaledDialog):
-	"""Provides a more flexible message dialog. Consider overriding _addButtons, to set your own
-	buttons and behaviour.
-	"""
-
-	# Dialog types currently supported
-	DIALOG_TYPE_STANDARD = 1
-	DIALOG_TYPE_WARNING = 2
-	DIALOG_TYPE_ERROR = 3
-
-	_DIALOG_TYPE_ICON_ID_MAP = {
-		# DIALOG_TYPE_STANDARD is not in the map, since we wish to use the default icon provided by wx
-		DIALOG_TYPE_ERROR: wx.ART_ERROR,
-		DIALOG_TYPE_WARNING: wx.ART_WARNING,
-	}
-
-	_DIALOG_TYPE_SOUND_ID_MAP = {
-		# DIALOG_TYPE_STANDARD is not in the map, since there should be no sound for a standard dialog.
-		DIALOG_TYPE_ERROR: winsound.MB_ICONHAND,
-		DIALOG_TYPE_WARNING: winsound.MB_ICONASTERISK,
-	}
-
-	def _addButtons(self, buttonHelper):
-		"""Adds ok / cancel buttons. Can be overridden to provide alternative functionality.
-		"""
-		ok = buttonHelper.addButton(
-			self,
-			id=wx.ID_OK,
-			# Translators: An ok button on a message dialog.
-			label=_("OK")
-		)
-		ok.SetDefault()
-		ok.Bind(wx.EVT_BUTTON, lambda evt: self.EndModal(wx.OK))
-
-		cancel = buttonHelper.addButton(
-			self,
-			id=wx.ID_CANCEL,
-			# Translators: A cancel button on a message dialog.
-			label=_("Cancel")
-		)
-		cancel.Bind(wx.EVT_BUTTON, lambda evt: self.EndModal(wx.CANCEL))
-
-	def _setIcon(self, type):
-		try:
-			iconID = self._DIALOG_TYPE_ICON_ID_MAP[type]
-		except KeyError:
-			# type not found, use default icon.
-			return
-		icon = wx.ArtProvider.GetIcon(iconID, client=wx.ART_MESSAGE_BOX)
-		self.SetIcon(icon)
-
-	def _setSound(self, type):
-		try:
-			self._soundID = self._DIALOG_TYPE_SOUND_ID_MAP[type]
-		except KeyError:
-			# type not found, no sound.
-			self._soundID = None
-			return
-
-	def _playSound(self):
-		winsound.MessageBeep(self._soundID)
-
-	def __init__(self, parent, title, message, dialogType=DIALOG_TYPE_STANDARD):
-		DPIScaledDialog.__init__(self, parent, title=title)
-
-		self._setIcon(dialogType)
-		self._setSound(dialogType)
-		self.Bind(wx.EVT_SHOW, self._onShowEvt, source=self)
-
-		mainSizer = wx.BoxSizer(wx.VERTICAL)
-		from . import guiHelper
-		contentsSizer = guiHelper.BoxSizerHelper(parent=self, orientation=wx.VERTICAL)
-
-		text = wx.StaticText(self, label=message)
-		text.Wrap(self.scaleSize(self.GetSize().Width))
-		contentsSizer.addItem(text)
-
-		buttonHelper = guiHelper.ButtonHelper(wx.HORIZONTAL)
-		self._addButtons(buttonHelper)
-		contentsSizer.addDialogDismissButtons(buttonHelper)
-
-		mainSizer.Add(
-			contentsSizer.sizer,
-			border=guiHelper.BORDER_FOR_DIALOGS,
-			flag=wx.ALL
-		)
-		mainSizer.Fit(self)
-		self.SetSizer(mainSizer)
-		self.CentreOnScreen()
-
-	def _onShowEvt(self, evt):
-		"""
-		:type evt: wx.ShowEvent
-		"""
-		if evt.IsShown():
-			self._playSound()
-		evt.Skip()
+# -*- coding: UTF-8 -*-
+#A part of NonVisual Desktop Access (NVDA)
+#Copyright (C) 2016-2018 NV Access Limited, Derek Riemer
+#This file is covered by the GNU General Public License.
+#See the file COPYING for more details.
+
+import wx
+from wx.lib.mixins import listctrl as listmix
+from gui import accPropServer
+from gui.dpiScalingHelper import DpiScalingHelperMixin
+import oleacc
+import winUser
+import comtypes
+from ctypes import c_int
+from six.moves import xrange
+import winsound
+
+class AutoWidthColumnListCtrl(wx.ListCtrl, listmix.ListCtrlAutoWidthMixin):
+	"""
+	A list control that allows you to specify a column to resize to take up the remaining width of a wx.ListCtrl
+	"""
+	def __init__(self, parent, id=wx.ID_ANY, autoSizeColumnIndex="LAST", pos=wx.DefaultPosition, size=wx.DefaultSize, style=0):
+		""" initialiser
+			Takes the same parameter as a wx.ListCtrl with the following additions:
+			autoSizeColumnIndex - defaults to "LAST" which results in the last column being resized. Pass the index of 
+			the column to be resized.
+		"""
+		wx.ListCtrl.__init__(self, parent, id, pos, size, style)
+		listmix.ListCtrlAutoWidthMixin.__init__(self)
+		self.setResizeColumn(autoSizeColumnIndex)
+
+class SelectOnFocusSpinCtrl(wx.SpinCtrl):
+	"""
+	A spin control that automatically selects the value when the control gains focus.
+	This makes editing the values quicker.
+	"""
+	def __init__(self, parent, id=wx.ID_ANY, value=wx.EmptyString, pos=wx.DefaultPosition, size=wx.DefaultSize, style=wx.SP_ARROW_KEYS|wx.ALIGN_RIGHT, min=0, max=100, initial=0, name="labelStr"):
+		""" initialiser - Takes the same parameters as a wx.SpinCtrl.
+		"""
+		wx.SpinCtrl.__init__(self, parent, id, value, pos, size, style, min, max, initial, name)
+		self.Bind(wx.EVT_SET_FOCUS, self.OnSetFocus)
+
+	def OnSetFocus(self, evt):
+		numChars = len(str(self.GetValue()))
+		self.SetSelection(0, numChars)
+		evt.Skip()
+
+class ListCtrlAccPropServer(accPropServer.IAccPropServer_Impl):
+	"""AccPropServer for wx checkable lists which aren't fully accessible."""
+
+	#: An array with the GUIDs of the properties that an AccPropServer should override for list controls with checkboxes.
+	#: The role is supposed to be checkbox, rather than list item.
+	#: The state should be overridden to include the checkable state as well as the checked state if the item is checked.
+	properties = (comtypes.GUID * 2)(*[oleacc.PROPID_ACC_ROLE,oleacc.PROPID_ACC_STATE])
+
+	def __init__(self, control):
+		super(ListCtrlAccPropServer, self).__init__(control, annotateChildren=True)
+
+	def _getPropValue(self, pIDString, dwIDStringLen, idProp):
+		empty = (comtypes.automation.VT_EMPTY, 0)
+		control = self.control()  # self.control held as a weak ref, ensure it stays alive for the duration of this method
+		if control is None:
+			return empty
+
+		# Import late to prevent circular import.
+		from IAccessibleHandler import accPropServices
+		handle, objid, childid = accPropServices.DecomposeHwndIdentityString(pIDString, dwIDStringLen)
+		if childid == winUser.CHILDID_SELF:
+			return empty
+
+		if idProp == oleacc.PROPID_ACC_ROLE:
+			return oleacc.ROLE_SYSTEM_CHECKBUTTON, 1
+
+		if idProp == oleacc.PROPID_ACC_STATE:
+			states = oleacc.STATE_SYSTEM_SELECTABLE|oleacc.STATE_SYSTEM_FOCUSABLE
+			if control.IsChecked(childid-1):
+				states |= oleacc.STATE_SYSTEM_CHECKED
+			if control.IsSelected(childid-1):
+				# wx doesn't seem to  have a method to check whether a list item is focused.
+				# Therefore, assume that a selected item is focused,which is the case in single select list boxes.
+				states |= oleacc.STATE_SYSTEM_SELECTED | oleacc.STATE_SYSTEM_FOCUSED
+			return states, 1
+
+class CustomCheckListBox(wx.CheckListBox):
+	"""Custom checkable list to fix a11y bugs in the standard wx checkable list box."""
+
+	def __init__(self, *args, **kwargs):
+		super(CustomCheckListBox, self).__init__(*args, **kwargs)
+		# Import late to prevent circular import.
+		from IAccessibleHandler import accPropServices
+		# Register object with COM to fix accessibility bugs in wx.
+		server = ListCtrlAccPropServer(self)
+		# Register ourself with ourself's selected event, so that we can notify winEvent of the state change.
+		self.Bind(wx.EVT_CHECKLISTBOX, self.notifyIAccessible)
+
+	def notifyIAccessible(self, evt):
+		# Notify winEvent that something changed.
+		# We must do this, so that NVDA receives a stateChange.
+		evt.Skip()
+		winUser.NotifyWinEvent(winUser.EVENT_OBJECT_STATECHANGE, self.Handle, winUser.OBJID_CLIENT, evt.Selection+1)
+
+class AutoWidthColumnCheckListCtrl(AutoWidthColumnListCtrl, listmix.CheckListCtrlMixin):
+	"""
+	An L{AutoWidthColumnListCtrl} with accessible checkboxes per item.
+	In contrast with L{CustomCheckableListBox}, this class supports multiple columns.
+	Also note that this class ignores the L{CheckListCtrlMixin.OnCheckItem} callback.
+	If you want to be notified of checked/unchecked events,
+	create an event handler for wx.EVT_CHECKLISTBOX.
+	This event is only fired when an item is toggled with the mouse or keyboard.
+	"""
+
+	def __init__(self, parent, id=wx.ID_ANY, autoSizeColumnIndex="LAST", pos=wx.DefaultPosition, size=wx.DefaultSize, style=0,
+		check_image=None, uncheck_image=None, imgsz=(16, 16)
+	):
+		AutoWidthColumnListCtrl.__init__(self, parent, id=id, pos=pos, size=size, style=style)
+		listmix.CheckListCtrlMixin.__init__(self, check_image, uncheck_image, imgsz)
+		# Register object with COM to fix accessibility bugs in wx.
+		server = ListCtrlAccPropServer(self)
+		# Register our hook to check/uncheck items with space.
+		# Use wx.EVT_CHAR_HOOK, because EVT_LIST_KEY_DOWN isn't triggered for space.
+		self.Bind(wx.EVT_CHAR_HOOK, self.onCharHook)
+		# Register an additional event handler to call sendCheckListBoxEvent for mouse clicks if appropriate.
+		self.Bind(wx.EVT_LEFT_DOWN, self.onLeftDown)
+
+	def GetCheckedItems(self):
+		return tuple(i for i in xrange(self.ItemCount) if self.IsChecked(i))
+
+	def SetCheckedItems(self, indexes):
+		for i in indexes:
+			assert 0 <= i < self.ItemCount, "Index (%s) out of range" % i
+		for i in xrange(self.ItemCount):
+			self.CheckItem(i, i in indexes)
+
+	CheckedItems = property(fget=GetCheckedItems, fset=SetCheckedItems)
+
+	def onCharHook(self,evt):
+		key = evt.GetKeyCode()
+		if key!=wx.WXK_SPACE:
+			evt.Skip()
+			return
+		index = self.FocusedItem
+		if index == -1:
+			evt.Skip()
+			return
+		self.ToggleItem(index)
+		self.sendCheckListBoxEvent(index)
+
+	def onLeftDown(self,evt):
+		"""Additional event handler for mouse clicks to call L{sendCheckListBoxEvent}."""
+		(index, flags) = self.HitTest(evt.GetPosition())
+		evt.Skip()
+		if flags == wx.LIST_HITTEST_ONITEMICON:
+			self.sendCheckListBoxEvent(index)
+
+	def CheckItem(self, index, check=True):
+		"""
+		Adapted from L{CheckListCtrlMixin} to ignore the OnCheckItem callback and to call L{notifyIAccessible}.
+		"""
+		img_idx = self.GetItem(index).GetImage()
+		if img_idx == 0 and check:
+			self.SetItemImage(index, 1)
+		elif img_idx == 1 and not check:
+			self.SetItemImage(index, 0)
+		self.notifyIAccessible(index)
+
+	def notifyIAccessible(self, index):
+		# Notify winEvent that something changed.
+		# We must do this, so that NVDA receives a stateChange.
+		winUser.NotifyWinEvent(winUser.EVENT_OBJECT_STATECHANGE, self.Handle, winUser.OBJID_CLIENT, index+1)
+
+	def sendCheckListBoxEvent(self, index):
+		evt = wx.CommandEvent(wx.wxEVT_CHECKLISTBOX,self.Id)
+		evt.EventObject = self
+		evt.Int = index
+		self.ProcessEvent(evt)
+
+class DPIScaledDialog(wx.Dialog, DpiScalingHelperMixin):
+	"""Automatically calls constructors in the right order, passing on arguments, and providing scaling features.
+	Until wxWidgets/wxWidgets#334 is resolved, and we have updated to that build of wx.
+	"""
+	def __init__(self, *args, **kwargs):
+		"""Called in place of wx.Dialog __init__ arguments are forwarded on.
+		Expected args (from wx docs):
+		parent, id, title, pos=wx.DefaultPosition, size=wx.DefaultSize, style=wx.DEFAULT_DIALOG_STYLE, name=wx.DialogNameStr
+		where:
+		wx.DEFAULT_DIALOG_STYLE = (wxCAPTION | wxSYSTEM_MENU | wxCLOSE_BOX)
+		"""
+		wx.Dialog.__init__(self, *args, **kwargs)
+		DpiScalingHelperMixin.__init__(self, self.GetHandle())
+
+
+class MessageDialog(DPIScaledDialog):
+	"""Provides a more flexible message dialog. Consider overriding _addButtons, to set your own
+	buttons and behaviour.
+	"""
+
+	# Dialog types currently supported
+	DIALOG_TYPE_STANDARD = 1
+	DIALOG_TYPE_WARNING = 2
+	DIALOG_TYPE_ERROR = 3
+
+	_DIALOG_TYPE_ICON_ID_MAP = {
+		# DIALOG_TYPE_STANDARD is not in the map, since we wish to use the default icon provided by wx
+		DIALOG_TYPE_ERROR: wx.ART_ERROR,
+		DIALOG_TYPE_WARNING: wx.ART_WARNING,
+	}
+
+	_DIALOG_TYPE_SOUND_ID_MAP = {
+		# DIALOG_TYPE_STANDARD is not in the map, since there should be no sound for a standard dialog.
+		DIALOG_TYPE_ERROR: winsound.MB_ICONHAND,
+		DIALOG_TYPE_WARNING: winsound.MB_ICONASTERISK,
+	}
+
+	def _addButtons(self, buttonHelper):
+		"""Adds ok / cancel buttons. Can be overridden to provide alternative functionality.
+		"""
+		ok = buttonHelper.addButton(
+			self,
+			id=wx.ID_OK,
+			# Translators: An ok button on a message dialog.
+			label=_("OK")
+		)
+		ok.SetDefault()
+		ok.Bind(wx.EVT_BUTTON, lambda evt: self.EndModal(wx.OK))
+
+		cancel = buttonHelper.addButton(
+			self,
+			id=wx.ID_CANCEL,
+			# Translators: A cancel button on a message dialog.
+			label=_("Cancel")
+		)
+		cancel.Bind(wx.EVT_BUTTON, lambda evt: self.EndModal(wx.CANCEL))
+
+	def _setIcon(self, type):
+		try:
+			iconID = self._DIALOG_TYPE_ICON_ID_MAP[type]
+		except KeyError:
+			# type not found, use default icon.
+			return
+		icon = wx.ArtProvider.GetIcon(iconID, client=wx.ART_MESSAGE_BOX)
+		self.SetIcon(icon)
+
+	def _setSound(self, type):
+		try:
+			self._soundID = self._DIALOG_TYPE_SOUND_ID_MAP[type]
+		except KeyError:
+			# type not found, no sound.
+			self._soundID = None
+			return
+
+	def _playSound(self):
+		winsound.MessageBeep(self._soundID)
+
+	def __init__(self, parent, title, message, dialogType=DIALOG_TYPE_STANDARD):
+		DPIScaledDialog.__init__(self, parent, title=title)
+
+		self._setIcon(dialogType)
+		self._setSound(dialogType)
+		self.Bind(wx.EVT_SHOW, self._onShowEvt, source=self)
+
+		mainSizer = wx.BoxSizer(wx.VERTICAL)
+		from . import guiHelper
+		contentsSizer = guiHelper.BoxSizerHelper(parent=self, orientation=wx.VERTICAL)
+
+		text = wx.StaticText(self, label=message)
+		text.Wrap(self.scaleSize(self.GetSize().Width))
+		contentsSizer.addItem(text)
+
+		buttonHelper = guiHelper.ButtonHelper(wx.HORIZONTAL)
+		self._addButtons(buttonHelper)
+		contentsSizer.addDialogDismissButtons(buttonHelper)
+
+		mainSizer.Add(
+			contentsSizer.sizer,
+			border=guiHelper.BORDER_FOR_DIALOGS,
+			flag=wx.ALL
+		)
+		mainSizer.Fit(self)
+		self.SetSizer(mainSizer)
+		self.CentreOnScreen()
+
+	def _onShowEvt(self, evt):
+		"""
+		:type evt: wx.ShowEvent
+		"""
+		if evt.IsShown():
+			self._playSound()
+		evt.Skip()