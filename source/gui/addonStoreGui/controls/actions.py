--- conflicted
+++ resolved
@@ -155,17 +155,17 @@
 				actionTarget=self._selectedAddons,
 			),
 			BatchAddonActionVM(
-<<<<<<< HEAD
 				# Translators: Label for an action that retries the selected add-ons
 				displayName=pgettext("addonStore", "Re&try installing selected add-ons"),
 				actionHandler=self._storeVM.getAddons,
 				validCheck=lambda aVMs: AddonListValidator(aVMs).canUseRetryAction(),
-=======
+				actionTarget=self._selectedAddons,
+			),
+			BatchAddonActionVM(
 				# Translators: Label for an action that cancel install of the selected add-ons
 				displayName=pgettext("addonStore", "Ca&ncel install of selected add-ons"),
 				actionHandler=self._storeVM.cancelInstallForAddons,
 				validCheck=lambda aVMs: AddonListValidator(aVMs).canUseCancelInstallAction(),
->>>>>>> 21fbfa74
 				actionTarget=self._selectedAddons,
 			),
 			BatchAddonActionVM(
@@ -225,16 +225,14 @@
 				hasInstallable = True
 		return hasUpdatable and not hasInstallable
 
-<<<<<<< HEAD
 	def canUseRetryAction(self) -> bool:
 		return any(aVM.canUseRetryAction() for aVM in self.addonsList)
-=======
+
 	def canUseCancelInstallAction(self) -> bool:
 		for aVM in self.addonsList:
 			if aVM.canUseCancelInstallAction():
 				return True
 		return False
->>>>>>> 21fbfa74
 
 	def canUseRemoveAction(self) -> bool:
 		for aVM in self.addonsList:
