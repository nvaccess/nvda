# A part of NonVisual Desktop Access (NVDA)
# Copyright (C) 2022-2024 NV Access Limited, Cyrille Bougot
# This file is covered by the GNU General Public License.
# See the file COPYING for more details.

from os import (
	PathLike,
	startfile,
)
import os
from typing import (
	Iterable,
	List,
	Optional,
	cast,
)
import threading

import addonHandler
from markdown import markdown
import ui
from addonStore.dataManager import addonDataManager
from addonStore.install import installAddon
from addonStore.models.addon import (
	_createAddonGUICollection,
	_AddonGUIModel,
	_AddonManifestModel,
	_AddonStoreModel,
)
from addonStore.models.channel import (
	Channel,
	_channelFilters,
)
from addonStore.models.status import (
	EnabledStatus,
	getStatus,
	_statusFilters,
	_StatusFilterKey,
	AvailableAddonStatus,
)
from addonStore.network import AddonFileDownloader
import core
import extensionPoints
from gui.message import DisplayableError
from logHandler import log

from ..controls.messageDialogs import (
	_shouldEnableWhenAddonTooOldDialog,
	_shouldProceedToRemoveAddonDialog,
	_shouldInstallWhenAddonTooOldDialog,
	_shouldProceedWhenInstalledAddonVersionUnknown,
)

from .action import AddonActionVM
from .addonList import (
	AddonDetailsVM,
	AddonListItemVM,
	AddonListVM,
)


class AddonStoreVM:
	onDisplayableError = DisplayableError.OnDisplayableErrorT()
	"""
	An extension point used to notify the add-on store VM when an error
	occurs that can be displayed to the user.

	This allows the add-on store GUI to handle displaying an error.

	@param displayableError: Error that can be displayed to the user.
	@type displayableError: gui.message.DisplayableError
	"""

	_downloader = AddonFileDownloader()

	def __init__(self):
		assert addonDataManager
		self._installedAddons = addonDataManager._installedAddonsCache.installedAddonGUICollection
		self._availableAddons = _createAddonGUICollection()
		self.hasError = extensionPoints.Action()
		self._filteredStatusKey: _StatusFilterKey = _StatusFilterKey.INSTALLED
		"""
		Filters the add-on list view model by add-on status.
		Add-ons with a status in _statusFilters[self._filteredStatusKey] should be displayed in the list.
		"""
		self._filterChannelKey: Channel = Channel.ALL
		"""
		Filters the add-on list view model by add-on channel.
		Add-ons with a channel in _channelFilters[self._filterChannelKey] should be displayed in the list.
		"""
		self._filterEnabledDisabled: EnabledStatus = EnabledStatus.ALL
		"""
		Filters the add-on list view model by enabled or disabled.
		"""
		self._filterIncludeIncompatible: bool = False

		self.listVM: AddonListVM = AddonListVM(
			addons=self._createListItemVMs(),
			storeVM=self,
		)
		self.detailsVM: AddonDetailsVM = AddonDetailsVM(
			listVM=self.listVM,
		)
		self.actionVMList = self._makeActionsList()
		self.listVM.selectionChanged.register(self._onSelectedItemChanged)

	def _onSelectedItemChanged(self):
		selectedVM = self.listVM.getSelection()
		log.debug(f"Setting selection: {selectedVM}")
		self.detailsVM.listItem = selectedVM
		for action in self.actionVMList:
			action.actionTarget = selectedVM

	def _makeActionsList(self):
		selectedListItem: Optional[AddonListItemVM] = self.listVM.getSelection()
		return [
			AddonActionVM(
				# Translators: Label for an action that installs the selected addon
				displayName=pgettext("addonStore", "&Install"),
				actionHandler=self.getAddon,
				validCheck=lambda aVM: aVM.canUseInstallAction(),
				actionTarget=selectedListItem,
			),
			AddonActionVM(
				# Translators: Label for an action that installs the selected addon
				displayName=pgettext("addonStore", "&Install (override incompatibility)"),
				actionHandler=self.installOverrideIncompatibilityForAddon,
				validCheck=lambda aVM: aVM.canUseInstallOverrideIncompatibilityAction(),
				actionTarget=selectedListItem,
			),
			AddonActionVM(
				# Translators: Label for an action that updates the selected addon
				displayName=pgettext("addonStore", "&Update"),
				actionHandler=self.getAddon,
				validCheck=lambda aVM: aVM.canUseUpdateAction(),
				actionTarget=selectedListItem,
			),
			AddonActionVM(
				# Translators: Label for an action that installs the selected addon
				displayName=pgettext("addonStore", "&Update (override incompatibility)"),
				actionHandler=self.installOverrideIncompatibilityForAddon,
				validCheck=lambda aVM: aVM.canUseUpdateOverrideIncompatibilityAction(),
				actionTarget=selectedListItem,
			),
			AddonActionVM(
				# Translators: Label for an action that retries the selected addon
				displayName=pgettext("addonStore", "Re&try install"),
				actionHandler=self.getAddon,
				validCheck=lambda aVM: aVM.canUseRetryAction(),
				actionTarget=selectedListItem,
			),
			AddonActionVM(
				# Translators: Label for an action that replaces the selected addon with
				# an add-on store version.
				displayName=pgettext("addonStore", "Re&place"),
				actionHandler=self.replaceAddon,
				validCheck=lambda aVM: aVM.canUseReplaceAction(),
				actionTarget=selectedListItem,
			),
			AddonActionVM(
				# Translators: Label for an action that cancels the installation of the selected addon
				displayName=pgettext("addonStore", "Ca&ncel install"),
				actionHandler=self.cancelInstallForAddon,
				validCheck=lambda aVM: aVM.canUseCancelInstallAction(),
				actionTarget=selectedListItem,
			),
			AddonActionVM(
				# Translators: Label for an action that disables the selected addon
				displayName=pgettext("addonStore", "&Disable"),
				actionHandler=self.disableAddon,
				validCheck=lambda aVM: aVM.canUseDisableAction(),
				actionTarget=selectedListItem,
			),
			AddonActionVM(
				# Translators: Label for an action that enables the selected addon
				displayName=pgettext("addonStore", "&Enable"),
				actionHandler=self.enableAddon,
				validCheck=lambda aVM: aVM.canUseEnableAction(),
				actionTarget=selectedListItem,
			),
			AddonActionVM(
				# Translators: Label for an action that enables the selected addon
				displayName=pgettext("addonStore", "&Enable (override incompatibility)"),
				actionHandler=self.enableOverrideIncompatibilityForAddon,
				validCheck=lambda aVM: aVM.canUseEnableOverrideIncompatibilityAction(),
				actionTarget=selectedListItem,
			),
			AddonActionVM(
				# Translators: Label for an action that removes the selected addon
				displayName=pgettext("addonStore", "&Remove"),
				actionHandler=self.removeAddon,
				validCheck=lambda aVM: (
					aVM.canUseRemoveAction()
					and self._filteredStatusKey
					in (
						# Removing add-ons in the updatable view fails,
						# as the updated version cannot be removed.
						_StatusFilterKey.INSTALLED,
						_StatusFilterKey.INCOMPATIBLE,
					)
				),
				actionTarget=selectedListItem,
			),
			AddonActionVM(
				# Translators: Label for an action that opens help for the selected addon
				displayName=pgettext("addonStore", "&Help"),
				actionHandler=self.helpAddon,
				validCheck=lambda aVM: (
					aVM.model.isInstalled
					and self._filteredStatusKey
					in (
						# Showing help in the updatable add-ons view is misleading
						# as we can only fetch the add-on help from the installed version.
						_StatusFilterKey.INSTALLED,
						_StatusFilterKey.INCOMPATIBLE,
					)
					and aVM.model._addonHandlerModel is not None
					and aVM.model._addonHandlerModel.getDocFilePath() is not None
				),
				actionTarget=selectedListItem,
			),
			AddonActionVM(
				# Translators: Label for an action that opens the homepage for the selected addon
				displayName=pgettext("addonStore", "Ho&mepage"),
				actionHandler=lambda aVM: startfile(aVM.model.homepage),
				validCheck=lambda aVM: aVM.model.homepage is not None,
				actionTarget=selectedListItem,
			),
			AddonActionVM(
				# Translators: Label for an action that opens the license for the selected addon
				displayName=pgettext("addonStore", "&License"),
				actionHandler=lambda aVM: startfile(
					cast(
						str,
						cast(_AddonStoreModel, aVM.model).licenseURL,
					),
				),
				validCheck=lambda aVM: (
					isinstance(aVM.model, _AddonStoreModel) and aVM.model.licenseURL is not None
				),
				actionTarget=selectedListItem,
			),
			AddonActionVM(
				# Translators: Label for an action that opens the source code for the selected addon
				displayName=pgettext("addonStore", "Source &Code"),
				actionHandler=lambda aVM: startfile(cast(_AddonStoreModel, aVM.model).sourceURL),
				validCheck=lambda aVM: isinstance(aVM.model, _AddonStoreModel),
				actionTarget=selectedListItem,
			),
			AddonActionVM(
				# Translators: Label for an action that opens the webpage to see and send feedback for the selected add-on
				displayName=pgettext("addonStore", "Community re&views"),
				actionHandler=lambda aVM: startfile(
					cast(
						str,
						cast(_AddonStoreModel, aVM.model).reviewURL,
					),
				),
				validCheck=lambda aVM: (
					isinstance(aVM.model, _AddonStoreModel) and aVM.model.reviewURL is not None
				),
				actionTarget=selectedListItem,
			),
			AddonActionVM(
<<<<<<< HEAD
				# Translators: Label for an action that opens the VirusTotal scan results for the selected addon
				displayName=pgettext("addonStore", "VirusTotal scan results"),
				actionHandler=lambda aVM: startfile(cast(_AddonStoreModel, aVM.model).scanResults.scanUrl),
				validCheck=lambda aVM: isinstance(aVM.model, _AddonStoreModel)
				and aVM.model.scanResults is not None,
=======
				# Translators: Label for an action that shows changelog for the selected addon
				displayName=pgettext("addonStore", "&What's new"),
				actionHandler=lambda aVM: ui.browseableMessage(
					markdown(
						str(
							cast(_AddonStoreModel, aVM.model).changelog,
						),
					),
					# Translators: Title for a message showing changes for the current add-on version.
					title=pgettext("addonStore", "Changes for {curVersion}").format(
						curVersion=aVM.model.addonVersionName,
					),
					isHtml=True,
					copyButton=True,
					closeButton=True,
				),
				validCheck=lambda aVM: (
					isinstance(aVM.model, _AddonStoreModel) and aVM.model.changelog is not None
				),
>>>>>>> 236626c0
				actionTarget=selectedListItem,
			),
		]

	def helpAddon(self, listItemVM: AddonListItemVM) -> None:
		assert listItemVM.model._addonHandlerModel is not None
		path = listItemVM.model._addonHandlerModel.getDocFilePath()
		assert path is not None
		startfile(path)

	def removeAddon(
		self,
		listItemVM: AddonListItemVM[_AddonGUIModel],
		askConfirmation: bool = True,
		useRememberChoiceCheckbox: bool = False,
	) -> tuple[bool, bool]:
		from gui import mainFrame

		assert addonDataManager
		assert listItemVM.model
		if askConfirmation:
			shouldRemove, shouldRememberChoice = _shouldProceedToRemoveAddonDialog(
				mainFrame,
				listItemVM.model,
				useRememberChoiceCheckbox=useRememberChoiceCheckbox,
			)
		else:
			shouldRemove = True
			shouldRememberChoice = True
		if shouldRemove:
			addonDataManager._deleteCacheInstalledAddon(listItemVM.model.name)
			assert listItemVM.model._addonHandlerModel is not None
			listItemVM.model._addonHandlerModel.requestRemove()
			self.refresh()
			listItemVM.status = getStatus(listItemVM.model, self._filteredStatusKey)
		return shouldRemove, shouldRememberChoice

	def removeAddons(self, listItemVMs: Iterable[AddonListItemVM[_AddonStoreModel]]) -> None:
		shouldRemove = True
		shouldRememberChoice = False
		for aVM in listItemVMs:
			if not aVM.canUseRemoveAction():
				log.debug(f"Skipping {aVM.Id} ({aVM.status}) as it is not relevant for remove action")
			else:
				if shouldRememberChoice:
					if shouldRemove:
						self.removeAddon(aVM, askConfirmation=False)
					else:
						log.debug(
							f"Skipping {aVM.Id} as removal has been previously declined for all remaining"
							" add-ons.",
						)
				else:
					shouldRemove, shouldRememberChoice = self.removeAddon(
						aVM,
						askConfirmation=True,
						useRememberChoiceCheckbox=True,
					)

	@classmethod
	def installOverrideIncompatibilityForAddon(
		cls,
		listItemVM: AddonListItemVM[_AddonStoreModel],
		askConfirmation: bool = True,
		useRememberChoiceCheckbox: bool = False,
	) -> tuple[bool, bool]:
		from gui import mainFrame

		if askConfirmation:
			shouldInstall, shouldRememberChoice = _shouldInstallWhenAddonTooOldDialog(
				mainFrame,
				listItemVM.model,
				useRememberChoiceCheckbox=useRememberChoiceCheckbox,
			)
		else:
			shouldInstall = True
			shouldRememberChoice = True
		if shouldInstall:
			listItemVM.model.enableCompatibilityOverride()
			cls.getAddon(listItemVM)
		return shouldInstall, shouldRememberChoice

	_enableErrorMessage: str = pgettext(
		"addonStore",
		# Translators: The message displayed when the add-on cannot be enabled.
		# {addon} is replaced with the add-on name.
		"Could not enable the add-on: {addon}.",
	)

	_disableErrorMessage: str = pgettext(
		"addonStore",
		# Translators: The message displayed when the add-on cannot be disabled.
		# {addon} is replaced with the add-on name.
		"Could not disable the add-on: {addon}.",
	)

	def _handleEnableDisable(
		self,
		listItemVM: AddonListItemVM[_AddonManifestModel],
		shouldEnable: bool,
	) -> None:
		try:
			listItemVM.model._addonHandlerModel.enable(shouldEnable)
		except addonHandler.AddonError:
			if shouldEnable:
				errorMessage = self._enableErrorMessage
			else:
				errorMessage = self._disableErrorMessage
			log.debug(errorMessage, exc_info=True)
			displayableError = DisplayableError(
				displayMessage=errorMessage.format(addon=listItemVM.model.displayName),
			)
			# ensure calling on the main thread.
			core.callLater(
				delay=0,
				callable=self.onDisplayableError.notify,
				displayableError=displayableError,
			)

		listItemVM.status = getStatus(listItemVM.model, self._filteredStatusKey)
		self.refresh()

	def enableOverrideIncompatibilityForAddon(
		self,
		listItemVM: AddonListItemVM[_AddonManifestModel],
		askConfirmation: bool = True,
		useRememberChoiceCheckbox: bool = False,
	) -> tuple[bool, bool]:
		from ... import mainFrame

		if askConfirmation:
			shouldEnable, shouldRememberChoice = _shouldEnableWhenAddonTooOldDialog(
				mainFrame,
				listItemVM.model,
				useRememberChoiceCheckbox=useRememberChoiceCheckbox,
			)
		else:
			shouldEnable = True
			shouldRememberChoice = True
		if shouldEnable:
			listItemVM.model.enableCompatibilityOverride()
			self._handleEnableDisable(listItemVM, True)
		return shouldEnable, shouldRememberChoice

	def enableAddon(self, listItemVM: AddonListItemVM) -> None:
		self._handleEnableDisable(listItemVM, True)

	def enableAddons(self, listItemVMs: Iterable[AddonListItemVM[_AddonStoreModel]]) -> None:
		shouldEnableIncompatible = True
		shouldRememberChoice = False
		for aVM in listItemVMs:
			if aVM.canUseEnableOverrideIncompatibilityAction():
				if shouldRememberChoice:
					if shouldEnableIncompatible:
						self.enableOverrideIncompatibilityForAddon(aVM, askConfirmation=False)
					else:
						log.debug(
							f"Skipping {aVM.Id} as override incompatibility has been previously declined for all remaining"
							" add-ons.",
						)
				else:
					shouldEnableIncompatible, shouldRememberChoice = (
						self.enableOverrideIncompatibilityForAddon(
							aVM,
							askConfirmation=True,
							useRememberChoiceCheckbox=True,
						)
					)
			elif aVM.canUseEnableAction():
				self.enableAddon(aVM)
			else:
				log.debug(f"Skipping {aVM.Id} ({aVM.status}) as it is not relevant for enable action")

	def disableAddon(self, listItemVM: AddonListItemVM) -> None:
		self._handleEnableDisable(listItemVM, False)

	def disableAddons(self, listItemVMs: Iterable[AddonListItemVM[_AddonStoreModel]]) -> None:
		for aVM in listItemVMs:
			if not aVM.canUseDisableAction():
				log.debug(f"Skipping {aVM.Id} ({aVM.status}) as it is not relevant for disable action")
			else:
				self.disableAddon(aVM)

	@classmethod
	def replaceAddon(
		cls,
		listItemVM: AddonListItemVM,
		askConfirmation: bool = True,
		useRememberChoiceCheckbox: bool = False,
	) -> tuple[bool, bool]:
		from ... import mainFrame

		assert listItemVM.model
		if askConfirmation:
			shouldReplace, shouldRememberChoice = _shouldProceedWhenInstalledAddonVersionUnknown(
				mainFrame,
				listItemVM.model,
				useRememberChoiceCheckbox=useRememberChoiceCheckbox,
			)
		else:
			shouldReplace = True
			shouldRememberChoice = True
		if shouldReplace:
			cls.getAddon(listItemVM)
		return shouldReplace, shouldRememberChoice

	def replaceAddons(self, listItemVMs: Iterable[AddonListItemVM[_AddonStoreModel]]) -> None:
		shouldReplace = True
		shouldRememberChoice = False
		for aVM in listItemVMs:
			if not aVM.canUseReplaceAction():
				log.debug(f"Skipping {aVM.Id} ({aVM.status}) as it is not relevant for replace action")
			else:
				if shouldRememberChoice:
					if shouldReplace:
						self.replaceAddon(aVM, askConfirmation=False)
					else:
						log.debug(
							f"Skipping {aVM.Id} as replacement has been previously declined for all remaining add-ons.",
						)
				else:
					shouldReplace, shouldRememberChoice = self.replaceAddon(
						aVM,
						askConfirmation=True,
						useRememberChoiceCheckbox=True,
					)

	@classmethod
	def getAddon(cls, listItemVM: AddonListItemVM[_AddonStoreModel]) -> None:
		assert addonDataManager
		addonDataManager._downloadsPendingCompletion.add(listItemVM)
		listItemVM.status = AvailableAddonStatus.DOWNLOADING
		log.debug(f"{listItemVM.Id} status: {listItemVM.status}")
		cls._downloader.download(listItemVM, cls._downloadComplete, cls.onDisplayableError)

	@classmethod
	def getAddons(
		cls,
		listItemVMs: Iterable[AddonListItemVM[_AddonStoreModel]],
		shouldReplace: bool = True,
		shouldInstallIncompatible: bool = True,
		shouldRememberReplaceChoice: bool = False,
		shouldRememberInstallChoice: bool = False,
	) -> None:
		for aVM in listItemVMs:
			if aVM.canUseInstallAction() or aVM.canUseUpdateAction():
				cls.getAddon(aVM)
			elif aVM.canUseReplaceAction():
				if shouldRememberReplaceChoice:
					if shouldReplace:
						cls.replaceAddon(aVM, askConfirmation=False)
					else:
						log.debug(
							f"Skipping {aVM.Id} as replacement has been previously declined for all remaining add-ons.",
						)
				else:
					shouldReplace, shouldRememberReplaceChoice = cls.replaceAddon(
						aVM,
						askConfirmation=True,
						useRememberChoiceCheckbox=True,
					)
			elif not aVM.model.isCompatible and aVM.model.canOverrideCompatibility:
				if shouldRememberInstallChoice:
					if shouldInstallIncompatible:
						cls.installOverrideIncompatibilityForAddon(aVM, askConfirmation=False)
					else:
						log.debug(
							f"Skipping {aVM.Id} as override incompatibility has been previously declined for all remaining"
							" add-ons.",
						)
				else:
					shouldInstallIncompatible, shouldRememberInstallChoice = (
						cls.installOverrideIncompatibilityForAddon(
							aVM,
							askConfirmation=True,
							useRememberChoiceCheckbox=True,
						)
					)
			else:
				log.debug(f"Skipping {aVM.Id} ({aVM.status}) as it is not available or updatable")

	@classmethod
	def _downloadComplete(
		cls,
		listItemVM: AddonListItemVM[_AddonStoreModel],
		fileDownloaded: Optional[PathLike],
	):
		try:
			addonDataManager._downloadsPendingCompletion.remove(listItemVM)
		except KeyError:
			log.debug("Download already completed")

		if fileDownloaded is None:
			# Download may have been cancelled or otherwise failed
			listItemVM.status = AvailableAddonStatus.DOWNLOAD_FAILED
			log.debugWarning(f"Error during download of {listItemVM.Id}", exc_info=True)
			return

		listItemVM.status = AvailableAddonStatus.DOWNLOAD_SUCCESS
		log.debug(f"Queuing add-on for install on dialog exit: {listItemVM.Id}")
		# Add-ons can have "installTasks", which often call the GUI assuming they are on the main thread.
		assert addonDataManager
		addonDataManager._downloadsPendingInstall.add((listItemVM, fileDownloaded))

	@classmethod
	def installPending(cls):
		if not core.isMainThread():
			# Add-ons can have "installTasks", which often call the GUI assuming they are on the main thread.
			log.error("installation must happen on main thread.")
		while addonDataManager._downloadsPendingInstall:
			listItemVM, fileDownloaded = addonDataManager._downloadsPendingInstall.pop()
			cls._doInstall(listItemVM, fileDownloaded)

	@classmethod
	def _doInstall(cls, listItemVM: AddonListItemVM, fileDownloaded: PathLike):
		if not core.isMainThread():
			# Add-ons can have "installTasks", which often call the GUI assuming they are on the main thread.
			log.error("installation must happen on main thread.")
			return
		listItemVM.status = AvailableAddonStatus.INSTALLING
		log.debug(f"{listItemVM.Id} status: {listItemVM.status}")
		try:
			installAddon(fileDownloaded)
		except DisplayableError as displayableError:
			listItemVM.status = AvailableAddonStatus.INSTALL_FAILED
			log.debug(f"{listItemVM.Id} status: {listItemVM.status}")
			core.callLater(delay=0, callable=cls.onDisplayableError.notify, displayableError=displayableError)
			return
		listItemVM.status = AvailableAddonStatus.INSTALLED
		addonDataManager._cacheInstalledAddon(listItemVM.model)
		# Clean up download file
		try:
			os.remove(fileDownloaded)
		except FileNotFoundError:
			pass
		log.debug(f"{listItemVM.Id} status: {listItemVM.status}")

	def refresh(self):
		if self._filteredStatusKey in {
			_StatusFilterKey.AVAILABLE,
			_StatusFilterKey.UPDATE,
		}:
			self._refreshAddonsThread = threading.Thread(
				target=self._getAvailableAddonsInBG,
				name="getAddonData",
				daemon=True,
			)
			self._refreshAddonsThread.start()

		elif self._filteredStatusKey in {
			_StatusFilterKey.INSTALLED,
			_StatusFilterKey.INCOMPATIBLE,
		}:
			self._installedAddons = addonDataManager._installedAddonsCache.installedAddonGUICollection
			self.listVM.resetListItems(self._createListItemVMs())
			self.detailsVM.listItem = self.listVM.getSelection()
		else:
			raise NotImplementedError(f"Unhandled status filter key {self._filteredStatusKey}")

	def _getAvailableAddonsInBG(self):
		self.listVM._isLoading = True
		self.listVM.resetListItems([])
		log.debug("getting available addons in the background")
		assert addonDataManager
		availableAddons = addonDataManager.getLatestCompatibleAddons(self.onDisplayableError)
		if self._filterIncludeIncompatible:
			incompatibleAddons = addonDataManager.getLatestAddons(self.onDisplayableError)
			for channel in incompatibleAddons:
				for addonId in incompatibleAddons[channel]:
					# only include incompatible add-ons if:
					# - no compatible or installed versions are available
					# - the user can override the compatibility of the add-on
					# (it's too old and not too new)
					if (
						addonId not in availableAddons[channel]
						and incompatibleAddons[channel][addonId].canOverrideCompatibility
					):
						availableAddons[channel][addonId] = incompatibleAddons[channel][addonId]
		log.debug("completed getting addons in the background")
		self._availableAddons = availableAddons
		self.listVM.resetListItems(self._createListItemVMs())
		self.detailsVM.listItem = self.listVM.getSelection()
		self.listVM._isLoading = False
		# ensure calling on the main thread.
		core.callLater(delay=0, callable=self.detailsVM.updated.notify, addonDetailsVM=self.detailsVM)
		log.debug("completed refresh")

	def _cancelDownloadForAddon(self, listItemVM: AddonListItemVM[_AddonStoreModel]):
		log.debug(f"Cancelling download for {listItemVM.Id}")

		try:
			addonDataManager._downloadsPendingCompletion.remove(listItemVM)
		except KeyError:
			log.debug("Download already completed")
			return self._cancelPendingInstallForAddon(listItemVM)
		else:
			futuresCopy = self._downloader._pending.copy()
			for addon in futuresCopy.values():
				if listItemVM == addon[0]:
					self._downloader.progress.pop(addon[0], None)

	def _cancelPendingInstallForAddon(self, listItemVM: AddonListItemVM[_AddonStoreModel]):
		pendingInstallCopy = addonDataManager._downloadsPendingInstall.copy()
		for addonData, fileDownloaded in pendingInstallCopy:
			if addonData == listItemVM:
				addonDataManager._downloadsPendingInstall.remove((addonData, fileDownloaded))
				# Clean up download file
				try:
					os.remove(fileDownloaded)
				except FileNotFoundError:
					log.debugWarning(f"File already removed {fileDownloaded}")
				except Exception as e:
					log.error(f"Failed to delete downloaded file {fileDownloaded}: {e}")

	def cancelInstallForAddon(self, listItemVM: AddonListItemVM[_AddonStoreModel]):
		log.debug(f"Cancelling install of {listItemVM.Id}")

		if AvailableAddonStatus.DOWNLOADING == getStatus(listItemVM.model, self._filteredStatusKey):
			with self._downloader.DOWNLOAD_LOCK:
				self._cancelDownloadForAddon(listItemVM)
		elif AvailableAddonStatus.DOWNLOAD_SUCCESS == getStatus(listItemVM.model, self._filteredStatusKey):
			self._cancelPendingInstallForAddon(listItemVM)

		log.debug(f"Completed cancelling install of {listItemVM.Id}")
		addonHandler.state[addonHandler.AddonStateCategory.PENDING_OVERRIDE_COMPATIBILITY].discard(
			listItemVM.model.name,
		)
		listItemVM.status = getStatus(listItemVM.model, self._filteredStatusKey)

	def cancelInstallForAddons(self, listItemVMs: Iterable[AddonListItemVM[_AddonStoreModel]]):
		for aVM in listItemVMs:
			if aVM.canUseCancelInstallAction():
				self.cancelInstallForAddon(aVM)

	@classmethod
	def cancelDownloads(cls):
		while addonDataManager._downloadsPendingCompletion:
			listItem = addonDataManager._downloadsPendingCompletion.pop()
			listItem.status = AvailableAddonStatus.AVAILABLE
		cls._downloader.cancelAll()

	def _filterByEnabledKey(self, model: _AddonGUIModel) -> bool:
		if EnabledStatus.ALL == self._filterEnabledDisabled:
			return True

		elif EnabledStatus.ENABLED == self._filterEnabledDisabled:
			return model.isPendingEnable or (
				not model.isDisabled and not model.isPendingDisable and not model.isBlocked
			)

		elif EnabledStatus.DISABLED == self._filterEnabledDisabled:
			return model.isDisabled or model.isPendingDisable or model.isBlocked

		raise NotImplementedError(f"Invalid EnabledStatus: {self._filterEnabledDisabled}")

	def _createListItemVMs(self) -> List[AddonListItemVM]:
		if self._filteredStatusKey in {
			_StatusFilterKey.AVAILABLE,
			_StatusFilterKey.UPDATE,
		}:
			addons = self._availableAddons

		elif self._filteredStatusKey in {
			_StatusFilterKey.INSTALLED,
			_StatusFilterKey.INCOMPATIBLE,
		}:
			addons = self._installedAddons
		else:
			raise NotImplementedError(f"Unhandled status filter key {self._filteredStatusKey}")

		addonsWithStatus = (
			(model, getStatus(model, self._filteredStatusKey))
			for channel in addons
			for model in addons[channel].values()
		)

		return [
			AddonListItemVM(model=model, status=status)
			for model, status in addonsWithStatus
			if status in _statusFilters[self._filteredStatusKey]
			and model.channel in _channelFilters[self._filterChannelKey]
			# Legacy add-ons contain invalid metadata
			# and should not be accessible through the add-on store.
			and not model.legacy
			and self._filterByEnabledKey(model)
		]<|MERGE_RESOLUTION|>--- conflicted
+++ resolved
@@ -262,13 +262,13 @@
 				actionTarget=selectedListItem,
 			),
 			AddonActionVM(
-<<<<<<< HEAD
 				# Translators: Label for an action that opens the VirusTotal scan results for the selected addon
 				displayName=pgettext("addonStore", "VirusTotal scan results"),
 				actionHandler=lambda aVM: startfile(cast(_AddonStoreModel, aVM.model).scanResults.scanUrl),
 				validCheck=lambda aVM: isinstance(aVM.model, _AddonStoreModel)
 				and aVM.model.scanResults is not None,
-=======
+			),
+			AddonActionVM(
 				# Translators: Label for an action that shows changelog for the selected addon
 				displayName=pgettext("addonStore", "&What's new"),
 				actionHandler=lambda aVM: ui.browseableMessage(
@@ -288,7 +288,6 @@
 				validCheck=lambda aVM: (
 					isinstance(aVM.model, _AddonStoreModel) and aVM.model.changelog is not None
 				),
->>>>>>> 236626c0
 				actionTarget=selectedListItem,
 			),
 		]
