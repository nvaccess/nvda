<<<<<<< HEAD
# A part of NonVisual Desktop Access (NVDA)
# Copyright (C) 2006-2019 NV Access Limited, Davy Kager, Babbage B.V.
# This file is covered by the GNU General Public License.
# See the file COPYING for more details.
=======
#treeInterceptorHandler.py
#A part of NonVisual Desktop Access (NVDA)
#Copyright (C) 2006-2017 NV Access Limited, Davy Kager
#This file is covered by the GNU General Public License.
#See the file COPYING for more details.
from typing import Optional, Dict
>>>>>>> a8aad369

from logHandler import log
import baseObject
import documentBase
import api
import review
import textInfos
import config
import braille
import vision
from speech.types import SpeechSequence

runningTable=set()

def getTreeInterceptor(obj):
	for ti in runningTable:
		if obj in ti:
			return ti

def update(obj, force=False):
	# Don't create treeInterceptors for objects for which NVDA should sleep.
	if obj.sleepMode:
		return None
	#If this object already has a treeInterceptor, just return that and don't bother trying to create one
	ti=obj.treeInterceptor
	if not ti:
		if not obj.shouldCreateTreeInterceptor and not force:
			return None
		try:
			newClass=obj.treeInterceptorClass
		except NotImplementedError:
			return None
		if not force and (
			not config.conf['virtualBuffers']['enableOnPageLoad'] or
			getattr(obj.appModule, "disableBrowseModeByDefault", False)
		):
			# Import late to avoid circular import.
			from browseMode import BrowseModeTreeInterceptor
			# Disabling enableOnPageLoad should only affect browse mode tree interceptors.
			if issubclass(newClass, BrowseModeTreeInterceptor):
				return None
		ti=newClass(obj)
		if not ti.isAlive:
			return None
		runningTable.add(ti)
		log.debug("Adding new treeInterceptor to runningTable: %s"%ti)
	if ti.shouldPrepare:
		ti.prepare()
	return ti

def cleanup():
	"""Kills off any treeInterceptors that are no longer alive."""
	for ti in list(runningTable):
		if not ti.isAlive:
			killTreeInterceptor(ti)

def killTreeInterceptor(treeInterceptorObject):
	try:
		runningTable.remove(treeInterceptorObject)
	except KeyError:
		return
	treeInterceptorObject.terminate()
	log.debug("Killed treeInterceptor: %s" % treeInterceptorObject)

def terminate():
	"""Kills any currently running treeInterceptors"""
	for ti in list(runningTable):
		killTreeInterceptor(ti)

class TreeInterceptor(baseObject.ScriptableObject):
	"""Intercepts events and scripts for a tree of NVDAObjects.
	When an NVDAObject is encompassed by this interceptor (i.e. it is beneath the root object or it is the root object itself),
	events will first be executed on this interceptor if implemented.
	Similarly, scripts on this interceptor take precedence over those of encompassed objects.
	"""

	shouldTrapNonCommandGestures=False #: If true then gestures that do not have a script and are not a command gesture should be trapped from going through to Windows.

	def __init__(self, rootNVDAObject):
		super(TreeInterceptor, self).__init__()
		self._passThrough = False
		#: The root object of the tree wherein events and scripts are intercepted.
		#: @type: L{NVDAObjects.NVDAObject}
		self.rootNVDAObject = rootNVDAObject

	def terminate(self):
		"""Terminate this interceptor.
		This is called to perform any clean up when this interceptor is being destroyed.
		"""

	def _get_isAlive(self):
		"""Whether this interceptor is alive.
		If it is not alive, it will be removed.
		"""
		raise NotImplementedError

	#: Whether this interceptor is ready to be used; i.e. whether it should receive scripts and events.
	#: @type: bool
	isReady = True

	def __contains__(self, obj):
		"""Determine whether an object is encompassed by this interceptor.
		@param obj: The object in question.
		@type obj: L{NVDAObjects.NVDAObject}
		@return: C{True} if the object is encompassed by this interceptor.
		@rtype: bool
		"""
		raise NotImplementedError

	def _get_passThrough(self):
		"""Whether most scripts should temporarily pass through this interceptor without being intercepted.
		"""
		return self._passThrough

	def _set_passThrough(self, state):
		if self._passThrough == state:
			return
		self._passThrough = state
		if state:
			if config.conf['reviewCursor']['followFocus']:
				focusObj=api.getFocusObject()
				if self is focusObj.treeInterceptor:
					if review.getCurrentMode()=='document':
						# if focus is in this treeInterceptor and review mode is document, turning on passThrough should force object review
						review.setCurrentMode('object')
					api.setNavigatorObject(focusObj, isFocus=True)
			focusObj = api.getFocusObject()
			braille.handler.handleGainFocus(focusObj)
			vision.handler.handleGainFocus(focusObj)
		else:
			obj=api.getNavigatorObject()
			if config.conf['reviewCursor']['followCaret'] and self is obj.treeInterceptor: 
				if review.getCurrentMode()=='object':
					# if navigator object is in this treeInterceptor and the review mode is object, then turning off passThrough should force document review 
					review.setCurrentMode('document',True)
			braille.handler.handleGainFocus(self)
			vision.handler.handleGainFocus(self)

	_cache_shouldPrepare=True
	shouldPrepare=False #:True if this treeInterceptor's prepare method should be called in order to make it ready (e.g. load a virtualBuffer, or process the document in some way).

	def prepare(self):
		"""Prepares this treeInterceptor so that it becomes ready to accept event/script input."""
		raise NotImplementedError

class DocumentTreeInterceptor(documentBase.TextContainerObject,TreeInterceptor):
	"""A TreeInterceptor that supports document review."""

	#: Indicates if the text selection is anchored at the start.
	#: The anchored position is the end that doesn't move when extending or shrinking the selection.
	#: For example, if you have no selection and you press shift+rightArrow to select the next character,
	#: this will be True.
	#: In contrast, if you have no selection and you press shift+leftArrow to select the previous character,
	#: this will be False.
	#: If the selection is anchored at the end or there is no information this is C{False}.
	#: @type: bool
	isTextSelectionAnchoredAtStart=True

class RootProxyTextInfo(textInfos.TextInfo):

	def __init__(self,obj,position,**kwargs):
		super(RootProxyTextInfo,self).__init__(obj,position)
		if isinstance(position,self.InnerTextInfoClass):
			self.innerTextInfo=position
		else:
			self.innerTextInfo=self.InnerTextInfoClass(obj.rootNVDAObject,position,**kwargs)

	def _get_InnerTextInfoClass(self):
		return self.obj.rootNVDAObject.TextInfo

	def copy(self):
		innerCopy=self.innerTextInfo.copy()
		return self.__class__(self.obj,innerCopy)

	def _get__rangeObj(self):
		return self.innerTextInfo._rangeObj

	def _set__rangeObj(self,r):
		self.innerTextInfo._rangeObj=r

	def _get_locationText(self):
		return self.innerTextInfo.locationText

	def copyToClipboard(self):
		return self.innerTextInfo.copyToClipboard()

	def find(self,text,caseSensitive=False,reverse=False):
		return self.innerTextInfo.find(text,caseSensitive,reverse)

	def activate(self):
		return self.innerTextInfo.activate()

	def compareEndPoints(self,other,which):
		return self.innerTextInfo.compareEndPoints(other.innerTextInfo,which)

	def setEndPoint(self,other,which):
		return self.innerTextInfo.setEndPoint(other.innerTextInfo,which)

	def _get_isCollapsed(self):
		return self.innerTextInfo.isCollapsed

	def collapse(self,end=False):
		return self.innerTextInfo.collapse(end=end)

	def move(self,unit,direction,endPoint=None):
		return self.innerTextInfo.move(unit,direction,endPoint=endPoint)

	def _get_bookmark(self):
		return self.innerTextInfo.bookmark

	def updateCaret(self):
		return self.innerTextInfo.updateCaret()

	def updateSelection(self):
		return self.innerTextInfo.updateSelection()

	def _get_text(self):
		return self.innerTextInfo.text

	def _get_boundingRects(self):
		return self.innerTextInfo.boundingRects

	def getTextWithFields(self,formatConfig=None):
		return self.innerTextInfo.getTextWithFields(formatConfig=formatConfig)

	def expand(self,unit):
		return self.innerTextInfo.expand(unit)

	def getMathMl(self, field):
		return self.innerTextInfo.getMathMl(field)

	def _get_NVDAObjectAtStart(self):
		return self.innerTextInfo.NVDAObjectAtStart

	def _get_focusableNVDAObjectAtStart(self):
		return self.innerTextInfo.focusableNVDAObjectAtStart

	def getFormatFieldSpeech(
			self,
			attrs: textInfos.Field,
			attrsCache: Optional[textInfos.Field] = None,
			formatConfig: Optional[Dict[str, bool]] = None,
			reason: Optional[str] = None,
			unit: Optional[str] = None,
			extraDetail: bool = False,
			initialFormat: bool = False,
	) -> SpeechSequence:
		sequence = self.innerTextInfo.getFormatFieldSpeech(
			attrs,
			attrsCache=attrsCache,
			formatConfig=formatConfig,
			reason=reason,
			unit=unit,
			extraDetail=extraDetail,
			initialFormat=initialFormat
		)
		textInfos._logBadSequenceTypes(sequence)
		return sequence

	def _get_pointAtStart(self):
		return self.innerTextInfo.pointAtStart

	def scrollIntoView(self, alignToTop=True, onlyWhenInvisible: bool = True):
		self.innerTextInfo.scrollIntoView(alignToTop=alignToTop, onlyWhenInvisible=onlyWhenInvisible)
<|MERGE_RESOLUTION|>--- conflicted
+++ resolved
@@ -1,277 +1,269 @@
-<<<<<<< HEAD
-# A part of NonVisual Desktop Access (NVDA)
-# Copyright (C) 2006-2019 NV Access Limited, Davy Kager, Babbage B.V.
-# This file is covered by the GNU General Public License.
-# See the file COPYING for more details.
-=======
-#treeInterceptorHandler.py
-#A part of NonVisual Desktop Access (NVDA)
-#Copyright (C) 2006-2017 NV Access Limited, Davy Kager
-#This file is covered by the GNU General Public License.
-#See the file COPYING for more details.
-from typing import Optional, Dict
->>>>>>> a8aad369
-
-from logHandler import log
-import baseObject
-import documentBase
-import api
-import review
-import textInfos
-import config
-import braille
-import vision
-from speech.types import SpeechSequence
-
-runningTable=set()
-
-def getTreeInterceptor(obj):
-	for ti in runningTable:
-		if obj in ti:
-			return ti
-
-def update(obj, force=False):
-	# Don't create treeInterceptors for objects for which NVDA should sleep.
-	if obj.sleepMode:
-		return None
-	#If this object already has a treeInterceptor, just return that and don't bother trying to create one
-	ti=obj.treeInterceptor
-	if not ti:
-		if not obj.shouldCreateTreeInterceptor and not force:
-			return None
-		try:
-			newClass=obj.treeInterceptorClass
-		except NotImplementedError:
-			return None
-		if not force and (
-			not config.conf['virtualBuffers']['enableOnPageLoad'] or
-			getattr(obj.appModule, "disableBrowseModeByDefault", False)
-		):
-			# Import late to avoid circular import.
-			from browseMode import BrowseModeTreeInterceptor
-			# Disabling enableOnPageLoad should only affect browse mode tree interceptors.
-			if issubclass(newClass, BrowseModeTreeInterceptor):
-				return None
-		ti=newClass(obj)
-		if not ti.isAlive:
-			return None
-		runningTable.add(ti)
-		log.debug("Adding new treeInterceptor to runningTable: %s"%ti)
-	if ti.shouldPrepare:
-		ti.prepare()
-	return ti
-
-def cleanup():
-	"""Kills off any treeInterceptors that are no longer alive."""
-	for ti in list(runningTable):
-		if not ti.isAlive:
-			killTreeInterceptor(ti)
-
-def killTreeInterceptor(treeInterceptorObject):
-	try:
-		runningTable.remove(treeInterceptorObject)
-	except KeyError:
-		return
-	treeInterceptorObject.terminate()
-	log.debug("Killed treeInterceptor: %s" % treeInterceptorObject)
-
-def terminate():
-	"""Kills any currently running treeInterceptors"""
-	for ti in list(runningTable):
-		killTreeInterceptor(ti)
-
-class TreeInterceptor(baseObject.ScriptableObject):
-	"""Intercepts events and scripts for a tree of NVDAObjects.
-	When an NVDAObject is encompassed by this interceptor (i.e. it is beneath the root object or it is the root object itself),
-	events will first be executed on this interceptor if implemented.
-	Similarly, scripts on this interceptor take precedence over those of encompassed objects.
-	"""
-
-	shouldTrapNonCommandGestures=False #: If true then gestures that do not have a script and are not a command gesture should be trapped from going through to Windows.
-
-	def __init__(self, rootNVDAObject):
-		super(TreeInterceptor, self).__init__()
-		self._passThrough = False
-		#: The root object of the tree wherein events and scripts are intercepted.
-		#: @type: L{NVDAObjects.NVDAObject}
-		self.rootNVDAObject = rootNVDAObject
-
-	def terminate(self):
-		"""Terminate this interceptor.
-		This is called to perform any clean up when this interceptor is being destroyed.
-		"""
-
-	def _get_isAlive(self):
-		"""Whether this interceptor is alive.
-		If it is not alive, it will be removed.
-		"""
-		raise NotImplementedError
-
-	#: Whether this interceptor is ready to be used; i.e. whether it should receive scripts and events.
-	#: @type: bool
-	isReady = True
-
-	def __contains__(self, obj):
-		"""Determine whether an object is encompassed by this interceptor.
-		@param obj: The object in question.
-		@type obj: L{NVDAObjects.NVDAObject}
-		@return: C{True} if the object is encompassed by this interceptor.
-		@rtype: bool
-		"""
-		raise NotImplementedError
-
-	def _get_passThrough(self):
-		"""Whether most scripts should temporarily pass through this interceptor without being intercepted.
-		"""
-		return self._passThrough
-
-	def _set_passThrough(self, state):
-		if self._passThrough == state:
-			return
-		self._passThrough = state
-		if state:
-			if config.conf['reviewCursor']['followFocus']:
-				focusObj=api.getFocusObject()
-				if self is focusObj.treeInterceptor:
-					if review.getCurrentMode()=='document':
-						# if focus is in this treeInterceptor and review mode is document, turning on passThrough should force object review
-						review.setCurrentMode('object')
-					api.setNavigatorObject(focusObj, isFocus=True)
-			focusObj = api.getFocusObject()
-			braille.handler.handleGainFocus(focusObj)
-			vision.handler.handleGainFocus(focusObj)
-		else:
-			obj=api.getNavigatorObject()
-			if config.conf['reviewCursor']['followCaret'] and self is obj.treeInterceptor: 
-				if review.getCurrentMode()=='object':
-					# if navigator object is in this treeInterceptor and the review mode is object, then turning off passThrough should force document review 
-					review.setCurrentMode('document',True)
-			braille.handler.handleGainFocus(self)
-			vision.handler.handleGainFocus(self)
-
-	_cache_shouldPrepare=True
-	shouldPrepare=False #:True if this treeInterceptor's prepare method should be called in order to make it ready (e.g. load a virtualBuffer, or process the document in some way).
-
-	def prepare(self):
-		"""Prepares this treeInterceptor so that it becomes ready to accept event/script input."""
-		raise NotImplementedError
-
-class DocumentTreeInterceptor(documentBase.TextContainerObject,TreeInterceptor):
-	"""A TreeInterceptor that supports document review."""
-
-	#: Indicates if the text selection is anchored at the start.
-	#: The anchored position is the end that doesn't move when extending or shrinking the selection.
-	#: For example, if you have no selection and you press shift+rightArrow to select the next character,
-	#: this will be True.
-	#: In contrast, if you have no selection and you press shift+leftArrow to select the previous character,
-	#: this will be False.
-	#: If the selection is anchored at the end or there is no information this is C{False}.
-	#: @type: bool
-	isTextSelectionAnchoredAtStart=True
-
-class RootProxyTextInfo(textInfos.TextInfo):
-
-	def __init__(self,obj,position,**kwargs):
-		super(RootProxyTextInfo,self).__init__(obj,position)
-		if isinstance(position,self.InnerTextInfoClass):
-			self.innerTextInfo=position
-		else:
-			self.innerTextInfo=self.InnerTextInfoClass(obj.rootNVDAObject,position,**kwargs)
-
-	def _get_InnerTextInfoClass(self):
-		return self.obj.rootNVDAObject.TextInfo
-
-	def copy(self):
-		innerCopy=self.innerTextInfo.copy()
-		return self.__class__(self.obj,innerCopy)
-
-	def _get__rangeObj(self):
-		return self.innerTextInfo._rangeObj
-
-	def _set__rangeObj(self,r):
-		self.innerTextInfo._rangeObj=r
-
-	def _get_locationText(self):
-		return self.innerTextInfo.locationText
-
-	def copyToClipboard(self):
-		return self.innerTextInfo.copyToClipboard()
-
-	def find(self,text,caseSensitive=False,reverse=False):
-		return self.innerTextInfo.find(text,caseSensitive,reverse)
-
-	def activate(self):
-		return self.innerTextInfo.activate()
-
-	def compareEndPoints(self,other,which):
-		return self.innerTextInfo.compareEndPoints(other.innerTextInfo,which)
-
-	def setEndPoint(self,other,which):
-		return self.innerTextInfo.setEndPoint(other.innerTextInfo,which)
-
-	def _get_isCollapsed(self):
-		return self.innerTextInfo.isCollapsed
-
-	def collapse(self,end=False):
-		return self.innerTextInfo.collapse(end=end)
-
-	def move(self,unit,direction,endPoint=None):
-		return self.innerTextInfo.move(unit,direction,endPoint=endPoint)
-
-	def _get_bookmark(self):
-		return self.innerTextInfo.bookmark
-
-	def updateCaret(self):
-		return self.innerTextInfo.updateCaret()
-
-	def updateSelection(self):
-		return self.innerTextInfo.updateSelection()
-
-	def _get_text(self):
-		return self.innerTextInfo.text
-
-	def _get_boundingRects(self):
-		return self.innerTextInfo.boundingRects
-
-	def getTextWithFields(self,formatConfig=None):
-		return self.innerTextInfo.getTextWithFields(formatConfig=formatConfig)
-
-	def expand(self,unit):
-		return self.innerTextInfo.expand(unit)
-
-	def getMathMl(self, field):
-		return self.innerTextInfo.getMathMl(field)
-
-	def _get_NVDAObjectAtStart(self):
-		return self.innerTextInfo.NVDAObjectAtStart
-
-	def _get_focusableNVDAObjectAtStart(self):
-		return self.innerTextInfo.focusableNVDAObjectAtStart
-
-	def getFormatFieldSpeech(
-			self,
-			attrs: textInfos.Field,
-			attrsCache: Optional[textInfos.Field] = None,
-			formatConfig: Optional[Dict[str, bool]] = None,
-			reason: Optional[str] = None,
-			unit: Optional[str] = None,
-			extraDetail: bool = False,
-			initialFormat: bool = False,
-	) -> SpeechSequence:
-		sequence = self.innerTextInfo.getFormatFieldSpeech(
-			attrs,
-			attrsCache=attrsCache,
-			formatConfig=formatConfig,
-			reason=reason,
-			unit=unit,
-			extraDetail=extraDetail,
-			initialFormat=initialFormat
-		)
-		textInfos._logBadSequenceTypes(sequence)
-		return sequence
-
-	def _get_pointAtStart(self):
-		return self.innerTextInfo.pointAtStart
-
-	def scrollIntoView(self, alignToTop=True, onlyWhenInvisible: bool = True):
-		self.innerTextInfo.scrollIntoView(alignToTop=alignToTop, onlyWhenInvisible=onlyWhenInvisible)
+# A part of NonVisual Desktop Access (NVDA)
+# Copyright (C) 2006-2019 NV Access Limited, Davy Kager, Babbage B.V.
+# This file is covered by the GNU General Public License.
+# See the file COPYING for more details.
+
+from typing import Optional, Dict
+from logHandler import log
+import baseObject
+import documentBase
+import api
+import review
+import textInfos
+import config
+import braille
+import vision
+from speech.types import SpeechSequence
+
+runningTable=set()
+
+def getTreeInterceptor(obj):
+	for ti in runningTable:
+		if obj in ti:
+			return ti
+
+def update(obj, force=False):
+	# Don't create treeInterceptors for objects for which NVDA should sleep.
+	if obj.sleepMode:
+		return None
+	#If this object already has a treeInterceptor, just return that and don't bother trying to create one
+	ti=obj.treeInterceptor
+	if not ti:
+		if not obj.shouldCreateTreeInterceptor and not force:
+			return None
+		try:
+			newClass=obj.treeInterceptorClass
+		except NotImplementedError:
+			return None
+		if not force and (
+			not config.conf['virtualBuffers']['enableOnPageLoad'] or
+			getattr(obj.appModule, "disableBrowseModeByDefault", False)
+		):
+			# Import late to avoid circular import.
+			from browseMode import BrowseModeTreeInterceptor
+			# Disabling enableOnPageLoad should only affect browse mode tree interceptors.
+			if issubclass(newClass, BrowseModeTreeInterceptor):
+				return None
+		ti=newClass(obj)
+		if not ti.isAlive:
+			return None
+		runningTable.add(ti)
+		log.debug("Adding new treeInterceptor to runningTable: %s"%ti)
+	if ti.shouldPrepare:
+		ti.prepare()
+	return ti
+
+def cleanup():
+	"""Kills off any treeInterceptors that are no longer alive."""
+	for ti in list(runningTable):
+		if not ti.isAlive:
+			killTreeInterceptor(ti)
+
+def killTreeInterceptor(treeInterceptorObject):
+	try:
+		runningTable.remove(treeInterceptorObject)
+	except KeyError:
+		return
+	treeInterceptorObject.terminate()
+	log.debug("Killed treeInterceptor: %s" % treeInterceptorObject)
+
+def terminate():
+	"""Kills any currently running treeInterceptors"""
+	for ti in list(runningTable):
+		killTreeInterceptor(ti)
+
+class TreeInterceptor(baseObject.ScriptableObject):
+	"""Intercepts events and scripts for a tree of NVDAObjects.
+	When an NVDAObject is encompassed by this interceptor (i.e. it is beneath the root object or it is the root object itself),
+	events will first be executed on this interceptor if implemented.
+	Similarly, scripts on this interceptor take precedence over those of encompassed objects.
+	"""
+
+	shouldTrapNonCommandGestures=False #: If true then gestures that do not have a script and are not a command gesture should be trapped from going through to Windows.
+
+	def __init__(self, rootNVDAObject):
+		super(TreeInterceptor, self).__init__()
+		self._passThrough = False
+		#: The root object of the tree wherein events and scripts are intercepted.
+		#: @type: L{NVDAObjects.NVDAObject}
+		self.rootNVDAObject = rootNVDAObject
+
+	def terminate(self):
+		"""Terminate this interceptor.
+		This is called to perform any clean up when this interceptor is being destroyed.
+		"""
+
+	def _get_isAlive(self):
+		"""Whether this interceptor is alive.
+		If it is not alive, it will be removed.
+		"""
+		raise NotImplementedError
+
+	#: Whether this interceptor is ready to be used; i.e. whether it should receive scripts and events.
+	#: @type: bool
+	isReady = True
+
+	def __contains__(self, obj):
+		"""Determine whether an object is encompassed by this interceptor.
+		@param obj: The object in question.
+		@type obj: L{NVDAObjects.NVDAObject}
+		@return: C{True} if the object is encompassed by this interceptor.
+		@rtype: bool
+		"""
+		raise NotImplementedError
+
+	def _get_passThrough(self):
+		"""Whether most scripts should temporarily pass through this interceptor without being intercepted.
+		"""
+		return self._passThrough
+
+	def _set_passThrough(self, state):
+		if self._passThrough == state:
+			return
+		self._passThrough = state
+		if state:
+			if config.conf['reviewCursor']['followFocus']:
+				focusObj=api.getFocusObject()
+				if self is focusObj.treeInterceptor:
+					if review.getCurrentMode()=='document':
+						# if focus is in this treeInterceptor and review mode is document, turning on passThrough should force object review
+						review.setCurrentMode('object')
+					api.setNavigatorObject(focusObj, isFocus=True)
+			focusObj = api.getFocusObject()
+			braille.handler.handleGainFocus(focusObj)
+			vision.handler.handleGainFocus(focusObj)
+		else:
+			obj=api.getNavigatorObject()
+			if config.conf['reviewCursor']['followCaret'] and self is obj.treeInterceptor: 
+				if review.getCurrentMode()=='object':
+					# if navigator object is in this treeInterceptor and the review mode is object, then turning off passThrough should force document review 
+					review.setCurrentMode('document',True)
+			braille.handler.handleGainFocus(self)
+			vision.handler.handleGainFocus(self)
+
+	_cache_shouldPrepare=True
+	shouldPrepare=False #:True if this treeInterceptor's prepare method should be called in order to make it ready (e.g. load a virtualBuffer, or process the document in some way).
+
+	def prepare(self):
+		"""Prepares this treeInterceptor so that it becomes ready to accept event/script input."""
+		raise NotImplementedError
+
+class DocumentTreeInterceptor(documentBase.TextContainerObject,TreeInterceptor):
+	"""A TreeInterceptor that supports document review."""
+
+	#: Indicates if the text selection is anchored at the start.
+	#: The anchored position is the end that doesn't move when extending or shrinking the selection.
+	#: For example, if you have no selection and you press shift+rightArrow to select the next character,
+	#: this will be True.
+	#: In contrast, if you have no selection and you press shift+leftArrow to select the previous character,
+	#: this will be False.
+	#: If the selection is anchored at the end or there is no information this is C{False}.
+	#: @type: bool
+	isTextSelectionAnchoredAtStart=True
+
+class RootProxyTextInfo(textInfos.TextInfo):
+
+	def __init__(self,obj,position,**kwargs):
+		super(RootProxyTextInfo,self).__init__(obj,position)
+		if isinstance(position,self.InnerTextInfoClass):
+			self.innerTextInfo=position
+		else:
+			self.innerTextInfo=self.InnerTextInfoClass(obj.rootNVDAObject,position,**kwargs)
+
+	def _get_InnerTextInfoClass(self):
+		return self.obj.rootNVDAObject.TextInfo
+
+	def copy(self):
+		innerCopy=self.innerTextInfo.copy()
+		return self.__class__(self.obj,innerCopy)
+
+	def _get__rangeObj(self):
+		return self.innerTextInfo._rangeObj
+
+	def _set__rangeObj(self,r):
+		self.innerTextInfo._rangeObj=r
+
+	def _get_locationText(self):
+		return self.innerTextInfo.locationText
+
+	def copyToClipboard(self):
+		return self.innerTextInfo.copyToClipboard()
+
+	def find(self,text,caseSensitive=False,reverse=False):
+		return self.innerTextInfo.find(text,caseSensitive,reverse)
+
+	def activate(self):
+		return self.innerTextInfo.activate()
+
+	def compareEndPoints(self,other,which):
+		return self.innerTextInfo.compareEndPoints(other.innerTextInfo,which)
+
+	def setEndPoint(self,other,which):
+		return self.innerTextInfo.setEndPoint(other.innerTextInfo,which)
+
+	def _get_isCollapsed(self):
+		return self.innerTextInfo.isCollapsed
+
+	def collapse(self,end=False):
+		return self.innerTextInfo.collapse(end=end)
+
+	def move(self,unit,direction,endPoint=None):
+		return self.innerTextInfo.move(unit,direction,endPoint=endPoint)
+
+	def _get_bookmark(self):
+		return self.innerTextInfo.bookmark
+
+	def updateCaret(self):
+		return self.innerTextInfo.updateCaret()
+
+	def updateSelection(self):
+		return self.innerTextInfo.updateSelection()
+
+	def _get_text(self):
+		return self.innerTextInfo.text
+
+	def _get_boundingRects(self):
+		return self.innerTextInfo.boundingRects
+
+	def getTextWithFields(self,formatConfig=None):
+		return self.innerTextInfo.getTextWithFields(formatConfig=formatConfig)
+
+	def expand(self,unit):
+		return self.innerTextInfo.expand(unit)
+
+	def getMathMl(self, field):
+		return self.innerTextInfo.getMathMl(field)
+
+	def _get_NVDAObjectAtStart(self):
+		return self.innerTextInfo.NVDAObjectAtStart
+
+	def _get_focusableNVDAObjectAtStart(self):
+		return self.innerTextInfo.focusableNVDAObjectAtStart
+
+	def getFormatFieldSpeech(
+			self,
+			attrs: textInfos.Field,
+			attrsCache: Optional[textInfos.Field] = None,
+			formatConfig: Optional[Dict[str, bool]] = None,
+			reason: Optional[str] = None,
+			unit: Optional[str] = None,
+			extraDetail: bool = False,
+			initialFormat: bool = False,
+	) -> SpeechSequence:
+		sequence = self.innerTextInfo.getFormatFieldSpeech(
+			attrs,
+			attrsCache=attrsCache,
+			formatConfig=formatConfig,
+			reason=reason,
+			unit=unit,
+			extraDetail=extraDetail,
+			initialFormat=initialFormat
+		)
+		textInfos._logBadSequenceTypes(sequence)
+		return sequence
+
+	def _get_pointAtStart(self):
+		return self.innerTextInfo.pointAtStart
+
+	def scrollIntoView(self, alignToTop=True, onlyWhenInvisible: bool = True):
+		self.innerTextInfo.scrollIntoView(alignToTop=alignToTop, onlyWhenInvisible=onlyWhenInvisible)