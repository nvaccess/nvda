--- conflicted
+++ resolved
@@ -1,277 +1,258 @@
-#windowUtils.py
-#A part of NonVisual Desktop Access (NVDA)
-#Copyright (C) 2013 NV Access Limited
-#This file is covered by the GNU General Public License.
-#See the file COPYING for more details.
-
-"""Utilities for working with windows (HWNDs).
-"""
-
-import ctypes
-import weakref
-import winUser
-from winUser import WNDCLASSEXW, WNDPROC, LRESULT
-from logHandler import log
-from six import with_metaclass
-from abc import ABCMeta, abstractmethod, abstractproperty
-from baseObject import AutoPropertyObject
-
-WNDENUMPROC = ctypes.WINFUNCTYPE(ctypes.wintypes.BOOL, ctypes.wintypes.HWND, ctypes.wintypes.LPARAM)
-def findDescendantWindow(parent, visible=None, controlID=None, className=None):
-	"""Find a descendant window matching specified criteria.
-	@param parent: The handle of the parent window to search within.
-	@type parent: int
-	@param visible: Whether the window should be visible or C{None} if irrelevant.
-	@type visible: bool
-	@param controlID: The control ID of the window or C{None} if irrelevant.
-	@type controlID: int
-	@param className: The class name of the window or C{None} if irrelevant.
-	@type className: str
-	@return: The handle of the matching descendant window.
-	@rtype: int
-	@raise LookupError: if no matching window is found.
-	"""
-	# We need something mutable to store the result from the callback.
-	result = []
-	@WNDENUMPROC
-	def callback(window, data):
-		if (
-			(visible is None or winUser.isWindowVisible(window) == visible)
-			and (not controlID or winUser.getControlID(window) == controlID)
-			and (not className or winUser.getClassName(window) == className)
-		):
-			result.append(window)
-			return False
-		return True
-	ctypes.windll.user32.EnumChildWindows(parent, callback, 0)
-	try:
-		return result[0]
-	except IndexError:
-		raise LookupError("No matching descendant window found")
-
-try:
-	# Windows >= 8.1
-	_logicalToPhysicalPoint = ctypes.windll.user32.LogicalToPhysicalPointForPerMonitorDPI
-	_physicalToLogicalPoint = ctypes.windll.user32.PhysicalToLogicalPointForPerMonitorDPI
-except AttributeError:
-	try:
-		# Windows Vista..Windows 8
-		_logicalToPhysicalPoint = ctypes.windll.user32.LogicalToPhysicalPoint
-		_physicalToLogicalPoint = ctypes.windll.user32.PhysicalToLogicalPoint
-	except AttributeError:
-		# Windows <= XP
-		_logicalToPhysicalPoint = None
-		_physicalToLogicalPoint = None
-
-def logicalToPhysicalPoint(window, x, y):
-	"""Converts the logical coordinates of a point in a window to physical coordinates.
-	This should be used when points are received directly from a window that is not DPI aware.
-	@param window: The window handle.
-	@param x: The logical x coordinate.
-	@type x: int
-	@param y: The logical y coordinate.
-	@type y: int
-	@return: The physical x and y coordinates.
-	@rtype: tuple of (int, int)
-	"""
-	if not _logicalToPhysicalPoint:
-		return x, y
-	point = ctypes.wintypes.POINT(x, y)
-	_logicalToPhysicalPoint(window, ctypes.byref(point))
-	return point.x, point.y
-
-def physicalToLogicalPoint(window, x, y):
-	"""Converts the physical coordinates of a point in a window to logical coordinates.
-	This should be used when sending points directly to a window that is not DPI aware.
-	@param window: The window handle.
-	@param x: The physical x coordinate.
-	@type x: int
-	@param y: The physical y coordinate.
-	@type y: int
-	@return: The logical x and y coordinates.
-	@rtype: tuple of (int, int)
-	"""
-	if not _physicalToLogicalPoint:
-		return x, y
-	point = ctypes.wintypes.POINT(x, y)
-	_physicalToLogicalPoint(window, ctypes.byref(point))
-	return point.x, point.y
-
-DEFAULT_DPI_LEVEL = 96.0
-# The constant (defined in winGdi.h) to get the number of logical pixels per inch on the x axis
-# via the GetDeviceCaps function.
-LOGPIXELSX = 88
-def getWindowScalingFactor(window):
-	"""Gets the logical scaling factor used for the given window handle. This is based off the Dpi reported by windows
-	for the given window handle / divided by the "base" DPI level of 96. Typically this is a result of using the scaling
-	percentage in the windows display settings. 100% is typically 96 DPI, 150% is typically 144 DPI.
-	@param window: a native Windows window handle (hWnd)
-	@returns the logical scaling factor. EG. 1.0 if the window DPI level is 96, 1.5 if the window DPI level is 144"""
-	user32 = ctypes.windll.user32
-	try:
-		winDpi = user32.GetDpiForWindow(window)
-	except:
-		log.debug("GetDpiForWindow failed, using GetDeviceCaps instead")
-		dc = user32.GetDC(window)
-		winDpi = ctypes.windll.gdi32.GetDeviceCaps(dc, LOGPIXELSX)
-		ret = user32.ReleaseDC(window, dc)
-		if ret != 1:
-			log.error("Unable to release the device context.")
-
-	# For GetDpiForWindow: an invalid hwnd value will result in a return value of 0.
-	# There is little information about what GetDeviceCaps does in the case of a failure for LOGPIXELSX, however,
-	# a value of zero is certainly an error.
-	if winDpi <= 0:
-		log.debugWarning("Failed to get the DPI for the window, assuming a "
-		                 "DPI of {} and using a scaling of 1.0. The hWnd value "
-		                 "used was: {}".format(DEFAULT_DPI_LEVEL, window))
-		return 1.0
-
-	return winDpi / DEFAULT_DPI_LEVEL
-
-
-
-appInstance = ctypes.windll.kernel32.GetModuleHandleW(None)
-class CustomWindow(with_metaclass(ABCMeta, AutoPropertyObject)):
-	"""Base class to enable simple implementation of custom windows.
-	Subclasses need only set L{className} and implement L{windowProc}.
-	Simply create an instance to create the window.
-	The window will be destroyed when the instance is deleted,
-	but it can be explicitly destroyed using L{destroy}.
-	"""
-
-<<<<<<< HEAD
-	@classmethod
-	def _get__wClass(cls):
-		return WNDCLASSEXW(
-			cbSize=ctypes.sizeof(WNDCLASSEXW),
-			lpfnWndProc = cls._rawWindowProc,
-			hInstance = appInstance,
-			lpszClassName = cls.className,
-		)
-
-	@classmethod
-	def _get_className(cls):
-		"""The class name of this window.
-		@rtype: unicode
-		"""
-		return None
-=======
-	#: The class name of this window.
-	#: @type: str
-	className = None
->>>>>>> 23ad41e6
-
-	_hwndsToInstances = weakref.WeakValueDictionary()
-
-	def __init__(
-		self,
-		windowName=None,
-		windowStyle=0,
-		extendedWindowStyle=0,
-		parent=None
-	):
-		"""Constructor.
-		@param windowName: The name of the window.
-		@type windowName: unicode
-		@param windowStyle: The style of the window.
-			This is a combination of the C{winUser.WS_*} constants.
-		@type windowStyle: int
-		@param extendedWindowStyle: The extended style of the window.
-			This is a combination of the C{winUser.WS_EX_*} constants.
-		@type extendedWindowStyle: int
-		@param parent: The handle of the parent window, if any.
-		@type parent: int
-		@raise WindowsError: If an error occurs.
-		"""
-<<<<<<< HEAD
-		if not isinstance(self.className, unicode):
-			raise TypeError("className attribute must be a unicode string")
-		if windowName and not isinstance(windowName, unicode):
-			raise TypeError("windowName must be a unicode string")
-		if not isinstance(windowStyle, (int, long)):
-			raise TypeError("windowStyle must be an integer")
-		if not isinstance(extendedWindowStyle, (int, long)):
-			raise TypeError("extendedWindowStyle must be an integer")
-		if parent and not isinstance(parent, (int, long)):
-			raise TypeError("parent must be an integer")
-=======
-		if not isinstance(self.className, str):
-			raise ValueError("className attribute must be a unicode string")
-		if windowName and not isinstance(windowName, str):
-			raise ValueError("windowName must be a unicode string")
-		self._wClass = WNDCLASSEXW(
-			cbSize=ctypes.sizeof(WNDCLASSEXW),
-			lpfnWndProc = CustomWindow._rawWindowProc,
-			hInstance = appInstance,
-			lpszClassName = self.className,
-		)
->>>>>>> 23ad41e6
-		res = self._classAtom = ctypes.windll.user32.RegisterClassExW(ctypes.byref(self._wClass))
-		if res == 0:
-			raise ctypes.WinError()
-		res = ctypes.windll.user32.CreateWindowExW(
-			extendedWindowStyle,
-			self._classAtom,
-			windowName or self.className,
-			windowStyle,
-			0,
-			0,
-			0,
-			0,
-			parent,
-			None,
-			appInstance,
-			None
-		)
-		if res == 0:
-			raise ctypes.WinError()
-		#: The handle to the created window.
-		#: @type: int
-		self.handle = res
-		self._hwndsToInstances[res] = self
-
-	def destroy(self):
-		"""Destroy the window.
-		This will be called automatically when this instance is deleted,
-		but you may wish to call it earlier.
-		"""
-		ctypes.windll.user32.DestroyWindow(self.handle)
-		self.handle = None
-		ctypes.windll.user32.UnregisterClassW(self._classAtom, appInstance)
-
-	def __del__(self):
-		if self.handle:
-			self.destroy()
-
-	@abstractmethod
-	def windowProc(self, hwnd, msg, wParam, lParam):
-		"""Process messages sent to this window.
-		@param hwnd: The handle to this window.
-		@type hwnd: int
-		@param msg: The message.
-		@type msg: int
-		@param wParam: Additional message information.
-		@type wParam: int
-		@param lParam: Additional message information.
-		@type lParam: int
-		@return: The result of the message processing
-			or C{None} to call DefWindowProc.
-		@rtype: int or None
-		"""
-		return None
-
-	@WNDPROC
-	def _rawWindowProc(hwnd, msg, wParam, lParam):
-		try:
-			inst = CustomWindow._hwndsToInstances[hwnd]
-		except KeyError:
-			log.debug("CustomWindow rawWindowProc called for unknown window %d" % hwnd)
-			return ctypes.windll.user32.DefWindowProcW(hwnd, msg, wParam, lParam)
-		try:
-			res = inst.windowProc(hwnd, msg, wParam, lParam)
-			if res is not None:
-				return res
-		except:
-			log.exception("Error in wndProc")
-		return ctypes.windll.user32.DefWindowProcW(hwnd, msg, wParam, lParam)
+#windowUtils.py
+#A part of NonVisual Desktop Access (NVDA)
+#Copyright (C) 2013 NV Access Limited
+#This file is covered by the GNU General Public License.
+#See the file COPYING for more details.
+
+"""Utilities for working with windows (HWNDs).
+"""
+
+import ctypes
+import weakref
+import winUser
+from winUser import WNDCLASSEXW, WNDPROC, LRESULT
+from logHandler import log
+from six import with_metaclass
+from abc import ABCMeta, abstractmethod, abstractproperty
+from baseObject import AutoPropertyObject
+
+WNDENUMPROC = ctypes.WINFUNCTYPE(ctypes.wintypes.BOOL, ctypes.wintypes.HWND, ctypes.wintypes.LPARAM)
+def findDescendantWindow(parent, visible=None, controlID=None, className=None):
+	"""Find a descendant window matching specified criteria.
+	@param parent: The handle of the parent window to search within.
+	@type parent: int
+	@param visible: Whether the window should be visible or C{None} if irrelevant.
+	@type visible: bool
+	@param controlID: The control ID of the window or C{None} if irrelevant.
+	@type controlID: int
+	@param className: The class name of the window or C{None} if irrelevant.
+	@type className: str
+	@return: The handle of the matching descendant window.
+	@rtype: int
+	@raise LookupError: if no matching window is found.
+	"""
+	# We need something mutable to store the result from the callback.
+	result = []
+	@WNDENUMPROC
+	def callback(window, data):
+		if (
+			(visible is None or winUser.isWindowVisible(window) == visible)
+			and (not controlID or winUser.getControlID(window) == controlID)
+			and (not className or winUser.getClassName(window) == className)
+		):
+			result.append(window)
+			return False
+		return True
+	ctypes.windll.user32.EnumChildWindows(parent, callback, 0)
+	try:
+		return result[0]
+	except IndexError:
+		raise LookupError("No matching descendant window found")
+
+try:
+	# Windows >= 8.1
+	_logicalToPhysicalPoint = ctypes.windll.user32.LogicalToPhysicalPointForPerMonitorDPI
+	_physicalToLogicalPoint = ctypes.windll.user32.PhysicalToLogicalPointForPerMonitorDPI
+except AttributeError:
+	try:
+		# Windows Vista..Windows 8
+		_logicalToPhysicalPoint = ctypes.windll.user32.LogicalToPhysicalPoint
+		_physicalToLogicalPoint = ctypes.windll.user32.PhysicalToLogicalPoint
+	except AttributeError:
+		# Windows <= XP
+		_logicalToPhysicalPoint = None
+		_physicalToLogicalPoint = None
+
+def logicalToPhysicalPoint(window, x, y):
+	"""Converts the logical coordinates of a point in a window to physical coordinates.
+	This should be used when points are received directly from a window that is not DPI aware.
+	@param window: The window handle.
+	@param x: The logical x coordinate.
+	@type x: int
+	@param y: The logical y coordinate.
+	@type y: int
+	@return: The physical x and y coordinates.
+	@rtype: tuple of (int, int)
+	"""
+	if not _logicalToPhysicalPoint:
+		return x, y
+	point = ctypes.wintypes.POINT(x, y)
+	_logicalToPhysicalPoint(window, ctypes.byref(point))
+	return point.x, point.y
+
+def physicalToLogicalPoint(window, x, y):
+	"""Converts the physical coordinates of a point in a window to logical coordinates.
+	This should be used when sending points directly to a window that is not DPI aware.
+	@param window: The window handle.
+	@param x: The physical x coordinate.
+	@type x: int
+	@param y: The physical y coordinate.
+	@type y: int
+	@return: The logical x and y coordinates.
+	@rtype: tuple of (int, int)
+	"""
+	if not _physicalToLogicalPoint:
+		return x, y
+	point = ctypes.wintypes.POINT(x, y)
+	_physicalToLogicalPoint(window, ctypes.byref(point))
+	return point.x, point.y
+
+DEFAULT_DPI_LEVEL = 96.0
+# The constant (defined in winGdi.h) to get the number of logical pixels per inch on the x axis
+# via the GetDeviceCaps function.
+LOGPIXELSX = 88
+def getWindowScalingFactor(window):
+	"""Gets the logical scaling factor used for the given window handle. This is based off the Dpi reported by windows
+	for the given window handle / divided by the "base" DPI level of 96. Typically this is a result of using the scaling
+	percentage in the windows display settings. 100% is typically 96 DPI, 150% is typically 144 DPI.
+	@param window: a native Windows window handle (hWnd)
+	@returns the logical scaling factor. EG. 1.0 if the window DPI level is 96, 1.5 if the window DPI level is 144"""
+	user32 = ctypes.windll.user32
+	try:
+		winDpi = user32.GetDpiForWindow(window)
+	except:
+		log.debug("GetDpiForWindow failed, using GetDeviceCaps instead")
+		dc = user32.GetDC(window)
+		winDpi = ctypes.windll.gdi32.GetDeviceCaps(dc, LOGPIXELSX)
+		ret = user32.ReleaseDC(window, dc)
+		if ret != 1:
+			log.error("Unable to release the device context.")
+
+	# For GetDpiForWindow: an invalid hwnd value will result in a return value of 0.
+	# There is little information about what GetDeviceCaps does in the case of a failure for LOGPIXELSX, however,
+	# a value of zero is certainly an error.
+	if winDpi <= 0:
+		log.debugWarning("Failed to get the DPI for the window, assuming a "
+		                 "DPI of {} and using a scaling of 1.0. The hWnd value "
+		                 "used was: {}".format(DEFAULT_DPI_LEVEL, window))
+		return 1.0
+
+	return winDpi / DEFAULT_DPI_LEVEL
+
+
+
+appInstance = ctypes.windll.kernel32.GetModuleHandleW(None)
+class CustomWindow(with_metaclass(ABCMeta, AutoPropertyObject)):
+	"""Base class to enable simple implementation of custom windows.
+	Subclasses need only set L{className} and implement L{windowProc}.
+	Simply create an instance to create the window.
+	The window will be destroyed when the instance is deleted,
+	but it can be explicitly destroyed using L{destroy}.
+	"""
+
+	@classmethod
+	def _get__wClass(cls):
+		return WNDCLASSEXW(
+			cbSize=ctypes.sizeof(WNDCLASSEXW),
+			lpfnWndProc = cls._rawWindowProc,
+			hInstance = appInstance,
+			lpszClassName = cls.className,
+		)
+
+	@classmethod
+	def _get_className(cls):
+		"""The class name of this window.
+		@rtype: unicode
+		"""
+		return None
+
+	_hwndsToInstances = weakref.WeakValueDictionary()
+
+	def __init__(
+		self,
+		windowName=None,
+		windowStyle=0,
+		extendedWindowStyle=0,
+		parent=None
+	):
+		"""Constructor.
+		@param windowName: The name of the window.
+		@type windowName: unicode
+		@param windowStyle: The style of the window.
+			This is a combination of the C{winUser.WS_*} constants.
+		@type windowStyle: int
+		@param extendedWindowStyle: The extended style of the window.
+			This is a combination of the C{winUser.WS_EX_*} constants.
+		@type extendedWindowStyle: int
+		@param parent: The handle of the parent window, if any.
+		@type parent: int
+		@raise WindowsError: If an error occurs.
+		"""
+		if not isinstance(self.className, str):
+			raise TypeError("className attribute must be a unicode string")
+		if windowName and not isinstance(windowName, str):
+			raise TypeError("windowName must be a unicode string")
+		if not isinstance(windowStyle, int):
+			raise TypeError("windowStyle must be an integer")
+		if not isinstance(extendedWindowStyle, int):
+			raise TypeError("extendedWindowStyle must be an integer")
+		if parent and not isinstance(parent, int):
+			raise TypeError("parent must be an integer")
+		res = self._classAtom = ctypes.windll.user32.RegisterClassExW(ctypes.byref(self._wClass))
+		if res == 0:
+			raise ctypes.WinError()
+		res = ctypes.windll.user32.CreateWindowExW(
+			extendedWindowStyle,
+			self._classAtom,
+			windowName or self.className,
+			windowStyle,
+			0,
+			0,
+			0,
+			0,
+			parent,
+			None,
+			appInstance,
+			None
+		)
+		if res == 0:
+			raise ctypes.WinError()
+		#: The handle to the created window.
+		#: @type: int
+		self.handle = res
+		self._hwndsToInstances[res] = self
+
+	def destroy(self):
+		"""Destroy the window.
+		This will be called automatically when this instance is deleted,
+		but you may wish to call it earlier.
+		"""
+		ctypes.windll.user32.DestroyWindow(self.handle)
+		self.handle = None
+		ctypes.windll.user32.UnregisterClassW(self._classAtom, appInstance)
+
+	def __del__(self):
+		if self.handle:
+			self.destroy()
+
+	@abstractmethod
+	def windowProc(self, hwnd, msg, wParam, lParam):
+		"""Process messages sent to this window.
+		@param hwnd: The handle to this window.
+		@type hwnd: int
+		@param msg: The message.
+		@type msg: int
+		@param wParam: Additional message information.
+		@type wParam: int
+		@param lParam: Additional message information.
+		@type lParam: int
+		@return: The result of the message processing
+			or C{None} to call DefWindowProc.
+		@rtype: int or None
+		"""
+		return None
+
+	@WNDPROC
+	def _rawWindowProc(hwnd, msg, wParam, lParam):
+		try:
+			inst = CustomWindow._hwndsToInstances[hwnd]
+		except KeyError:
+			log.debug("CustomWindow rawWindowProc called for unknown window %d" % hwnd)
+			return ctypes.windll.user32.DefWindowProcW(hwnd, msg, wParam, lParam)
+		try:
+			res = inst.windowProc(hwnd, msg, wParam, lParam)
+			if res is not None:
+				return res
+		except:
+			log.exception("Error in wndProc")
+		return ctypes.windll.user32.DefWindowProcW(hwnd, msg, wParam, lParam)