# louisHelper.py
# A part of NonVisual Desktop Access (NVDA)
# This file is covered by the GNU General Public License.
# See the file COPYING for more details.
<<<<<<< HEAD
# Copyright (C) 2018-2020 NV Access Limited, Babbage B.V., Julien Cochuyt
=======
# Copyright (C) 2018 NV Access Limited, Babbage B.V.
>>>>>>> d9afe35d

"""Helper module to ease communication to and from liblouis."""

from ctypes import (
	WINFUNCTYPE,
	c_char_p,
	c_void_p,
	cast,
)
import os
from typing import List
import louis
from logHandler import log
import config


LOUIS_TO_NVDA_LOG_LEVELS = {
	louis.LOG_ALL: log.DEBUG,
	louis.LOG_DEBUG: log.DEBUG,
	louis.LOG_INFO: log.INFO,
	louis.LOG_WARN: log.WARNING,
	louis.LOG_ERROR: log.ERROR,
	louis.LOG_FATAL: log.ERROR,
}

_tablesDirs = []


@WINFUNCTYPE(c_void_p, c_char_p, c_char_p)
def _resolveTable(tablesList, base):
	"""Resolve braille table file names to file paths.
	
	Unlike the default table resolver from liblouis, this implementation does
	not confer any special role to the directory of the first table of the list
	and completely ignores the C{base} parameter, the liblouis data path and the
	C{LOUIS_TABLEPATH} environment variable.
	Instead, it only considers a list of directories (passed from
	L{brailleTables} by L{braille.BrailleHandler}) and search in those a match
	with the relative paths found in C{tableList}.
	If they point to an existing file, absolute paths in L{tablesList} are
	returned as-is.
	"""
	# We only receive ASCII for now, but it will most likely be MBCS once liblouis issue #698 is fixed.
	tables = tablesList.decode("mbcs").split(",")
	paths = []
	for table in tables:
		for dir_ in _tablesDirs:
			# L{os.path.join} returns a path relative to the first absolute path.
			# That is, if L{table} is absolute, it is returned unchanged.
			path = os.path.join(dir_, table)
			if os.path.isfile(path):
				# This already works without liblouis issue #698 being fixed.
				# That is, table file names cannot (yet) contain non-ASCII characters,
				# but the name of the directory in which they are located can.
				paths.append(path.encode("mbcs"))
				if _isDebug():
					log.debug(f"Resolved \"{table}\" to \"{path}\"")
				break
		else:
			if _isDebug():
				log.error(f"Could not resolve table \"{table}\". Search paths: {_tablesDirs}")
			return None
	# Keeping a reference to the last returned value to ensure the returned
	# value is not GC'ed before it is copied on liblouis' side.
	# See https://github.com/liblouis/liblouis/issues/315
	_resolveTable.lastRes = arr = (c_char_p * len(paths))(*paths)
	# ctypes calls c_void_p on the returned value.
	# See https://bugs.python.org/issue1574593#msg30207
	return cast(arr, c_void_p).value


@louis.LogCallback
def louis_log(level, message):
	if not _isDebug():
		return
	NVDALevel = LOUIS_TO_NVDA_LOG_LEVELS.get(level, log.DEBUG)
	if not log.isEnabledFor(NVDALevel):
		return
	message = message.decode("ASCII")
	codepath = "liblouis at internal log level %d" % level
	log._log(NVDALevel, message, [], codepath=codepath)

def _isDebug():
	return config.conf["debugLog"]["louis"]


def initialize(tablesDirs: List[str]):
	if _isDebug():
		log.debug(f"Tables directories: {tablesDirs}")
	# Register the liblouis logging callback.
	louis.registerLogCallback(louis_log)
	# Set the log level to debug.
	# The NVDA logging callback will filter messages appropriately,
	# i.e. error messages will be logged at the error level.
	louis.setLogLevel(louis.LOG_DEBUG)
	# Register the liblouis table resolver
	global _tablesDirs
	_tablesDirs = tablesDirs
	louis.liblouis.lou_registerTableResolver(_resolveTable)

def terminate():
	# Set the log level to off.
	louis.setLogLevel(louis.LOG_OFF)
	# Unregister the liblouis logging callback.
	louis.registerLogCallback(None)
	# Free liblouis resources
	louis.liblouis.lou_free()

def translate(tableList, inbuf, typeform=None, cursorPos=None, mode=0):
	"""
	Convenience wrapper for louis.translate that:
	* returns a list of integers instead of a string with cells, and
	* distinguishes between cursor position 0 (cursor at first character) and None (no cursor at all)
	"""
	text = inbuf.replace('\0','')
	braille, brailleToRawPos, rawToBraillePos, brailleCursorPos = louis.translate(
		tableList,
		text,
		# liblouis mutates typeform if it is a list.
		typeform=tuple(typeform) if isinstance(typeform, list) else typeform,
		cursorPos=cursorPos or 0,
		mode=mode
	)
	# liblouis gives us back a character string of cells, so convert it to a list of ints.
	# For some reason, the highest bit is set, so only grab the lower 8 bits.
	braille = [ord(cell) & 255 for cell in braille]
	if cursorPos is None:
		brailleCursorPos = None
	return braille, brailleToRawPos, rawToBraillePos, brailleCursorPos<|MERGE_RESOLUTION|>--- conflicted
+++ resolved
@@ -2,11 +2,7 @@
 # A part of NonVisual Desktop Access (NVDA)
 # This file is covered by the GNU General Public License.
 # See the file COPYING for more details.
-<<<<<<< HEAD
-# Copyright (C) 2018-2020 NV Access Limited, Babbage B.V., Julien Cochuyt
-=======
-# Copyright (C) 2018 NV Access Limited, Babbage B.V.
->>>>>>> d9afe35d
+# Copyright (C) 2018-2021 NV Access Limited, Babbage B.V., Julien Cochuyt
 
 """Helper module to ease communication to and from liblouis."""
 
