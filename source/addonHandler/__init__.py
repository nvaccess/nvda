# A part of NonVisual Desktop Access (NVDA)
# Copyright (C) 2012-2024 Rui Batista, NV Access Limited, Noelia Ruiz Martínez,
<<<<<<< HEAD
# Joseph Lee, Babbage B.V., Arnold Loubriat, Łukasz Golonka, Leonard de Ruijter, Julien Cochuyt
=======
# Joseph Lee, Babbage B.V., Arnold Loubriat, Łukasz Golonka, Leonard de Ruijter
>>>>>>> 11a2b4f1
# This file is covered by the GNU General Public License.
# See the file COPYING for more details.

from __future__ import annotations  # Avoids quoting of forward references

from abc import abstractmethod, ABC
import sys
import os.path
import gettext
import inspect
import itertools
import collections
import shutil
from io import StringIO
import pickle
from six import string_types
from typing import (
	Callable,
	Dict,
	Literal,
	Optional,
	Set,
	TYPE_CHECKING,
	Tuple,
	Union,
)
import zipfile
from configobj import ConfigObj
from configobj.validate import Validator
import config
import languageHandler
from logHandler import log
import winKernel
import addonAPIVersion
import importlib
import NVDAState
from NVDAState import WritePaths
from types import ModuleType

from addonStore.models.status import AddonStateCategory, SupportsAddonState
from addonStore.models.version import MajorMinorPatch, SupportsVersionCheck
import extensionPoints
from utils.caseInsensitiveCollections import CaseInsensitiveSet
from utils.tempFile import _createEmptyTempFileForDeletingFile

from .addonVersionCheck import (
	isAddonCompatible,
)
from .packaging import (
	initializeModulePackagePaths,
	isModuleName,
)

if TYPE_CHECKING:
	from addonStore.models.addon import (  # noqa: F401
		AddonManifestModel,
		AddonHandlerModelGeneratorT,
		InstalledAddonStoreModel,
	)

MANIFEST_FILENAME = "manifest.ini"
stateFilename="addonsState.pickle"
BUNDLE_EXTENSION = "nvda-addon"
BUNDLE_MIMETYPE = "application/x-nvda-addon"
NVDA_ADDON_PROG_ID = "NVDA.Addon.1"
ADDON_PENDINGINSTALL_SUFFIX=".pendingInstall"
DELETEDIR_SUFFIX=".delete"


# Allows add-ons to process additional command line arguments when NVDA starts.
# Each handler is called with one keyword argument `cliArgument`
# and should return `False` if it is not interested in it, `True` otherwise.
# For more details see appropriate section of the developer guide.
isCLIParamKnown = extensionPoints.AccumulatingDecider(defaultDecision=False)

_failedPendingRemovals: CaseInsensitiveSet[str] = CaseInsensitiveSet()
_failedPendingInstalls: CaseInsensitiveSet[str] = CaseInsensitiveSet()


AddonStateDictT = Dict[AddonStateCategory, CaseInsensitiveSet[str]]


class AddonsState(collections.UserDict[AddonStateCategory, CaseInsensitiveSet[str]]):
	"""
	Subclasses `collections.UserDict` to preserve backwards compatibility.
	AddonStateCategory string enums mapped to a set of the add-on "name/id" currently in that state.
	Add-ons that have the same ID except differ in casing cause a path collision,
	as add-on IDs are installed to a case insensitive path.
	Therefore add-on IDs should be treated as case insensitive.
	"""

	@staticmethod
	def _generateDefaultStateContent() -> AddonStateDictT:
		return {
			category: CaseInsensitiveSet() for category in AddonStateCategory
		}

	data: AddonStateDictT
	manualOverridesAPIVersion: MajorMinorPatch

	@property
	def statePath(self) -> os.PathLike:
		"""Returns path to the state file. """
		return WritePaths.addonStateFile

	def setDefaultStateValues(self) -> None:
		self.update(self._generateDefaultStateContent())

		# Set default value for manualOverridesAPIVersion.
		# The ability to override add-ons only appeared in 2023.2,
		# where the BACK_COMPAT_TO API version was 2023.1.0.
		self.manualOverridesAPIVersion = MajorMinorPatch(2023, 1, 0)

	def fromPickledDict(
			self,
			pickledState: Dict[str, Union[Set[str], addonAPIVersion.AddonApiVersionT, MajorMinorPatch]]
	) -> None:
		# Load from pickledState
		if "backCompatToAPIVersion" in pickledState:
			self.manualOverridesAPIVersion = MajorMinorPatch(*pickledState["backCompatToAPIVersion"])
		for category in AddonStateCategory:
			# Make pickles case insensitive
			self[AddonStateCategory(category)] = CaseInsensitiveSet(pickledState.get(category, set()))

	def toDict(self) -> Dict[str, Union[Set[str], addonAPIVersion.AddonApiVersionT]]:
		# We cannot pickle instance of `AddonsState` directly
		# since older versions of NVDA aren't aware about this class and they're expecting
		# the state to be using inbuilt data types only.
		picklableState: Dict[str, Union[Set[str], addonAPIVersion.AddonApiVersionT]] = dict()
		for category in self.data:
			picklableState[category.value] = set(self.data[category])
		picklableState["backCompatToAPIVersion"] = tuple(self.manualOverridesAPIVersion)
		return picklableState

	def load(self) -> None:
		"""Populates state with the default content and then loads values from the config."""
		self.setDefaultStateValues()
		try:
			# #9038: Python 3 requires binary format when working with pickles.
			with open(self.statePath, "rb") as f:
				pickledState: Dict[str, Union[Set[str], addonAPIVersion.AddonApiVersionT]] = pickle.load(f)
		except FileNotFoundError:
			pass  # Clean config - no point logging in this case
		except IOError:
			log.debug("Error when reading state file", exc_info=True)
		except pickle.UnpicklingError:
			log.debugWarning("Failed to unpickle state", exc_info=True)
		except Exception:
			log.exception()
		else:
			self.fromPickledDict(pickledState)
		if self.manualOverridesAPIVersion != addonAPIVersion.BACK_COMPAT_TO:
			log.debug(
				"BACK_COMPAT_TO API version for manual compatibility overrides has changed. "
				f"NVDA API has been upgraded: from {self.manualOverridesAPIVersion} to {addonAPIVersion.BACK_COMPAT_TO}"
			)
		if self.manualOverridesAPIVersion < addonAPIVersion.BACK_COMPAT_TO:
			# Reset compatibility overrides as the API version has upgraded.
			# For the installer, this is not written to disk.
			# Portable/temporary copies will write this on the first run.
			# Mark overridden compatible add-ons as blocked.
			self[AddonStateCategory.BLOCKED].update(self[AddonStateCategory.OVERRIDE_COMPATIBILITY])
			# Reset overridden compatibility for add-ons that were overridden by older versions of NVDA.
			self[AddonStateCategory.OVERRIDE_COMPATIBILITY].clear()
			self[AddonStateCategory.PENDING_OVERRIDE_COMPATIBILITY].clear()
		self.manualOverridesAPIVersion = MajorMinorPatch(*addonAPIVersion.BACK_COMPAT_TO)

	def removeStateFile(self) -> None:
		if not NVDAState.shouldWriteToDisk():
			log.debugWarning("NVDA should not write to disk from secure mode or launcher", stack_info=True)
			return
		try:
			os.remove(self.statePath)
		except FileNotFoundError:
			pass  # Probably clean config - no point in logging in this case.
		except OSError:
			log.error(f"Failed to remove state file {self.statePath}", exc_info=True)

	def save(self) -> None:
		"""Saves content of the state to a file unless state is empty in which case this would be pointless."""
		if not NVDAState.shouldWriteToDisk():
			log.error("NVDA should not write to disk from secure mode or launcher", stack_info=True)
			return

		if any(self.values()):
			try:
				# #9038: Python 3 requires binary format when working with pickles.
				with open(self.statePath, "wb") as f:
					pickle.dump(self.toDict(), f, protocol=0)
			except (IOError, pickle.PicklingError):
				log.debugWarning("Error saving state", exc_info=True)
		else:
			# Empty state - just delete state file and don't save anything.
			self.removeStateFile()

	def cleanupRemovedDisabledAddons(self) -> None:
		"""Versions of NVDA before #12792 failed to remove add-on from list of disabled add-ons
		during uninstallation. As a result after reinstalling add-on with the same name it was disabled
		by default confusing users. Fix this by removing all add-ons no longer present in the config
		from the list of disabled add-ons in the state."""
		installedAddonNames = CaseInsensitiveSet(a.name for a in getAvailableAddons())
		for disabledAddonName in CaseInsensitiveSet(self[AddonStateCategory.DISABLED]):
			# Iterate over copy of set to prevent updating the set while iterating over it.
			if disabledAddonName not in installedAddonNames:
				log.debug(f"Discarding {disabledAddonName} from disabled add-ons as it has been uninstalled.")
				self[AddonStateCategory.DISABLED].discard(disabledAddonName)

	def _cleanupCompatibleAddonsFromDowngrade(self) -> None:
		from addonStore.dataManager import addonDataManager
		installedAddons = addonDataManager._installedAddonsCache.installedAddons
		for blockedAddon in CaseInsensitiveSet(
			self[AddonStateCategory.BLOCKED].union(
				self[AddonStateCategory.OVERRIDE_COMPATIBILITY]
			)
		):
			# Iterate over copy of set to prevent updating the set while iterating over it.
			if blockedAddon not in installedAddons and blockedAddon not in self[AddonStateCategory.PENDING_INSTALL]:
				log.debug(f"Discarding {blockedAddon} from blocked add-ons as it has been uninstalled.")
				self[AddonStateCategory.BLOCKED].discard(blockedAddon)
				self[AddonStateCategory.OVERRIDE_COMPATIBILITY].discard(blockedAddon)
			elif installedAddons[blockedAddon].isCompatible:
				log.debug(f"Discarding {blockedAddon} from blocked add-ons as it has become compatible.")
				self[AddonStateCategory.BLOCKED].discard(blockedAddon)
				self[AddonStateCategory.OVERRIDE_COMPATIBILITY].discard(blockedAddon)


state = AddonsState()


def getRunningAddons() -> "AddonHandlerModelGeneratorT":
	""" Returns currently loaded add-ons.
	"""
	return getAvailableAddons(filterFunc=lambda addon: addon.isRunning)


def getIncompatibleAddons(
		currentAPIVersion=addonAPIVersion.CURRENT,
		backCompatToAPIVersion=addonAPIVersion.BACK_COMPAT_TO
) -> "AddonHandlerModelGeneratorT":
	""" Returns a generator of the add-ons that are not compatible.
	"""
	return getAvailableAddons(
		filterFunc=lambda addon: (
			not isAddonCompatible(
				addon,
				currentAPIVersion=currentAPIVersion,
				backwardsCompatToVersion=backCompatToAPIVersion
			)
			and (
				# Add-ons that override incompatibility are not considered incompatible.
				not addon.overrideIncompatibility
				# If we are upgrading NVDA API versions,
				# then the add-on compatibility override will be reset
				or backCompatToAPIVersion > addonAPIVersion.BACK_COMPAT_TO
			)
		)
	)


def removeFailedDeletion(path: os.PathLike):
	shutil.rmtree(path, ignore_errors=True)
	if os.path.exists(path):
		log.error(f"Failed to delete path {path}, try removing manually")


def disableAddonsIfAny():
	"""
	Disables add-ons if told to do so by the user from add-on store.
	This is usually executed before refreshing the list of available add-ons.
	"""
	# Pull in and enable add-ons that should be disabled and enabled, respectively.
	state[AddonStateCategory.DISABLED] |= state[AddonStateCategory.PENDING_DISABLE]
	state[AddonStateCategory.DISABLED] -= state[AddonStateCategory.PENDING_ENABLE]
	# Remove disabled add-ons from having overridden compatibility
	state[AddonStateCategory.OVERRIDE_COMPATIBILITY] -= state[AddonStateCategory.DISABLED]
	# Clear pending disables and enables
	state[AddonStateCategory.PENDING_DISABLE].clear()
	state[AddonStateCategory.PENDING_ENABLE].clear()


def initialize():
	""" Initializes the add-ons subsystem. """
	if config.isAppX:
		log.info("Add-ons not supported when running as a Windows Store application")
		return
	state.load()
	# #3090: Are there add-ons that are supposed to not run for this session?
	disableAddonsIfAny()
	getAvailableAddons(refresh=True, isFirstLoad=True)
	state.cleanupRemovedDisabledAddons()
	state._cleanupCompatibleAddonsFromDowngrade()
	if missingPendingInstalls := state[AddonStateCategory.PENDING_INSTALL] - _failedPendingInstalls:
		log.error(
			"The following add-ons should be installed, "
			f"but are no longer present on disk: {', '.join(missingPendingInstalls)}"
		)
		state[AddonStateCategory.PENDING_INSTALL] -= missingPendingInstalls
	if missingPendingOverrideCompat := (
		state[AddonStateCategory.PENDING_OVERRIDE_COMPATIBILITY] - _failedPendingInstalls
	):
		log.error(
			"The following add-ons which were marked as compatible are no longer installed: "
			f"{', '.join(missingPendingOverrideCompat)}"
		)
		state[AddonStateCategory.PENDING_OVERRIDE_COMPATIBILITY] -= missingPendingOverrideCompat
	if NVDAState.shouldWriteToDisk():
		state.save()
	initializeModulePackagePaths()


def terminate():
	""" Terminates the add-ons subsystem. """
	pass


def _getDefaultAddonPaths() -> list[str]:
	r""" Returns paths where addons can be found.
	For now, only <userConfig>\addons is supported.
	"""
	addon_paths = []
	if os.path.isdir(WritePaths.addonsDir):
		addon_paths.append(WritePaths.addonsDir)
	return addon_paths


def _getAvailableAddonsFromPath(
		path: str,
		isFirstLoad: bool = False
) -> "AddonHandlerModelGeneratorT":
	""" Gets available add-ons from path.
	An addon is only considered available if the manifest file is loaded with no errors.
	@param path: path from where to find addon directories.
	"""
	log.debug("Listing add-ons from %s", path)
	for p in os.listdir(path):
		if p.endswith(DELETEDIR_SUFFIX):
			if isFirstLoad:
				removeFailedDeletion(os.path.join(path, p))
			continue
		addon_path = os.path.join(path, p)
		if os.path.isdir(addon_path) and addon_path not in ('.', '..'):
			if not len(os.listdir(addon_path)):
				log.error("Error loading Addon from path: %s", addon_path)
			else:
				log.debug("Loading add-on from %s", addon_path)
				try:
					a = Addon(addon_path)
					name = a.manifest['name']
					if (
						isFirstLoad
						and name in state[AddonStateCategory.PENDING_REMOVE]
						and not a.path.endswith(ADDON_PENDINGINSTALL_SUFFIX)
					):
						try:
							a.completeRemove()
							continue
						except RuntimeError:
							log.exception(f"Failed to remove {name} add-on")
							_failedPendingRemovals.add(name)
					if(
						isFirstLoad
						and (
							name in state[AddonStateCategory.PENDING_INSTALL]
							or a.path.endswith(ADDON_PENDINGINSTALL_SUFFIX)
						)
					):
						newPath = a.completeInstall()
						if newPath:
							a = Addon(newPath)
						else:  # installation failed
							_failedPendingInstalls.add(name)
					if (
						isFirstLoad
						and name in state[AddonStateCategory.PENDING_OVERRIDE_COMPATIBILITY]
						and name not in _failedPendingInstalls
					):
						state[AddonStateCategory.OVERRIDE_COMPATIBILITY].add(name)
						state[AddonStateCategory.PENDING_OVERRIDE_COMPATIBILITY].remove(name)
					log.debug(
						"Found add-on {name} - {a.version}."
						" Requires API: {a.minimumNVDAVersion}."
						" Last-tested API: {a.lastTestedNVDAVersion}".format(
							name=name,
							a=a
						))
					if a.isDisabled:
						log.debug("Disabling add-on %s", name)
					if not (
						isAddonCompatible(a)
						or a.overrideIncompatibility
					):
						log.debugWarning("Add-on %s is considered incompatible", name)
						state[AddonStateCategory.BLOCKED].add(a.name)
					yield a
				except:
					log.error("Error loading Addon from path: %s", addon_path, exc_info=True)

_availableAddons = collections.OrderedDict()


def getAvailableAddons(
		refresh: bool = False,
		filterFunc: Optional[Callable[["Addon"], bool]] = None,
		isFirstLoad: bool = False
) -> "AddonHandlerModelGeneratorT":
	""" Gets all available addons on the system.
	@param refresh: Whether or not to query the file system for available add-ons.
	@param filterFunc: A function that allows filtering of add-ons.
	It takes an L{Addon} as its only argument
	and returns a C{bool} indicating whether the add-on matches the provided filter.
	: isFirstLoad: Should add-ons that are pending installations / removal from the file system
	be installed / removed.
	"""
	if filterFunc and not callable(filterFunc):
		raise TypeError("The provided filterFunc is not callable")
	if refresh:
		_availableAddons.clear()
		generators = [_getAvailableAddonsFromPath(path, isFirstLoad) for path in _getDefaultAddonPaths()]
		for addon in itertools.chain(*generators):
			_availableAddons[addon.path] = addon
	return (addon for addon in _availableAddons.values() if not filterFunc or filterFunc(addon))


def installAddonBundle(bundle: AddonBundle) -> Addon | None:
	""" Extracts an Addon bundle in to a unique subdirectory of the user addons directory,
	marking the addon as needing 'install completion' on NVDA restart.
	"""
	addon: Addon | None = None
	try:
		bundle.extract()
		addon = Addon(bundle.pendingInstallPath)
		# #2715: The add-on must be added to _availableAddons here so that
		# translations can be used in installTasks module.
		_availableAddons[addon.path] = addon
		try:
			addon.runInstallTask("onInstall")
			# Broad except used, since we can not know what exceptions might be thrown by the install tasks.
		except Exception:
			log.error(f"task 'onInstall' on addon '{addon.name}' failed", exc_info=True)
			del _availableAddons[addon.path]
			addon.completeRemove(runUninstallTask=False)
			raise AddonError("Installation failed")
		state[AddonStateCategory.PENDING_INSTALL].add(bundle.manifest['name'])
		state.save()
	finally:
		# Regardless if installation failed or not, the created add-on object should be returned
		# to give caller a hance to clean-up modules imported as part of install tasks.
		# This clean-up cannot be done here, as install tasks are blocking,
		# and this function returns as soon as they're started,
		# so removing modules before they're done may cause unpredictable effects.
		return addon


class AddonError(Exception):
	""" Represents an exception coming from the addon subsystem. """


class AddonBase(SupportsAddonState, SupportsVersionCheck, ABC):
	"""The base class for functionality that is available both for add-on bundles and add-ons on the file system.
	Subclasses should at least implement L{manifest}.
	"""

	@property
	def name(self) -> str:
		"""A unique name, the id of the add-on.
		"""
		return self.manifest['name']

	@property
	def version(self) -> str:
		"""A display version. Not necessarily semantic
		"""
		return self.manifest['version']

	@property
	def minimumNVDAVersion(self) -> addonAPIVersion.AddonApiVersionT:
		return self.manifest.get('minimumNVDAVersion')

	@property
	def lastTestedNVDAVersion(self) -> addonAPIVersion.AddonApiVersionT:
		return self.manifest.get('lastTestedNVDAVersion')

	@property
	@abstractmethod
	def manifest(self) -> "AddonManifest":
		...

	@property
	def _addonStoreData(self) -> Optional["InstalledAddonStoreModel"]:
		from addonStore.dataManager import addonDataManager
		assert addonDataManager
		return addonDataManager._getCachedInstalledAddonData(self.name)

	@property
	def _addonGuiModel(self) -> "AddonManifestModel":
		from addonStore.models.addon import _createGUIModelFromManifest
		return _createGUIModelFromManifest(self)


class Addon(AddonBase):
	""" Represents an Add-on available on the file system."""

	@property
	def manifest(self) -> "AddonManifest":
		return self._manifest

	def __init__(self, path: str):
		""" Constructs an L{Addon} from.
		@param path: the base directory for the addon data.
		"""
		self.path = path
		self._extendedPackages = set()
		self._importedAddonModules: list[str] = []
		self._modulesBeforeInstall: set[str] = set()
		manifest_path = os.path.join(path, MANIFEST_FILENAME)
		with open(manifest_path, 'rb') as f:
			translatedInput = None
			for translatedPath in _translatedManifestPaths():
				p = os.path.join(self.path, translatedPath)
				if os.path.exists(p):
					log.debug("Using manifest translation from %s", p)
					translatedInput = open(p, 'rb')
					break
			self._manifest = AddonManifest(f, translatedInput)
			if self.manifest.errors is not None:
				_report_manifest_errors(self.manifest)
				raise AddonError("Manifest file has errors.")

	def completeInstall(self) -> Optional[str]:
		if not os.path.exists(self.pendingInstallPath):
			log.error(f"Pending install path {self.pendingInstallPath} does not exist")
			return None

		try:
			os.replace(self.pendingInstallPath, self.installPath)
			state[AddonStateCategory.PENDING_INSTALL].discard(self.name)
			return self.installPath
		except OSError:
			log.error(f"Failed to complete addon installation for {self.name}", exc_info=True)
			return None

	def requestRemove(self):
		"""Marks this addon for removal on NVDA restart."""
		if self.isPendingInstall and not self.isInstalled:
			# Handle removal of an add-on not yet installed
			self.completeRemove()
			state[AddonStateCategory.PENDING_INSTALL].discard(self.name)
			state[AddonStateCategory.OVERRIDE_COMPATIBILITY].discard(self.name)
			state[AddonStateCategory.PENDING_OVERRIDE_COMPATIBILITY].discard(self.name)
			# Force availableAddons to be updated
			getAvailableAddons(refresh=True)
		else:
			# Upgrade to existing add-on or installation of new add-on
			state[AddonStateCategory.PENDING_REMOVE].add(self.name)
			# There's no point keeping a record of this add-on pending being disabled now.
			# However, if the addon is disabled, then it needs to remain disabled so that
			# the status in add-on store continues to say "disabled"
			state[AddonStateCategory.PENDING_DISABLE].discard(self.name)
		state.save()

	def completeRemove(self, runUninstallTask: bool = True) -> None:
		if runUninstallTask:
			try:
				# #2715: The add-on must be added to _availableAddons here so that
				# translations can be used in installTasks module.
				_availableAddons[self.path] = self
				self.runInstallTask("onUninstall")
			except:
				log.error("task 'onUninstall' on addon '%s' failed"%self.name,exc_info=True)
			finally:
				del _availableAddons[self.path]
				self._cleanupAddonImports()
		tempPath = _createEmptyTempFileForDeletingFile(suffix=DELETEDIR_SUFFIX, dir=os.path.dirname(self.path))
		try:
			os.replace(self.path, tempPath)
		except (WindowsError,IOError):
			raise RuntimeError("Cannot rename add-on path for deletion")
		shutil.rmtree(tempPath,ignore_errors=True)
		if os.path.exists(tempPath):
			log.error("Error removing addon directory %s, deferring until next NVDA restart"%self.path)
		# clean up the addons state. If an addon with the same name is installed, it should not be automatically
		# disabled / blocked.
		log.debug(f"removing addon {self.name} from the list of disabled / blocked add-ons")
		state[AddonStateCategory.DISABLED].discard(self.name)
		state[AddonStateCategory.PENDING_REMOVE].discard(self.name)
		state[AddonStateCategory.OVERRIDE_COMPATIBILITY].discard(self.name)
		state[AddonStateCategory.BLOCKED].discard(self.name)
		state.save()

	def addToPackagePath(self, package):
		""" Adds this L{Addon} extensions to the specific package path if those exist.
		This allows the addon to "run" / be available because the package is able to search its path,
		looking for particular modules. This is used by the following:
		- `globalPlugins`
		- `appModules`
		- `synthDrivers`
		- `brailleDisplayDrivers`
		@param package: the python module representing the package.
		@type package: python module.
		"""
		# #3090: Ensure that we don't add disabled / blocked add-ons to package path.
		# By returning here the addon does not "run"/ become active / registered.
		if self.isDisabled or self.isBlocked or self.isPendingInstall or self.name in _failedPendingRemovals:
			return

		extension_path = os.path.join(self.path, package.__name__)
		if not os.path.isdir(extension_path):
			# This addon does not have extension points for this package
			return
		converted_path = self._getPathForInclusionInPackage(package)
		package.__path__.insert(0, converted_path)
		self._extendedPackages.add(package)
		log.debug("Addon %s added to %s package path", self.manifest['name'], package.__name__)

	@property
	def _canBeEnabled(self) -> bool:
		return (
			self.isCompatible  # Incompatible add-ons cannot be enabled
			or (
				self.canOverrideCompatibility  # Theoretically possible to mark it as compatible
				# Its compatibility has either been overridden, or would be on the next restart
				and self._hasOverriddenCompat
			)
		)

	def enable(self, shouldEnable: bool) -> None:
		"""
		Sets this add-on to be disabled or enabled when NVDA restarts.
		@raises: AddonError on failure.
		"""
		if shouldEnable:
			if not self._canBeEnabled:
				raise AddonError(
					"Add-on is not compatible:"
					" minimum NVDA version {}, last tested version {},"
					" NVDA current {}, NVDA backwards compatible to {}".format(
						self.manifest['minimumNVDAVersion'],
						self.manifest['lastTestedNVDAVersion'],
						addonAPIVersion.CURRENT,
						addonAPIVersion.BACK_COMPAT_TO
					)
				)
			if self.name in state[AddonStateCategory.PENDING_DISABLE]:
				# Undoing a pending disable.
				state[AddonStateCategory.PENDING_DISABLE].discard(self.name)
			else:
				state[AddonStateCategory.PENDING_ENABLE].add(self.name)
		else:
			if self.name in state[AddonStateCategory.PENDING_ENABLE]:
				# Undoing a pending enable.
				state[AddonStateCategory.PENDING_ENABLE].discard(self.name)
			# No need to disable an addon that is already disabled.
			# This also prevents the status in the add-ons dialog from saying "disabled, pending disable"
			elif self.name not in state[AddonStateCategory.DISABLED]:
				state[AddonStateCategory.PENDING_DISABLE].add(self.name)
			if not self.isCompatible:
				state[AddonStateCategory.BLOCKED].add(self.name)
				state[AddonStateCategory.OVERRIDE_COMPATIBILITY].discard(self.name)
		# Record enable/disable flags as a way of preparing for disaster such as sudden NVDA crash.
		state.save()

	def _getPathForInclusionInPackage(self, package):
		extension_path = os.path.join(self.path, package.__name__)
		return extension_path

	def loadModule(self, name: str) -> ModuleType:
		""" loads a python module from the addon directory
		@param name: the module name
		@raises: Any exception that can be raised when importing a module,
			such as NameError, AttributeError, ImportError, etc.
			a ValueError is raised when the module name is invalid.
		"""
		if not isModuleName(name):
			raise ValueError(f"{name} is an invalid python module name")
		log.debug(f"Importing module {name} from plugin {self!r}")
		# Create a qualified full name to avoid modules with the same name on sys.modules.
		# Since the same add-on can be installed and its new version can be pending installation
		# we cannot rely on add-on name being unique.
		# To avoid conflicts, last part of the add-on's path is used
		# i.e. the directory name whose suffix is different between add-ons installed and add-ons pending install.
		# Since dot is used as a separator between add-on name and state suffix,
		# all dots in the name are replaced with underscores.
		addonPkgName = f"addons.{os.path.split(self.path)[-1].replace('.', '_')}"
		fullName = f"{addonPkgName}.{name}"
		# If the given name contains dots (i.e. it is a submodule import),
		# ensure the module at the top of the hierarchy is created correctly.
		# After that, the import mechanism will be able to resolve the submodule automatically.
		splitName = name.split('.')
		fullNameTop = f"{addonPkgName}.{splitName[0]}"
		if fullNameTop in sys.modules:
			# The module can safely be imported, since the top level module is known.
			mod = importlib.import_module(fullName)
			self._importedAddonModules.append(fullName)
			return mod
		# Ensure the new module is resolvable by the import system.
		# For this, all packages in the tree have to be available in sys.modules.
		# We add mock modules for the addons package and the addon itself.
		# If we don't do this, namespace packages can't be imported correctly.
		for parentName in ("addons", addonPkgName):
			if parentName in sys.modules:
				# Parent package already initialized
				continue
			parentSpec = importlib.machinery.ModuleSpec(parentName, None, is_package=True)
			parentModule = importlib.util.module_from_spec(parentSpec)
			sys.modules[parentModule.__name__] = parentModule
			self._importedAddonModules.append(parentModule.__name__)
		spec = importlib.machinery.PathFinder.find_spec(fullNameTop, [self.path])
		if not spec:
			raise ModuleNotFoundError(f"No module named {name!r}", name=name)
		mod = importlib.util.module_from_spec(spec)
		sys.modules[fullNameTop] = mod
		self._importedAddonModules.append(fullNameTop)
		if spec.loader:
			spec.loader.exec_module(mod)
		if fullNameTop == fullName:
			return mod
		importedMod = importlib.import_module(fullName)
		self._importedAddonModules.append(fullName)
		return importedMod

	def getTranslationsInstance(self, domain='nvda'):
		""" Gets the gettext translation instance for this add-on.
		<addon-path>\\locale will be used to find .mo files, if exists.
		If a translation file is not found the default fallback null translation is returned.
		@param domain: the translation domain to retrieve. The 'nvda' default should be used in most cases.
		@returns: the gettext translation class.
		"""
		localedir = os.path.join(self.path, "locale")
		return gettext.translation(domain, localedir=localedir, languages=[languageHandler.getLanguage()], fallback=True)

	def runInstallTask(
			self,
			taskName: Literal["onInstall", "onUninstall"],
			*args,
			**kwargs
	) -> None:
		"""
		Executes the function having the given taskName with the given args and kwargs,
		in the add-on's installTasks module if it exists.
		"""
		self._modulesBeforeInstall = set(sys.modules.keys())
		if not hasattr(self,'_installTasksModule'):
			try:
				installTasksModule = self.loadModule('installTasks')
			except ModuleNotFoundError:
				installTasksModule = None
			self._installTasksModule = installTasksModule
		if self._installTasksModule:
			func=getattr(self._installTasksModule,taskName,None)
			if func:
				func(*args,**kwargs)

	def _cleanupAddonImports(self) -> None:
		for modName in self._importedAddonModules:
			log.debug(f"removing imported add-on module {modName}")
			del sys.modules[modName]
		self._importedAddonModules.clear()
		for modName in set(sys.modules.keys()) - self._modulesBeforeInstall:
				module = sys.modules[modName]
				if module.__file__ and module.__file__.startswith(self.path):
					log.debug(f"Removing module {module} from cache of imported modules")
					del sys.modules[modName]

	def getDocFilePath(self, fileName: Optional[str] = None) -> Optional[str]:
		r"""Get the path to a documentation file for this add-on.
		The file should be located in C{doc\lang\file} inside the add-on,
		where C{lang} is the language code and C{file} is the requested file name.
		Failing that, the language without country is tried.
		English is tried as a last resort.
		An add-on can specify a default documentation file name
		via the docFileName parameter in its manifest.
		@param fileName: The requested file name or C{None} for the add-on's default.
		@return: The path to the requested file or C{None} if it wasn't found.
		"""
		if not fileName:
			fileName = self.manifest["docFileName"]
			if not fileName:
				return None
		docRoot = os.path.join(self.path, "doc")
		lang = languageHandler.getLanguage()
		langs = [lang]
		if "_" in lang:
			lang = lang.split("_", 1)[0]
			langs.append(lang)
		if lang != "en":
			langs.append("en")
		for lang in langs:
			docFile = os.path.join(docRoot, lang, fileName)
			if os.path.isfile(docFile):
				return docFile
		return None

	@property
	def isPendingInstall(self) -> bool:
		return super().isPendingInstall and self.pendingInstallPath == self.path

	def __repr__(self) -> str:
		return f"{self.__class__.__name__} ({self.name!r} at path {self.path!r}, running={self.isRunning!r})"


def getCodeAddon(obj=None, frameDist=1):
	""" Returns the L{Addon} where C{obj} is defined. If obj is None the caller code frame is assumed to allow simple retrieval of "current calling addon".
	@param obj: python object or None for default behaviour.
	@param frameDist: how many frames is the caller code. Only change this for functions in this module.
	@return: L{Addon} instance or None if no code does not belong to a add-on package.
	@rtype: C{Addon}
	"""
	if obj is None:
		obj = sys._getframe(frameDist)
	fileName  = inspect.getfile(obj)
	assert os.path.isabs(fileName), f"Module file name {fileName} is not absolute"
	dir = os.path.normpath(os.path.dirname(fileName))
	# if fileName is not a subdir of one of the addon paths
	# It does not belong to an addon.
	addonsPath = None
	for addonsPath in _getDefaultAddonPaths():
		addonsPath = os.path.normpath(addonsPath)
		if dir.startswith(addonsPath):
			break
	else:
		raise AddonError("Code does not belong to an addon package.")
	assert addonsPath is not None
	curdir = dir
	while curdir.startswith(addonsPath) and len(curdir) > len(addonsPath):
		if curdir in _availableAddons:
			return _availableAddons[curdir]
		curdir = os.path.normpath(os.path.join(curdir, ".."))
	# Not found!
	raise AddonError("Code does not belong to an addon")


def initTranslation():
	"""Initializes the translation of an add-on so that the Gettext functions (_, ngettext, npgettext and
	pgettext) point to the add-on's translation rather than to NVDA's one.
	This function should be called at the top of any module containing translatable strings and belonging to
	an add-on. It cannot be called in a module that does not belong to an add-on (e.g. in a subdirectory of the
	scratchpad).
	"""

	addon = getCodeAddon(frameDist=2)
	translations = addon.getTranslationsInstance()
	_TRANSLATION_FUNCTIONS = {
		translations.gettext: "_",
		translations.ngettext: "ngettext",
		translations.pgettext: "pgettext",
		translations.npgettext: "npgettext"
	}
	# Point _ to the translation object in the globals namespace of the caller frame
	try:
		callerFrame = inspect.currentframe().f_back
		module = inspect.getmodule(callerFrame)
		for funcName, installAs in _TRANSLATION_FUNCTIONS.items():
			setattr(module, installAs, funcName)
	finally:
		del callerFrame # Avoid reference problems with frames (per python docs)

def _translatedManifestPaths(lang=None, forBundle=False):
	if lang is None:
		lang = languageHandler.getLanguage() # can't rely on default keyword arguments here.
	langs=[lang]
	if '_' in lang:
		langs.append(lang.split('_')[0])
		if lang!='en' and not lang.startswith('en_'):
			langs.append('en')
	sep = "/" if forBundle else os.path.sep
	return [sep.join(("locale", lang, MANIFEST_FILENAME)) for lang in langs]


class AddonBundle(AddonBase):
	""" Represents the contents of an NVDA addon suitable for distribution.
	The bundle is compressed using the zip file format. Manifest information
	is available without the need for extraction."""
	def __init__(self, bundlePath: str):
		""" Constructs an L{AddonBundle} from a filename.
		@param bundlePath: The path for the bundle file.
		"""
		self._path = bundlePath
		# Read manifest:
		translatedInput=None
		try:
			z = zipfile.ZipFile(self._path, "r")
		except (zipfile.BadZipfile, FileNotFoundError) as e:
			raise AddonError(f"Invalid bundle file: {self._path}") from e
		with z:
			for translationPath in _translatedManifestPaths(forBundle=True):
				try:
					# ZipFile.open opens every file in binary mode.
					# decoding is handled by configobj.
					translatedInput = z.open(translationPath, 'r')
					break
				except KeyError:
					pass
			self._manifest = AddonManifest(
				# ZipFile.open opens every file in binary mode.
				# decoding is handled by configobj.
				z.open(MANIFEST_FILENAME, 'r'),
				translatedInput=translatedInput
			)
			if self.manifest.errors is not None:
				_report_manifest_errors(self.manifest)
				raise AddonError("Manifest file has errors.")

	def extract(self, addonPath: Optional[str] = None):
		""" Extracts the bundle content to the specified path.
		The addon will be extracted to L{addonPath}
		@param addonPath: Path where to extract contents.
		"""
		if addonPath is None:
			addonPath = self.pendingInstallPath

		with zipfile.ZipFile(self._path, 'r') as z:
			for info in z.infolist():
				if isinstance(info.filename, bytes):
					# #2505: Handle non-Unicode file names.
					# Most archivers seem to use the local OEM code page, even though the spec says only cp437.
					# HACK: Overriding info.filename is a bit ugly, but it avoids a lot of code duplication.
					info.filename = info.filename.decode("cp%d" % winKernel.kernel32.GetOEMCP())
				z.extract(info, addonPath)

	@property
	def manifest(self) -> "AddonManifest":
		""" Gets the manifest for the represented Addon.
		"""
		return self._manifest

	def __repr__(self):
		return "<AddonBundle at %s>" % self._path

def createAddonBundleFromPath(path, destDir=None):
	""" Creates a bundle from a directory that contains a a addon manifest file."""
	basedir = path
	# If  caller did not provide a destination directory name
	# Put the bundle at the same level as the add-on's top-level directory,
	# That is, basedir/..
	if destDir is None:
		destDir = os.path.dirname(basedir)
	manifest_path = os.path.join(basedir, MANIFEST_FILENAME)
	if not os.path.isfile(manifest_path):
		raise AddonError("Can't find %s manifest file." % manifest_path)
	with open(manifest_path, 'rb') as f:
		manifest = AddonManifest(f)
	if manifest.errors is not None:
		_report_manifest_errors(manifest)
		raise AddonError("Manifest file has errors.")
	bundleFilename = "%s-%s.%s" % (manifest['name'], manifest['version'], BUNDLE_EXTENSION)
	bundleDestination = os.path.join(destDir, bundleFilename)
	with zipfile.ZipFile(bundleDestination, 'w') as z:
		# FIXME: the include/exclude feature may or may not be useful. Also python files can be pre-compiled.
		for dir, dirnames, filenames in os.walk(basedir):
			relativePath = os.path.relpath(dir, basedir)
			for filename in filenames:
				pathInBundle = os.path.join(relativePath, filename)
				absPath = os.path.join(dir, filename)
				z.write(absPath, pathInBundle)
	return AddonBundle(bundleDestination)


def _report_manifest_errors(manifest):
	log.warning("Error loading manifest:\n%s", manifest.errors)


class AddonManifest(ConfigObj):
	""" Add-on manifest file. It contains metadata about an NVDA add-on package. """
	configspec = ConfigObj(StringIO(
	"""
# NVDA Add-on Manifest configuration specification
# Add-on unique name
# Suggested convention is lowerCamelCase.
name = string()

# short summary (label) of the add-on to show to users.
summary = string()

# Long description with further information and instructions
description = string(default=None)

# Name of the author or entity that created the add-on
author = string()

# Version of the add-on.
# Suggested convention is <major>.<minor>.<patch> format.
version = string()

# The minimum required NVDA version for this add-on to work correctly.
# Should be less than or equal to lastTestedNVDAVersion
minimumNVDAVersion = apiVersion(default="0.0.0")

# Must be greater than or equal to minimumNVDAVersion
lastTestedNVDAVersion = apiVersion(default="0.0.0")

# URL for more information about the add-on, e.g. a homepage.
# Should begin with https://
url = string(default=None)

# Name of default documentation file for the add-on.
docFileName = string(default=None)

# Custom braille tables
[brailleTables]
	# The key is the table file name (not the full path)
	[[__many__]]
		displayName = string()
		contracted = boolean(default=false)
		input = boolean(default=true)
		output = boolean(default=true)

# NOTE: apiVersion:
# EG: 2019.1.0 or 0.0.0
# Must have 3 integers separated by dots.
# The first integer must be a Year (4 characters)
# "0.0.0" is also valid.
# The final integer can be left out, and in that case will default to 0. E.g. 2019.1

"""))

	def __init__(self, input, translatedInput=None):
		""" Constructs an L{AddonManifest} instance from manifest string data
		@param input: data to read the manifest information
		@type input: a fie-like object.
		@param translatedInput: translated manifest input
		@type translatedInput: file-like object
		"""
		super().__init__(input, configspec=self.configspec, encoding='utf-8', default_encoding='utf-8')
		self._errors = None
		val = Validator({"apiVersion":validate_apiVersionString})
		result = self.validate(val, copy=True, preserve_errors=True)
		if result != True:
			self._errors = result
		elif True != self._validateApiVersionRange():
			self._errors = "Constraint not met: minimumNVDAVersion ({}) <= lastTestedNVDAVersion ({})".format(
				self.get("minimumNVDAVersion"),
				self.get("lastTestedNVDAVersion")
			)
		self._translatedConfig = None
		if translatedInput is not None:
			self._translatedConfig = ConfigObj(translatedInput, encoding='utf-8', default_encoding='utf-8')
			for k in ('summary','description'):
				val=self._translatedConfig.get(k)
				if val:
					self[k]=val
			for fileName, tableConfig in self._translatedConfig.get("brailleTables", {}).items():
				value = tableConfig.get("displayName")
				if value:
					self["brailleTables"][fileName]["displayName"] = value

	@property
	def errors(self):
		return self._errors

	def _validateApiVersionRange(self):
		lastTested = self.get("lastTestedNVDAVersion")
		minRequiredVersion = self.get("minimumNVDAVersion")
		return minRequiredVersion <= lastTested


def validate_apiVersionString(value: str) -> Tuple[int, int, int]:
	"""
	@raises: configobj.validate.ValidateError on validation error
	"""
	from configobj.validate import ValidateError
	if not value or value == "None":
		return (0, 0, 0)
	if not isinstance(value, string_types):
		raise ValidateError('Expected an apiVersion in the form of a string. EG "2019.1.0"')
	try:
		return addonAPIVersion.getAPIVersionTupleFromString(value)
	except ValueError as e:
		raise ValidateError('"{}" is not a valid API Version string: {}'.format(value, e))
<|MERGE_RESOLUTION|>--- conflicted
+++ resolved
@@ -1,1075 +1,1071 @@
-# A part of NonVisual Desktop Access (NVDA)
-# Copyright (C) 2012-2024 Rui Batista, NV Access Limited, Noelia Ruiz Martínez,
-<<<<<<< HEAD
-# Joseph Lee, Babbage B.V., Arnold Loubriat, Łukasz Golonka, Leonard de Ruijter, Julien Cochuyt
-=======
-# Joseph Lee, Babbage B.V., Arnold Loubriat, Łukasz Golonka, Leonard de Ruijter
->>>>>>> 11a2b4f1
-# This file is covered by the GNU General Public License.
-# See the file COPYING for more details.
-
-from __future__ import annotations  # Avoids quoting of forward references
-
-from abc import abstractmethod, ABC
-import sys
-import os.path
-import gettext
-import inspect
-import itertools
-import collections
-import shutil
-from io import StringIO
-import pickle
-from six import string_types
-from typing import (
-	Callable,
-	Dict,
-	Literal,
-	Optional,
-	Set,
-	TYPE_CHECKING,
-	Tuple,
-	Union,
-)
-import zipfile
-from configobj import ConfigObj
-from configobj.validate import Validator
-import config
-import languageHandler
-from logHandler import log
-import winKernel
-import addonAPIVersion
-import importlib
-import NVDAState
-from NVDAState import WritePaths
-from types import ModuleType
-
-from addonStore.models.status import AddonStateCategory, SupportsAddonState
-from addonStore.models.version import MajorMinorPatch, SupportsVersionCheck
-import extensionPoints
-from utils.caseInsensitiveCollections import CaseInsensitiveSet
-from utils.tempFile import _createEmptyTempFileForDeletingFile
-
-from .addonVersionCheck import (
-	isAddonCompatible,
-)
-from .packaging import (
-	initializeModulePackagePaths,
-	isModuleName,
-)
-
-if TYPE_CHECKING:
-	from addonStore.models.addon import (  # noqa: F401
-		AddonManifestModel,
-		AddonHandlerModelGeneratorT,
-		InstalledAddonStoreModel,
-	)
-
-MANIFEST_FILENAME = "manifest.ini"
-stateFilename="addonsState.pickle"
-BUNDLE_EXTENSION = "nvda-addon"
-BUNDLE_MIMETYPE = "application/x-nvda-addon"
-NVDA_ADDON_PROG_ID = "NVDA.Addon.1"
-ADDON_PENDINGINSTALL_SUFFIX=".pendingInstall"
-DELETEDIR_SUFFIX=".delete"
-
-
-# Allows add-ons to process additional command line arguments when NVDA starts.
-# Each handler is called with one keyword argument `cliArgument`
-# and should return `False` if it is not interested in it, `True` otherwise.
-# For more details see appropriate section of the developer guide.
-isCLIParamKnown = extensionPoints.AccumulatingDecider(defaultDecision=False)
-
-_failedPendingRemovals: CaseInsensitiveSet[str] = CaseInsensitiveSet()
-_failedPendingInstalls: CaseInsensitiveSet[str] = CaseInsensitiveSet()
-
-
-AddonStateDictT = Dict[AddonStateCategory, CaseInsensitiveSet[str]]
-
-
-class AddonsState(collections.UserDict[AddonStateCategory, CaseInsensitiveSet[str]]):
-	"""
-	Subclasses `collections.UserDict` to preserve backwards compatibility.
-	AddonStateCategory string enums mapped to a set of the add-on "name/id" currently in that state.
-	Add-ons that have the same ID except differ in casing cause a path collision,
-	as add-on IDs are installed to a case insensitive path.
-	Therefore add-on IDs should be treated as case insensitive.
-	"""
-
-	@staticmethod
-	def _generateDefaultStateContent() -> AddonStateDictT:
-		return {
-			category: CaseInsensitiveSet() for category in AddonStateCategory
-		}
-
-	data: AddonStateDictT
-	manualOverridesAPIVersion: MajorMinorPatch
-
-	@property
-	def statePath(self) -> os.PathLike:
-		"""Returns path to the state file. """
-		return WritePaths.addonStateFile
-
-	def setDefaultStateValues(self) -> None:
-		self.update(self._generateDefaultStateContent())
-
-		# Set default value for manualOverridesAPIVersion.
-		# The ability to override add-ons only appeared in 2023.2,
-		# where the BACK_COMPAT_TO API version was 2023.1.0.
-		self.manualOverridesAPIVersion = MajorMinorPatch(2023, 1, 0)
-
-	def fromPickledDict(
-			self,
-			pickledState: Dict[str, Union[Set[str], addonAPIVersion.AddonApiVersionT, MajorMinorPatch]]
-	) -> None:
-		# Load from pickledState
-		if "backCompatToAPIVersion" in pickledState:
-			self.manualOverridesAPIVersion = MajorMinorPatch(*pickledState["backCompatToAPIVersion"])
-		for category in AddonStateCategory:
-			# Make pickles case insensitive
-			self[AddonStateCategory(category)] = CaseInsensitiveSet(pickledState.get(category, set()))
-
-	def toDict(self) -> Dict[str, Union[Set[str], addonAPIVersion.AddonApiVersionT]]:
-		# We cannot pickle instance of `AddonsState` directly
-		# since older versions of NVDA aren't aware about this class and they're expecting
-		# the state to be using inbuilt data types only.
-		picklableState: Dict[str, Union[Set[str], addonAPIVersion.AddonApiVersionT]] = dict()
-		for category in self.data:
-			picklableState[category.value] = set(self.data[category])
-		picklableState["backCompatToAPIVersion"] = tuple(self.manualOverridesAPIVersion)
-		return picklableState
-
-	def load(self) -> None:
-		"""Populates state with the default content and then loads values from the config."""
-		self.setDefaultStateValues()
-		try:
-			# #9038: Python 3 requires binary format when working with pickles.
-			with open(self.statePath, "rb") as f:
-				pickledState: Dict[str, Union[Set[str], addonAPIVersion.AddonApiVersionT]] = pickle.load(f)
-		except FileNotFoundError:
-			pass  # Clean config - no point logging in this case
-		except IOError:
-			log.debug("Error when reading state file", exc_info=True)
-		except pickle.UnpicklingError:
-			log.debugWarning("Failed to unpickle state", exc_info=True)
-		except Exception:
-			log.exception()
-		else:
-			self.fromPickledDict(pickledState)
-		if self.manualOverridesAPIVersion != addonAPIVersion.BACK_COMPAT_TO:
-			log.debug(
-				"BACK_COMPAT_TO API version for manual compatibility overrides has changed. "
-				f"NVDA API has been upgraded: from {self.manualOverridesAPIVersion} to {addonAPIVersion.BACK_COMPAT_TO}"
-			)
-		if self.manualOverridesAPIVersion < addonAPIVersion.BACK_COMPAT_TO:
-			# Reset compatibility overrides as the API version has upgraded.
-			# For the installer, this is not written to disk.
-			# Portable/temporary copies will write this on the first run.
-			# Mark overridden compatible add-ons as blocked.
-			self[AddonStateCategory.BLOCKED].update(self[AddonStateCategory.OVERRIDE_COMPATIBILITY])
-			# Reset overridden compatibility for add-ons that were overridden by older versions of NVDA.
-			self[AddonStateCategory.OVERRIDE_COMPATIBILITY].clear()
-			self[AddonStateCategory.PENDING_OVERRIDE_COMPATIBILITY].clear()
-		self.manualOverridesAPIVersion = MajorMinorPatch(*addonAPIVersion.BACK_COMPAT_TO)
-
-	def removeStateFile(self) -> None:
-		if not NVDAState.shouldWriteToDisk():
-			log.debugWarning("NVDA should not write to disk from secure mode or launcher", stack_info=True)
-			return
-		try:
-			os.remove(self.statePath)
-		except FileNotFoundError:
-			pass  # Probably clean config - no point in logging in this case.
-		except OSError:
-			log.error(f"Failed to remove state file {self.statePath}", exc_info=True)
-
-	def save(self) -> None:
-		"""Saves content of the state to a file unless state is empty in which case this would be pointless."""
-		if not NVDAState.shouldWriteToDisk():
-			log.error("NVDA should not write to disk from secure mode or launcher", stack_info=True)
-			return
-
-		if any(self.values()):
-			try:
-				# #9038: Python 3 requires binary format when working with pickles.
-				with open(self.statePath, "wb") as f:
-					pickle.dump(self.toDict(), f, protocol=0)
-			except (IOError, pickle.PicklingError):
-				log.debugWarning("Error saving state", exc_info=True)
-		else:
-			# Empty state - just delete state file and don't save anything.
-			self.removeStateFile()
-
-	def cleanupRemovedDisabledAddons(self) -> None:
-		"""Versions of NVDA before #12792 failed to remove add-on from list of disabled add-ons
-		during uninstallation. As a result after reinstalling add-on with the same name it was disabled
-		by default confusing users. Fix this by removing all add-ons no longer present in the config
-		from the list of disabled add-ons in the state."""
-		installedAddonNames = CaseInsensitiveSet(a.name for a in getAvailableAddons())
-		for disabledAddonName in CaseInsensitiveSet(self[AddonStateCategory.DISABLED]):
-			# Iterate over copy of set to prevent updating the set while iterating over it.
-			if disabledAddonName not in installedAddonNames:
-				log.debug(f"Discarding {disabledAddonName} from disabled add-ons as it has been uninstalled.")
-				self[AddonStateCategory.DISABLED].discard(disabledAddonName)
-
-	def _cleanupCompatibleAddonsFromDowngrade(self) -> None:
-		from addonStore.dataManager import addonDataManager
-		installedAddons = addonDataManager._installedAddonsCache.installedAddons
-		for blockedAddon in CaseInsensitiveSet(
-			self[AddonStateCategory.BLOCKED].union(
-				self[AddonStateCategory.OVERRIDE_COMPATIBILITY]
-			)
-		):
-			# Iterate over copy of set to prevent updating the set while iterating over it.
-			if blockedAddon not in installedAddons and blockedAddon not in self[AddonStateCategory.PENDING_INSTALL]:
-				log.debug(f"Discarding {blockedAddon} from blocked add-ons as it has been uninstalled.")
-				self[AddonStateCategory.BLOCKED].discard(blockedAddon)
-				self[AddonStateCategory.OVERRIDE_COMPATIBILITY].discard(blockedAddon)
-			elif installedAddons[blockedAddon].isCompatible:
-				log.debug(f"Discarding {blockedAddon} from blocked add-ons as it has become compatible.")
-				self[AddonStateCategory.BLOCKED].discard(blockedAddon)
-				self[AddonStateCategory.OVERRIDE_COMPATIBILITY].discard(blockedAddon)
-
-
-state = AddonsState()
-
-
-def getRunningAddons() -> "AddonHandlerModelGeneratorT":
-	""" Returns currently loaded add-ons.
-	"""
-	return getAvailableAddons(filterFunc=lambda addon: addon.isRunning)
-
-
-def getIncompatibleAddons(
-		currentAPIVersion=addonAPIVersion.CURRENT,
-		backCompatToAPIVersion=addonAPIVersion.BACK_COMPAT_TO
-) -> "AddonHandlerModelGeneratorT":
-	""" Returns a generator of the add-ons that are not compatible.
-	"""
-	return getAvailableAddons(
-		filterFunc=lambda addon: (
-			not isAddonCompatible(
-				addon,
-				currentAPIVersion=currentAPIVersion,
-				backwardsCompatToVersion=backCompatToAPIVersion
-			)
-			and (
-				# Add-ons that override incompatibility are not considered incompatible.
-				not addon.overrideIncompatibility
-				# If we are upgrading NVDA API versions,
-				# then the add-on compatibility override will be reset
-				or backCompatToAPIVersion > addonAPIVersion.BACK_COMPAT_TO
-			)
-		)
-	)
-
-
-def removeFailedDeletion(path: os.PathLike):
-	shutil.rmtree(path, ignore_errors=True)
-	if os.path.exists(path):
-		log.error(f"Failed to delete path {path}, try removing manually")
-
-
-def disableAddonsIfAny():
-	"""
-	Disables add-ons if told to do so by the user from add-on store.
-	This is usually executed before refreshing the list of available add-ons.
-	"""
-	# Pull in and enable add-ons that should be disabled and enabled, respectively.
-	state[AddonStateCategory.DISABLED] |= state[AddonStateCategory.PENDING_DISABLE]
-	state[AddonStateCategory.DISABLED] -= state[AddonStateCategory.PENDING_ENABLE]
-	# Remove disabled add-ons from having overridden compatibility
-	state[AddonStateCategory.OVERRIDE_COMPATIBILITY] -= state[AddonStateCategory.DISABLED]
-	# Clear pending disables and enables
-	state[AddonStateCategory.PENDING_DISABLE].clear()
-	state[AddonStateCategory.PENDING_ENABLE].clear()
-
-
-def initialize():
-	""" Initializes the add-ons subsystem. """
-	if config.isAppX:
-		log.info("Add-ons not supported when running as a Windows Store application")
-		return
-	state.load()
-	# #3090: Are there add-ons that are supposed to not run for this session?
-	disableAddonsIfAny()
-	getAvailableAddons(refresh=True, isFirstLoad=True)
-	state.cleanupRemovedDisabledAddons()
-	state._cleanupCompatibleAddonsFromDowngrade()
-	if missingPendingInstalls := state[AddonStateCategory.PENDING_INSTALL] - _failedPendingInstalls:
-		log.error(
-			"The following add-ons should be installed, "
-			f"but are no longer present on disk: {', '.join(missingPendingInstalls)}"
-		)
-		state[AddonStateCategory.PENDING_INSTALL] -= missingPendingInstalls
-	if missingPendingOverrideCompat := (
-		state[AddonStateCategory.PENDING_OVERRIDE_COMPATIBILITY] - _failedPendingInstalls
-	):
-		log.error(
-			"The following add-ons which were marked as compatible are no longer installed: "
-			f"{', '.join(missingPendingOverrideCompat)}"
-		)
-		state[AddonStateCategory.PENDING_OVERRIDE_COMPATIBILITY] -= missingPendingOverrideCompat
-	if NVDAState.shouldWriteToDisk():
-		state.save()
-	initializeModulePackagePaths()
-
-
-def terminate():
-	""" Terminates the add-ons subsystem. """
-	pass
-
-
-def _getDefaultAddonPaths() -> list[str]:
-	r""" Returns paths where addons can be found.
-	For now, only <userConfig>\addons is supported.
-	"""
-	addon_paths = []
-	if os.path.isdir(WritePaths.addonsDir):
-		addon_paths.append(WritePaths.addonsDir)
-	return addon_paths
-
-
-def _getAvailableAddonsFromPath(
-		path: str,
-		isFirstLoad: bool = False
-) -> "AddonHandlerModelGeneratorT":
-	""" Gets available add-ons from path.
-	An addon is only considered available if the manifest file is loaded with no errors.
-	@param path: path from where to find addon directories.
-	"""
-	log.debug("Listing add-ons from %s", path)
-	for p in os.listdir(path):
-		if p.endswith(DELETEDIR_SUFFIX):
-			if isFirstLoad:
-				removeFailedDeletion(os.path.join(path, p))
-			continue
-		addon_path = os.path.join(path, p)
-		if os.path.isdir(addon_path) and addon_path not in ('.', '..'):
-			if not len(os.listdir(addon_path)):
-				log.error("Error loading Addon from path: %s", addon_path)
-			else:
-				log.debug("Loading add-on from %s", addon_path)
-				try:
-					a = Addon(addon_path)
-					name = a.manifest['name']
-					if (
-						isFirstLoad
-						and name in state[AddonStateCategory.PENDING_REMOVE]
-						and not a.path.endswith(ADDON_PENDINGINSTALL_SUFFIX)
-					):
-						try:
-							a.completeRemove()
-							continue
-						except RuntimeError:
-							log.exception(f"Failed to remove {name} add-on")
-							_failedPendingRemovals.add(name)
-					if(
-						isFirstLoad
-						and (
-							name in state[AddonStateCategory.PENDING_INSTALL]
-							or a.path.endswith(ADDON_PENDINGINSTALL_SUFFIX)
-						)
-					):
-						newPath = a.completeInstall()
-						if newPath:
-							a = Addon(newPath)
-						else:  # installation failed
-							_failedPendingInstalls.add(name)
-					if (
-						isFirstLoad
-						and name in state[AddonStateCategory.PENDING_OVERRIDE_COMPATIBILITY]
-						and name not in _failedPendingInstalls
-					):
-						state[AddonStateCategory.OVERRIDE_COMPATIBILITY].add(name)
-						state[AddonStateCategory.PENDING_OVERRIDE_COMPATIBILITY].remove(name)
-					log.debug(
-						"Found add-on {name} - {a.version}."
-						" Requires API: {a.minimumNVDAVersion}."
-						" Last-tested API: {a.lastTestedNVDAVersion}".format(
-							name=name,
-							a=a
-						))
-					if a.isDisabled:
-						log.debug("Disabling add-on %s", name)
-					if not (
-						isAddonCompatible(a)
-						or a.overrideIncompatibility
-					):
-						log.debugWarning("Add-on %s is considered incompatible", name)
-						state[AddonStateCategory.BLOCKED].add(a.name)
-					yield a
-				except:
-					log.error("Error loading Addon from path: %s", addon_path, exc_info=True)
-
-_availableAddons = collections.OrderedDict()
-
-
-def getAvailableAddons(
-		refresh: bool = False,
-		filterFunc: Optional[Callable[["Addon"], bool]] = None,
-		isFirstLoad: bool = False
-) -> "AddonHandlerModelGeneratorT":
-	""" Gets all available addons on the system.
-	@param refresh: Whether or not to query the file system for available add-ons.
-	@param filterFunc: A function that allows filtering of add-ons.
-	It takes an L{Addon} as its only argument
-	and returns a C{bool} indicating whether the add-on matches the provided filter.
-	: isFirstLoad: Should add-ons that are pending installations / removal from the file system
-	be installed / removed.
-	"""
-	if filterFunc and not callable(filterFunc):
-		raise TypeError("The provided filterFunc is not callable")
-	if refresh:
-		_availableAddons.clear()
-		generators = [_getAvailableAddonsFromPath(path, isFirstLoad) for path in _getDefaultAddonPaths()]
-		for addon in itertools.chain(*generators):
-			_availableAddons[addon.path] = addon
-	return (addon for addon in _availableAddons.values() if not filterFunc or filterFunc(addon))
-
-
-def installAddonBundle(bundle: AddonBundle) -> Addon | None:
-	""" Extracts an Addon bundle in to a unique subdirectory of the user addons directory,
-	marking the addon as needing 'install completion' on NVDA restart.
-	"""
-	addon: Addon | None = None
-	try:
-		bundle.extract()
-		addon = Addon(bundle.pendingInstallPath)
-		# #2715: The add-on must be added to _availableAddons here so that
-		# translations can be used in installTasks module.
-		_availableAddons[addon.path] = addon
-		try:
-			addon.runInstallTask("onInstall")
-			# Broad except used, since we can not know what exceptions might be thrown by the install tasks.
-		except Exception:
-			log.error(f"task 'onInstall' on addon '{addon.name}' failed", exc_info=True)
-			del _availableAddons[addon.path]
-			addon.completeRemove(runUninstallTask=False)
-			raise AddonError("Installation failed")
-		state[AddonStateCategory.PENDING_INSTALL].add(bundle.manifest['name'])
-		state.save()
-	finally:
-		# Regardless if installation failed or not, the created add-on object should be returned
-		# to give caller a hance to clean-up modules imported as part of install tasks.
-		# This clean-up cannot be done here, as install tasks are blocking,
-		# and this function returns as soon as they're started,
-		# so removing modules before they're done may cause unpredictable effects.
-		return addon
-
-
-class AddonError(Exception):
-	""" Represents an exception coming from the addon subsystem. """
-
-
-class AddonBase(SupportsAddonState, SupportsVersionCheck, ABC):
-	"""The base class for functionality that is available both for add-on bundles and add-ons on the file system.
-	Subclasses should at least implement L{manifest}.
-	"""
-
-	@property
-	def name(self) -> str:
-		"""A unique name, the id of the add-on.
-		"""
-		return self.manifest['name']
-
-	@property
-	def version(self) -> str:
-		"""A display version. Not necessarily semantic
-		"""
-		return self.manifest['version']
-
-	@property
-	def minimumNVDAVersion(self) -> addonAPIVersion.AddonApiVersionT:
-		return self.manifest.get('minimumNVDAVersion')
-
-	@property
-	def lastTestedNVDAVersion(self) -> addonAPIVersion.AddonApiVersionT:
-		return self.manifest.get('lastTestedNVDAVersion')
-
-	@property
-	@abstractmethod
-	def manifest(self) -> "AddonManifest":
-		...
-
-	@property
-	def _addonStoreData(self) -> Optional["InstalledAddonStoreModel"]:
-		from addonStore.dataManager import addonDataManager
-		assert addonDataManager
-		return addonDataManager._getCachedInstalledAddonData(self.name)
-
-	@property
-	def _addonGuiModel(self) -> "AddonManifestModel":
-		from addonStore.models.addon import _createGUIModelFromManifest
-		return _createGUIModelFromManifest(self)
-
-
-class Addon(AddonBase):
-	""" Represents an Add-on available on the file system."""
-
-	@property
-	def manifest(self) -> "AddonManifest":
-		return self._manifest
-
-	def __init__(self, path: str):
-		""" Constructs an L{Addon} from.
-		@param path: the base directory for the addon data.
-		"""
-		self.path = path
-		self._extendedPackages = set()
-		self._importedAddonModules: list[str] = []
-		self._modulesBeforeInstall: set[str] = set()
-		manifest_path = os.path.join(path, MANIFEST_FILENAME)
-		with open(manifest_path, 'rb') as f:
-			translatedInput = None
-			for translatedPath in _translatedManifestPaths():
-				p = os.path.join(self.path, translatedPath)
-				if os.path.exists(p):
-					log.debug("Using manifest translation from %s", p)
-					translatedInput = open(p, 'rb')
-					break
-			self._manifest = AddonManifest(f, translatedInput)
-			if self.manifest.errors is not None:
-				_report_manifest_errors(self.manifest)
-				raise AddonError("Manifest file has errors.")
-
-	def completeInstall(self) -> Optional[str]:
-		if not os.path.exists(self.pendingInstallPath):
-			log.error(f"Pending install path {self.pendingInstallPath} does not exist")
-			return None
-
-		try:
-			os.replace(self.pendingInstallPath, self.installPath)
-			state[AddonStateCategory.PENDING_INSTALL].discard(self.name)
-			return self.installPath
-		except OSError:
-			log.error(f"Failed to complete addon installation for {self.name}", exc_info=True)
-			return None
-
-	def requestRemove(self):
-		"""Marks this addon for removal on NVDA restart."""
-		if self.isPendingInstall and not self.isInstalled:
-			# Handle removal of an add-on not yet installed
-			self.completeRemove()
-			state[AddonStateCategory.PENDING_INSTALL].discard(self.name)
-			state[AddonStateCategory.OVERRIDE_COMPATIBILITY].discard(self.name)
-			state[AddonStateCategory.PENDING_OVERRIDE_COMPATIBILITY].discard(self.name)
-			# Force availableAddons to be updated
-			getAvailableAddons(refresh=True)
-		else:
-			# Upgrade to existing add-on or installation of new add-on
-			state[AddonStateCategory.PENDING_REMOVE].add(self.name)
-			# There's no point keeping a record of this add-on pending being disabled now.
-			# However, if the addon is disabled, then it needs to remain disabled so that
-			# the status in add-on store continues to say "disabled"
-			state[AddonStateCategory.PENDING_DISABLE].discard(self.name)
-		state.save()
-
-	def completeRemove(self, runUninstallTask: bool = True) -> None:
-		if runUninstallTask:
-			try:
-				# #2715: The add-on must be added to _availableAddons here so that
-				# translations can be used in installTasks module.
-				_availableAddons[self.path] = self
-				self.runInstallTask("onUninstall")
-			except:
-				log.error("task 'onUninstall' on addon '%s' failed"%self.name,exc_info=True)
-			finally:
-				del _availableAddons[self.path]
-				self._cleanupAddonImports()
-		tempPath = _createEmptyTempFileForDeletingFile(suffix=DELETEDIR_SUFFIX, dir=os.path.dirname(self.path))
-		try:
-			os.replace(self.path, tempPath)
-		except (WindowsError,IOError):
-			raise RuntimeError("Cannot rename add-on path for deletion")
-		shutil.rmtree(tempPath,ignore_errors=True)
-		if os.path.exists(tempPath):
-			log.error("Error removing addon directory %s, deferring until next NVDA restart"%self.path)
-		# clean up the addons state. If an addon with the same name is installed, it should not be automatically
-		# disabled / blocked.
-		log.debug(f"removing addon {self.name} from the list of disabled / blocked add-ons")
-		state[AddonStateCategory.DISABLED].discard(self.name)
-		state[AddonStateCategory.PENDING_REMOVE].discard(self.name)
-		state[AddonStateCategory.OVERRIDE_COMPATIBILITY].discard(self.name)
-		state[AddonStateCategory.BLOCKED].discard(self.name)
-		state.save()
-
-	def addToPackagePath(self, package):
-		""" Adds this L{Addon} extensions to the specific package path if those exist.
-		This allows the addon to "run" / be available because the package is able to search its path,
-		looking for particular modules. This is used by the following:
-		- `globalPlugins`
-		- `appModules`
-		- `synthDrivers`
-		- `brailleDisplayDrivers`
-		@param package: the python module representing the package.
-		@type package: python module.
-		"""
-		# #3090: Ensure that we don't add disabled / blocked add-ons to package path.
-		# By returning here the addon does not "run"/ become active / registered.
-		if self.isDisabled or self.isBlocked or self.isPendingInstall or self.name in _failedPendingRemovals:
-			return
-
-		extension_path = os.path.join(self.path, package.__name__)
-		if not os.path.isdir(extension_path):
-			# This addon does not have extension points for this package
-			return
-		converted_path = self._getPathForInclusionInPackage(package)
-		package.__path__.insert(0, converted_path)
-		self._extendedPackages.add(package)
-		log.debug("Addon %s added to %s package path", self.manifest['name'], package.__name__)
-
-	@property
-	def _canBeEnabled(self) -> bool:
-		return (
-			self.isCompatible  # Incompatible add-ons cannot be enabled
-			or (
-				self.canOverrideCompatibility  # Theoretically possible to mark it as compatible
-				# Its compatibility has either been overridden, or would be on the next restart
-				and self._hasOverriddenCompat
-			)
-		)
-
-	def enable(self, shouldEnable: bool) -> None:
-		"""
-		Sets this add-on to be disabled or enabled when NVDA restarts.
-		@raises: AddonError on failure.
-		"""
-		if shouldEnable:
-			if not self._canBeEnabled:
-				raise AddonError(
-					"Add-on is not compatible:"
-					" minimum NVDA version {}, last tested version {},"
-					" NVDA current {}, NVDA backwards compatible to {}".format(
-						self.manifest['minimumNVDAVersion'],
-						self.manifest['lastTestedNVDAVersion'],
-						addonAPIVersion.CURRENT,
-						addonAPIVersion.BACK_COMPAT_TO
-					)
-				)
-			if self.name in state[AddonStateCategory.PENDING_DISABLE]:
-				# Undoing a pending disable.
-				state[AddonStateCategory.PENDING_DISABLE].discard(self.name)
-			else:
-				state[AddonStateCategory.PENDING_ENABLE].add(self.name)
-		else:
-			if self.name in state[AddonStateCategory.PENDING_ENABLE]:
-				# Undoing a pending enable.
-				state[AddonStateCategory.PENDING_ENABLE].discard(self.name)
-			# No need to disable an addon that is already disabled.
-			# This also prevents the status in the add-ons dialog from saying "disabled, pending disable"
-			elif self.name not in state[AddonStateCategory.DISABLED]:
-				state[AddonStateCategory.PENDING_DISABLE].add(self.name)
-			if not self.isCompatible:
-				state[AddonStateCategory.BLOCKED].add(self.name)
-				state[AddonStateCategory.OVERRIDE_COMPATIBILITY].discard(self.name)
-		# Record enable/disable flags as a way of preparing for disaster such as sudden NVDA crash.
-		state.save()
-
-	def _getPathForInclusionInPackage(self, package):
-		extension_path = os.path.join(self.path, package.__name__)
-		return extension_path
-
-	def loadModule(self, name: str) -> ModuleType:
-		""" loads a python module from the addon directory
-		@param name: the module name
-		@raises: Any exception that can be raised when importing a module,
-			such as NameError, AttributeError, ImportError, etc.
-			a ValueError is raised when the module name is invalid.
-		"""
-		if not isModuleName(name):
-			raise ValueError(f"{name} is an invalid python module name")
-		log.debug(f"Importing module {name} from plugin {self!r}")
-		# Create a qualified full name to avoid modules with the same name on sys.modules.
-		# Since the same add-on can be installed and its new version can be pending installation
-		# we cannot rely on add-on name being unique.
-		# To avoid conflicts, last part of the add-on's path is used
-		# i.e. the directory name whose suffix is different between add-ons installed and add-ons pending install.
-		# Since dot is used as a separator between add-on name and state suffix,
-		# all dots in the name are replaced with underscores.
-		addonPkgName = f"addons.{os.path.split(self.path)[-1].replace('.', '_')}"
-		fullName = f"{addonPkgName}.{name}"
-		# If the given name contains dots (i.e. it is a submodule import),
-		# ensure the module at the top of the hierarchy is created correctly.
-		# After that, the import mechanism will be able to resolve the submodule automatically.
-		splitName = name.split('.')
-		fullNameTop = f"{addonPkgName}.{splitName[0]}"
-		if fullNameTop in sys.modules:
-			# The module can safely be imported, since the top level module is known.
-			mod = importlib.import_module(fullName)
-			self._importedAddonModules.append(fullName)
-			return mod
-		# Ensure the new module is resolvable by the import system.
-		# For this, all packages in the tree have to be available in sys.modules.
-		# We add mock modules for the addons package and the addon itself.
-		# If we don't do this, namespace packages can't be imported correctly.
-		for parentName in ("addons", addonPkgName):
-			if parentName in sys.modules:
-				# Parent package already initialized
-				continue
-			parentSpec = importlib.machinery.ModuleSpec(parentName, None, is_package=True)
-			parentModule = importlib.util.module_from_spec(parentSpec)
-			sys.modules[parentModule.__name__] = parentModule
-			self._importedAddonModules.append(parentModule.__name__)
-		spec = importlib.machinery.PathFinder.find_spec(fullNameTop, [self.path])
-		if not spec:
-			raise ModuleNotFoundError(f"No module named {name!r}", name=name)
-		mod = importlib.util.module_from_spec(spec)
-		sys.modules[fullNameTop] = mod
-		self._importedAddonModules.append(fullNameTop)
-		if spec.loader:
-			spec.loader.exec_module(mod)
-		if fullNameTop == fullName:
-			return mod
-		importedMod = importlib.import_module(fullName)
-		self._importedAddonModules.append(fullName)
-		return importedMod
-
-	def getTranslationsInstance(self, domain='nvda'):
-		""" Gets the gettext translation instance for this add-on.
-		<addon-path>\\locale will be used to find .mo files, if exists.
-		If a translation file is not found the default fallback null translation is returned.
-		@param domain: the translation domain to retrieve. The 'nvda' default should be used in most cases.
-		@returns: the gettext translation class.
-		"""
-		localedir = os.path.join(self.path, "locale")
-		return gettext.translation(domain, localedir=localedir, languages=[languageHandler.getLanguage()], fallback=True)
-
-	def runInstallTask(
-			self,
-			taskName: Literal["onInstall", "onUninstall"],
-			*args,
-			**kwargs
-	) -> None:
-		"""
-		Executes the function having the given taskName with the given args and kwargs,
-		in the add-on's installTasks module if it exists.
-		"""
-		self._modulesBeforeInstall = set(sys.modules.keys())
-		if not hasattr(self,'_installTasksModule'):
-			try:
-				installTasksModule = self.loadModule('installTasks')
-			except ModuleNotFoundError:
-				installTasksModule = None
-			self._installTasksModule = installTasksModule
-		if self._installTasksModule:
-			func=getattr(self._installTasksModule,taskName,None)
-			if func:
-				func(*args,**kwargs)
-
-	def _cleanupAddonImports(self) -> None:
-		for modName in self._importedAddonModules:
-			log.debug(f"removing imported add-on module {modName}")
-			del sys.modules[modName]
-		self._importedAddonModules.clear()
-		for modName in set(sys.modules.keys()) - self._modulesBeforeInstall:
-				module = sys.modules[modName]
-				if module.__file__ and module.__file__.startswith(self.path):
-					log.debug(f"Removing module {module} from cache of imported modules")
-					del sys.modules[modName]
-
-	def getDocFilePath(self, fileName: Optional[str] = None) -> Optional[str]:
-		r"""Get the path to a documentation file for this add-on.
-		The file should be located in C{doc\lang\file} inside the add-on,
-		where C{lang} is the language code and C{file} is the requested file name.
-		Failing that, the language without country is tried.
-		English is tried as a last resort.
-		An add-on can specify a default documentation file name
-		via the docFileName parameter in its manifest.
-		@param fileName: The requested file name or C{None} for the add-on's default.
-		@return: The path to the requested file or C{None} if it wasn't found.
-		"""
-		if not fileName:
-			fileName = self.manifest["docFileName"]
-			if not fileName:
-				return None
-		docRoot = os.path.join(self.path, "doc")
-		lang = languageHandler.getLanguage()
-		langs = [lang]
-		if "_" in lang:
-			lang = lang.split("_", 1)[0]
-			langs.append(lang)
-		if lang != "en":
-			langs.append("en")
-		for lang in langs:
-			docFile = os.path.join(docRoot, lang, fileName)
-			if os.path.isfile(docFile):
-				return docFile
-		return None
-
-	@property
-	def isPendingInstall(self) -> bool:
-		return super().isPendingInstall and self.pendingInstallPath == self.path
-
-	def __repr__(self) -> str:
-		return f"{self.__class__.__name__} ({self.name!r} at path {self.path!r}, running={self.isRunning!r})"
-
-
-def getCodeAddon(obj=None, frameDist=1):
-	""" Returns the L{Addon} where C{obj} is defined. If obj is None the caller code frame is assumed to allow simple retrieval of "current calling addon".
-	@param obj: python object or None for default behaviour.
-	@param frameDist: how many frames is the caller code. Only change this for functions in this module.
-	@return: L{Addon} instance or None if no code does not belong to a add-on package.
-	@rtype: C{Addon}
-	"""
-	if obj is None:
-		obj = sys._getframe(frameDist)
-	fileName  = inspect.getfile(obj)
-	assert os.path.isabs(fileName), f"Module file name {fileName} is not absolute"
-	dir = os.path.normpath(os.path.dirname(fileName))
-	# if fileName is not a subdir of one of the addon paths
-	# It does not belong to an addon.
-	addonsPath = None
-	for addonsPath in _getDefaultAddonPaths():
-		addonsPath = os.path.normpath(addonsPath)
-		if dir.startswith(addonsPath):
-			break
-	else:
-		raise AddonError("Code does not belong to an addon package.")
-	assert addonsPath is not None
-	curdir = dir
-	while curdir.startswith(addonsPath) and len(curdir) > len(addonsPath):
-		if curdir in _availableAddons:
-			return _availableAddons[curdir]
-		curdir = os.path.normpath(os.path.join(curdir, ".."))
-	# Not found!
-	raise AddonError("Code does not belong to an addon")
-
-
-def initTranslation():
-	"""Initializes the translation of an add-on so that the Gettext functions (_, ngettext, npgettext and
-	pgettext) point to the add-on's translation rather than to NVDA's one.
-	This function should be called at the top of any module containing translatable strings and belonging to
-	an add-on. It cannot be called in a module that does not belong to an add-on (e.g. in a subdirectory of the
-	scratchpad).
-	"""
-
-	addon = getCodeAddon(frameDist=2)
-	translations = addon.getTranslationsInstance()
-	_TRANSLATION_FUNCTIONS = {
-		translations.gettext: "_",
-		translations.ngettext: "ngettext",
-		translations.pgettext: "pgettext",
-		translations.npgettext: "npgettext"
-	}
-	# Point _ to the translation object in the globals namespace of the caller frame
-	try:
-		callerFrame = inspect.currentframe().f_back
-		module = inspect.getmodule(callerFrame)
-		for funcName, installAs in _TRANSLATION_FUNCTIONS.items():
-			setattr(module, installAs, funcName)
-	finally:
-		del callerFrame # Avoid reference problems with frames (per python docs)
-
-def _translatedManifestPaths(lang=None, forBundle=False):
-	if lang is None:
-		lang = languageHandler.getLanguage() # can't rely on default keyword arguments here.
-	langs=[lang]
-	if '_' in lang:
-		langs.append(lang.split('_')[0])
-		if lang!='en' and not lang.startswith('en_'):
-			langs.append('en')
-	sep = "/" if forBundle else os.path.sep
-	return [sep.join(("locale", lang, MANIFEST_FILENAME)) for lang in langs]
-
-
-class AddonBundle(AddonBase):
-	""" Represents the contents of an NVDA addon suitable for distribution.
-	The bundle is compressed using the zip file format. Manifest information
-	is available without the need for extraction."""
-	def __init__(self, bundlePath: str):
-		""" Constructs an L{AddonBundle} from a filename.
-		@param bundlePath: The path for the bundle file.
-		"""
-		self._path = bundlePath
-		# Read manifest:
-		translatedInput=None
-		try:
-			z = zipfile.ZipFile(self._path, "r")
-		except (zipfile.BadZipfile, FileNotFoundError) as e:
-			raise AddonError(f"Invalid bundle file: {self._path}") from e
-		with z:
-			for translationPath in _translatedManifestPaths(forBundle=True):
-				try:
-					# ZipFile.open opens every file in binary mode.
-					# decoding is handled by configobj.
-					translatedInput = z.open(translationPath, 'r')
-					break
-				except KeyError:
-					pass
-			self._manifest = AddonManifest(
-				# ZipFile.open opens every file in binary mode.
-				# decoding is handled by configobj.
-				z.open(MANIFEST_FILENAME, 'r'),
-				translatedInput=translatedInput
-			)
-			if self.manifest.errors is not None:
-				_report_manifest_errors(self.manifest)
-				raise AddonError("Manifest file has errors.")
-
-	def extract(self, addonPath: Optional[str] = None):
-		""" Extracts the bundle content to the specified path.
-		The addon will be extracted to L{addonPath}
-		@param addonPath: Path where to extract contents.
-		"""
-		if addonPath is None:
-			addonPath = self.pendingInstallPath
-
-		with zipfile.ZipFile(self._path, 'r') as z:
-			for info in z.infolist():
-				if isinstance(info.filename, bytes):
-					# #2505: Handle non-Unicode file names.
-					# Most archivers seem to use the local OEM code page, even though the spec says only cp437.
-					# HACK: Overriding info.filename is a bit ugly, but it avoids a lot of code duplication.
-					info.filename = info.filename.decode("cp%d" % winKernel.kernel32.GetOEMCP())
-				z.extract(info, addonPath)
-
-	@property
-	def manifest(self) -> "AddonManifest":
-		""" Gets the manifest for the represented Addon.
-		"""
-		return self._manifest
-
-	def __repr__(self):
-		return "<AddonBundle at %s>" % self._path
-
-def createAddonBundleFromPath(path, destDir=None):
-	""" Creates a bundle from a directory that contains a a addon manifest file."""
-	basedir = path
-	# If  caller did not provide a destination directory name
-	# Put the bundle at the same level as the add-on's top-level directory,
-	# That is, basedir/..
-	if destDir is None:
-		destDir = os.path.dirname(basedir)
-	manifest_path = os.path.join(basedir, MANIFEST_FILENAME)
-	if not os.path.isfile(manifest_path):
-		raise AddonError("Can't find %s manifest file." % manifest_path)
-	with open(manifest_path, 'rb') as f:
-		manifest = AddonManifest(f)
-	if manifest.errors is not None:
-		_report_manifest_errors(manifest)
-		raise AddonError("Manifest file has errors.")
-	bundleFilename = "%s-%s.%s" % (manifest['name'], manifest['version'], BUNDLE_EXTENSION)
-	bundleDestination = os.path.join(destDir, bundleFilename)
-	with zipfile.ZipFile(bundleDestination, 'w') as z:
-		# FIXME: the include/exclude feature may or may not be useful. Also python files can be pre-compiled.
-		for dir, dirnames, filenames in os.walk(basedir):
-			relativePath = os.path.relpath(dir, basedir)
-			for filename in filenames:
-				pathInBundle = os.path.join(relativePath, filename)
-				absPath = os.path.join(dir, filename)
-				z.write(absPath, pathInBundle)
-	return AddonBundle(bundleDestination)
-
-
-def _report_manifest_errors(manifest):
-	log.warning("Error loading manifest:\n%s", manifest.errors)
-
-
-class AddonManifest(ConfigObj):
-	""" Add-on manifest file. It contains metadata about an NVDA add-on package. """
-	configspec = ConfigObj(StringIO(
-	"""
-# NVDA Add-on Manifest configuration specification
-# Add-on unique name
-# Suggested convention is lowerCamelCase.
-name = string()
-
-# short summary (label) of the add-on to show to users.
-summary = string()
-
-# Long description with further information and instructions
-description = string(default=None)
-
-# Name of the author or entity that created the add-on
-author = string()
-
-# Version of the add-on.
-# Suggested convention is <major>.<minor>.<patch> format.
-version = string()
-
-# The minimum required NVDA version for this add-on to work correctly.
-# Should be less than or equal to lastTestedNVDAVersion
-minimumNVDAVersion = apiVersion(default="0.0.0")
-
-# Must be greater than or equal to minimumNVDAVersion
-lastTestedNVDAVersion = apiVersion(default="0.0.0")
-
-# URL for more information about the add-on, e.g. a homepage.
-# Should begin with https://
-url = string(default=None)
-
-# Name of default documentation file for the add-on.
-docFileName = string(default=None)
-
-# Custom braille tables
-[brailleTables]
-	# The key is the table file name (not the full path)
-	[[__many__]]
-		displayName = string()
-		contracted = boolean(default=false)
-		input = boolean(default=true)
-		output = boolean(default=true)
-
-# NOTE: apiVersion:
-# EG: 2019.1.0 or 0.0.0
-# Must have 3 integers separated by dots.
-# The first integer must be a Year (4 characters)
-# "0.0.0" is also valid.
-# The final integer can be left out, and in that case will default to 0. E.g. 2019.1
-
-"""))
-
-	def __init__(self, input, translatedInput=None):
-		""" Constructs an L{AddonManifest} instance from manifest string data
-		@param input: data to read the manifest information
-		@type input: a fie-like object.
-		@param translatedInput: translated manifest input
-		@type translatedInput: file-like object
-		"""
-		super().__init__(input, configspec=self.configspec, encoding='utf-8', default_encoding='utf-8')
-		self._errors = None
-		val = Validator({"apiVersion":validate_apiVersionString})
-		result = self.validate(val, copy=True, preserve_errors=True)
-		if result != True:
-			self._errors = result
-		elif True != self._validateApiVersionRange():
-			self._errors = "Constraint not met: minimumNVDAVersion ({}) <= lastTestedNVDAVersion ({})".format(
-				self.get("minimumNVDAVersion"),
-				self.get("lastTestedNVDAVersion")
-			)
-		self._translatedConfig = None
-		if translatedInput is not None:
-			self._translatedConfig = ConfigObj(translatedInput, encoding='utf-8', default_encoding='utf-8')
-			for k in ('summary','description'):
-				val=self._translatedConfig.get(k)
-				if val:
-					self[k]=val
-			for fileName, tableConfig in self._translatedConfig.get("brailleTables", {}).items():
-				value = tableConfig.get("displayName")
-				if value:
-					self["brailleTables"][fileName]["displayName"] = value
-
-	@property
-	def errors(self):
-		return self._errors
-
-	def _validateApiVersionRange(self):
-		lastTested = self.get("lastTestedNVDAVersion")
-		minRequiredVersion = self.get("minimumNVDAVersion")
-		return minRequiredVersion <= lastTested
-
-
-def validate_apiVersionString(value: str) -> Tuple[int, int, int]:
-	"""
-	@raises: configobj.validate.ValidateError on validation error
-	"""
-	from configobj.validate import ValidateError
-	if not value or value == "None":
-		return (0, 0, 0)
-	if not isinstance(value, string_types):
-		raise ValidateError('Expected an apiVersion in the form of a string. EG "2019.1.0"')
-	try:
-		return addonAPIVersion.getAPIVersionTupleFromString(value)
-	except ValueError as e:
-		raise ValidateError('"{}" is not a valid API Version string: {}'.format(value, e))
+# A part of NonVisual Desktop Access (NVDA)
+# Copyright (C) 2012-2024 Rui Batista, NV Access Limited, Noelia Ruiz Martínez,
+# Joseph Lee, Babbage B.V., Arnold Loubriat, Łukasz Golonka, Leonard de Ruijter, Julien Cochuyt
+# This file is covered by the GNU General Public License.
+# See the file COPYING for more details.
+
+from __future__ import annotations  # Avoids quoting of forward references
+
+from abc import abstractmethod, ABC
+import sys
+import os.path
+import gettext
+import inspect
+import itertools
+import collections
+import shutil
+from io import StringIO
+import pickle
+from six import string_types
+from typing import (
+	Callable,
+	Dict,
+	Literal,
+	Optional,
+	Set,
+	TYPE_CHECKING,
+	Tuple,
+	Union,
+)
+import zipfile
+from configobj import ConfigObj
+from configobj.validate import Validator
+import config
+import languageHandler
+from logHandler import log
+import winKernel
+import addonAPIVersion
+import importlib
+import NVDAState
+from NVDAState import WritePaths
+from types import ModuleType
+
+from addonStore.models.status import AddonStateCategory, SupportsAddonState
+from addonStore.models.version import MajorMinorPatch, SupportsVersionCheck
+import extensionPoints
+from utils.caseInsensitiveCollections import CaseInsensitiveSet
+from utils.tempFile import _createEmptyTempFileForDeletingFile
+
+from .addonVersionCheck import (
+	isAddonCompatible,
+)
+from .packaging import (
+	initializeModulePackagePaths,
+	isModuleName,
+)
+
+if TYPE_CHECKING:
+	from addonStore.models.addon import (  # noqa: F401
+		AddonManifestModel,
+		AddonHandlerModelGeneratorT,
+		InstalledAddonStoreModel,
+	)
+
+MANIFEST_FILENAME = "manifest.ini"
+stateFilename="addonsState.pickle"
+BUNDLE_EXTENSION = "nvda-addon"
+BUNDLE_MIMETYPE = "application/x-nvda-addon"
+NVDA_ADDON_PROG_ID = "NVDA.Addon.1"
+ADDON_PENDINGINSTALL_SUFFIX=".pendingInstall"
+DELETEDIR_SUFFIX=".delete"
+
+
+# Allows add-ons to process additional command line arguments when NVDA starts.
+# Each handler is called with one keyword argument `cliArgument`
+# and should return `False` if it is not interested in it, `True` otherwise.
+# For more details see appropriate section of the developer guide.
+isCLIParamKnown = extensionPoints.AccumulatingDecider(defaultDecision=False)
+
+_failedPendingRemovals: CaseInsensitiveSet[str] = CaseInsensitiveSet()
+_failedPendingInstalls: CaseInsensitiveSet[str] = CaseInsensitiveSet()
+
+
+AddonStateDictT = Dict[AddonStateCategory, CaseInsensitiveSet[str]]
+
+
+class AddonsState(collections.UserDict[AddonStateCategory, CaseInsensitiveSet[str]]):
+	"""
+	Subclasses `collections.UserDict` to preserve backwards compatibility.
+	AddonStateCategory string enums mapped to a set of the add-on "name/id" currently in that state.
+	Add-ons that have the same ID except differ in casing cause a path collision,
+	as add-on IDs are installed to a case insensitive path.
+	Therefore add-on IDs should be treated as case insensitive.
+	"""
+
+	@staticmethod
+	def _generateDefaultStateContent() -> AddonStateDictT:
+		return {
+			category: CaseInsensitiveSet() for category in AddonStateCategory
+		}
+
+	data: AddonStateDictT
+	manualOverridesAPIVersion: MajorMinorPatch
+
+	@property
+	def statePath(self) -> os.PathLike:
+		"""Returns path to the state file. """
+		return WritePaths.addonStateFile
+
+	def setDefaultStateValues(self) -> None:
+		self.update(self._generateDefaultStateContent())
+
+		# Set default value for manualOverridesAPIVersion.
+		# The ability to override add-ons only appeared in 2023.2,
+		# where the BACK_COMPAT_TO API version was 2023.1.0.
+		self.manualOverridesAPIVersion = MajorMinorPatch(2023, 1, 0)
+
+	def fromPickledDict(
+			self,
+			pickledState: Dict[str, Union[Set[str], addonAPIVersion.AddonApiVersionT, MajorMinorPatch]]
+	) -> None:
+		# Load from pickledState
+		if "backCompatToAPIVersion" in pickledState:
+			self.manualOverridesAPIVersion = MajorMinorPatch(*pickledState["backCompatToAPIVersion"])
+		for category in AddonStateCategory:
+			# Make pickles case insensitive
+			self[AddonStateCategory(category)] = CaseInsensitiveSet(pickledState.get(category, set()))
+
+	def toDict(self) -> Dict[str, Union[Set[str], addonAPIVersion.AddonApiVersionT]]:
+		# We cannot pickle instance of `AddonsState` directly
+		# since older versions of NVDA aren't aware about this class and they're expecting
+		# the state to be using inbuilt data types only.
+		picklableState: Dict[str, Union[Set[str], addonAPIVersion.AddonApiVersionT]] = dict()
+		for category in self.data:
+			picklableState[category.value] = set(self.data[category])
+		picklableState["backCompatToAPIVersion"] = tuple(self.manualOverridesAPIVersion)
+		return picklableState
+
+	def load(self) -> None:
+		"""Populates state with the default content and then loads values from the config."""
+		self.setDefaultStateValues()
+		try:
+			# #9038: Python 3 requires binary format when working with pickles.
+			with open(self.statePath, "rb") as f:
+				pickledState: Dict[str, Union[Set[str], addonAPIVersion.AddonApiVersionT]] = pickle.load(f)
+		except FileNotFoundError:
+			pass  # Clean config - no point logging in this case
+		except IOError:
+			log.debug("Error when reading state file", exc_info=True)
+		except pickle.UnpicklingError:
+			log.debugWarning("Failed to unpickle state", exc_info=True)
+		except Exception:
+			log.exception()
+		else:
+			self.fromPickledDict(pickledState)
+		if self.manualOverridesAPIVersion != addonAPIVersion.BACK_COMPAT_TO:
+			log.debug(
+				"BACK_COMPAT_TO API version for manual compatibility overrides has changed. "
+				f"NVDA API has been upgraded: from {self.manualOverridesAPIVersion} to {addonAPIVersion.BACK_COMPAT_TO}"
+			)
+		if self.manualOverridesAPIVersion < addonAPIVersion.BACK_COMPAT_TO:
+			# Reset compatibility overrides as the API version has upgraded.
+			# For the installer, this is not written to disk.
+			# Portable/temporary copies will write this on the first run.
+			# Mark overridden compatible add-ons as blocked.
+			self[AddonStateCategory.BLOCKED].update(self[AddonStateCategory.OVERRIDE_COMPATIBILITY])
+			# Reset overridden compatibility for add-ons that were overridden by older versions of NVDA.
+			self[AddonStateCategory.OVERRIDE_COMPATIBILITY].clear()
+			self[AddonStateCategory.PENDING_OVERRIDE_COMPATIBILITY].clear()
+		self.manualOverridesAPIVersion = MajorMinorPatch(*addonAPIVersion.BACK_COMPAT_TO)
+
+	def removeStateFile(self) -> None:
+		if not NVDAState.shouldWriteToDisk():
+			log.debugWarning("NVDA should not write to disk from secure mode or launcher", stack_info=True)
+			return
+		try:
+			os.remove(self.statePath)
+		except FileNotFoundError:
+			pass  # Probably clean config - no point in logging in this case.
+		except OSError:
+			log.error(f"Failed to remove state file {self.statePath}", exc_info=True)
+
+	def save(self) -> None:
+		"""Saves content of the state to a file unless state is empty in which case this would be pointless."""
+		if not NVDAState.shouldWriteToDisk():
+			log.error("NVDA should not write to disk from secure mode or launcher", stack_info=True)
+			return
+
+		if any(self.values()):
+			try:
+				# #9038: Python 3 requires binary format when working with pickles.
+				with open(self.statePath, "wb") as f:
+					pickle.dump(self.toDict(), f, protocol=0)
+			except (IOError, pickle.PicklingError):
+				log.debugWarning("Error saving state", exc_info=True)
+		else:
+			# Empty state - just delete state file and don't save anything.
+			self.removeStateFile()
+
+	def cleanupRemovedDisabledAddons(self) -> None:
+		"""Versions of NVDA before #12792 failed to remove add-on from list of disabled add-ons
+		during uninstallation. As a result after reinstalling add-on with the same name it was disabled
+		by default confusing users. Fix this by removing all add-ons no longer present in the config
+		from the list of disabled add-ons in the state."""
+		installedAddonNames = CaseInsensitiveSet(a.name for a in getAvailableAddons())
+		for disabledAddonName in CaseInsensitiveSet(self[AddonStateCategory.DISABLED]):
+			# Iterate over copy of set to prevent updating the set while iterating over it.
+			if disabledAddonName not in installedAddonNames:
+				log.debug(f"Discarding {disabledAddonName} from disabled add-ons as it has been uninstalled.")
+				self[AddonStateCategory.DISABLED].discard(disabledAddonName)
+
+	def _cleanupCompatibleAddonsFromDowngrade(self) -> None:
+		from addonStore.dataManager import addonDataManager
+		installedAddons = addonDataManager._installedAddonsCache.installedAddons
+		for blockedAddon in CaseInsensitiveSet(
+			self[AddonStateCategory.BLOCKED].union(
+				self[AddonStateCategory.OVERRIDE_COMPATIBILITY]
+			)
+		):
+			# Iterate over copy of set to prevent updating the set while iterating over it.
+			if blockedAddon not in installedAddons and blockedAddon not in self[AddonStateCategory.PENDING_INSTALL]:
+				log.debug(f"Discarding {blockedAddon} from blocked add-ons as it has been uninstalled.")
+				self[AddonStateCategory.BLOCKED].discard(blockedAddon)
+				self[AddonStateCategory.OVERRIDE_COMPATIBILITY].discard(blockedAddon)
+			elif installedAddons[blockedAddon].isCompatible:
+				log.debug(f"Discarding {blockedAddon} from blocked add-ons as it has become compatible.")
+				self[AddonStateCategory.BLOCKED].discard(blockedAddon)
+				self[AddonStateCategory.OVERRIDE_COMPATIBILITY].discard(blockedAddon)
+
+
+state = AddonsState()
+
+
+def getRunningAddons() -> "AddonHandlerModelGeneratorT":
+	""" Returns currently loaded add-ons.
+	"""
+	return getAvailableAddons(filterFunc=lambda addon: addon.isRunning)
+
+
+def getIncompatibleAddons(
+		currentAPIVersion=addonAPIVersion.CURRENT,
+		backCompatToAPIVersion=addonAPIVersion.BACK_COMPAT_TO
+) -> "AddonHandlerModelGeneratorT":
+	""" Returns a generator of the add-ons that are not compatible.
+	"""
+	return getAvailableAddons(
+		filterFunc=lambda addon: (
+			not isAddonCompatible(
+				addon,
+				currentAPIVersion=currentAPIVersion,
+				backwardsCompatToVersion=backCompatToAPIVersion
+			)
+			and (
+				# Add-ons that override incompatibility are not considered incompatible.
+				not addon.overrideIncompatibility
+				# If we are upgrading NVDA API versions,
+				# then the add-on compatibility override will be reset
+				or backCompatToAPIVersion > addonAPIVersion.BACK_COMPAT_TO
+			)
+		)
+	)
+
+
+def removeFailedDeletion(path: os.PathLike):
+	shutil.rmtree(path, ignore_errors=True)
+	if os.path.exists(path):
+		log.error(f"Failed to delete path {path}, try removing manually")
+
+
+def disableAddonsIfAny():
+	"""
+	Disables add-ons if told to do so by the user from add-on store.
+	This is usually executed before refreshing the list of available add-ons.
+	"""
+	# Pull in and enable add-ons that should be disabled and enabled, respectively.
+	state[AddonStateCategory.DISABLED] |= state[AddonStateCategory.PENDING_DISABLE]
+	state[AddonStateCategory.DISABLED] -= state[AddonStateCategory.PENDING_ENABLE]
+	# Remove disabled add-ons from having overridden compatibility
+	state[AddonStateCategory.OVERRIDE_COMPATIBILITY] -= state[AddonStateCategory.DISABLED]
+	# Clear pending disables and enables
+	state[AddonStateCategory.PENDING_DISABLE].clear()
+	state[AddonStateCategory.PENDING_ENABLE].clear()
+
+
+def initialize():
+	""" Initializes the add-ons subsystem. """
+	if config.isAppX:
+		log.info("Add-ons not supported when running as a Windows Store application")
+		return
+	state.load()
+	# #3090: Are there add-ons that are supposed to not run for this session?
+	disableAddonsIfAny()
+	getAvailableAddons(refresh=True, isFirstLoad=True)
+	state.cleanupRemovedDisabledAddons()
+	state._cleanupCompatibleAddonsFromDowngrade()
+	if missingPendingInstalls := state[AddonStateCategory.PENDING_INSTALL] - _failedPendingInstalls:
+		log.error(
+			"The following add-ons should be installed, "
+			f"but are no longer present on disk: {', '.join(missingPendingInstalls)}"
+		)
+		state[AddonStateCategory.PENDING_INSTALL] -= missingPendingInstalls
+	if missingPendingOverrideCompat := (
+		state[AddonStateCategory.PENDING_OVERRIDE_COMPATIBILITY] - _failedPendingInstalls
+	):
+		log.error(
+			"The following add-ons which were marked as compatible are no longer installed: "
+			f"{', '.join(missingPendingOverrideCompat)}"
+		)
+		state[AddonStateCategory.PENDING_OVERRIDE_COMPATIBILITY] -= missingPendingOverrideCompat
+	if NVDAState.shouldWriteToDisk():
+		state.save()
+	initializeModulePackagePaths()
+
+
+def terminate():
+	""" Terminates the add-ons subsystem. """
+	pass
+
+
+def _getDefaultAddonPaths() -> list[str]:
+	r""" Returns paths where addons can be found.
+	For now, only <userConfig>\addons is supported.
+	"""
+	addon_paths = []
+	if os.path.isdir(WritePaths.addonsDir):
+		addon_paths.append(WritePaths.addonsDir)
+	return addon_paths
+
+
+def _getAvailableAddonsFromPath(
+		path: str,
+		isFirstLoad: bool = False
+) -> "AddonHandlerModelGeneratorT":
+	""" Gets available add-ons from path.
+	An addon is only considered available if the manifest file is loaded with no errors.
+	@param path: path from where to find addon directories.
+	"""
+	log.debug("Listing add-ons from %s", path)
+	for p in os.listdir(path):
+		if p.endswith(DELETEDIR_SUFFIX):
+			if isFirstLoad:
+				removeFailedDeletion(os.path.join(path, p))
+			continue
+		addon_path = os.path.join(path, p)
+		if os.path.isdir(addon_path) and addon_path not in ('.', '..'):
+			if not len(os.listdir(addon_path)):
+				log.error("Error loading Addon from path: %s", addon_path)
+			else:
+				log.debug("Loading add-on from %s", addon_path)
+				try:
+					a = Addon(addon_path)
+					name = a.manifest['name']
+					if (
+						isFirstLoad
+						and name in state[AddonStateCategory.PENDING_REMOVE]
+						and not a.path.endswith(ADDON_PENDINGINSTALL_SUFFIX)
+					):
+						try:
+							a.completeRemove()
+							continue
+						except RuntimeError:
+							log.exception(f"Failed to remove {name} add-on")
+							_failedPendingRemovals.add(name)
+					if(
+						isFirstLoad
+						and (
+							name in state[AddonStateCategory.PENDING_INSTALL]
+							or a.path.endswith(ADDON_PENDINGINSTALL_SUFFIX)
+						)
+					):
+						newPath = a.completeInstall()
+						if newPath:
+							a = Addon(newPath)
+						else:  # installation failed
+							_failedPendingInstalls.add(name)
+					if (
+						isFirstLoad
+						and name in state[AddonStateCategory.PENDING_OVERRIDE_COMPATIBILITY]
+						and name not in _failedPendingInstalls
+					):
+						state[AddonStateCategory.OVERRIDE_COMPATIBILITY].add(name)
+						state[AddonStateCategory.PENDING_OVERRIDE_COMPATIBILITY].remove(name)
+					log.debug(
+						"Found add-on {name} - {a.version}."
+						" Requires API: {a.minimumNVDAVersion}."
+						" Last-tested API: {a.lastTestedNVDAVersion}".format(
+							name=name,
+							a=a
+						))
+					if a.isDisabled:
+						log.debug("Disabling add-on %s", name)
+					if not (
+						isAddonCompatible(a)
+						or a.overrideIncompatibility
+					):
+						log.debugWarning("Add-on %s is considered incompatible", name)
+						state[AddonStateCategory.BLOCKED].add(a.name)
+					yield a
+				except:
+					log.error("Error loading Addon from path: %s", addon_path, exc_info=True)
+
+_availableAddons = collections.OrderedDict()
+
+
+def getAvailableAddons(
+		refresh: bool = False,
+		filterFunc: Optional[Callable[["Addon"], bool]] = None,
+		isFirstLoad: bool = False
+) -> "AddonHandlerModelGeneratorT":
+	""" Gets all available addons on the system.
+	@param refresh: Whether or not to query the file system for available add-ons.
+	@param filterFunc: A function that allows filtering of add-ons.
+	It takes an L{Addon} as its only argument
+	and returns a C{bool} indicating whether the add-on matches the provided filter.
+	: isFirstLoad: Should add-ons that are pending installations / removal from the file system
+	be installed / removed.
+	"""
+	if filterFunc and not callable(filterFunc):
+		raise TypeError("The provided filterFunc is not callable")
+	if refresh:
+		_availableAddons.clear()
+		generators = [_getAvailableAddonsFromPath(path, isFirstLoad) for path in _getDefaultAddonPaths()]
+		for addon in itertools.chain(*generators):
+			_availableAddons[addon.path] = addon
+	return (addon for addon in _availableAddons.values() if not filterFunc or filterFunc(addon))
+
+
+def installAddonBundle(bundle: AddonBundle) -> Addon | None:
+	""" Extracts an Addon bundle in to a unique subdirectory of the user addons directory,
+	marking the addon as needing 'install completion' on NVDA restart.
+	"""
+	addon: Addon | None = None
+	try:
+		bundle.extract()
+		addon = Addon(bundle.pendingInstallPath)
+		# #2715: The add-on must be added to _availableAddons here so that
+		# translations can be used in installTasks module.
+		_availableAddons[addon.path] = addon
+		try:
+			addon.runInstallTask("onInstall")
+			# Broad except used, since we can not know what exceptions might be thrown by the install tasks.
+		except Exception:
+			log.error(f"task 'onInstall' on addon '{addon.name}' failed", exc_info=True)
+			del _availableAddons[addon.path]
+			addon.completeRemove(runUninstallTask=False)
+			raise AddonError("Installation failed")
+		state[AddonStateCategory.PENDING_INSTALL].add(bundle.manifest['name'])
+		state.save()
+	finally:
+		# Regardless if installation failed or not, the created add-on object should be returned
+		# to give caller a hance to clean-up modules imported as part of install tasks.
+		# This clean-up cannot be done here, as install tasks are blocking,
+		# and this function returns as soon as they're started,
+		# so removing modules before they're done may cause unpredictable effects.
+		return addon
+
+
+class AddonError(Exception):
+	""" Represents an exception coming from the addon subsystem. """
+
+
+class AddonBase(SupportsAddonState, SupportsVersionCheck, ABC):
+	"""The base class for functionality that is available both for add-on bundles and add-ons on the file system.
+	Subclasses should at least implement L{manifest}.
+	"""
+
+	@property
+	def name(self) -> str:
+		"""A unique name, the id of the add-on.
+		"""
+		return self.manifest['name']
+
+	@property
+	def version(self) -> str:
+		"""A display version. Not necessarily semantic
+		"""
+		return self.manifest['version']
+
+	@property
+	def minimumNVDAVersion(self) -> addonAPIVersion.AddonApiVersionT:
+		return self.manifest.get('minimumNVDAVersion')
+
+	@property
+	def lastTestedNVDAVersion(self) -> addonAPIVersion.AddonApiVersionT:
+		return self.manifest.get('lastTestedNVDAVersion')
+
+	@property
+	@abstractmethod
+	def manifest(self) -> "AddonManifest":
+		...
+
+	@property
+	def _addonStoreData(self) -> Optional["InstalledAddonStoreModel"]:
+		from addonStore.dataManager import addonDataManager
+		assert addonDataManager
+		return addonDataManager._getCachedInstalledAddonData(self.name)
+
+	@property
+	def _addonGuiModel(self) -> "AddonManifestModel":
+		from addonStore.models.addon import _createGUIModelFromManifest
+		return _createGUIModelFromManifest(self)
+
+
+class Addon(AddonBase):
+	""" Represents an Add-on available on the file system."""
+
+	@property
+	def manifest(self) -> "AddonManifest":
+		return self._manifest
+
+	def __init__(self, path: str):
+		""" Constructs an L{Addon} from.
+		@param path: the base directory for the addon data.
+		"""
+		self.path = path
+		self._extendedPackages = set()
+		self._importedAddonModules: list[str] = []
+		self._modulesBeforeInstall: set[str] = set()
+		manifest_path = os.path.join(path, MANIFEST_FILENAME)
+		with open(manifest_path, 'rb') as f:
+			translatedInput = None
+			for translatedPath in _translatedManifestPaths():
+				p = os.path.join(self.path, translatedPath)
+				if os.path.exists(p):
+					log.debug("Using manifest translation from %s", p)
+					translatedInput = open(p, 'rb')
+					break
+			self._manifest = AddonManifest(f, translatedInput)
+			if self.manifest.errors is not None:
+				_report_manifest_errors(self.manifest)
+				raise AddonError("Manifest file has errors.")
+
+	def completeInstall(self) -> Optional[str]:
+		if not os.path.exists(self.pendingInstallPath):
+			log.error(f"Pending install path {self.pendingInstallPath} does not exist")
+			return None
+
+		try:
+			os.replace(self.pendingInstallPath, self.installPath)
+			state[AddonStateCategory.PENDING_INSTALL].discard(self.name)
+			return self.installPath
+		except OSError:
+			log.error(f"Failed to complete addon installation for {self.name}", exc_info=True)
+			return None
+
+	def requestRemove(self):
+		"""Marks this addon for removal on NVDA restart."""
+		if self.isPendingInstall and not self.isInstalled:
+			# Handle removal of an add-on not yet installed
+			self.completeRemove()
+			state[AddonStateCategory.PENDING_INSTALL].discard(self.name)
+			state[AddonStateCategory.OVERRIDE_COMPATIBILITY].discard(self.name)
+			state[AddonStateCategory.PENDING_OVERRIDE_COMPATIBILITY].discard(self.name)
+			# Force availableAddons to be updated
+			getAvailableAddons(refresh=True)
+		else:
+			# Upgrade to existing add-on or installation of new add-on
+			state[AddonStateCategory.PENDING_REMOVE].add(self.name)
+			# There's no point keeping a record of this add-on pending being disabled now.
+			# However, if the addon is disabled, then it needs to remain disabled so that
+			# the status in add-on store continues to say "disabled"
+			state[AddonStateCategory.PENDING_DISABLE].discard(self.name)
+		state.save()
+
+	def completeRemove(self, runUninstallTask: bool = True) -> None:
+		if runUninstallTask:
+			try:
+				# #2715: The add-on must be added to _availableAddons here so that
+				# translations can be used in installTasks module.
+				_availableAddons[self.path] = self
+				self.runInstallTask("onUninstall")
+			except:
+				log.error("task 'onUninstall' on addon '%s' failed"%self.name,exc_info=True)
+			finally:
+				del _availableAddons[self.path]
+				self._cleanupAddonImports()
+		tempPath = _createEmptyTempFileForDeletingFile(suffix=DELETEDIR_SUFFIX, dir=os.path.dirname(self.path))
+		try:
+			os.replace(self.path, tempPath)
+		except (WindowsError,IOError):
+			raise RuntimeError("Cannot rename add-on path for deletion")
+		shutil.rmtree(tempPath,ignore_errors=True)
+		if os.path.exists(tempPath):
+			log.error("Error removing addon directory %s, deferring until next NVDA restart"%self.path)
+		# clean up the addons state. If an addon with the same name is installed, it should not be automatically
+		# disabled / blocked.
+		log.debug(f"removing addon {self.name} from the list of disabled / blocked add-ons")
+		state[AddonStateCategory.DISABLED].discard(self.name)
+		state[AddonStateCategory.PENDING_REMOVE].discard(self.name)
+		state[AddonStateCategory.OVERRIDE_COMPATIBILITY].discard(self.name)
+		state[AddonStateCategory.BLOCKED].discard(self.name)
+		state.save()
+
+	def addToPackagePath(self, package):
+		""" Adds this L{Addon} extensions to the specific package path if those exist.
+		This allows the addon to "run" / be available because the package is able to search its path,
+		looking for particular modules. This is used by the following:
+		- `globalPlugins`
+		- `appModules`
+		- `synthDrivers`
+		- `brailleDisplayDrivers`
+		@param package: the python module representing the package.
+		@type package: python module.
+		"""
+		# #3090: Ensure that we don't add disabled / blocked add-ons to package path.
+		# By returning here the addon does not "run"/ become active / registered.
+		if self.isDisabled or self.isBlocked or self.isPendingInstall or self.name in _failedPendingRemovals:
+			return
+
+		extension_path = os.path.join(self.path, package.__name__)
+		if not os.path.isdir(extension_path):
+			# This addon does not have extension points for this package
+			return
+		converted_path = self._getPathForInclusionInPackage(package)
+		package.__path__.insert(0, converted_path)
+		self._extendedPackages.add(package)
+		log.debug("Addon %s added to %s package path", self.manifest['name'], package.__name__)
+
+	@property
+	def _canBeEnabled(self) -> bool:
+		return (
+			self.isCompatible  # Incompatible add-ons cannot be enabled
+			or (
+				self.canOverrideCompatibility  # Theoretically possible to mark it as compatible
+				# Its compatibility has either been overridden, or would be on the next restart
+				and self._hasOverriddenCompat
+			)
+		)
+
+	def enable(self, shouldEnable: bool) -> None:
+		"""
+		Sets this add-on to be disabled or enabled when NVDA restarts.
+		@raises: AddonError on failure.
+		"""
+		if shouldEnable:
+			if not self._canBeEnabled:
+				raise AddonError(
+					"Add-on is not compatible:"
+					" minimum NVDA version {}, last tested version {},"
+					" NVDA current {}, NVDA backwards compatible to {}".format(
+						self.manifest['minimumNVDAVersion'],
+						self.manifest['lastTestedNVDAVersion'],
+						addonAPIVersion.CURRENT,
+						addonAPIVersion.BACK_COMPAT_TO
+					)
+				)
+			if self.name in state[AddonStateCategory.PENDING_DISABLE]:
+				# Undoing a pending disable.
+				state[AddonStateCategory.PENDING_DISABLE].discard(self.name)
+			else:
+				state[AddonStateCategory.PENDING_ENABLE].add(self.name)
+		else:
+			if self.name in state[AddonStateCategory.PENDING_ENABLE]:
+				# Undoing a pending enable.
+				state[AddonStateCategory.PENDING_ENABLE].discard(self.name)
+			# No need to disable an addon that is already disabled.
+			# This also prevents the status in the add-ons dialog from saying "disabled, pending disable"
+			elif self.name not in state[AddonStateCategory.DISABLED]:
+				state[AddonStateCategory.PENDING_DISABLE].add(self.name)
+			if not self.isCompatible:
+				state[AddonStateCategory.BLOCKED].add(self.name)
+				state[AddonStateCategory.OVERRIDE_COMPATIBILITY].discard(self.name)
+		# Record enable/disable flags as a way of preparing for disaster such as sudden NVDA crash.
+		state.save()
+
+	def _getPathForInclusionInPackage(self, package):
+		extension_path = os.path.join(self.path, package.__name__)
+		return extension_path
+
+	def loadModule(self, name: str) -> ModuleType:
+		""" loads a python module from the addon directory
+		@param name: the module name
+		@raises: Any exception that can be raised when importing a module,
+			such as NameError, AttributeError, ImportError, etc.
+			a ValueError is raised when the module name is invalid.
+		"""
+		if not isModuleName(name):
+			raise ValueError(f"{name} is an invalid python module name")
+		log.debug(f"Importing module {name} from plugin {self!r}")
+		# Create a qualified full name to avoid modules with the same name on sys.modules.
+		# Since the same add-on can be installed and its new version can be pending installation
+		# we cannot rely on add-on name being unique.
+		# To avoid conflicts, last part of the add-on's path is used
+		# i.e. the directory name whose suffix is different between add-ons installed and add-ons pending install.
+		# Since dot is used as a separator between add-on name and state suffix,
+		# all dots in the name are replaced with underscores.
+		addonPkgName = f"addons.{os.path.split(self.path)[-1].replace('.', '_')}"
+		fullName = f"{addonPkgName}.{name}"
+		# If the given name contains dots (i.e. it is a submodule import),
+		# ensure the module at the top of the hierarchy is created correctly.
+		# After that, the import mechanism will be able to resolve the submodule automatically.
+		splitName = name.split('.')
+		fullNameTop = f"{addonPkgName}.{splitName[0]}"
+		if fullNameTop in sys.modules:
+			# The module can safely be imported, since the top level module is known.
+			mod = importlib.import_module(fullName)
+			self._importedAddonModules.append(fullName)
+			return mod
+		# Ensure the new module is resolvable by the import system.
+		# For this, all packages in the tree have to be available in sys.modules.
+		# We add mock modules for the addons package and the addon itself.
+		# If we don't do this, namespace packages can't be imported correctly.
+		for parentName in ("addons", addonPkgName):
+			if parentName in sys.modules:
+				# Parent package already initialized
+				continue
+			parentSpec = importlib.machinery.ModuleSpec(parentName, None, is_package=True)
+			parentModule = importlib.util.module_from_spec(parentSpec)
+			sys.modules[parentModule.__name__] = parentModule
+			self._importedAddonModules.append(parentModule.__name__)
+		spec = importlib.machinery.PathFinder.find_spec(fullNameTop, [self.path])
+		if not spec:
+			raise ModuleNotFoundError(f"No module named {name!r}", name=name)
+		mod = importlib.util.module_from_spec(spec)
+		sys.modules[fullNameTop] = mod
+		self._importedAddonModules.append(fullNameTop)
+		if spec.loader:
+			spec.loader.exec_module(mod)
+		if fullNameTop == fullName:
+			return mod
+		importedMod = importlib.import_module(fullName)
+		self._importedAddonModules.append(fullName)
+		return importedMod
+
+	def getTranslationsInstance(self, domain='nvda'):
+		""" Gets the gettext translation instance for this add-on.
+		<addon-path>\\locale will be used to find .mo files, if exists.
+		If a translation file is not found the default fallback null translation is returned.
+		@param domain: the translation domain to retrieve. The 'nvda' default should be used in most cases.
+		@returns: the gettext translation class.
+		"""
+		localedir = os.path.join(self.path, "locale")
+		return gettext.translation(domain, localedir=localedir, languages=[languageHandler.getLanguage()], fallback=True)
+
+	def runInstallTask(
+			self,
+			taskName: Literal["onInstall", "onUninstall"],
+			*args,
+			**kwargs
+	) -> None:
+		"""
+		Executes the function having the given taskName with the given args and kwargs,
+		in the add-on's installTasks module if it exists.
+		"""
+		self._modulesBeforeInstall = set(sys.modules.keys())
+		if not hasattr(self,'_installTasksModule'):
+			try:
+				installTasksModule = self.loadModule('installTasks')
+			except ModuleNotFoundError:
+				installTasksModule = None
+			self._installTasksModule = installTasksModule
+		if self._installTasksModule:
+			func=getattr(self._installTasksModule,taskName,None)
+			if func:
+				func(*args,**kwargs)
+
+	def _cleanupAddonImports(self) -> None:
+		for modName in self._importedAddonModules:
+			log.debug(f"removing imported add-on module {modName}")
+			del sys.modules[modName]
+		self._importedAddonModules.clear()
+		for modName in set(sys.modules.keys()) - self._modulesBeforeInstall:
+				module = sys.modules[modName]
+				if module.__file__ and module.__file__.startswith(self.path):
+					log.debug(f"Removing module {module} from cache of imported modules")
+					del sys.modules[modName]
+
+	def getDocFilePath(self, fileName: Optional[str] = None) -> Optional[str]:
+		r"""Get the path to a documentation file for this add-on.
+		The file should be located in C{doc\lang\file} inside the add-on,
+		where C{lang} is the language code and C{file} is the requested file name.
+		Failing that, the language without country is tried.
+		English is tried as a last resort.
+		An add-on can specify a default documentation file name
+		via the docFileName parameter in its manifest.
+		@param fileName: The requested file name or C{None} for the add-on's default.
+		@return: The path to the requested file or C{None} if it wasn't found.
+		"""
+		if not fileName:
+			fileName = self.manifest["docFileName"]
+			if not fileName:
+				return None
+		docRoot = os.path.join(self.path, "doc")
+		lang = languageHandler.getLanguage()
+		langs = [lang]
+		if "_" in lang:
+			lang = lang.split("_", 1)[0]
+			langs.append(lang)
+		if lang != "en":
+			langs.append("en")
+		for lang in langs:
+			docFile = os.path.join(docRoot, lang, fileName)
+			if os.path.isfile(docFile):
+				return docFile
+		return None
+
+	@property
+	def isPendingInstall(self) -> bool:
+		return super().isPendingInstall and self.pendingInstallPath == self.path
+
+	def __repr__(self) -> str:
+		return f"{self.__class__.__name__} ({self.name!r} at path {self.path!r}, running={self.isRunning!r})"
+
+
+def getCodeAddon(obj=None, frameDist=1):
+	""" Returns the L{Addon} where C{obj} is defined. If obj is None the caller code frame is assumed to allow simple retrieval of "current calling addon".
+	@param obj: python object or None for default behaviour.
+	@param frameDist: how many frames is the caller code. Only change this for functions in this module.
+	@return: L{Addon} instance or None if no code does not belong to a add-on package.
+	@rtype: C{Addon}
+	"""
+	if obj is None:
+		obj = sys._getframe(frameDist)
+	fileName  = inspect.getfile(obj)
+	assert os.path.isabs(fileName), f"Module file name {fileName} is not absolute"
+	dir = os.path.normpath(os.path.dirname(fileName))
+	# if fileName is not a subdir of one of the addon paths
+	# It does not belong to an addon.
+	addonsPath = None
+	for addonsPath in _getDefaultAddonPaths():
+		addonsPath = os.path.normpath(addonsPath)
+		if dir.startswith(addonsPath):
+			break
+	else:
+		raise AddonError("Code does not belong to an addon package.")
+	assert addonsPath is not None
+	curdir = dir
+	while curdir.startswith(addonsPath) and len(curdir) > len(addonsPath):
+		if curdir in _availableAddons:
+			return _availableAddons[curdir]
+		curdir = os.path.normpath(os.path.join(curdir, ".."))
+	# Not found!
+	raise AddonError("Code does not belong to an addon")
+
+
+def initTranslation():
+	"""Initializes the translation of an add-on so that the Gettext functions (_, ngettext, npgettext and
+	pgettext) point to the add-on's translation rather than to NVDA's one.
+	This function should be called at the top of any module containing translatable strings and belonging to
+	an add-on. It cannot be called in a module that does not belong to an add-on (e.g. in a subdirectory of the
+	scratchpad).
+	"""
+
+	addon = getCodeAddon(frameDist=2)
+	translations = addon.getTranslationsInstance()
+	_TRANSLATION_FUNCTIONS = {
+		translations.gettext: "_",
+		translations.ngettext: "ngettext",
+		translations.pgettext: "pgettext",
+		translations.npgettext: "npgettext"
+	}
+	# Point _ to the translation object in the globals namespace of the caller frame
+	try:
+		callerFrame = inspect.currentframe().f_back
+		module = inspect.getmodule(callerFrame)
+		for funcName, installAs in _TRANSLATION_FUNCTIONS.items():
+			setattr(module, installAs, funcName)
+	finally:
+		del callerFrame # Avoid reference problems with frames (per python docs)
+
+def _translatedManifestPaths(lang=None, forBundle=False):
+	if lang is None:
+		lang = languageHandler.getLanguage() # can't rely on default keyword arguments here.
+	langs=[lang]
+	if '_' in lang:
+		langs.append(lang.split('_')[0])
+		if lang!='en' and not lang.startswith('en_'):
+			langs.append('en')
+	sep = "/" if forBundle else os.path.sep
+	return [sep.join(("locale", lang, MANIFEST_FILENAME)) for lang in langs]
+
+
+class AddonBundle(AddonBase):
+	""" Represents the contents of an NVDA addon suitable for distribution.
+	The bundle is compressed using the zip file format. Manifest information
+	is available without the need for extraction."""
+	def __init__(self, bundlePath: str):
+		""" Constructs an L{AddonBundle} from a filename.
+		@param bundlePath: The path for the bundle file.
+		"""
+		self._path = bundlePath
+		# Read manifest:
+		translatedInput=None
+		try:
+			z = zipfile.ZipFile(self._path, "r")
+		except (zipfile.BadZipfile, FileNotFoundError) as e:
+			raise AddonError(f"Invalid bundle file: {self._path}") from e
+		with z:
+			for translationPath in _translatedManifestPaths(forBundle=True):
+				try:
+					# ZipFile.open opens every file in binary mode.
+					# decoding is handled by configobj.
+					translatedInput = z.open(translationPath, 'r')
+					break
+				except KeyError:
+					pass
+			self._manifest = AddonManifest(
+				# ZipFile.open opens every file in binary mode.
+				# decoding is handled by configobj.
+				z.open(MANIFEST_FILENAME, 'r'),
+				translatedInput=translatedInput
+			)
+			if self.manifest.errors is not None:
+				_report_manifest_errors(self.manifest)
+				raise AddonError("Manifest file has errors.")
+
+	def extract(self, addonPath: Optional[str] = None):
+		""" Extracts the bundle content to the specified path.
+		The addon will be extracted to L{addonPath}
+		@param addonPath: Path where to extract contents.
+		"""
+		if addonPath is None:
+			addonPath = self.pendingInstallPath
+
+		with zipfile.ZipFile(self._path, 'r') as z:
+			for info in z.infolist():
+				if isinstance(info.filename, bytes):
+					# #2505: Handle non-Unicode file names.
+					# Most archivers seem to use the local OEM code page, even though the spec says only cp437.
+					# HACK: Overriding info.filename is a bit ugly, but it avoids a lot of code duplication.
+					info.filename = info.filename.decode("cp%d" % winKernel.kernel32.GetOEMCP())
+				z.extract(info, addonPath)
+
+	@property
+	def manifest(self) -> "AddonManifest":
+		""" Gets the manifest for the represented Addon.
+		"""
+		return self._manifest
+
+	def __repr__(self):
+		return "<AddonBundle at %s>" % self._path
+
+def createAddonBundleFromPath(path, destDir=None):
+	""" Creates a bundle from a directory that contains a a addon manifest file."""
+	basedir = path
+	# If  caller did not provide a destination directory name
+	# Put the bundle at the same level as the add-on's top-level directory,
+	# That is, basedir/..
+	if destDir is None:
+		destDir = os.path.dirname(basedir)
+	manifest_path = os.path.join(basedir, MANIFEST_FILENAME)
+	if not os.path.isfile(manifest_path):
+		raise AddonError("Can't find %s manifest file." % manifest_path)
+	with open(manifest_path, 'rb') as f:
+		manifest = AddonManifest(f)
+	if manifest.errors is not None:
+		_report_manifest_errors(manifest)
+		raise AddonError("Manifest file has errors.")
+	bundleFilename = "%s-%s.%s" % (manifest['name'], manifest['version'], BUNDLE_EXTENSION)
+	bundleDestination = os.path.join(destDir, bundleFilename)
+	with zipfile.ZipFile(bundleDestination, 'w') as z:
+		# FIXME: the include/exclude feature may or may not be useful. Also python files can be pre-compiled.
+		for dir, dirnames, filenames in os.walk(basedir):
+			relativePath = os.path.relpath(dir, basedir)
+			for filename in filenames:
+				pathInBundle = os.path.join(relativePath, filename)
+				absPath = os.path.join(dir, filename)
+				z.write(absPath, pathInBundle)
+	return AddonBundle(bundleDestination)
+
+
+def _report_manifest_errors(manifest):
+	log.warning("Error loading manifest:\n%s", manifest.errors)
+
+
+class AddonManifest(ConfigObj):
+	""" Add-on manifest file. It contains metadata about an NVDA add-on package. """
+	configspec = ConfigObj(StringIO(
+	"""
+# NVDA Add-on Manifest configuration specification
+# Add-on unique name
+# Suggested convention is lowerCamelCase.
+name = string()
+
+# short summary (label) of the add-on to show to users.
+summary = string()
+
+# Long description with further information and instructions
+description = string(default=None)
+
+# Name of the author or entity that created the add-on
+author = string()
+
+# Version of the add-on.
+# Suggested convention is <major>.<minor>.<patch> format.
+version = string()
+
+# The minimum required NVDA version for this add-on to work correctly.
+# Should be less than or equal to lastTestedNVDAVersion
+minimumNVDAVersion = apiVersion(default="0.0.0")
+
+# Must be greater than or equal to minimumNVDAVersion
+lastTestedNVDAVersion = apiVersion(default="0.0.0")
+
+# URL for more information about the add-on, e.g. a homepage.
+# Should begin with https://
+url = string(default=None)
+
+# Name of default documentation file for the add-on.
+docFileName = string(default=None)
+
+# Custom braille tables
+[brailleTables]
+	# The key is the table file name (not the full path)
+	[[__many__]]
+		displayName = string()
+		contracted = boolean(default=false)
+		input = boolean(default=true)
+		output = boolean(default=true)
+
+# NOTE: apiVersion:
+# EG: 2019.1.0 or 0.0.0
+# Must have 3 integers separated by dots.
+# The first integer must be a Year (4 characters)
+# "0.0.0" is also valid.
+# The final integer can be left out, and in that case will default to 0. E.g. 2019.1
+
+"""))
+
+	def __init__(self, input, translatedInput=None):
+		""" Constructs an L{AddonManifest} instance from manifest string data
+		@param input: data to read the manifest information
+		@type input: a fie-like object.
+		@param translatedInput: translated manifest input
+		@type translatedInput: file-like object
+		"""
+		super().__init__(input, configspec=self.configspec, encoding='utf-8', default_encoding='utf-8')
+		self._errors = None
+		val = Validator({"apiVersion":validate_apiVersionString})
+		result = self.validate(val, copy=True, preserve_errors=True)
+		if result != True:
+			self._errors = result
+		elif True != self._validateApiVersionRange():
+			self._errors = "Constraint not met: minimumNVDAVersion ({}) <= lastTestedNVDAVersion ({})".format(
+				self.get("minimumNVDAVersion"),
+				self.get("lastTestedNVDAVersion")
+			)
+		self._translatedConfig = None
+		if translatedInput is not None:
+			self._translatedConfig = ConfigObj(translatedInput, encoding='utf-8', default_encoding='utf-8')
+			for k in ('summary','description'):
+				val=self._translatedConfig.get(k)
+				if val:
+					self[k]=val
+			for fileName, tableConfig in self._translatedConfig.get("brailleTables", {}).items():
+				value = tableConfig.get("displayName")
+				if value:
+					self["brailleTables"][fileName]["displayName"] = value
+
+	@property
+	def errors(self):
+		return self._errors
+
+	def _validateApiVersionRange(self):
+		lastTested = self.get("lastTestedNVDAVersion")
+		minRequiredVersion = self.get("minimumNVDAVersion")
+		return minRequiredVersion <= lastTested
+
+
+def validate_apiVersionString(value: str) -> Tuple[int, int, int]:
+	"""
+	@raises: configobj.validate.ValidateError on validation error
+	"""
+	from configobj.validate import ValidateError
+	if not value or value == "None":
+		return (0, 0, 0)
+	if not isinstance(value, string_types):
+		raise ValidateError('Expected an apiVersion in the form of a string. EG "2019.1.0"')
+	try:
+		return addonAPIVersion.getAPIVersionTupleFromString(value)
+	except ValueError as e:
+		raise ValidateError('"{}" is not a valid API Version string: {}'.format(value, e))