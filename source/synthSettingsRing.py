--- conflicted
+++ resolved
@@ -1,173 +1,168 @@
-import baseObject
-import config
-import synthDriverHandler
-import queueHandler
-import driverHandler
-
-class SynthSetting(baseObject.AutoPropertyObject):
-	"""a numeric synth setting. Has functions to set, get, increase and decrease its value """
-	def __init__(self,synth,setting,min=0,max=100):
-		self.synth = synth
-		self.setting = setting
-		self.min = setting.minVal  if isinstance(setting,driverHandler.NumericDriverSetting) else min
-		self.max = setting.maxVal  if isinstance(setting,driverHandler.NumericDriverSetting) else max
-		self.step = setting.normalStep if isinstance(setting,driverHandler.NumericDriverSetting) else 1
-
-	def increase(self):
-		val = min(self.max,self.value+self.step)
-		self.value = val
-		return self._getReportValue(val)
-
-	def decrease(self):
-		val = max(self.min,self.value-self.step)
-		self.value = val
-		return self._getReportValue(val)
-
-	def _get_value(self):
-		return getattr(self.synth,self.setting.id)
-
-	def _set_value(self,value):
-		setattr(self.synth,self.setting.id, value)
-		config.conf["speech"][self.synth.name][self.setting.id]=value
-
-	def _getReportValue(self, val):
-		return str(val)
-
-	def _get_reportValue(self):
-		return self._getReportValue(self.value)
-
-class StringSynthSetting(SynthSetting):
-	def __init__(self,synth,setting):
-<<<<<<< HEAD
-		# #7105: convert this into a list.
-		self._values=list(getattr(synth,"available%ss"%setting.name.capitalize()).values())
-=======
-		self._values=getattr(synth,"available%ss"%setting.id.capitalize()).values()
->>>>>>> a9aca984
-		super(StringSynthSetting,self).__init__(synth,setting,0,len(self._values)-1)
-
-	def _get_value(self):
-		curID=getattr(self.synth,self.setting.id)
-		for e,v in enumerate(self._values):
-			if curID==v.id:
-				return e 
-
-	def _set_value(self,value):
-		"""Overridden to use code that supports updating speech dicts when changing voice"""
-		id = self._values[value].id
-		if self.setting.id == "voice":
-			synthDriverHandler.changeVoice(self.synth, id)
-			# Voice parameters may change when the voice changes, so update the config.
-			self.synth.saveSettings()
-		else:
-			super(StringSynthSetting,self)._set_value(id)
-
-	def _getReportValue(self, val):
-		return self._values[val].displayName
-
-class BooleanSynthSetting(SynthSetting):
-
-	def __init__(self, synth, setting):
-		super(BooleanSynthSetting, self).__init__(synth, setting, 0, 1)
-
-	def _get_value(self):
-		return int(super(BooleanSynthSetting, self).value)
-
-	def _set_value(self, val):
-		super(BooleanSynthSetting, self)._set_value(bool(val))
-
-	def _getReportValue(self, val):
-		return _("on") if val else _("off")
-
-class SynthSettingsRing(baseObject.AutoPropertyObject):
-	"""
-	A synth settings ring which enables the user to change to the next and previous settings and ajust the selected one
-	It was written to facilitate the implementation of a way to change the settings resembling the window-eyes way.
-	"""
-
-	def __init__(self,synth):
-		try:
-			self._current = synth.initialSettingsRingSetting
-		except ValueError:
-			self._current=None
-		self.updateSupportedSettings(synth)
-
-	def _get_currentSettingName(self):
-		""" returns the current setting's name """
-		if self._current is not None and hasattr(self,'settings'):
-			return self.settings[self._current].setting.displayName
-		return None
-
-	def _get_currentSettingValue(self):
-		return self.settings[self._current].reportValue
-
-	def _set_currentSettingValue(self,value):
-		if self._current is not None: 
-			self.settings[_current].value = val
-
-	def next(self):
-		""" changes to the next setting and returns its name """
-		if self._current is not None:
-			self._current = (self._current + 1) % len(self.settings)
-			return self.currentSettingName
-		return None
-
-	def previous(self):
-		if self._current is not None:
-			self._current = (self._current - 1) % len(self.settings)
-			return self.currentSettingName
-		return None
-
-	def increase(self):
-		""" increases the currentSetting and returns its new value """
-		if self._current is not None: 
-			return self.settings[self._current].increase()
-		return None
-
-	def decrease(self):
-		""" decreases the currentSetting and returns its new value """
-		if self._current is not None:
-			return self.settings[self._current].decrease()
-		return None
-
-	def updateSupportedSettings(self,synth):
-		import ui
-		from scriptHandler import _isScriptRunning
-		#Save ID of the current setting to restore ring position after reconstruction
-		prevID = (
-			self.settings[self._current].setting.id
-			if self._current is not None and hasattr(self,'settings')
-			else None
-		)
-		list = []
-		for s in synth.supportedSettings:
-			if not s.availableInSettingsRing: continue
-			if prevID == s.id: #restore the last setting
-				self._current=len(list)
-			if isinstance(s,driverHandler.NumericDriverSetting):
-				cls=SynthSetting
-			elif isinstance(s,driverHandler.BooleanDriverSetting):
-				cls=BooleanSynthSetting
-			else:
-				cls=StringSynthSetting
-			list.append(cls(synth,s))
-		if len(list) == 0:
-			self._current = None
-			self.settings = None
-		else:
-			self.settings = list
-		if (
-			not prevID
-			or not self.settings
-			or len(self.settings) <= self._current
-			or prevID != self.settings[self._current].setting.id
-		):
-			# Previous chosen setting doesn't exists. Set position to default
-			self._current = synth.initialSettingsRingSetting
-			if _isScriptRunning:
-				# User changed some setting from ring and that setting no longer exists.
-				# We have just reverted to first setting, so report this change to user
-				queueHandler.queueFunction(
-					queueHandler.eventQueue,
-					ui.message,"%s %s" % (self.currentSettingName,self.currentSettingValue)
-				)
+import baseObject
+import config
+import synthDriverHandler
+import queueHandler
+import driverHandler
+
+class SynthSetting(baseObject.AutoPropertyObject):
+	"""a numeric synth setting. Has functions to set, get, increase and decrease its value """
+	def __init__(self,synth,setting,min=0,max=100):
+		self.synth = synth
+		self.setting = setting
+		self.min = setting.minVal  if isinstance(setting,driverHandler.NumericDriverSetting) else min
+		self.max = setting.maxVal  if isinstance(setting,driverHandler.NumericDriverSetting) else max
+		self.step = setting.normalStep if isinstance(setting,driverHandler.NumericDriverSetting) else 1
+
+	def increase(self):
+		val = min(self.max,self.value+self.step)
+		self.value = val
+		return self._getReportValue(val)
+
+	def decrease(self):
+		val = max(self.min,self.value-self.step)
+		self.value = val
+		return self._getReportValue(val)
+
+	def _get_value(self):
+		return getattr(self.synth,self.setting.id)
+
+	def _set_value(self,value):
+		setattr(self.synth,self.setting.id, value)
+		config.conf["speech"][self.synth.name][self.setting.id]=value
+
+	def _getReportValue(self, val):
+		return str(val)
+
+	def _get_reportValue(self):
+		return self._getReportValue(self.value)
+
+class StringSynthSetting(SynthSetting):
+	def __init__(self,synth,setting):
+		self._values=getattr(synth,"available%ss"%setting.id.capitalize()).values()
+		super(StringSynthSetting,self).__init__(synth,setting,0,len(self._values)-1)
+
+	def _get_value(self):
+		curID=getattr(self.synth,self.setting.id)
+		for e,v in enumerate(self._values):
+			if curID==v.id:
+				return e 
+
+	def _set_value(self,value):
+		"""Overridden to use code that supports updating speech dicts when changing voice"""
+		id = self._values[value].id
+		if self.setting.id == "voice":
+			synthDriverHandler.changeVoice(self.synth, id)
+			# Voice parameters may change when the voice changes, so update the config.
+			self.synth.saveSettings()
+		else:
+			super(StringSynthSetting,self)._set_value(id)
+
+	def _getReportValue(self, val):
+		return self._values[val].displayName
+
+class BooleanSynthSetting(SynthSetting):
+
+	def __init__(self, synth, setting):
+		super(BooleanSynthSetting, self).__init__(synth, setting, 0, 1)
+
+	def _get_value(self):
+		return int(super(BooleanSynthSetting, self).value)
+
+	def _set_value(self, val):
+		super(BooleanSynthSetting, self)._set_value(bool(val))
+
+	def _getReportValue(self, val):
+		return _("on") if val else _("off")
+
+class SynthSettingsRing(baseObject.AutoPropertyObject):
+	"""
+	A synth settings ring which enables the user to change to the next and previous settings and ajust the selected one
+	It was written to facilitate the implementation of a way to change the settings resembling the window-eyes way.
+	"""
+
+	def __init__(self,synth):
+		try:
+			self._current = synth.initialSettingsRingSetting
+		except ValueError:
+			self._current=None
+		self.updateSupportedSettings(synth)
+
+	def _get_currentSettingName(self):
+		""" returns the current setting's name """
+		if self._current is not None and hasattr(self,'settings'):
+			return self.settings[self._current].setting.displayName
+		return None
+
+	def _get_currentSettingValue(self):
+		return self.settings[self._current].reportValue
+
+	def _set_currentSettingValue(self,value):
+		if self._current is not None: 
+			self.settings[_current].value = val
+
+	def next(self):
+		""" changes to the next setting and returns its name """
+		if self._current is not None:
+			self._current = (self._current + 1) % len(self.settings)
+			return self.currentSettingName
+		return None
+
+	def previous(self):
+		if self._current is not None:
+			self._current = (self._current - 1) % len(self.settings)
+			return self.currentSettingName
+		return None
+
+	def increase(self):
+		""" increases the currentSetting and returns its new value """
+		if self._current is not None: 
+			return self.settings[self._current].increase()
+		return None
+
+	def decrease(self):
+		""" decreases the currentSetting and returns its new value """
+		if self._current is not None:
+			return self.settings[self._current].decrease()
+		return None
+
+	def updateSupportedSettings(self,synth):
+		import ui
+		from scriptHandler import _isScriptRunning
+		#Save ID of the current setting to restore ring position after reconstruction
+		prevID = (
+			self.settings[self._current].setting.id
+			if self._current is not None and hasattr(self,'settings')
+			else None
+		)
+		list = []
+		for s in synth.supportedSettings:
+			if not s.availableInSettingsRing: continue
+			if prevID == s.id: #restore the last setting
+				self._current=len(list)
+			if isinstance(s,driverHandler.NumericDriverSetting):
+				cls=SynthSetting
+			elif isinstance(s,driverHandler.BooleanDriverSetting):
+				cls=BooleanSynthSetting
+			else:
+				cls=StringSynthSetting
+			list.append(cls(synth,s))
+		if len(list) == 0:
+			self._current = None
+			self.settings = None
+		else:
+			self.settings = list
+		if (
+			not prevID
+			or not self.settings
+			or len(self.settings) <= self._current
+			or prevID != self.settings[self._current].setting.id
+		):
+			# Previous chosen setting doesn't exists. Set position to default
+			self._current = synth.initialSettingsRingSetting
+			if _isScriptRunning:
+				# User changed some setting from ring and that setting no longer exists.
+				# We have just reverted to first setting, so report this change to user
+				queueHandler.queueFunction(
+					queueHandler.eventQueue,
+					ui.message,"%s %s" % (self.currentSettingName,self.currentSettingValue)
+				)