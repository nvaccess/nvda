#brailleDisplayDrivers/brailliantB.py
#A part of NonVisual Desktop Access (NVDA)
#This file is covered by the GNU General Public License.
#See the file COPYING for more details.
#Copyright (C) 2012-2017 NV Access Limited, Babbage B.V.

<<<<<<< HEAD
import os
try:
	import winreg
except ImportError:
	import _winreg as winreg
import itertools
=======
>>>>>>> fd62d9da
import time
import serial
import braille
import inputCore
from logHandler import log
import brailleInput
import bdDetect
import hwIo

TIMEOUT = 0.2
BAUD_RATE = 115200
PARITY = serial.PARITY_EVEN
DELAY_AFTER_CONNECT = 1.0
INIT_ATTEMPTS = 3
INIT_RETRY_DELAY = 0.2

# Serial
HEADER = "\x1b"
MSG_INIT = "\x00"
MSG_INIT_RESP = "\x01"
MSG_DISPLAY = "\x02"
MSG_KEY_DOWN = "\x05"
MSG_KEY_UP = "\x06"

# HID
HR_CAPS = "\x01"
HR_KEYS = "\x04"
HR_BRAILLE = "\x05"
HR_POWEROFF = "\x07"

KEY_NAMES = {
	1: "power", # Brailliant BI 32, 40 and 80.
	# Braille keyboard (all devices except Brailliant 80).
	2: "dot1",
	3: "dot2",
	4: "dot3",
	5: "dot4",
	6: "dot5",
	7: "dot6",
	8: "dot7",
	9: "dot8",
	10: "space",
	# Command keys (Brailliant BI 32, 40 and 80).
	11: "c1",
	12: "c2",
	13: "c3",
	14: "c4",
	15: "c5",
	16: "c6",
	# Thumb keys (all devices).
	17: "up",
	18: "left",
	19: "right",
	20: "down",
	# Joystick (Brailliant BI 14).
	21: "stickUp",
	22: "stickDown",
	23: "stickLeft",
	24: "stickRight",
	25: "stickAction",
	# BrailleNote Touch calibration key events.
	30: "calibrationOk",
	31: "calibrationFail",
	32: "calibrationEmpty",
	34: "calibrationReset",
}
FIRST_ROUTING_KEY = 80
DOT1_KEY = 2
DOT8_KEY = 9
SPACE_KEY = 10

<<<<<<< HEAD
USB_IDS_HID = {
	"VID_1C71&PID_C006", # Brailliant BI 32, 40 and 80
	"VID_1C71&PID_C022", # Brailliant BI 14
	"VID_1C71&PID_C00A", # BrailleNote Touch
}
USB_IDS_SER = (
	"Vid_1c71&Pid_c005", # Brailliant BI 32, 40 and 80
	"Vid_1c71&Pid_c021", # Brailliant BI 14
)

def _getPorts():
	# HID.
	for portInfo in hwPortUtils.listHidDevices():
		if portInfo.get("usbID") in USB_IDS_HID:
			yield "USB HID", portInfo["devicePath"]
		# In Windows 10, the Bluetooth vendor and product ids don't get recognised.
		# Use strings instead.
		elif portInfo.get("manufacturer") == "Humanware" and portInfo.get("product") == "Brailliant HID":
			yield "Bluetooth HID", portInfo["devicePath"]

	# USB serial.
	for usbId in USB_IDS_SER:
		try:
			rootKey = winreg.OpenKey(winreg.HKEY_LOCAL_MACHINE,
				r"SYSTEM\CurrentControlSet\Enum\USB\%s" % usbId)
		except WindowsError:
			# A display with this id has never been connected via USB.
			continue
		with rootKey:
			for index in itertools.count():
				try:
					keyName = winreg.EnumKey(rootKey, index)
				except WindowsError:
					break # No more sub-keys.
				try:
					with winreg.OpenKey(rootKey, os.path.join(keyName, "Device Parameters")) as paramsKey:
						yield "USB serial", winreg.QueryValueEx(paramsKey, "PortName")[0]
				except WindowsError:
					continue

	# Bluetooth serial.
	for portInfo in hwPortUtils.listComPorts(onlyAvailable=True):
		try:
			btName = portInfo["bluetoothName"]
		except KeyError:
			continue
		if btName.startswith("Brailliant B") or btName == "Brailliant 80" or "BrailleNote Touch" in btName:
			yield "Bluetooth serial", portInfo["port"]

=======
>>>>>>> fd62d9da
class BrailleDisplayDriver(braille.BrailleDisplayDriver):
	name = "brailliantB"
	# Translators: The name of a series of braille displays.
	description = _("HumanWare Brailliant BI/B series / BrailleNote Touch")
	isThreadSafe = True

	@classmethod
	def getManualPorts(cls):
		return braille.getSerialPorts()

	def __init__(self, port="auto"):
		super(BrailleDisplayDriver, self).__init__()
		self.numCells = 0

		for portType, portId, port, portInfo in self._getTryPorts(port):
			self.isHid = portType == bdDetect.KEY_HID
			# Try talking to the display.
			try:
				if self.isHid:
					self._dev = hwIo.Hid(port, onReceive=self._hidOnReceive)
				else:
					self._dev = hwIo.Serial(port, baudrate=BAUD_RATE, parity=PARITY, timeout=TIMEOUT, writeTimeout=TIMEOUT, onReceive=self._serOnReceive)
			except EnvironmentError:
				log.debugWarning("", exc_info=True)
				continue # Couldn't connect.
			# The Brailliant can fail to init if you try immediately after connecting.
			time.sleep(DELAY_AFTER_CONNECT)
			# Sometimes, a few attempts are needed to init successfully.
			for attempt in xrange(INIT_ATTEMPTS):
				if attempt > 0: # Not the first attempt
					time.sleep(INIT_RETRY_DELAY) # Delay before next attempt.
				self._initAttempt()
				if self.numCells:
					break # Success!
			if self.numCells:
				# A display responded.
				log.info("Found display with {cells} cells connected via {type} ({port})".format(
					cells=self.numCells, type=portType, port=port))
				break
			# This device can't be initialized. Move on to the next (if any).
			self._dev.close()

		else:
			raise RuntimeError("No display found")

		self._keysDown = set()
		self._ignoreKeyReleases = False

	def _initAttempt(self):
		if self.isHid:
			try:
				data = self._dev.getFeature(HR_CAPS)
			except WindowsError:
				return # Fail!
			self.numCells = ord(data[24])
		else:
			# This will cause the display to return the number of cells.
			# The _serOnReceive callback will see this and set self.numCells.
			self._serSendMessage(MSG_INIT)
			self._dev.waitForRead(TIMEOUT)

	def terminate(self):
		try:
			super(BrailleDisplayDriver, self).terminate()
		finally:
			# Make sure the device gets closed.
			# If it doesn't, we may not be able to re-open it later.
			self._dev.close()

	def _serSendMessage(self, msgId, payload=""):
		if isinstance(payload, (int, bool)):
			payload = chr(payload)
		self._dev.write("{header}{id}{length}{payload}".format(
			header=HEADER, id=msgId,
			length=chr(len(payload)), payload=payload))

	def _serOnReceive(self, data):
		if data != HEADER:
			log.debugWarning("Ignoring byte before header: %r" % data)
			return
		msgId = self._dev.read(1)
		length = ord(self._dev.read(1))
		payload = self._dev.read(length)
		self._serHandleResponse(msgId, payload)

	def _serHandleResponse(self, msgId, payload):
		if msgId == MSG_INIT_RESP:
			if ord(payload[0]) != 0:
				# Communication not allowed.
				log.debugWarning("Display at %r reports communication not allowed" % self._dev.port)
				return
			self.numCells = ord(payload[2])

		elif msgId == MSG_KEY_DOWN:
			payload = ord(payload)
			self._keysDown.add(payload)
			# This begins a new key combination.
			self._ignoreKeyReleases = False

		elif msgId == MSG_KEY_UP:
			payload = ord(payload)
			self._handleKeyRelease()
			self._keysDown.discard(payload)

		else:
			log.debugWarning("Unknown message: id {id!r}, payload {payload!r}".format(id=msgId, payload=payload))

	def _hidOnReceive(self, data):
		rId = data[0]
		if rId == HR_KEYS:
			keys = data[1:].split("\0", 1)[0]
			keys = {ord(key) for key in keys}
			if len(keys) > len(self._keysDown):
				# Press. This begins a new key combination.
				self._ignoreKeyReleases = False
			elif len(keys) < len(self._keysDown):
				self._handleKeyRelease()
			self._keysDown = keys

		elif rId == HR_POWEROFF:
			log.debug("Powering off")
		else:
			log.debugWarning("Unknown report: %r" % data)

	def _handleKeyRelease(self):
		if self._ignoreKeyReleases or not self._keysDown:
			return
		try:
			inputCore.manager.executeGesture(InputGesture(self._keysDown))
		except inputCore.NoInputGestureAction:
			pass
		# Any further releases are just the rest of the keys in the combination being released,
		# so they should be ignored.
		self._ignoreKeyReleases = True

	def display(self, cells):
		# cells will already be padded up to numCells.
		cells = "".join(chr(cell) for cell in cells)
		if self.isHid:
			outputReport=("{id}"
				"\x01\x00" # Module 1, offset 0
				"{length}{cells}"
			.format(id=HR_BRAILLE, length=chr(self.numCells), cells=cells))
			#: Humanware HID devices require the use of HidD_SetOutputReport when sending data to the device via HID, as WriteFile seems to block forever or fail to reach the device at all.
			self._dev.setOutputReport(outputReport)
		else:
			self._serSendMessage(MSG_DISPLAY, cells)

	gestureMap = inputCore.GlobalGestureMap({
		"globalCommands.GlobalCommands": {
			"braille_scrollBack": ("br(brailliantB):left",),
			"braille_scrollForward": ("br(brailliantB):right",),
			"braille_previousLine": ("br(brailliantB):up",),
			"braille_nextLine": ("br(brailliantB):down",),
			"braille_routeTo": ("br(brailliantB):routing",),
			"braille_toggleTether": ("br(brailliantB):up+down",),
			"kb:upArrow": ("br(brailliantB):space+dot1", "br(brailliantB):stickUp"),
			"kb:downArrow": ("br(brailliantB):space+dot4", "br(brailliantB):stickDown"),
			"kb:leftArrow": ("br(brailliantB):space+dot3", "br(brailliantB):stickLeft"),
			"kb:rightArrow": ("br(brailliantB):space+dot6", "br(brailliantB):stickRight"),
			"showGui": (
				"br(brailliantB):c1+c3+c4+c5",
				"br(brailliantB):space+dot1+dot3+dot4+dot5",
			),
			"kb:shift+tab": ("br(brailliantB):space+dot1+dot3",),
			"kb:tab": ("br(brailliantB):space+dot4+dot6",),
			"kb:alt": ("br(brailliantB):space+dot1+dot3+dot4",),
			"kb:escape": ("br(brailliantB):space+dot1+dot5",),
			"kb:enter": ("br(brailliantB):stickAction"),
			"kb:windows+d": (
				"br(brailliantB):c1+c4+c5",
				"br(brailliantB):Space+dot1+dot4+dot5",
			),
			"kb:windows": ("br(brailliantB):space+dot3+dot4",),
			"kb:alt+tab": ("br(brailliantB):space+dot2+dot3+dot4+dot5",),
			"sayAll": (
				"br(brailliantB):c1+c2+c3+c4+c5+c6",
				"br(brailliantB):Space+dot1+dot2+dot3+dot4+dot5+dot6",
			),
		},
	})

class InputGesture(braille.BrailleDisplayGesture, brailleInput.BrailleInputGesture):

	source = BrailleDisplayDriver.name

	def __init__(self, keys):
		super(InputGesture, self).__init__()
		self.keyCodes = set(keys)

		self.keyNames = names = []
		isBrailleInput = True
		for key in self.keyCodes:
			if isBrailleInput:
				if DOT1_KEY <= key <= DOT8_KEY:
					self.dots |= 1 << (key - DOT1_KEY)
				elif key == SPACE_KEY:
					self.space = True
				else:
					# This is not braille input.
					isBrailleInput = False
					self.dots = 0
					self.space = False
			if key >= FIRST_ROUTING_KEY:
				names.append("routing")
				self.routingIndex = key - FIRST_ROUTING_KEY
			else:
				try:
					names.append(KEY_NAMES[key])
				except KeyError:
					log.debugWarning("Unknown key with id %d" % key)

		self.id = "+".join(names)
<|MERGE_RESOLUTION|>--- conflicted
+++ resolved
@@ -1,351 +1,290 @@
-#brailleDisplayDrivers/brailliantB.py
-#A part of NonVisual Desktop Access (NVDA)
-#This file is covered by the GNU General Public License.
-#See the file COPYING for more details.
-#Copyright (C) 2012-2017 NV Access Limited, Babbage B.V.
-
-<<<<<<< HEAD
-import os
-try:
-	import winreg
-except ImportError:
-	import _winreg as winreg
-import itertools
-=======
->>>>>>> fd62d9da
-import time
-import serial
-import braille
-import inputCore
-from logHandler import log
-import brailleInput
-import bdDetect
-import hwIo
-
-TIMEOUT = 0.2
-BAUD_RATE = 115200
-PARITY = serial.PARITY_EVEN
-DELAY_AFTER_CONNECT = 1.0
-INIT_ATTEMPTS = 3
-INIT_RETRY_DELAY = 0.2
-
-# Serial
-HEADER = "\x1b"
-MSG_INIT = "\x00"
-MSG_INIT_RESP = "\x01"
-MSG_DISPLAY = "\x02"
-MSG_KEY_DOWN = "\x05"
-MSG_KEY_UP = "\x06"
-
-# HID
-HR_CAPS = "\x01"
-HR_KEYS = "\x04"
-HR_BRAILLE = "\x05"
-HR_POWEROFF = "\x07"
-
-KEY_NAMES = {
-	1: "power", # Brailliant BI 32, 40 and 80.
-	# Braille keyboard (all devices except Brailliant 80).
-	2: "dot1",
-	3: "dot2",
-	4: "dot3",
-	5: "dot4",
-	6: "dot5",
-	7: "dot6",
-	8: "dot7",
-	9: "dot8",
-	10: "space",
-	# Command keys (Brailliant BI 32, 40 and 80).
-	11: "c1",
-	12: "c2",
-	13: "c3",
-	14: "c4",
-	15: "c5",
-	16: "c6",
-	# Thumb keys (all devices).
-	17: "up",
-	18: "left",
-	19: "right",
-	20: "down",
-	# Joystick (Brailliant BI 14).
-	21: "stickUp",
-	22: "stickDown",
-	23: "stickLeft",
-	24: "stickRight",
-	25: "stickAction",
-	# BrailleNote Touch calibration key events.
-	30: "calibrationOk",
-	31: "calibrationFail",
-	32: "calibrationEmpty",
-	34: "calibrationReset",
-}
-FIRST_ROUTING_KEY = 80
-DOT1_KEY = 2
-DOT8_KEY = 9
-SPACE_KEY = 10
-
-<<<<<<< HEAD
-USB_IDS_HID = {
-	"VID_1C71&PID_C006", # Brailliant BI 32, 40 and 80
-	"VID_1C71&PID_C022", # Brailliant BI 14
-	"VID_1C71&PID_C00A", # BrailleNote Touch
-}
-USB_IDS_SER = (
-	"Vid_1c71&Pid_c005", # Brailliant BI 32, 40 and 80
-	"Vid_1c71&Pid_c021", # Brailliant BI 14
-)
-
-def _getPorts():
-	# HID.
-	for portInfo in hwPortUtils.listHidDevices():
-		if portInfo.get("usbID") in USB_IDS_HID:
-			yield "USB HID", portInfo["devicePath"]
-		# In Windows 10, the Bluetooth vendor and product ids don't get recognised.
-		# Use strings instead.
-		elif portInfo.get("manufacturer") == "Humanware" and portInfo.get("product") == "Brailliant HID":
-			yield "Bluetooth HID", portInfo["devicePath"]
-
-	# USB serial.
-	for usbId in USB_IDS_SER:
-		try:
-			rootKey = winreg.OpenKey(winreg.HKEY_LOCAL_MACHINE,
-				r"SYSTEM\CurrentControlSet\Enum\USB\%s" % usbId)
-		except WindowsError:
-			# A display with this id has never been connected via USB.
-			continue
-		with rootKey:
-			for index in itertools.count():
-				try:
-					keyName = winreg.EnumKey(rootKey, index)
-				except WindowsError:
-					break # No more sub-keys.
-				try:
-					with winreg.OpenKey(rootKey, os.path.join(keyName, "Device Parameters")) as paramsKey:
-						yield "USB serial", winreg.QueryValueEx(paramsKey, "PortName")[0]
-				except WindowsError:
-					continue
-
-	# Bluetooth serial.
-	for portInfo in hwPortUtils.listComPorts(onlyAvailable=True):
-		try:
-			btName = portInfo["bluetoothName"]
-		except KeyError:
-			continue
-		if btName.startswith("Brailliant B") or btName == "Brailliant 80" or "BrailleNote Touch" in btName:
-			yield "Bluetooth serial", portInfo["port"]
-
-=======
->>>>>>> fd62d9da
-class BrailleDisplayDriver(braille.BrailleDisplayDriver):
-	name = "brailliantB"
-	# Translators: The name of a series of braille displays.
-	description = _("HumanWare Brailliant BI/B series / BrailleNote Touch")
-	isThreadSafe = True
-
-	@classmethod
-	def getManualPorts(cls):
-		return braille.getSerialPorts()
-
-	def __init__(self, port="auto"):
-		super(BrailleDisplayDriver, self).__init__()
-		self.numCells = 0
-
-		for portType, portId, port, portInfo in self._getTryPorts(port):
-			self.isHid = portType == bdDetect.KEY_HID
-			# Try talking to the display.
-			try:
-				if self.isHid:
-					self._dev = hwIo.Hid(port, onReceive=self._hidOnReceive)
-				else:
-					self._dev = hwIo.Serial(port, baudrate=BAUD_RATE, parity=PARITY, timeout=TIMEOUT, writeTimeout=TIMEOUT, onReceive=self._serOnReceive)
-			except EnvironmentError:
-				log.debugWarning("", exc_info=True)
-				continue # Couldn't connect.
-			# The Brailliant can fail to init if you try immediately after connecting.
-			time.sleep(DELAY_AFTER_CONNECT)
-			# Sometimes, a few attempts are needed to init successfully.
-			for attempt in xrange(INIT_ATTEMPTS):
-				if attempt > 0: # Not the first attempt
-					time.sleep(INIT_RETRY_DELAY) # Delay before next attempt.
-				self._initAttempt()
-				if self.numCells:
-					break # Success!
-			if self.numCells:
-				# A display responded.
-				log.info("Found display with {cells} cells connected via {type} ({port})".format(
-					cells=self.numCells, type=portType, port=port))
-				break
-			# This device can't be initialized. Move on to the next (if any).
-			self._dev.close()
-
-		else:
-			raise RuntimeError("No display found")
-
-		self._keysDown = set()
-		self._ignoreKeyReleases = False
-
-	def _initAttempt(self):
-		if self.isHid:
-			try:
-				data = self._dev.getFeature(HR_CAPS)
-			except WindowsError:
-				return # Fail!
-			self.numCells = ord(data[24])
-		else:
-			# This will cause the display to return the number of cells.
-			# The _serOnReceive callback will see this and set self.numCells.
-			self._serSendMessage(MSG_INIT)
-			self._dev.waitForRead(TIMEOUT)
-
-	def terminate(self):
-		try:
-			super(BrailleDisplayDriver, self).terminate()
-		finally:
-			# Make sure the device gets closed.
-			# If it doesn't, we may not be able to re-open it later.
-			self._dev.close()
-
-	def _serSendMessage(self, msgId, payload=""):
-		if isinstance(payload, (int, bool)):
-			payload = chr(payload)
-		self._dev.write("{header}{id}{length}{payload}".format(
-			header=HEADER, id=msgId,
-			length=chr(len(payload)), payload=payload))
-
-	def _serOnReceive(self, data):
-		if data != HEADER:
-			log.debugWarning("Ignoring byte before header: %r" % data)
-			return
-		msgId = self._dev.read(1)
-		length = ord(self._dev.read(1))
-		payload = self._dev.read(length)
-		self._serHandleResponse(msgId, payload)
-
-	def _serHandleResponse(self, msgId, payload):
-		if msgId == MSG_INIT_RESP:
-			if ord(payload[0]) != 0:
-				# Communication not allowed.
-				log.debugWarning("Display at %r reports communication not allowed" % self._dev.port)
-				return
-			self.numCells = ord(payload[2])
-
-		elif msgId == MSG_KEY_DOWN:
-			payload = ord(payload)
-			self._keysDown.add(payload)
-			# This begins a new key combination.
-			self._ignoreKeyReleases = False
-
-		elif msgId == MSG_KEY_UP:
-			payload = ord(payload)
-			self._handleKeyRelease()
-			self._keysDown.discard(payload)
-
-		else:
-			log.debugWarning("Unknown message: id {id!r}, payload {payload!r}".format(id=msgId, payload=payload))
-
-	def _hidOnReceive(self, data):
-		rId = data[0]
-		if rId == HR_KEYS:
-			keys = data[1:].split("\0", 1)[0]
-			keys = {ord(key) for key in keys}
-			if len(keys) > len(self._keysDown):
-				# Press. This begins a new key combination.
-				self._ignoreKeyReleases = False
-			elif len(keys) < len(self._keysDown):
-				self._handleKeyRelease()
-			self._keysDown = keys
-
-		elif rId == HR_POWEROFF:
-			log.debug("Powering off")
-		else:
-			log.debugWarning("Unknown report: %r" % data)
-
-	def _handleKeyRelease(self):
-		if self._ignoreKeyReleases or not self._keysDown:
-			return
-		try:
-			inputCore.manager.executeGesture(InputGesture(self._keysDown))
-		except inputCore.NoInputGestureAction:
-			pass
-		# Any further releases are just the rest of the keys in the combination being released,
-		# so they should be ignored.
-		self._ignoreKeyReleases = True
-
-	def display(self, cells):
-		# cells will already be padded up to numCells.
-		cells = "".join(chr(cell) for cell in cells)
-		if self.isHid:
-			outputReport=("{id}"
-				"\x01\x00" # Module 1, offset 0
-				"{length}{cells}"
-			.format(id=HR_BRAILLE, length=chr(self.numCells), cells=cells))
-			#: Humanware HID devices require the use of HidD_SetOutputReport when sending data to the device via HID, as WriteFile seems to block forever or fail to reach the device at all.
-			self._dev.setOutputReport(outputReport)
-		else:
-			self._serSendMessage(MSG_DISPLAY, cells)
-
-	gestureMap = inputCore.GlobalGestureMap({
-		"globalCommands.GlobalCommands": {
-			"braille_scrollBack": ("br(brailliantB):left",),
-			"braille_scrollForward": ("br(brailliantB):right",),
-			"braille_previousLine": ("br(brailliantB):up",),
-			"braille_nextLine": ("br(brailliantB):down",),
-			"braille_routeTo": ("br(brailliantB):routing",),
-			"braille_toggleTether": ("br(brailliantB):up+down",),
-			"kb:upArrow": ("br(brailliantB):space+dot1", "br(brailliantB):stickUp"),
-			"kb:downArrow": ("br(brailliantB):space+dot4", "br(brailliantB):stickDown"),
-			"kb:leftArrow": ("br(brailliantB):space+dot3", "br(brailliantB):stickLeft"),
-			"kb:rightArrow": ("br(brailliantB):space+dot6", "br(brailliantB):stickRight"),
-			"showGui": (
-				"br(brailliantB):c1+c3+c4+c5",
-				"br(brailliantB):space+dot1+dot3+dot4+dot5",
-			),
-			"kb:shift+tab": ("br(brailliantB):space+dot1+dot3",),
-			"kb:tab": ("br(brailliantB):space+dot4+dot6",),
-			"kb:alt": ("br(brailliantB):space+dot1+dot3+dot4",),
-			"kb:escape": ("br(brailliantB):space+dot1+dot5",),
-			"kb:enter": ("br(brailliantB):stickAction"),
-			"kb:windows+d": (
-				"br(brailliantB):c1+c4+c5",
-				"br(brailliantB):Space+dot1+dot4+dot5",
-			),
-			"kb:windows": ("br(brailliantB):space+dot3+dot4",),
-			"kb:alt+tab": ("br(brailliantB):space+dot2+dot3+dot4+dot5",),
-			"sayAll": (
-				"br(brailliantB):c1+c2+c3+c4+c5+c6",
-				"br(brailliantB):Space+dot1+dot2+dot3+dot4+dot5+dot6",
-			),
-		},
-	})
-
-class InputGesture(braille.BrailleDisplayGesture, brailleInput.BrailleInputGesture):
-
-	source = BrailleDisplayDriver.name
-
-	def __init__(self, keys):
-		super(InputGesture, self).__init__()
-		self.keyCodes = set(keys)
-
-		self.keyNames = names = []
-		isBrailleInput = True
-		for key in self.keyCodes:
-			if isBrailleInput:
-				if DOT1_KEY <= key <= DOT8_KEY:
-					self.dots |= 1 << (key - DOT1_KEY)
-				elif key == SPACE_KEY:
-					self.space = True
-				else:
-					# This is not braille input.
-					isBrailleInput = False
-					self.dots = 0
-					self.space = False
-			if key >= FIRST_ROUTING_KEY:
-				names.append("routing")
-				self.routingIndex = key - FIRST_ROUTING_KEY
-			else:
-				try:
-					names.append(KEY_NAMES[key])
-				except KeyError:
-					log.debugWarning("Unknown key with id %d" % key)
-
-		self.id = "+".join(names)
+#brailleDisplayDrivers/brailliantB.py
+#A part of NonVisual Desktop Access (NVDA)
+#This file is covered by the GNU General Public License.
+#See the file COPYING for more details.
+#Copyright (C) 2012-2017 NV Access Limited, Babbage B.V.
+
+import time
+import serial
+import braille
+import inputCore
+from logHandler import log
+import brailleInput
+import bdDetect
+import hwIo
+
+TIMEOUT = 0.2
+BAUD_RATE = 115200
+PARITY = serial.PARITY_EVEN
+DELAY_AFTER_CONNECT = 1.0
+INIT_ATTEMPTS = 3
+INIT_RETRY_DELAY = 0.2
+
+# Serial
+HEADER = "\x1b"
+MSG_INIT = "\x00"
+MSG_INIT_RESP = "\x01"
+MSG_DISPLAY = "\x02"
+MSG_KEY_DOWN = "\x05"
+MSG_KEY_UP = "\x06"
+
+# HID
+HR_CAPS = "\x01"
+HR_KEYS = "\x04"
+HR_BRAILLE = "\x05"
+HR_POWEROFF = "\x07"
+
+KEY_NAMES = {
+	1: "power", # Brailliant BI 32, 40 and 80.
+	# Braille keyboard (all devices except Brailliant 80).
+	2: "dot1",
+	3: "dot2",
+	4: "dot3",
+	5: "dot4",
+	6: "dot5",
+	7: "dot6",
+	8: "dot7",
+	9: "dot8",
+	10: "space",
+	# Command keys (Brailliant BI 32, 40 and 80).
+	11: "c1",
+	12: "c2",
+	13: "c3",
+	14: "c4",
+	15: "c5",
+	16: "c6",
+	# Thumb keys (all devices).
+	17: "up",
+	18: "left",
+	19: "right",
+	20: "down",
+	# Joystick (Brailliant BI 14).
+	21: "stickUp",
+	22: "stickDown",
+	23: "stickLeft",
+	24: "stickRight",
+	25: "stickAction",
+	# BrailleNote Touch calibration key events.
+	30: "calibrationOk",
+	31: "calibrationFail",
+	32: "calibrationEmpty",
+	34: "calibrationReset",
+}
+FIRST_ROUTING_KEY = 80
+DOT1_KEY = 2
+DOT8_KEY = 9
+SPACE_KEY = 10
+
+class BrailleDisplayDriver(braille.BrailleDisplayDriver):
+	name = "brailliantB"
+	# Translators: The name of a series of braille displays.
+	description = _("HumanWare Brailliant BI/B series / BrailleNote Touch")
+	isThreadSafe = True
+
+	@classmethod
+	def getManualPorts(cls):
+		return braille.getSerialPorts()
+
+	def __init__(self, port="auto"):
+		super(BrailleDisplayDriver, self).__init__()
+		self.numCells = 0
+
+		for portType, portId, port, portInfo in self._getTryPorts(port):
+			self.isHid = portType == bdDetect.KEY_HID
+			# Try talking to the display.
+			try:
+				if self.isHid:
+					self._dev = hwIo.Hid(port, onReceive=self._hidOnReceive)
+				else:
+					self._dev = hwIo.Serial(port, baudrate=BAUD_RATE, parity=PARITY, timeout=TIMEOUT, writeTimeout=TIMEOUT, onReceive=self._serOnReceive)
+			except EnvironmentError:
+				log.debugWarning("", exc_info=True)
+				continue # Couldn't connect.
+			# The Brailliant can fail to init if you try immediately after connecting.
+			time.sleep(DELAY_AFTER_CONNECT)
+			# Sometimes, a few attempts are needed to init successfully.
+			for attempt in xrange(INIT_ATTEMPTS):
+				if attempt > 0: # Not the first attempt
+					time.sleep(INIT_RETRY_DELAY) # Delay before next attempt.
+				self._initAttempt()
+				if self.numCells:
+					break # Success!
+			if self.numCells:
+				# A display responded.
+				log.info("Found display with {cells} cells connected via {type} ({port})".format(
+					cells=self.numCells, type=portType, port=port))
+				break
+			# This device can't be initialized. Move on to the next (if any).
+			self._dev.close()
+
+		else:
+			raise RuntimeError("No display found")
+
+		self._keysDown = set()
+		self._ignoreKeyReleases = False
+
+	def _initAttempt(self):
+		if self.isHid:
+			try:
+				data = self._dev.getFeature(HR_CAPS)
+			except WindowsError:
+				return # Fail!
+			self.numCells = ord(data[24])
+		else:
+			# This will cause the display to return the number of cells.
+			# The _serOnReceive callback will see this and set self.numCells.
+			self._serSendMessage(MSG_INIT)
+			self._dev.waitForRead(TIMEOUT)
+
+	def terminate(self):
+		try:
+			super(BrailleDisplayDriver, self).terminate()
+		finally:
+			# Make sure the device gets closed.
+			# If it doesn't, we may not be able to re-open it later.
+			self._dev.close()
+
+	def _serSendMessage(self, msgId, payload=""):
+		if isinstance(payload, (int, bool)):
+			payload = chr(payload)
+		self._dev.write("{header}{id}{length}{payload}".format(
+			header=HEADER, id=msgId,
+			length=chr(len(payload)), payload=payload))
+
+	def _serOnReceive(self, data):
+		if data != HEADER:
+			log.debugWarning("Ignoring byte before header: %r" % data)
+			return
+		msgId = self._dev.read(1)
+		length = ord(self._dev.read(1))
+		payload = self._dev.read(length)
+		self._serHandleResponse(msgId, payload)
+
+	def _serHandleResponse(self, msgId, payload):
+		if msgId == MSG_INIT_RESP:
+			if ord(payload[0]) != 0:
+				# Communication not allowed.
+				log.debugWarning("Display at %r reports communication not allowed" % self._dev.port)
+				return
+			self.numCells = ord(payload[2])
+
+		elif msgId == MSG_KEY_DOWN:
+			payload = ord(payload)
+			self._keysDown.add(payload)
+			# This begins a new key combination.
+			self._ignoreKeyReleases = False
+
+		elif msgId == MSG_KEY_UP:
+			payload = ord(payload)
+			self._handleKeyRelease()
+			self._keysDown.discard(payload)
+
+		else:
+			log.debugWarning("Unknown message: id {id!r}, payload {payload!r}".format(id=msgId, payload=payload))
+
+	def _hidOnReceive(self, data):
+		rId = data[0]
+		if rId == HR_KEYS:
+			keys = data[1:].split("\0", 1)[0]
+			keys = {ord(key) for key in keys}
+			if len(keys) > len(self._keysDown):
+				# Press. This begins a new key combination.
+				self._ignoreKeyReleases = False
+			elif len(keys) < len(self._keysDown):
+				self._handleKeyRelease()
+			self._keysDown = keys
+
+		elif rId == HR_POWEROFF:
+			log.debug("Powering off")
+		else:
+			log.debugWarning("Unknown report: %r" % data)
+
+	def _handleKeyRelease(self):
+		if self._ignoreKeyReleases or not self._keysDown:
+			return
+		try:
+			inputCore.manager.executeGesture(InputGesture(self._keysDown))
+		except inputCore.NoInputGestureAction:
+			pass
+		# Any further releases are just the rest of the keys in the combination being released,
+		# so they should be ignored.
+		self._ignoreKeyReleases = True
+
+	def display(self, cells):
+		# cells will already be padded up to numCells.
+		cells = "".join(chr(cell) for cell in cells)
+		if self.isHid:
+			outputReport=("{id}"
+				"\x01\x00" # Module 1, offset 0
+				"{length}{cells}"
+			.format(id=HR_BRAILLE, length=chr(self.numCells), cells=cells))
+			#: Humanware HID devices require the use of HidD_SetOutputReport when sending data to the device via HID, as WriteFile seems to block forever or fail to reach the device at all.
+			self._dev.setOutputReport(outputReport)
+		else:
+			self._serSendMessage(MSG_DISPLAY, cells)
+
+	gestureMap = inputCore.GlobalGestureMap({
+		"globalCommands.GlobalCommands": {
+			"braille_scrollBack": ("br(brailliantB):left",),
+			"braille_scrollForward": ("br(brailliantB):right",),
+			"braille_previousLine": ("br(brailliantB):up",),
+			"braille_nextLine": ("br(brailliantB):down",),
+			"braille_routeTo": ("br(brailliantB):routing",),
+			"braille_toggleTether": ("br(brailliantB):up+down",),
+			"kb:upArrow": ("br(brailliantB):space+dot1", "br(brailliantB):stickUp"),
+			"kb:downArrow": ("br(brailliantB):space+dot4", "br(brailliantB):stickDown"),
+			"kb:leftArrow": ("br(brailliantB):space+dot3", "br(brailliantB):stickLeft"),
+			"kb:rightArrow": ("br(brailliantB):space+dot6", "br(brailliantB):stickRight"),
+			"showGui": (
+				"br(brailliantB):c1+c3+c4+c5",
+				"br(brailliantB):space+dot1+dot3+dot4+dot5",
+			),
+			"kb:shift+tab": ("br(brailliantB):space+dot1+dot3",),
+			"kb:tab": ("br(brailliantB):space+dot4+dot6",),
+			"kb:alt": ("br(brailliantB):space+dot1+dot3+dot4",),
+			"kb:escape": ("br(brailliantB):space+dot1+dot5",),
+			"kb:enter": ("br(brailliantB):stickAction"),
+			"kb:windows+d": (
+				"br(brailliantB):c1+c4+c5",
+				"br(brailliantB):Space+dot1+dot4+dot5",
+			),
+			"kb:windows": ("br(brailliantB):space+dot3+dot4",),
+			"kb:alt+tab": ("br(brailliantB):space+dot2+dot3+dot4+dot5",),
+			"sayAll": (
+				"br(brailliantB):c1+c2+c3+c4+c5+c6",
+				"br(brailliantB):Space+dot1+dot2+dot3+dot4+dot5+dot6",
+			),
+		},
+	})
+
+class InputGesture(braille.BrailleDisplayGesture, brailleInput.BrailleInputGesture):
+
+	source = BrailleDisplayDriver.name
+
+	def __init__(self, keys):
+		super(InputGesture, self).__init__()
+		self.keyCodes = set(keys)
+
+		self.keyNames = names = []
+		isBrailleInput = True
+		for key in self.keyCodes:
+			if isBrailleInput:
+				if DOT1_KEY <= key <= DOT8_KEY:
+					self.dots |= 1 << (key - DOT1_KEY)
+				elif key == SPACE_KEY:
+					self.space = True
+				else:
+					# This is not braille input.
+					isBrailleInput = False
+					self.dots = 0
+					self.space = False
+			if key >= FIRST_ROUTING_KEY:
+				names.append("routing")
+				self.routingIndex = key - FIRST_ROUTING_KEY
+			else:
+				try:
+					names.append(KEY_NAMES[key])
+				except KeyError:
+					log.debugWarning("Unknown key with id %d" % key)
+
+		self.id = "+".join(names)