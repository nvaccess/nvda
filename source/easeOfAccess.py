# A part of NonVisual Desktop Access (NVDA)
# Copyright (C) 2014-2023 NV Access Limited
# This file is covered by the GNU General Public License.
# See the file COPYING for more details.

"""Utilities for working with the Windows Ease of Access Center.
"""

from enum import Enum, IntEnum
from typing import Any, List

from logHandler import log
import NVDAState
import winreg
import winUser


<<<<<<< HEAD
# Windows >= 8
_canConfigTerminateOnDesktopSwitch: bool = True
=======
>>>>>>> 134d8b22
_APP_KEY_NAME = "nvda_nvda_v1"


def __getattr__(attrName: str) -> Any:
	"""Module level `__getattr__` used to preserve backward compatibility."""
	if attrName == "ROOT_KEY" and NVDAState._allowDeprecatedAPI():
		log.warning("ROOT_KEY is deprecated, use RegistryKey.ROOT instead.")
		return RegistryKey.ROOT.value
	if attrName == "APP_KEY_PATH" and NVDAState._allowDeprecatedAPI():
		log.warning("APP_KEY_PATH is deprecated, use RegistryKey.APP instead.")
		return RegistryKey.APP.value
	if attrName == "APP_KEY_NAME" and NVDAState._allowDeprecatedAPI():
		log.warning("APP_KEY_NAME is deprecated.")
		return _APP_KEY_NAME
<<<<<<< HEAD
	# #15662: config can terminate on desktop switch (Windows 8.1 is minimum OS).
	if attrName == "canConfigTerminateOnDesktopSwitch" and NVDAState._allowDeprecatedAPI():
		log.warning("canConfigTerminateOnDesktopSwitch is deprecated, Windos 8.1 is the minimum OS.")
		return _canConfigTerminateOnDesktopSwitch
=======
	if attrName == "canConfigTerminateOnDesktopSwitch" and NVDAState._allowDeprecatedAPI():
		log.warning("canConfigTerminateOnDesktopSwitch is deprecated.")
		return True
>>>>>>> 134d8b22
	raise AttributeError(f"module {repr(__name__)} has no attribute {repr(attrName)}")


class RegistryKey(str, Enum):
	ROOT = r"Software\Microsoft\Windows NT\CurrentVersion\Accessibility"
	TEMP = r"Software\Microsoft\Windows NT\CurrentVersion\AccessibilityTemp"
	APP = r"%s\ATs\%s" % (ROOT, _APP_KEY_NAME)


class AutoStartContext(IntEnum):
	"""Registry HKEY used for tracking when NVDA starts automatically"""
	ON_LOGON_SCREEN = winreg.HKEY_LOCAL_MACHINE
	AFTER_LOGON = winreg.HKEY_CURRENT_USER


def isRegistered() -> bool:
	try:
		winreg.OpenKey(
			winreg.HKEY_LOCAL_MACHINE,
			RegistryKey.APP.value,
			0,
			winreg.KEY_READ | winreg.KEY_WOW64_64KEY
		)
		return True
	except FileNotFoundError:
		log.debug("Unable to find AT registry key")
	except WindowsError:
		log.error("Unable to open AT registry key", exc_info=True)
	return False


def notify(signal):
	if not isRegistered():
		return
	with winreg.CreateKey(winreg.HKEY_CURRENT_USER, RegistryKey.TEMP.value) as rkey:
		winreg.SetValueEx(rkey, _APP_KEY_NAME, None, winreg.REG_DWORD, signal)
	keys = []
	# The user might be holding unwanted modifiers.
	for vk in winUser.VK_SHIFT, winUser.VK_CONTROL, winUser.VK_MENU:
		if winUser.getAsyncKeyState(vk) & 32768:
			keys.append((vk, False))
	keys.append((0x5B, True))  # leftWindows
	keys.append((0x55, True))  # u
	inputs = []
	# Release unwanted keys and press desired keys.
	for vk, desired in keys:
		input = winUser.Input(type=winUser.INPUT_KEYBOARD)
		input.ii.ki.wVk = vk
		if not desired:
			input.ii.ki.dwFlags = winUser.KEYEVENTF_KEYUP
		inputs.append(input)
	# Release desired keys and press unwanted keys.
	for vk, desired in reversed(keys):
		input = winUser.Input(type=winUser.INPUT_KEYBOARD)
		input.ii.ki.wVk = vk
		if desired:
			input.ii.ki.dwFlags = winUser.KEYEVENTF_KEYUP
		inputs.append(input)
	winUser.SendInput(inputs)


def willAutoStart(autoStartContext: AutoStartContext) -> bool:
	"""Based on autoStartContext, gets whether NVDA starts automatically:
	 - AutoStartContext.ON_LOGON_SCREEN : on the logon screen
	 - AutoStartContext.AFTER_LOGON : after logging on

	Returns False on failure
	"""
	return (_APP_KEY_NAME in _getAutoStartConfiguration(autoStartContext))


def _getAutoStartConfiguration(autoStartContext: AutoStartContext) -> List[str]:
	"""Based on autoStartContext, returns a list of app names which start automatically:
	 - AutoStartContext.ON_LOGON_SCREEN : on the logon screen
	 - AutoStartContext.AFTER_LOGON : after logging on

	Returns an empty list on failure.
	"""
	try:
		k = winreg.OpenKey(
			autoStartContext.value,
			RegistryKey.ROOT.value,
			0,
			winreg.KEY_READ | winreg.KEY_WOW64_64KEY
		)
	except FileNotFoundError:
		log.debug(f"Unable to find existing {autoStartContext} {RegistryKey.ROOT}")
		return []
	except WindowsError:
		log.error(f"Unable to open {autoStartContext} {RegistryKey.ROOT} for reading", exc_info=True)
		return []

	try:
		conf: List[str] = winreg.QueryValueEx(k, "Configuration")[0].split(",")
	except FileNotFoundError:
		log.debug(f"Unable to find {autoStartContext} {RegistryKey.ROOT} configuration")
	except WindowsError:
		log.error(f"Unable to query {autoStartContext} {RegistryKey.ROOT} configuration", exc_info=True)
	else:
		if not conf[0]:
			# "".split(",") returns [""], so remove the empty string.
			del conf[0]
		return conf
	return []


def setAutoStart(autoStartContext: AutoStartContext, enable: bool) -> None:
	"""
	Based on autoStartContext, sets NVDA to start automatically:
	 - AutoStartContext.ON_LOGON_SCREEN : on the logon screen
	 - AutoStartContext.AFTER_LOGON : after logging on

	May incorrectly set autoStart to False upon failing to fetch the previously set value from the registry.

	Raises `Union[WindowsError, FileNotFoundError]`
	"""
	conf = _getAutoStartConfiguration(autoStartContext)
	currentlyEnabled = _APP_KEY_NAME in conf
	changed = False

	if enable and not currentlyEnabled:
		conf.append(_APP_KEY_NAME)
		changed = True
	elif not enable and currentlyEnabled:
		conf.remove(_APP_KEY_NAME)
		changed = True

	if changed:
		k = winreg.OpenKey(
			autoStartContext.value,
			RegistryKey.ROOT.value,
			0,
			winreg.KEY_READ | winreg.KEY_WRITE | winreg.KEY_WOW64_64KEY
		)
		winreg.SetValueEx(
			k, "Configuration", None, winreg.REG_SZ,
			",".join(conf)
		)
<|MERGE_RESOLUTION|>--- conflicted
+++ resolved
@@ -1,184 +1,172 @@
-# A part of NonVisual Desktop Access (NVDA)
-# Copyright (C) 2014-2023 NV Access Limited
-# This file is covered by the GNU General Public License.
-# See the file COPYING for more details.
-
-"""Utilities for working with the Windows Ease of Access Center.
-"""
-
-from enum import Enum, IntEnum
-from typing import Any, List
-
-from logHandler import log
-import NVDAState
-import winreg
-import winUser
-
-
-<<<<<<< HEAD
-# Windows >= 8
-_canConfigTerminateOnDesktopSwitch: bool = True
-=======
->>>>>>> 134d8b22
-_APP_KEY_NAME = "nvda_nvda_v1"
-
-
-def __getattr__(attrName: str) -> Any:
-	"""Module level `__getattr__` used to preserve backward compatibility."""
-	if attrName == "ROOT_KEY" and NVDAState._allowDeprecatedAPI():
-		log.warning("ROOT_KEY is deprecated, use RegistryKey.ROOT instead.")
-		return RegistryKey.ROOT.value
-	if attrName == "APP_KEY_PATH" and NVDAState._allowDeprecatedAPI():
-		log.warning("APP_KEY_PATH is deprecated, use RegistryKey.APP instead.")
-		return RegistryKey.APP.value
-	if attrName == "APP_KEY_NAME" and NVDAState._allowDeprecatedAPI():
-		log.warning("APP_KEY_NAME is deprecated.")
-		return _APP_KEY_NAME
-<<<<<<< HEAD
-	# #15662: config can terminate on desktop switch (Windows 8.1 is minimum OS).
-	if attrName == "canConfigTerminateOnDesktopSwitch" and NVDAState._allowDeprecatedAPI():
-		log.warning("canConfigTerminateOnDesktopSwitch is deprecated, Windos 8.1 is the minimum OS.")
-		return _canConfigTerminateOnDesktopSwitch
-=======
-	if attrName == "canConfigTerminateOnDesktopSwitch" and NVDAState._allowDeprecatedAPI():
-		log.warning("canConfigTerminateOnDesktopSwitch is deprecated.")
-		return True
->>>>>>> 134d8b22
-	raise AttributeError(f"module {repr(__name__)} has no attribute {repr(attrName)}")
-
-
-class RegistryKey(str, Enum):
-	ROOT = r"Software\Microsoft\Windows NT\CurrentVersion\Accessibility"
-	TEMP = r"Software\Microsoft\Windows NT\CurrentVersion\AccessibilityTemp"
-	APP = r"%s\ATs\%s" % (ROOT, _APP_KEY_NAME)
-
-
-class AutoStartContext(IntEnum):
-	"""Registry HKEY used for tracking when NVDA starts automatically"""
-	ON_LOGON_SCREEN = winreg.HKEY_LOCAL_MACHINE
-	AFTER_LOGON = winreg.HKEY_CURRENT_USER
-
-
-def isRegistered() -> bool:
-	try:
-		winreg.OpenKey(
-			winreg.HKEY_LOCAL_MACHINE,
-			RegistryKey.APP.value,
-			0,
-			winreg.KEY_READ | winreg.KEY_WOW64_64KEY
-		)
-		return True
-	except FileNotFoundError:
-		log.debug("Unable to find AT registry key")
-	except WindowsError:
-		log.error("Unable to open AT registry key", exc_info=True)
-	return False
-
-
-def notify(signal):
-	if not isRegistered():
-		return
-	with winreg.CreateKey(winreg.HKEY_CURRENT_USER, RegistryKey.TEMP.value) as rkey:
-		winreg.SetValueEx(rkey, _APP_KEY_NAME, None, winreg.REG_DWORD, signal)
-	keys = []
-	# The user might be holding unwanted modifiers.
-	for vk in winUser.VK_SHIFT, winUser.VK_CONTROL, winUser.VK_MENU:
-		if winUser.getAsyncKeyState(vk) & 32768:
-			keys.append((vk, False))
-	keys.append((0x5B, True))  # leftWindows
-	keys.append((0x55, True))  # u
-	inputs = []
-	# Release unwanted keys and press desired keys.
-	for vk, desired in keys:
-		input = winUser.Input(type=winUser.INPUT_KEYBOARD)
-		input.ii.ki.wVk = vk
-		if not desired:
-			input.ii.ki.dwFlags = winUser.KEYEVENTF_KEYUP
-		inputs.append(input)
-	# Release desired keys and press unwanted keys.
-	for vk, desired in reversed(keys):
-		input = winUser.Input(type=winUser.INPUT_KEYBOARD)
-		input.ii.ki.wVk = vk
-		if desired:
-			input.ii.ki.dwFlags = winUser.KEYEVENTF_KEYUP
-		inputs.append(input)
-	winUser.SendInput(inputs)
-
-
-def willAutoStart(autoStartContext: AutoStartContext) -> bool:
-	"""Based on autoStartContext, gets whether NVDA starts automatically:
-	 - AutoStartContext.ON_LOGON_SCREEN : on the logon screen
-	 - AutoStartContext.AFTER_LOGON : after logging on
-
-	Returns False on failure
-	"""
-	return (_APP_KEY_NAME in _getAutoStartConfiguration(autoStartContext))
-
-
-def _getAutoStartConfiguration(autoStartContext: AutoStartContext) -> List[str]:
-	"""Based on autoStartContext, returns a list of app names which start automatically:
-	 - AutoStartContext.ON_LOGON_SCREEN : on the logon screen
-	 - AutoStartContext.AFTER_LOGON : after logging on
-
-	Returns an empty list on failure.
-	"""
-	try:
-		k = winreg.OpenKey(
-			autoStartContext.value,
-			RegistryKey.ROOT.value,
-			0,
-			winreg.KEY_READ | winreg.KEY_WOW64_64KEY
-		)
-	except FileNotFoundError:
-		log.debug(f"Unable to find existing {autoStartContext} {RegistryKey.ROOT}")
-		return []
-	except WindowsError:
-		log.error(f"Unable to open {autoStartContext} {RegistryKey.ROOT} for reading", exc_info=True)
-		return []
-
-	try:
-		conf: List[str] = winreg.QueryValueEx(k, "Configuration")[0].split(",")
-	except FileNotFoundError:
-		log.debug(f"Unable to find {autoStartContext} {RegistryKey.ROOT} configuration")
-	except WindowsError:
-		log.error(f"Unable to query {autoStartContext} {RegistryKey.ROOT} configuration", exc_info=True)
-	else:
-		if not conf[0]:
-			# "".split(",") returns [""], so remove the empty string.
-			del conf[0]
-		return conf
-	return []
-
-
-def setAutoStart(autoStartContext: AutoStartContext, enable: bool) -> None:
-	"""
-	Based on autoStartContext, sets NVDA to start automatically:
-	 - AutoStartContext.ON_LOGON_SCREEN : on the logon screen
-	 - AutoStartContext.AFTER_LOGON : after logging on
-
-	May incorrectly set autoStart to False upon failing to fetch the previously set value from the registry.
-
-	Raises `Union[WindowsError, FileNotFoundError]`
-	"""
-	conf = _getAutoStartConfiguration(autoStartContext)
-	currentlyEnabled = _APP_KEY_NAME in conf
-	changed = False
-
-	if enable and not currentlyEnabled:
-		conf.append(_APP_KEY_NAME)
-		changed = True
-	elif not enable and currentlyEnabled:
-		conf.remove(_APP_KEY_NAME)
-		changed = True
-
-	if changed:
-		k = winreg.OpenKey(
-			autoStartContext.value,
-			RegistryKey.ROOT.value,
-			0,
-			winreg.KEY_READ | winreg.KEY_WRITE | winreg.KEY_WOW64_64KEY
-		)
-		winreg.SetValueEx(
-			k, "Configuration", None, winreg.REG_SZ,
-			",".join(conf)
-		)
+# A part of NonVisual Desktop Access (NVDA)
+# Copyright (C) 2014-2023 NV Access Limited
+# This file is covered by the GNU General Public License.
+# See the file COPYING for more details.
+
+"""Utilities for working with the Windows Ease of Access Center.
+"""
+
+from enum import Enum, IntEnum
+from typing import Any, List
+
+from logHandler import log
+import NVDAState
+import winreg
+import winUser
+
+
+_APP_KEY_NAME = "nvda_nvda_v1"
+
+
+def __getattr__(attrName: str) -> Any:
+	"""Module level `__getattr__` used to preserve backward compatibility."""
+	if attrName == "ROOT_KEY" and NVDAState._allowDeprecatedAPI():
+		log.warning("ROOT_KEY is deprecated, use RegistryKey.ROOT instead.")
+		return RegistryKey.ROOT.value
+	if attrName == "APP_KEY_PATH" and NVDAState._allowDeprecatedAPI():
+		log.warning("APP_KEY_PATH is deprecated, use RegistryKey.APP instead.")
+		return RegistryKey.APP.value
+	if attrName == "APP_KEY_NAME" and NVDAState._allowDeprecatedAPI():
+		log.warning("APP_KEY_NAME is deprecated.")
+		return _APP_KEY_NAME
+	if attrName == "canConfigTerminateOnDesktopSwitch" and NVDAState._allowDeprecatedAPI():
+		log.warning("canConfigTerminateOnDesktopSwitch is deprecated.")
+		return True
+	raise AttributeError(f"module {repr(__name__)} has no attribute {repr(attrName)}")
+
+
+class RegistryKey(str, Enum):
+	ROOT = r"Software\Microsoft\Windows NT\CurrentVersion\Accessibility"
+	TEMP = r"Software\Microsoft\Windows NT\CurrentVersion\AccessibilityTemp"
+	APP = r"%s\ATs\%s" % (ROOT, _APP_KEY_NAME)
+
+
+class AutoStartContext(IntEnum):
+	"""Registry HKEY used for tracking when NVDA starts automatically"""
+	ON_LOGON_SCREEN = winreg.HKEY_LOCAL_MACHINE
+	AFTER_LOGON = winreg.HKEY_CURRENT_USER
+
+
+def isRegistered() -> bool:
+	try:
+		winreg.OpenKey(
+			winreg.HKEY_LOCAL_MACHINE,
+			RegistryKey.APP.value,
+			0,
+			winreg.KEY_READ | winreg.KEY_WOW64_64KEY
+		)
+		return True
+	except FileNotFoundError:
+		log.debug("Unable to find AT registry key")
+	except WindowsError:
+		log.error("Unable to open AT registry key", exc_info=True)
+	return False
+
+
+def notify(signal):
+	if not isRegistered():
+		return
+	with winreg.CreateKey(winreg.HKEY_CURRENT_USER, RegistryKey.TEMP.value) as rkey:
+		winreg.SetValueEx(rkey, _APP_KEY_NAME, None, winreg.REG_DWORD, signal)
+	keys = []
+	# The user might be holding unwanted modifiers.
+	for vk in winUser.VK_SHIFT, winUser.VK_CONTROL, winUser.VK_MENU:
+		if winUser.getAsyncKeyState(vk) & 32768:
+			keys.append((vk, False))
+	keys.append((0x5B, True))  # leftWindows
+	keys.append((0x55, True))  # u
+	inputs = []
+	# Release unwanted keys and press desired keys.
+	for vk, desired in keys:
+		input = winUser.Input(type=winUser.INPUT_KEYBOARD)
+		input.ii.ki.wVk = vk
+		if not desired:
+			input.ii.ki.dwFlags = winUser.KEYEVENTF_KEYUP
+		inputs.append(input)
+	# Release desired keys and press unwanted keys.
+	for vk, desired in reversed(keys):
+		input = winUser.Input(type=winUser.INPUT_KEYBOARD)
+		input.ii.ki.wVk = vk
+		if desired:
+			input.ii.ki.dwFlags = winUser.KEYEVENTF_KEYUP
+		inputs.append(input)
+	winUser.SendInput(inputs)
+
+
+def willAutoStart(autoStartContext: AutoStartContext) -> bool:
+	"""Based on autoStartContext, gets whether NVDA starts automatically:
+	 - AutoStartContext.ON_LOGON_SCREEN : on the logon screen
+	 - AutoStartContext.AFTER_LOGON : after logging on
+
+	Returns False on failure
+	"""
+	return (_APP_KEY_NAME in _getAutoStartConfiguration(autoStartContext))
+
+
+def _getAutoStartConfiguration(autoStartContext: AutoStartContext) -> List[str]:
+	"""Based on autoStartContext, returns a list of app names which start automatically:
+	 - AutoStartContext.ON_LOGON_SCREEN : on the logon screen
+	 - AutoStartContext.AFTER_LOGON : after logging on
+
+	Returns an empty list on failure.
+	"""
+	try:
+		k = winreg.OpenKey(
+			autoStartContext.value,
+			RegistryKey.ROOT.value,
+			0,
+			winreg.KEY_READ | winreg.KEY_WOW64_64KEY
+		)
+	except FileNotFoundError:
+		log.debug(f"Unable to find existing {autoStartContext} {RegistryKey.ROOT}")
+		return []
+	except WindowsError:
+		log.error(f"Unable to open {autoStartContext} {RegistryKey.ROOT} for reading", exc_info=True)
+		return []
+
+	try:
+		conf: List[str] = winreg.QueryValueEx(k, "Configuration")[0].split(",")
+	except FileNotFoundError:
+		log.debug(f"Unable to find {autoStartContext} {RegistryKey.ROOT} configuration")
+	except WindowsError:
+		log.error(f"Unable to query {autoStartContext} {RegistryKey.ROOT} configuration", exc_info=True)
+	else:
+		if not conf[0]:
+			# "".split(",") returns [""], so remove the empty string.
+			del conf[0]
+		return conf
+	return []
+
+
+def setAutoStart(autoStartContext: AutoStartContext, enable: bool) -> None:
+	"""
+	Based on autoStartContext, sets NVDA to start automatically:
+	 - AutoStartContext.ON_LOGON_SCREEN : on the logon screen
+	 - AutoStartContext.AFTER_LOGON : after logging on
+
+	May incorrectly set autoStart to False upon failing to fetch the previously set value from the registry.
+
+	Raises `Union[WindowsError, FileNotFoundError]`
+	"""
+	conf = _getAutoStartConfiguration(autoStartContext)
+	currentlyEnabled = _APP_KEY_NAME in conf
+	changed = False
+
+	if enable and not currentlyEnabled:
+		conf.append(_APP_KEY_NAME)
+		changed = True
+	elif not enable and currentlyEnabled:
+		conf.remove(_APP_KEY_NAME)
+		changed = True
+
+	if changed:
+		k = winreg.OpenKey(
+			autoStartContext.value,
+			RegistryKey.ROOT.value,
+			0,
+			winreg.KEY_READ | winreg.KEY_WRITE | winreg.KEY_WOW64_64KEY
+		)
+		winreg.SetValueEx(
+			k, "Configuration", None, winreg.REG_SZ,
+			",".join(conf)
+		)