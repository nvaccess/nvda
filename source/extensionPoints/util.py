--- conflicted
+++ resolved
@@ -1,217 +1,213 @@
-# A part of NonVisual Desktop Access (NVDA)
-# Copyright (C) 2017-2023 NV Access Limited, Leonard de Ruijter
-# This file is covered by the GNU General Public License.
-# See the file COPYING for more details.
-
-"""Utilities used withing the extension points framework. Generally it is expected that the class in __init__.py are
-used, however for more advanced requirements these utilities can be used directly.
-"""
-
-import weakref
-import inspect
-from typing import (
-	Callable,
-	Generator,
-	Generic,
-	Optional,
-	OrderedDict,
-	Tuple,
-	TypeVar,
-	Union,
-)
-
-HandlerT = TypeVar("HandlerT", bound=Callable)
-HandlerKeyT = Union[int, Tuple[int, int]]
-
-
-class AnnotatableWeakref(weakref.ref, Generic[HandlerT]):
-	"""A weakref.ref which allows annotation with custom attributes.
-	"""
-	handlerKey: int
-
-
-class BoundMethodWeakref(Generic[HandlerT]):
-	"""Weakly references a bound instance method.
-	Instance methods are bound dynamically each time they are fetched.
-	weakref.ref on a bound instance method doesn't work because
-	as soon as you drop the reference, the method object dies.
-	Instead, this class holds weak references to both the instance and the function,
-	which can then be used to bind an instance method.
-	To get the actual method, you call an instance as you would a weakref.ref.
-	"""
-	handlerKey: Tuple[int, int]
-
-<<<<<<< HEAD
-	def __init__(self, target, onDelete=None):
-		if onDelete:
-			def onRefDelete(weak):
-				"""Calls onDelete for our BoundMethodWeakref when one of the individual weakrefs (instance or function) dies.
-				"""
-				onDelete(self)
-		else:
-			onRefDelete = None
-=======
-	def __init__(self, target: HandlerT, onDelete):
-		def onRefDelete(weak):
-			"""Calls onDelete for our BoundMethodWeakref when one of the individual weakrefs (instance or function) dies.
-			"""
-			onDelete(self)
->>>>>>> 8b1b9432
-		inst = target.__self__
-		func = target.__func__
-		self.weakInst = weakref.ref(inst, onRefDelete)
-		self.weakFunc = weakref.ref(func, onRefDelete)
-
-	def __call__(self) -> Optional[HandlerT]:
-		inst = self.weakInst()
-		if not inst:
-			return
-		func = self.weakFunc()
-		assert func, "inst is alive but func is dead"
-		# Get an instancemethod by binding func to inst.
-		return func.__get__(inst)
-
-
-def _getHandlerKey(handler: HandlerT) -> HandlerKeyT:
-	"""Get a key which identifies a handler function.
-	This is needed because we store weak references, not the actual functions.
-	We store the key on the weak reference.
-	When the handler dies, we can use the key on the weak reference to remove the handler.
-	"""
-	inst = getattr(handler, "__self__", None)
-	if inst:
-		return (id(inst), id(handler.__func__))
-	return id(handler)
-
-
-class HandlerRegistrar(Generic[HandlerT]):
-	"""Base class to Facilitate registration and unregistration of handler functions.
-	The handlers are stored using weak references and are automatically unregistered
-	if the handler dies.
-	Both normal functions, instance methods and lambdas are supported. Ensure to keep lambdas alive by maintaining a
-	reference to them.
-	The handlers are maintained in the order they were registered
-	so that they can be called in a deterministic order across runs.
-	This class doesn't provide any functionality to actually call the handlers.
-	If you want to implement an extension point,
-	you probably want the L{Action} or L{Filter} subclasses instead.
-	"""
-
-	def __init__(self):
-		#: Registered handler functions.
-		#: This is an OrderedDict where the keys are unique identifiers (as returned by _getHandlerKey)
-		#: and the values are weak references.
-		self._handlers = OrderedDict[
-			HandlerKeyT,
-			Union[BoundMethodWeakref[HandlerT], AnnotatableWeakref[HandlerT]]
-		]()
-
-	def register(self, handler: HandlerT):
-		"""You can register functions, bound instance methods, class methods, static methods or lambdas.
-		However, the callable must be kept alive by your code otherwise it will be de-registered.
-		This is due to the use of weak references.
-		This is especially relevant when using lambdas.
-		"""
-		if inspect.isfunction(handler):
-			sig = inspect.signature(handler)
-			if sig.parameters and list(sig.parameters)[0] == "self":
-				raise TypeError("Registering unbound instance methods not supported.")
-		if inspect.ismethod(handler):
-			weak = BoundMethodWeakref(handler, self.unregister)
-		else:
-			weak = AnnotatableWeakref(handler, self.unregister)
-		key = _getHandlerKey(handler)
-		# Store the key on the weakref so we can remove the handler when it dies.
-		weak.handlerKey = key
-		self._handlers[key] = weak
-
-	def moveToEnd(self, handler: HandlerT, last: bool = False) -> bool:
-		"""Move a registered handler to the start or end of the collection with registered handlers.
-		This can be used to modify the order in which handlers are called.
-		@param last: Whether to move the handler to the end.
-			If C{False} (default), the handler is moved to the start.
-		@returns: Whether the handler was found.
-		"""
-		if isinstance(handler, (AnnotatableWeakref, BoundMethodWeakref)):
-			key = handler.handlerKey
-		else:
-			key = _getHandlerKey(handler)
-		try:
-			self._handlers.move_to_end(key=key, last=last)
-		except KeyError:
-			return False
-		return True
-
-	def unregister(self, handler: Union[AnnotatableWeakref[HandlerT], BoundMethodWeakref[HandlerT], HandlerT]):
-		if isinstance(handler, (AnnotatableWeakref, BoundMethodWeakref)):
-			key = handler.handlerKey
-		else:
-			key = _getHandlerKey(handler)
-		try:
-			del self._handlers[key]
-		except KeyError:
-			return False
-		return True
-
-	@property
-	def handlers(self) -> Generator[HandlerT, None, None]:
-		"""Generator of registered handler functions.
-		This should be used when you want to call the handlers.
-		"""
-		for weak in self._handlers.values():
-			handler = weak()
-			if not handler:
-				continue # Died.
-			yield handler
-
-
-def callWithSupportedKwargs(func, *args, **kwargs):
-	"""Call a function with only the keyword arguments it supports.
-	For example, if myFunc is defined as:
-	C{def myFunc(a=None, b=None):}
-	and you call:
-	C{callWithSupportedKwargs(myFunc, a=1, b=2, c=3)}
-	Instead of raising a TypeError, myFunc will simply be called like this:
-	C{myFunc(a=1, b=2)}
-
-	C{callWithSupportedKwargs} does support positional arguments (C{*args}).
-	Unfortunately, positional args can not be matched on name (keyword)
-	to the names of the params in the handler.
-	Therefore, usage is strongly discouraged due to the
-	risk of parameter order differences causing bugs.
-
-	@param func: can be any callable that is not an unbound method. EG:
-		- Bound instance methods
-		- class methods
-		- static methods
-		- functions
-		- lambdas
-		- partials
-
-		The arguments for the supplied callable, C{func}, do not need to have default values, and can take C{**kwargs} to
-		capture all arguments.
-		See C{tests/unit/test_extensionPoints.py:TestCallWithSupportedKwargs} for examples.
-
-		An exception is raised if:
-			- the number of positional arguments given can not be received by C{func}.
-			- parameters required (parameters declared with no default value) by C{func} are not supplied.
-	"""
-	sig = inspect.signature(func)
-
-	if inspect.isfunction(func) and sig.parameters and list(sig.parameters)[0] == "self":
-		raise TypeError("Unbound instance methods are not handled.")
-
-	# Check whether func has a catch-all for kwargs (**kwargs)
-	# In this case, we do not need to filter to just the supported args.
-	if not any(
-		param for param in sig.parameters.values()
-		if param.kind == param.VAR_KEYWORD
-	):
-		# Delete all the kwargs that are not supported by this callable.
-		# Wrap the items call in a list, as the dictionary changes during iteration.
-		for kwarg in list(kwargs.keys()):
-			if kwarg not in sig.parameters:
-				del kwargs[kwarg]
-
-	boundArguments = sig.bind(*args, **kwargs)
-	return func(*boundArguments.args, **boundArguments.kwargs)
+# A part of NonVisual Desktop Access (NVDA)
+# Copyright (C) 2017-2023 NV Access Limited, Leonard de Ruijter
+# This file is covered by the GNU General Public License.
+# See the file COPYING for more details.
+
+"""Utilities used withing the extension points framework. Generally it is expected that the class in __init__.py are
+used, however for more advanced requirements these utilities can be used directly.
+"""
+
+import weakref
+import inspect
+from typing import (
+	Callable,
+	Generator,
+	Generic,
+	Optional,
+	OrderedDict,
+	Tuple,
+	TypeVar,
+	Union,
+)
+
+HandlerT = TypeVar("HandlerT", bound=Callable)
+HandlerKeyT = Union[int, Tuple[int, int]]
+
+
+class AnnotatableWeakref(weakref.ref, Generic[HandlerT]):
+	"""A weakref.ref which allows annotation with custom attributes.
+	"""
+	handlerKey: int
+
+
+class BoundMethodWeakref(Generic[HandlerT]):
+	"""Weakly references a bound instance method.
+	Instance methods are bound dynamically each time they are fetched.
+	weakref.ref on a bound instance method doesn't work because
+	as soon as you drop the reference, the method object dies.
+	Instead, this class holds weak references to both the instance and the function,
+	which can then be used to bind an instance method.
+	To get the actual method, you call an instance as you would a weakref.ref.
+	"""
+	handlerKey: Tuple[int, int]
+
+	def __init__(
+			self,
+			target: HandlerT,
+			onDelete: Optional[Callable[[BoundMethodWeakref], None]] = None
+	):
+		if onDelete:
+			def onRefDelete(weak):
+				"""Calls onDelete for our BoundMethodWeakref when one of the individual weakrefs (instance or function) dies.
+				"""
+				onDelete(self)
+		else:
+			onRefDelete = None
+		inst = target.__self__
+		func = target.__func__
+		self.weakInst = weakref.ref(inst, onRefDelete)
+		self.weakFunc = weakref.ref(func, onRefDelete)
+
+	def __call__(self) -> Optional[HandlerT]:
+		inst = self.weakInst()
+		if not inst:
+			return
+		func = self.weakFunc()
+		assert func, "inst is alive but func is dead"
+		# Get an instancemethod by binding func to inst.
+		return func.__get__(inst)
+
+
+def _getHandlerKey(handler: HandlerT) -> HandlerKeyT:
+	"""Get a key which identifies a handler function.
+	This is needed because we store weak references, not the actual functions.
+	We store the key on the weak reference.
+	When the handler dies, we can use the key on the weak reference to remove the handler.
+	"""
+	inst = getattr(handler, "__self__", None)
+	if inst:
+		return (id(inst), id(handler.__func__))
+	return id(handler)
+
+
+class HandlerRegistrar(Generic[HandlerT]):
+	"""Base class to Facilitate registration and unregistration of handler functions.
+	The handlers are stored using weak references and are automatically unregistered
+	if the handler dies.
+	Both normal functions, instance methods and lambdas are supported. Ensure to keep lambdas alive by maintaining a
+	reference to them.
+	The handlers are maintained in the order they were registered
+	so that they can be called in a deterministic order across runs.
+	This class doesn't provide any functionality to actually call the handlers.
+	If you want to implement an extension point,
+	you probably want the L{Action} or L{Filter} subclasses instead.
+	"""
+
+	def __init__(self):
+		#: Registered handler functions.
+		#: This is an OrderedDict where the keys are unique identifiers (as returned by _getHandlerKey)
+		#: and the values are weak references.
+		self._handlers = OrderedDict[
+			HandlerKeyT,
+			Union[BoundMethodWeakref[HandlerT], AnnotatableWeakref[HandlerT]]
+		]()
+
+	def register(self, handler: HandlerT):
+		"""You can register functions, bound instance methods, class methods, static methods or lambdas.
+		However, the callable must be kept alive by your code otherwise it will be de-registered.
+		This is due to the use of weak references.
+		This is especially relevant when using lambdas.
+		"""
+		if inspect.isfunction(handler):
+			sig = inspect.signature(handler)
+			if sig.parameters and list(sig.parameters)[0] == "self":
+				raise TypeError("Registering unbound instance methods not supported.")
+		if inspect.ismethod(handler):
+			weak = BoundMethodWeakref(handler, self.unregister)
+		else:
+			weak = AnnotatableWeakref(handler, self.unregister)
+		key = _getHandlerKey(handler)
+		# Store the key on the weakref so we can remove the handler when it dies.
+		weak.handlerKey = key
+		self._handlers[key] = weak
+
+	def moveToEnd(self, handler: HandlerT, last: bool = False) -> bool:
+		"""Move a registered handler to the start or end of the collection with registered handlers.
+		This can be used to modify the order in which handlers are called.
+		@param last: Whether to move the handler to the end.
+			If C{False} (default), the handler is moved to the start.
+		@returns: Whether the handler was found.
+		"""
+		if isinstance(handler, (AnnotatableWeakref, BoundMethodWeakref)):
+			key = handler.handlerKey
+		else:
+			key = _getHandlerKey(handler)
+		try:
+			self._handlers.move_to_end(key=key, last=last)
+		except KeyError:
+			return False
+		return True
+
+	def unregister(self, handler: Union[AnnotatableWeakref[HandlerT], BoundMethodWeakref[HandlerT], HandlerT]):
+		if isinstance(handler, (AnnotatableWeakref, BoundMethodWeakref)):
+			key = handler.handlerKey
+		else:
+			key = _getHandlerKey(handler)
+		try:
+			del self._handlers[key]
+		except KeyError:
+			return False
+		return True
+
+	@property
+	def handlers(self) -> Generator[HandlerT, None, None]:
+		"""Generator of registered handler functions.
+		This should be used when you want to call the handlers.
+		"""
+		for weak in self._handlers.values():
+			handler = weak()
+			if not handler:
+				continue # Died.
+			yield handler
+
+
+def callWithSupportedKwargs(func, *args, **kwargs):
+	"""Call a function with only the keyword arguments it supports.
+	For example, if myFunc is defined as:
+	C{def myFunc(a=None, b=None):}
+	and you call:
+	C{callWithSupportedKwargs(myFunc, a=1, b=2, c=3)}
+	Instead of raising a TypeError, myFunc will simply be called like this:
+	C{myFunc(a=1, b=2)}
+
+	C{callWithSupportedKwargs} does support positional arguments (C{*args}).
+	Unfortunately, positional args can not be matched on name (keyword)
+	to the names of the params in the handler.
+	Therefore, usage is strongly discouraged due to the
+	risk of parameter order differences causing bugs.
+
+	@param func: can be any callable that is not an unbound method. EG:
+		- Bound instance methods
+		- class methods
+		- static methods
+		- functions
+		- lambdas
+		- partials
+
+		The arguments for the supplied callable, C{func}, do not need to have default values, and can take C{**kwargs} to
+		capture all arguments.
+		See C{tests/unit/test_extensionPoints.py:TestCallWithSupportedKwargs} for examples.
+
+		An exception is raised if:
+			- the number of positional arguments given can not be received by C{func}.
+			- parameters required (parameters declared with no default value) by C{func} are not supplied.
+	"""
+	sig = inspect.signature(func)
+
+	if inspect.isfunction(func) and sig.parameters and list(sig.parameters)[0] == "self":
+		raise TypeError("Unbound instance methods are not handled.")
+
+	# Check whether func has a catch-all for kwargs (**kwargs)
+	# In this case, we do not need to filter to just the supported args.
+	if not any(
+		param for param in sig.parameters.values()
+		if param.kind == param.VAR_KEYWORD
+	):
+		# Delete all the kwargs that are not supported by this callable.
+		# Wrap the items call in a list, as the dictionary changes during iteration.
+		for kwarg in list(kwargs.keys()):
+			if kwarg not in sig.parameters:
+				del kwargs[kwarg]
+
+	boundArguments = sig.bind(*args, **kwargs)
+	return func(*boundArguments.args, **boundArguments.kwargs)