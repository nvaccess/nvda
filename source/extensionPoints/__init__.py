--- conflicted
+++ resolved
@@ -11,11 +11,7 @@
 See the L{Action}, L{Filter}, L{Decider} and L{AccumulatingDecider} classes.
 """
 from logHandler import log
-<<<<<<< HEAD
-from .util import HandlerRegistrar, callWithSupportedKwargs, BoundMethodWeakref
-=======
 from .util import HandlerRegistrar, callWithSupportedKwargs, BoundMethodWeakref  # noqa: F401
->>>>>>> 86f79e6b
 from typing import (
 	Callable,
 	Generator,
@@ -57,11 +53,7 @@
 		for handler in self.handlers:
 			try:
 				callWithSupportedKwargs(handler, **kwargs)
-<<<<<<< HEAD
-			except:
-=======
 			except:  # noqa: E722
->>>>>>> 86f79e6b
 				log.exception("Error running handler %r for %r" % (handler, self))
 
 	def notifyOnce(self, **kwargs):
@@ -122,11 +114,7 @@
 		for handler in self.handlers:
 			try:
 				value = callWithSupportedKwargs(handler, value, **kwargs)
-<<<<<<< HEAD
-			except:
-=======
 			except:  # noqa: E722
->>>>>>> 86f79e6b
 				log.exception("Error running handler %r for %r" % (handler, self))
 		return value
 
@@ -174,11 +162,7 @@
 		for handler in self.handlers:
 			try:
 				decision = callWithSupportedKwargs(handler, **kwargs)
-<<<<<<< HEAD
-			except:
-=======
 			except:  # noqa: E722
->>>>>>> 86f79e6b
 				log.exception("Error running handler %r for %r" % (handler, self))
 				continue
 			if not decision:
