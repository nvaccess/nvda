# A part of NonVisual Desktop Access (NVDA)
<<<<<<< HEAD
# Copyright (C) 2020-2025 NV Access Limited, Łukasz Golonka, Luke Davis, Leonard de Ruijter
=======
# Copyright (C) 2020-2025 NV Access Limited, Łukasz Golonka, Luke Davis
>>>>>>> ffd1cf54
# This file may be used under the terms of the GNU General Public License, version 2 or later.
# For more details see: https://www.gnu.org/licenses/gpl-2.0.html

"""System related functions."""

import ctypes
import time
import threading
from collections.abc import (
	Callable,
)
from ctypes import (
	byref,
	create_unicode_buffer,
	sizeof,
	windll,
)
from typing import (
	Generic,
	Optional,
)
from typing_extensions import (
	# Uses `TypeVar` from `typing_extensions`, to be able to specify default type.
	# This should be changed to use version from `typing`
	# when updating to version of Python supporting PEP 696.
	TypeVar,
)

import winKernel
import winreg
import shellapi
import winUser
import functools
import shlobj
from logHandler import log
from NVDAState import WritePaths


@functools.lru_cache(maxsize=1)
def hasSyswow64Dir() -> bool:
	"""Returns `True` if the current system has separate system32 directories for 32-bit processes."""
	nativeSys32 = shlobj.SHGetKnownFolderPath(shlobj.FolderId.SYSTEM)
	Syswow64Sys32 = shlobj.SHGetKnownFolderPath(shlobj.FolderId.SYSTEM_X86)
	return nativeSys32 != Syswow64Sys32


def openUserConfigurationDirectory():
	"""Opens directory containing config files for the current user"""
	shellapi.ShellExecute(0, None, WritePaths.configDir, None, None, winUser.SW_SHOWNORMAL)


def openDefaultConfigurationDirectory():
	"""Opens the directory which would be used to store configuration by default.
	Used as a fallback when trying to explore user config from the start menu,
	and NVDA is not running."""
	import config

	path = config.getUserDefaultConfigPath()
	if not path:
		raise ValueError("no user default config path")
	config.initConfigPath(path)
	shellapi.ShellExecute(0, None, path, None, None, winUser.SW_SHOWNORMAL)


TokenUIAccess = 26


def hasUiAccess():
	token = ctypes.wintypes.HANDLE()
	ctypes.windll.advapi32.OpenProcessToken(
		ctypes.windll.kernel32.GetCurrentProcess(),
		winKernel.MAXIMUM_ALLOWED,
		ctypes.byref(token),
	)
	try:
		val = ctypes.wintypes.DWORD()
		ctypes.windll.advapi32.GetTokenInformation(
			token,
			TokenUIAccess,
			ctypes.byref(val),
			ctypes.sizeof(ctypes.wintypes.DWORD),
			ctypes.byref(ctypes.wintypes.DWORD()),
		)
		return bool(val.value)
	finally:
		ctypes.windll.kernel32.CloseHandle(token)


#: Value from the TOKEN_INFORMATION_CLASS enumeration:
#: https://docs.microsoft.com/en-us/windows/win32/api/winnt/ne-winnt-token_information_class
#: When calling The Win32 GetTokenInformation function, the buffer receives a TOKEN_ORIGIN value.
#: If the token resulted from a logon that used explicit credentials, such as passing a name, domain,
#: and password to the LogonUser function, then the TOKEN_ORIGIN structure will contain the ID of
#: the logon session that created it.
#: If the token resulted from network authentication, then this value will be zero.
TOKEN_ORIGIN = 17  # TokenOrigin in winnt.h


class TokenOrigin(ctypes.Structure):
	"""TOKEN_ORIGIN structure: https://docs.microsoft.com/en-us/windows/win32/api/winnt/ns-winnt-token_origin
	This structure is used in calls to the Win32 GetTokenInformation function.
	"""

	_fields_ = [
		("originatingLogonSession", ctypes.c_ulonglong),  # OriginatingLogonSession in C structure
	]


def getProcessLogonSessionId(processHandle: int) -> int:
	"""
	Retrieves the ID of the logon session that created the process that the given processHandle belongs to.
	The function calls several Win32 functions:
	* OpenProcessToken: opens the access token associated with a process.
	* GetTokenInformation: retrieves a specified type of information about an access token.
	  The calling process must have appropriate access rights to obtain the information.
	  GetTokenInformation is called with the TokenOrigin Value from the TOKEN_INFORMATION_CLASS enumeration.
	  The resulting structure contains the session ID of the logon session that will be returned.
	* CloseHandle: To close the token handle.
	"""
	token = ctypes.wintypes.HANDLE()
	if not ctypes.windll.advapi32.OpenProcessToken(
		processHandle,
		winKernel.MAXIMUM_ALLOWED,
		ctypes.byref(token),
	):
		raise ctypes.WinError()
	try:
		val = TokenOrigin()
		if not ctypes.windll.advapi32.GetTokenInformation(
			token,
			TOKEN_ORIGIN,
			ctypes.byref(val),
			ctypes.sizeof(val),
			ctypes.byref(ctypes.wintypes.DWORD()),
		):
			raise ctypes.WinError()
		return val.originatingLogonSession
	finally:
		ctypes.windll.kernel32.CloseHandle(token)


@functools.lru_cache(maxsize=1)
def getCurrentProcessLogonSessionId() -> int:
	return getProcessLogonSessionId(winKernel.GetCurrentProcess())


def execElevated(path, params=None, wait=False, handleAlreadyElevated=False):
	import subprocess

	if params is not None:
		params = subprocess.list2cmdline(params)
	sei = shellapi.SHELLEXECUTEINFO(lpFile=path, lpParameters=params, nShow=winUser.SW_HIDE)
	# IsUserAnAdmin is apparently deprecated so may not work above Windows 8
	if not handleAlreadyElevated or not ctypes.windll.shell32.IsUserAnAdmin():
		sei.lpVerb = "runas"
	if wait:
		sei.fMask = shellapi.SEE_MASK_NOCLOSEPROCESS
	shellapi.ShellExecuteEx(sei)
	if wait:
		try:
			h = ctypes.wintypes.HANDLE(sei.hProcess)
			msg = ctypes.wintypes.MSG()
			while ctypes.windll.user32.MsgWaitForMultipleObjects(1, ctypes.byref(h), False, -1, 255) == 1:
				while ctypes.windll.user32.PeekMessageW(ctypes.byref(msg), None, 0, 0, 1):
					ctypes.windll.user32.TranslateMessage(ctypes.byref(msg))
					ctypes.windll.user32.DispatchMessageW(ctypes.byref(msg))
			return winKernel.GetExitCodeProcess(sei.hProcess)
		finally:
			winKernel.closeHandle(sei.hProcess)


@functools.lru_cache(maxsize=1)
def _getDesktopName() -> str:
	UOI_NAME = 2  # The name of the object, as a string
	desktop = windll.user32.GetThreadDesktop(windll.kernel32.GetCurrentThreadId())
	name = create_unicode_buffer(256)
	windll.user32.GetUserObjectInformationW(
		desktop,
		UOI_NAME,
		byref(name),
		sizeof(name),
		None,
	)
	return name.value


def _isSystemClockSecondsVisible() -> bool:
	"""
	Query the value of 'ShowSecondsInSystemClock' DWORD32 value in the Windows registry under
	the path HKEY_CURRENT_USER\\SOFTWARE\\Microsoft\\Windows\\CurrentVersion\\Explorer\\Advanced.
	If the value is 1, return True, if the value is 0 or the key does not exist, return False.

	@return: True if the 'ShowSecondsInSystemClock' value is 1, False otherwise.
	"""
	registry_path = r"SOFTWARE\Microsoft\Windows\CurrentVersion\Explorer\Advanced"
	value_name = "ShowSecondsInSystemClock"
	try:
		with winreg.OpenKey(winreg.HKEY_CURRENT_USER, registry_path) as key:
			value, value_type = winreg.QueryValueEx(key, value_name)
			return value == 1 and value_type == winreg.REG_DWORD
	except FileNotFoundError:
		return False
	except OSError:
		return False


_execAndPumpResT = TypeVar("_execAndPumpResT", default=None)


class ExecAndPump(threading.Thread, Generic[_execAndPumpResT]):
	"""Executes the given function with given args and kwargs in a background thread,
	while blocking and pumping in the current thread.
	"""

	def __init__(self, func: Callable[..., _execAndPumpResT], *args, **kwargs) -> None:
		self.func = func
		self.args = args
		self.kwargs = kwargs
		# Intentionally uses older syntax with `Optional`, instead of `_execAndPumpResT | None`,
		# as latter is not yet supported for unions potentially containing two instances of `None`
		# (see CPython issue 107271).
		self.funcRes: Optional[_execAndPumpResT] = None
		fname = repr(func)
		super().__init__(
			name=f"{self.__class__.__module__}.{self.__class__.__qualname__}({fname})",
		)
		self.threadExc: Exception | None = None
		self.start()
		time.sleep(0.1)
		threadHandle = ctypes.c_int()
		threadHandle.value = winKernel.kernel32.OpenThread(0x100000, False, self.ident)
		msg = ctypes.wintypes.MSG()
		while winUser.user32.MsgWaitForMultipleObjects(1, ctypes.byref(threadHandle), False, -1, 255) == 1:
			while winUser.user32.PeekMessageW(ctypes.byref(msg), None, 0, 0, 1):
				winUser.user32.TranslateMessage(ctypes.byref(msg))
				winUser.user32.DispatchMessageW(ctypes.byref(msg))
		if self.threadExc:
			raise self.threadExc

	def run(self):
		try:
			self.funcRes = self.func(*self.args, **self.kwargs)
		except Exception as e:
			self.threadExc = e
			log.debugWarning("task had errors", exc_info=True)


def preventSystemIdle(keepDisplayAwake: bool = False, persistent: bool = False) -> None:
	"""
	Prevent the system from locking the screen or going to sleep.
	:param keepDisplayAwake: If `True`, keep the display awake as well.
		if `False` (default), only avoid system sleep.
	:param persistent: If `True`, the state will be maintained until calling :func:`resetThreadExecutionState` is called.
	"""
	windll.kernel32.SetThreadExecutionState(
		winKernel.ES_SYSTEM_REQUIRED
		| (winKernel.ES_DISPLAY_REQUIRED if keepDisplayAwake else 0)
		| (winKernel.ES_CONTINUOUS if persistent else 0),
	)


def resetThreadExecutionState() -> None:
	"""Reset the thread execution state to the default."""
	windll.kernel32.SetThreadExecutionState(winKernel.ES_CONTINUOUS)<|MERGE_RESOLUTION|>--- conflicted
+++ resolved
@@ -1,9 +1,5 @@
 # A part of NonVisual Desktop Access (NVDA)
-<<<<<<< HEAD
 # Copyright (C) 2020-2025 NV Access Limited, Łukasz Golonka, Luke Davis, Leonard de Ruijter
-=======
-# Copyright (C) 2020-2025 NV Access Limited, Łukasz Golonka, Luke Davis
->>>>>>> ffd1cf54
 # This file may be used under the terms of the GNU General Public License, version 2 or later.
 # For more details see: https://www.gnu.org/licenses/gpl-2.0.html
 
