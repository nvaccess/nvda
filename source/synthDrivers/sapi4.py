--- conflicted
+++ resolved
@@ -4,10 +4,7 @@
 # See the file COPYING for more details.
 
 from datetime import datetime
-<<<<<<< HEAD
 from enum import IntEnum
-=======
->>>>>>> 2aa04f9a
 from functools import wraps
 import locale
 from collections import OrderedDict, deque
@@ -31,11 +28,7 @@
 	sizeof,
 	windll,
 )
-<<<<<<< HEAD
-from ctypes.wintypes import BOOL, DWORD, FILETIME, MSG, WORD
-=======
-from ctypes.wintypes import BOOL, DWORD, FILETIME, HANDLE, WORD
->>>>>>> 2aa04f9a
+from ctypes.wintypes import BOOL, DWORD, FILETIME, HANDLE, MSG, WORD
 from typing import TYPE_CHECKING, Callable, Optional, TypeAlias
 import nvwave
 from synthDriverHandler import (
@@ -1067,15 +1060,6 @@
 		if mode is None:
 			raise ValueError("no such mode: %s" % val)
 		self._currentMode = mode
-<<<<<<< HEAD
-=======
-		if self._ttsAudio:
-			self._ttsAudio.terminate()
-		if config.conf["speech"]["useWASAPIForSAPI4"]:
-			self._ttsAudio = SynthDriverAudio()
-		else:
-			self._ttsAudio = SynthDriverMMAudio()
->>>>>>> 2aa04f9a
 		if self._ttsCentral:
 			try:
 				# Some SAPI4 synthesizers may fail this call.
@@ -1090,6 +1074,10 @@
 			self._ttsAttrs = None
 		if self._ttsAudio:
 			self._ttsAudio.terminate()
+		if config.conf["speech"]["useWASAPIForSAPI4"]:
+			self._ttsAudio = SynthDriverAudio()
+		else:
+			self._ttsAudio = SynthDriverMMAudio()
 		self._ttsAudio = SynthDriverAudio(self._comThread)
 		self._ttsCentral = POINTER(ITTSCentralW)()
 		self._ttsEngines.Select(self._currentMode.gModeID, byref(self._ttsCentral), self._ttsAudio)
