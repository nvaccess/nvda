# -*- coding: UTF-8 -*-
# A part of NonVisual Desktop Access (NVDA)
# Copyright (C) 2006-2025 NV Access Limited, Peter Vágner, Aleksey Sadovoy, gexgd0419
# This file is covered by the GNU General Public License.
# See the file COPYING for more details.

from ctypes import POINTER, c_ubyte, c_ulong, c_wchar_p, cast, windll, _Pointer
from enum import IntEnum
import locale
from collections import OrderedDict, deque
import threading
from typing import TYPE_CHECKING, NamedTuple
import audioDucking
from comInterfaces.SpeechLib import ISpEventSource, ISpNotifySource, ISpNotifySink
import comtypes.client
from comtypes import COMError, COMObject, IUnknown, hresult
import winreg
import nvwave
from objidl import _LARGE_INTEGER, _ULARGE_INTEGER, IStream
from synthDriverHandler import SynthDriver, VoiceInfo, synthIndexReached, synthDoneSpeaking
import config
from logHandler import log
import weakref
import languageHandler

from speech.commands import (
	IndexCommand,
	CharacterModeCommand,
	LangChangeCommand,
	BreakCommand,
	PitchCommand,
	RateCommand,
	VolumeCommand,
	PhonemeCommand,
	SpeechCommand,
)
from ._sonic import SonicStream, initialize as sonicInitialize


class _SPAudioState(IntEnum):
	# https://docs.microsoft.com/en-us/previous-versions/windows/desktop/ms720596(v=vs.85)
	CLOSED = 0
	STOP = 1
	PAUSE = 2
	RUN = 3


class SpeechVoiceSpeakFlags(IntEnum):
	# https://docs.microsoft.com/en-us/previous-versions/windows/desktop/ms720892(v=vs.85)
	Async = 1
	PurgeBeforeSpeak = 2
	IsXML = 8


class SpeechVoiceEvents(IntEnum):
	# https://msdn.microsoft.com/en-us/previous-versions/windows/desktop/ms720886(v=vs.85)
	StartInputStream = 2
	EndInputStream = 4
	Bookmark = 16


class _SpeakRequest(NamedTuple):
	text: str
	bookmarks: deque[int]


if TYPE_CHECKING:
	LP_c_ubyte = _Pointer[c_ubyte]
	LP_c_ulong = _Pointer[c_ulong]
	LP__ULARGE_INTEGER = _Pointer[_ULARGE_INTEGER]
else:
	LP_c_ubyte = POINTER(c_ubyte)
	LP_c_ulong = POINTER(c_ulong)
	LP__ULARGE_INTEGER = POINTER(_ULARGE_INTEGER)


class SynthDriverAudioStream(COMObject):
	"""
	Implements IStream to receive streamed-in audio data.
	Should be wrapped in an SpCustomStream
	(which also provides the wave format information),
	then set as the AudioOutputStream.
	"""

	_com_interfaces_ = [IStream]

	def __init__(self, synthRef: weakref.ReferenceType["SynthDriver"]):
		self.synthRef = synthRef
		self._writtenBytes = 0

	def ISequentialStream_RemoteWrite(
		self,
		this: int,
		pv: LP_c_ubyte,
		cb: int,
		pcbWritten: LP_c_ulong,
	) -> int:
		"""This is called when SAPI wants to write (output) a wave data chunk.
		:param pv: A pointer to the first wave data byte.
		:param cb: The number of bytes to write.
		:param pcbWritten: A pointer to a variable where the actual number of bytes written will be stored.
			Can be null.
		:returns: HRESULT code.
		"""
		synth = self.synthRef()
		if pcbWritten:
			pcbWritten[0] = 0
		if synth is None:
			log.debugWarning("Called Write method on AudioStream while driver is dead")
			return hresult.E_UNEXPECTED
		if synth._isCancelling:
			return hresult.E_FAIL
		synth.sonicStream.writeShort(pv, cb // 2 // synth.sonicStream.channels)
		audioData = synth.sonicStream.readShort()
		synth.player.feed(audioData, len(audioData) * 2)
		if pcbWritten:
			pcbWritten[0] = cb
		self._writtenBytes += cb
		return hresult.S_OK

	def IStream_RemoteSeek(
		self,
		this: int,
		dlibMove: _LARGE_INTEGER,
		dwOrigin: int,
		plibNewPosition: LP__ULARGE_INTEGER,
	) -> int:
		"""This is called when SAPI wants to get the current stream position.
		Seeking to another position is not supported.
		:param dlibMove: The displacement to be added to the location indicated by the dwOrigin parameter.
			Only 0 is supported.
		:param dwOrigin: The origin for the displacement specified in dlibMove.
			Only 1 (STREAM_SEEK_CUR) is supported.
		:param plibNewPosition: A pointer to a ULARGE_INTEGER where the current stream position will be stored.
			Can be null.
		:returns: HRESULT code.
		"""
		if dwOrigin == 1 and dlibMove.QuadPart == 0:
			# SAPI is querying the current position.
			if plibNewPosition:
				plibNewPosition[0].QuadPart = self._writtenBytes
			return hresult.S_OK
		return hresult.E_NOTIMPL

	def IStream_Commit(self, grfCommitFlags: int):
		"""This is called when MSSP wants to flush the written data.
		Does nothing."""
		pass


class SapiSink(COMObject):
	"""
	Implements ISpNotifySink to handle SAPI event notifications.
	Should be passed to ISpNotifySource::SetNotifySink().
	Notifications will be sent on the original thread,
	instead of being routed to the main thread.
	"""

	_com_interfaces_ = [ISpNotifySink]

	def __init__(self, synthRef: weakref.ReferenceType["SynthDriver"]):
		self.synthRef = synthRef

	def ISpNotifySink_Notify(self):
		"""This is called when there's a new event notification.
		Queued events will be retrieved."""
		synth = self.synthRef()
		if synth is None:
			log.debugWarning("Called Notify method on SapiSink while driver is dead")
			return
		# Get all queued events
		eventSource = synth.tts.QueryInterface(ISpEventSource)
		while True:
			# returned tuple: (event, numFetched)
			eventTuple = eventSource.GetEvents(1)  # Get one event
			if eventTuple[1] != 1:
				break
			event = eventTuple[0]
			if event.eEventId == 1:  # SPEI_START_INPUT_STREAM
				self.StartStream(event.ulStreamNum, event.ullAudioStreamOffset)
			elif event.eEventId == 2:  # SPEI_END_INPUT_STREAM
				self.EndStream(event.ulStreamNum, event.ullAudioStreamOffset)
			elif event.eEventId == 4:  # SPEI_TTS_BOOKMARK
				self.Bookmark(
					event.ulStreamNum,
					event.ullAudioStreamOffset,
					cast(event.lParam, c_wchar_p).value,
					event.wParam,
				)
			# free lParam
			if event.elParamType == 1 or event.elParamType == 2:  # token or object
				pUnk = cast(event.lParam, POINTER(IUnknown))
				del pUnk
			elif event.elParamType == 3 or event.elParamType == 4:  # pointer or string
				windll.ole32.CoTaskMemFree(event.lParam)

	def StartStream(self, streamNum: int, pos: int):
		synth = self.synthRef()
		if synth._audioDucker:
			if audioDucking._isDebug():
				log.debug("Enabling audio ducking due to starting speech stream")
			synth._audioDucker.enable()

	def Bookmark(self, streamNum: int, pos: int, bookmark: str, bookmarkId: int):
		synth = self.synthRef()
<<<<<<< HEAD
		if synth._isCancelling or not synth.player:
=======
		if not synth.isSpeaking:
>>>>>>> 23259799
			return
		if synth.player:
			# Bookmark event is raised before the audio after that point.
			# Queue an IndexReached event at this point.
			synth.player.feed(None, 0, lambda: self.onIndexReached(streamNum, bookmarkId))
		else:
			# Bookmark notifications should be sent immediately when WASAPI is off.
			self.onIndexReached(streamNum, bookmarkId)

	def EndStream(self, streamNum: int, pos: int):
		synth = self.synthRef()
		if synth._isCancelling:
			return
		if synth.player:
			# Flush the stream and get the remaining data.
			synth.sonicStream.flush()
			audioData = synth.sonicStream.readShort()
			synth.player.feed(audioData, len(audioData) * 2)
		# trigger all untriggered bookmarks
		if synth._bookmarks:
			for bookmark in synth._bookmarks:
				synthIndexReached.notify(synth=synth, index=bookmark)
		synthDoneSpeaking.notify(synth=synth)
		if synth.player:
			# notify the thread
			with synth._threadCond:
				synth._requestCompleted = True
				synth._threadCond.notify()
		if synth._audioDucker:
			if audioDucking._isDebug():
				log.debug("Disabling audio ducking due to speech stream end")
			synth._audioDucker.disable()

	def onIndexReached(self, streamNum: int, index: int):
		synth = self.synthRef()
		if synth is None:
			log.debugWarning("Called onIndexReached method on SapiSink while driver is dead")
			return
		synthIndexReached.notify(synth=synth, index=index)
		# remove already triggered bookmarks
		while synth._bookmarks:
			if synth._bookmarks.popleft() == index:
				break


class SynthDriver(SynthDriver):
	supportedSettings = (
		SynthDriver.VoiceSetting(),
		SynthDriver.RateSetting(),
		SynthDriver.RateBoostSetting(),
		SynthDriver.PitchSetting(),
		SynthDriver.VolumeSetting(),
		SynthDriver.UseWasapiSetting(),
	)
	supportedCommands = {
		IndexCommand,
		CharacterModeCommand,
		LangChangeCommand,
		BreakCommand,
		PitchCommand,
		RateCommand,
		VolumeCommand,
		PhonemeCommand,
	}
	supportedNotifications = {synthIndexReached, synthDoneSpeaking}

	COM_CLASS = "SAPI.SPVoice"
	CUSTOMSTREAM_COM_CLASS = "SAPI.SpCustomStream"

	name = "sapi5"
	description = "Microsoft Speech API version 5"

	@classmethod
	def check(cls):
		try:
			r = winreg.OpenKey(winreg.HKEY_CLASSES_ROOT, cls.COM_CLASS)
			r.Close()
			return True
		except:  # noqa: E722
			return False

	ttsAudioStream = (
		None  #: Holds the ISPAudio interface for the current voice, to aid in stopping and pausing audio
	)
	_audioDucker: audioDucking.AudioDucker | None = None

	def __init__(self, _defaultVoiceToken=None):
		"""
		@param _defaultVoiceToken: an optional sapi voice token which should be used as the default voice (only useful for subclasses)
		@type _defaultVoiceToken: ISpeechObjectToken
		"""
		self._pitch = 50
		self._rate = 50
		self._volume = 100
		self._useWasapi = True
		self.player: nvwave.WavePlayer | None = None
		self.sonicStream: SonicStream | None = None
		self._isCancelling = False
		self._isTerminating = False
		self._rateBoost = False
		self._initTts(_defaultVoiceToken)
		self._bookmarks: deque[int] | None = None  # reference to the current bookmark list
		self._thread = threading.Thread(target=self._speakThread, name="Sapi5SpeakThread")
		self._threadCond = threading.Condition()
		self._speakRequests: deque[_SpeakRequest] = deque()
		self._requestCompleted = False
		self._thread.start()

	def terminate(self):
		# Wake up and wait for the speak thread.
		self._isTerminating = True
		with self._threadCond:
			self._threadCond.notify_all()
		self._thread.join()
		self.tts = None
		if self.player:
			self.player.close()
			self.player = None

	def _getAvailableVoices(self):
		voices = OrderedDict()
		v = self._getVoiceTokens()
		# #2629: Iterating uses IEnumVARIANT and GetBestInterface doesn't work on tokens returned by some token enumerators.
		# Therefore, fetch the items by index, as that method explicitly returns the correct interface.
		for i in range(len(v)):
			try:
				ID = v[i].Id
				name = v[i].GetDescription()
				try:
					language = locale.windows_locale[int(v[i].getattribute("language").split(";")[0], 16)]
				except KeyError:
					language = None
			except COMError:
				log.warning("Could not get the voice info. Skipping...")
			voices[ID] = VoiceInfo(ID, name, language)
		return voices

	def _getVoiceTokens(self):
		"""Provides a collection of sapi5 voice tokens. Can be overridden by subclasses if tokens should be looked for in some other registry location."""
		return self.tts.getVoices()

	def _get_rate(self):
		return self._rate

	def _get_rateBoost(self):
		return self._rateBoost

	def _get_pitch(self):
		return self._pitch

	def _get_volume(self) -> int:
		return self._volume

	def _get_voice(self):
		return self.tts.voice.Id

	def _get_useWasapi(self) -> bool:
		return self._useWasapi

	def _get_lastIndex(self):
		bookmark = self.tts.status.LastBookmark
		if bookmark != "" and bookmark is not None:
			return int(bookmark)
		else:
			return None

	@classmethod
	def _percentToParam(cls, percent, min, max) -> float:
		"""Overrides SynthDriver._percentToParam to return floating point parameter values."""
		return float(percent) / 100 * (max - min) + min

	def _percentToRate(self, percent):
		return (percent - 50) // 5

	def _set_rate(self, rate):
		self._rate = rate
		if not self.sonicStream:
			self.tts.Rate = self._percentToRate(rate)
			return
		if self._rateBoost:
			# When rate boost is enabled, use sonicStream to change the speed.
			# Supports 0.5x~6x speed.
			self.tts.Rate = 0
			self.sonicStream.speed = self._percentToParam(rate, 0.5, 6.0)
		else:
			# When rate boost is disabled, let the voice itself change the speed.
			self.tts.Rate = self._percentToRate(rate)
			self.sonicStream.speed = 1

	def _set_rateBoost(self, enable: bool):
		if enable == self._rateBoost:
			return
		rate = self._rate
		self._rateBoost = enable
		self.rate = rate

	def _set_pitch(self, value):
		# pitch is really controled with xml around speak commands
		self._pitch = value

	def _set_volume(self, value):
		self._volume = value
		self.tts.Volume = value

	def _initAudioDevice(self):
		# SAPI5 automatically selects the system default audio device, so there's no use doing work if the user has selected to use the system default.
		# Besides, our default value is not a valid endpoint ID.
		if (outputDevice := config.conf["audio"]["outputDevice"]) != config.conf.getConfigValidation(
			("audio", "outputDevice"),
		).default:
			for audioOutput in self.tts.GetAudioOutputs():
				# SAPI's audio output IDs are registry keys. It seems that the final path segment is the endpoint ID.
				if audioOutput.Id.endswith(outputDevice):
					self.tts.audioOutput = audioOutput
					break

	def _initWasapiAudio(self):
		fmt = self.tts.AudioOutputStream.Format
		wfx = fmt.GetWaveFormatEx()
		# Force the wave format to be 16-bit integer (which Sonic uses internally).
		# SAPI will convert the format for us if it isn't supported by the voice.
		wfx.FormatTag = nvwave.WAVE_FORMAT_PCM
		wfx.BitsPerSample = 16
		fmt.SetWaveFormatEx(wfx)
		self.player = nvwave.WavePlayer(
			channels=wfx.Channels,
			samplesPerSec=wfx.SamplesPerSec,
			bitsPerSample=wfx.BitsPerSample,
			outputDevice=config.conf["audio"]["outputDevice"],
		)
		audioStream = SynthDriverAudioStream(weakref.ref(self))
		# Use SpCustomStream to wrap our IStream implementation and the correct wave format
		customStream = comtypes.client.CreateObject(self.CUSTOMSTREAM_COM_CLASS)
		customStream.BaseStream = audioStream
		customStream.Format = fmt
		self.tts.AudioOutputStream = customStream
		sonicInitialize()
		self.sonicStream = SonicStream(wfx.SamplesPerSec, wfx.Channels)

	def _initLegacyAudio(self):
		if audioDucking.isAudioDuckingSupported():
			self._audioDucker = audioDucking.AudioDucker()
		from comInterfaces.SpeechLib import ISpAudio

		try:
			self.ttsAudioStream = self.tts.audioOutputStream.QueryInterface(ISpAudio)
		except COMError:
			log.debugWarning("SAPI5 voice does not support ISPAudio")
			self.ttsAudioStream = None

	def _initTts(self, voice: str | None = None):
		self.tts = comtypes.client.CreateObject(self.COM_CLASS)
		if voice:
			# #749: It seems that SAPI 5 doesn't reset the audio parameters when the voice is changed,
			# but only when the audio output is changed.
			# Therefore, set the voice before setting the audio output.
			# Otherwise, we will get poor speech quality in some cases.
			self.tts.voice = voice

		if self.player:
			self.player.close()
			self.player = None
		self.sonicStream = None
		self.ttsAudioStream = None
		self._audioDucker = None

		self._initAudioDevice()
		if self.useWasapi:
			self._initWasapiAudio()
		else:
			self._initLegacyAudio()

		# Set event notify sink
		self.tts.EventInterests = (
			SpeechVoiceEvents.StartInputStream | SpeechVoiceEvents.Bookmark | SpeechVoiceEvents.EndInputStream
		)
		notifySource = self.tts.QueryInterface(ISpNotifySource)
		notifySource.SetNotifySink(SapiSink(weakref.ref(self)))

	def _set_voice(self, value):
		tokens = self._getVoiceTokens()
		# #2629: Iterating uses IEnumVARIANT and GetBestInterface doesn't work on tokens returned by some token enumerators.
		# Therefore, fetch the items by index, as that method explicitly returns the correct interface.
		for i in range(len(tokens)):
			voice = tokens[i]
			if value == voice.Id:
				break
		else:
			# Voice not found.
			return
		self._initTts(voice=voice)
		# As _initTts resets the voice parameters on the tts object, set them back to current values.
		self._set_rate(self._rate)
		self._set_volume(self._volume)

	def _set_useWasapi(self, value: bool):
		if value == self._useWasapi:
			return
		self._useWasapi = value
		self.voice = self.voice  # reload the current voice

	def _percentToPitch(self, percent):
		return percent // 2 - 25

	IPA_TO_SAPI = {
		"θ": "th",
		"s": "s",
	}

	def _convertPhoneme(self, ipa):
		# We only know about US English phonemes.
		# Rather than just ignoring unknown phonemes, SAPI throws an exception.
		# Therefore, don't bother with any other language.
		if self.tts.voice.GetAttribute("language") != "409":
			raise LookupError("No data for this language")
		out = []
		outAfter = None
		for ipaChar in ipa:
			if ipaChar == "ˈ":
				outAfter = "1"
				continue
			out.append(self.IPA_TO_SAPI[ipaChar])
			if outAfter:
				out.append(outAfter)
				outAfter = None
		if outAfter:
			out.append(outAfter)
		return " ".join(out)

	def _speakThread(self):
		# Handles speak requests in the queue one by one.
		# Only one request will be processed (spoken) at a time.
		# We don't use SAPI5's built-in speech queue,
		# because SpVoice.Speak() waits for SAPI5's audio thread,
		# and if the audio thread waits for WavePlayer.idle(),
		# SpVoice.Speak() will also block, causing dead-locks sometimes (#18298).
		# Here we manage the queue ourselves, and call WavePlayer.idle() here
		# to avoid blocking the audio thread or the main thread.

		# condition variable predicates
		def requestsAvailable() -> bool:
			return self._speakRequests or self._isCancelling or self._isTerminating

		def requestCompleted() -> bool:
			return self._requestCompleted or self._isCancelling or self._isTerminating

		# Process requests one by one.
		while not self._isTerminating:
			# Fetch the next request
			with self._threadCond:
				self._threadCond.wait_for(requestsAvailable)
				if self._speakRequests:
					text, self._bookmarks = self._speakRequests.popleft()
					self._requestCompleted = False
			if self._bookmarks is not None:  # There is one request
				try:
					# Process one request, and wait for it to finish
					self.tts.Speak(text, SpeechVoiceSpeakFlags.IsXML | SpeechVoiceSpeakFlags.Async)
					with self._threadCond:
						self._threadCond.wait_for(requestCompleted)
				except Exception:
					log.error("Error speaking", exc_info=True)
				self._bookmarks = None
				if not requestsAvailable():
					# No more requests, so call idle().
					self.player.idle()
			if self._isCancelling:
				self.tts.Speak(None, SpeechVoiceSpeakFlags.Async | SpeechVoiceSpeakFlags.PurgeBeforeSpeak)
				# clear the queue
				with self._threadCond:
					self._speakRequests.clear()
					self.sonicStream.flush()
					self.sonicStream.readShort()  # discard data left in stream
					self._isCancelling = False

	def speak(self, speechSequence):
		textList = []
		bookmarks: deque[int] = deque()

		# NVDA SpeechCommands are linear, but XML is hierarchical.
		# Therefore, we track values for non-empty tags.
		# When a tag changes, we close all previously opened tags and open new ones.
		tags = {}
		# We have to use something mutable here because it needs to be changed by the inner function.
		tagsChanged = [True]
		openedTags = []

		def outputTags():
			if not tagsChanged[0]:
				return
			for tag in reversed(openedTags):
				textList.append("</%s>" % tag)
			del openedTags[:]
			for tag, attrs in tags.items():
				textList.append("<%s" % tag)
				for attr, val in attrs.items():
					textList.append(' %s="%s"' % (attr, val))
				textList.append(">")
				openedTags.append(tag)
			tagsChanged[0] = False

		pitch = self._pitch
		# Pitch must always be specified in the markup.
		tags["pitch"] = {"absmiddle": self._percentToPitch(pitch)}
		rate = self.rate
		volume = self.volume

		for item in speechSequence:
			if isinstance(item, str):
				outputTags()
				textList.append(item.replace("<", "&lt;"))
			elif isinstance(item, IndexCommand):
				textList.append('<Bookmark Mark="%d" />' % item.index)
				bookmarks.append(item.index)
			elif isinstance(item, CharacterModeCommand):
				if item.state:
					tags["spell"] = {}
				else:
					try:
						del tags["spell"]
					except KeyError:
						pass
				tagsChanged[0] = True
			elif isinstance(item, BreakCommand):
				textList.append('<silence msec="%d" />' % item.time)
			elif isinstance(item, PitchCommand):
				tags["pitch"] = {"absmiddle": self._percentToPitch(int(pitch * item.multiplier))}
				tagsChanged[0] = True
			elif isinstance(item, VolumeCommand):
				if item.multiplier == 1:
					try:
						del tags["volume"]
					except KeyError:
						pass
				else:
					tags["volume"] = {"level": int(volume * item.multiplier)}
				tagsChanged[0] = True
			elif isinstance(item, RateCommand):
				if item.multiplier == 1:
					try:
						del tags["rate"]
					except KeyError:
						pass
				else:
					tags["rate"] = {"absspeed": self._percentToRate(int(rate * item.multiplier))}
				tagsChanged[0] = True
			elif isinstance(item, PhonemeCommand):
				try:
					textList.append(
						'<pron sym="%s">%s</pron>' % (self._convertPhoneme(item.ipa), item.text or ""),
					)
				except LookupError:
					log.debugWarning("Couldn't convert character in IPA string: %s" % item.ipa)
					if item.text:
						textList.append(item.text)
			elif isinstance(item, LangChangeCommand):
				lcid = (
					languageHandler.localeNameToWindowsLCID(item.lang)
					if item.lang
					else languageHandler.LCID_NONE
				)
				if lcid is languageHandler.LCID_NONE:
					try:
						del tags["lang"]
					except KeyError:
						pass
				else:
					tags["lang"] = {"langid": "%x" % lcid}
				tagsChanged[0] = True
			elif isinstance(item, SpeechCommand):
				log.debugWarning("Unsupported speech command: %s" % item)
			else:
				log.error("Unknown speech: %s" % item)
		# Close any tags that are still open.
		tags.clear()
		tagsChanged[0] = True
		outputTags()

		text = "".join(textList)
		flags = SpeechVoiceSpeakFlags.IsXML | SpeechVoiceSpeakFlags.Async
		if self.useWasapi:
			with self._threadCond:  # put the request in queue and wake up the thread
				self._speakRequests.append(_SpeakRequest(text, bookmarks))
				self._threadCond.notify()
		else:
			self._bookmarks = bookmarks
			self._speak_legacy(text, flags)

	def _speak_legacy(self, text: str, flags: int) -> int:
		"""Legacy way of calling SpVoice.Speak that uses a temporary audio ducker."""
		# Ducking should be complete before the synth starts producing audio.
		# For this to happen, the speech method must block until ducking is complete.
		# Ducking should be disabled when the synth is finished producing audio.
		# Note that there may be calls to speak with a string that results in no audio,
		# it is important that in this case the audio does not get stuck ducked.
		# When there is no audio produced the startStream and endStream handlers are not called.
		# To prevent audio getting stuck ducked, it is unducked at the end of speech.
		# There are some known issues:
		# - When there is no audio produced by the synth, a user may notice volume lowering (ducking) temporarily.
		# - If the call to startStream handler is delayed significantly, users may notice a variation in volume
		# (as ducking is disabled at the end of speak, and re-enabled when the startStream handler is called)

		# A note on the synchronicity of components of this approach:
		# SAPISink.StartStream event handler (callback):
		# the synth speech is not blocked by this event callback.
		# SAPISink.EndStream event handler (callback):
		# assumed also to be async but not confirmed. Synchronicity is irrelevant to the current approach.
		# AudioDucker.disable returns before the audio is completely unducked.
		# AudioDucker.enable() ducking will complete before the function returns.
		# It is not possible to "double duck the audio", calling twice yields the same result as calling once.
		# AudioDucker class instances count the number of enables/disables,
		# in order to unduck there must be no remaining enabled audio ducker instances.
		# Due to this a temporary audio ducker is used around the call to speak.
		# SAPISink.StartStream: Ducking here may allow the early speech to start before ducking is completed.
		if audioDucking.isAudioDuckingSupported():
			tempAudioDucker = audioDucking.AudioDucker()
		else:
			tempAudioDucker = None
		if tempAudioDucker:
			if audioDucking._isDebug():
				log.debug("Enabling audio ducking due to speak call")
			tempAudioDucker.enable()
		try:
			return self.tts.Speak(text, flags)
		finally:
			if tempAudioDucker:
				if audioDucking._isDebug():
					log.debug("Disabling audio ducking after speak call")
				tempAudioDucker.disable()

	def cancel(self):
		# SAPI5's default means of stopping speech can sometimes lag at end of speech, especially with Win8 / Win 10 Microsoft Voices.
		# Therefore  instruct the audio player to stop first, before interupting and purging any remaining speech.
		self._isCancelling = True
		if self.player:
			self.player.stop()  # stop the audio and stop waiting for idle()
			with self._threadCond:  # wake up the thread
				self._threadCond.notify()
		if self.ttsAudioStream:
			self.ttsAudioStream.setState(_SPAudioState.STOP, 0)
		self.tts.Speak(None, SpeechVoiceSpeakFlags.Async | SpeechVoiceSpeakFlags.PurgeBeforeSpeak)
		if self._audioDucker:
			if audioDucking._isDebug():
				log.debug("Disabling audio ducking due to setting output audio state to stop")
			self._audioDucker.disable()

	def pause(self, switch: bool):
		if self.player:
			self.player.pause(switch)
		# SAPI5's default means of pausing in most cases is either extremely slow
		# (e.g. takes more than half a second) or does not work at all.
		# Therefore instruct the underlying audio interface to pause instead.
		if self.ttsAudioStream:
			oldState = self.ttsAudioStream.GetStatus().State
			if switch and oldState == _SPAudioState.RUN:
				# pausing
				if self._audioDucker:
					if audioDucking._isDebug():
						log.debug("Disabling audio ducking due to setting output audio state to pause")
					self._audioDucker.disable()
				self.ttsAudioStream.setState(_SPAudioState.PAUSE, 0)
			elif not switch and oldState == _SPAudioState.PAUSE:
				# unpausing
				if self._audioDucker:
					if audioDucking._isDebug():
						log.debug("Enabling audio ducking due to setting output audio state to run")
					self._audioDucker.enable()
				self.ttsAudioStream.setState(_SPAudioState.RUN, 0)<|MERGE_RESOLUTION|>--- conflicted
+++ resolved
@@ -203,11 +203,7 @@
 
 	def Bookmark(self, streamNum: int, pos: int, bookmark: str, bookmarkId: int):
 		synth = self.synthRef()
-<<<<<<< HEAD
-		if synth._isCancelling or not synth.player:
-=======
-		if not synth.isSpeaking:
->>>>>>> 23259799
+		if synth._isCancelling:
 			return
 		if synth.player:
 			# Bookmark event is raised before the audio after that point.
