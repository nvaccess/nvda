--- conflicted
+++ resolved
@@ -5,29 +5,21 @@
 # See the file COPYING for more details.
 
 from ctypes import (
-<<<<<<< HEAD
 	POINTER,
 	c_ubyte,
 	c_ulong,
 	c_wchar_p,
 	cast,
 	_Pointer,
-=======
 	HRESULT,
-	POINTER,
 	WINFUNCTYPE,
 	byref,
-	c_ubyte,
-	c_ulong,
 	c_void_p,
-	c_wchar_p,
-	cast,
 	create_unicode_buffer,
 	memmove,
 	memset,
 	sizeof,
 	windll,
->>>>>>> dbfa71bc
 )
 from enum import IntEnum
 import locale
@@ -50,7 +42,7 @@
 	WAVEFORMATEX,
 )
 import comtypes.client
-from comtypes import COMError, COMObject, hresult
+from comtypes import COMError, COMObject, hresult, IUnknown
 import winreg
 import nvwave
 from synthDriverHandler import SynthDriver, VoiceInfo, synthIndexReached, synthDoneSpeaking
@@ -470,15 +462,12 @@
 					event.getString(),
 					event.wParam,
 				)
-<<<<<<< HEAD
 			# free lParam
 			if event.elParamType == 1 or event.elParamType == 2:  # token or object
 				pUnk = cast(event.lParam, POINTER(IUnknown))
 				del pUnk
 			elif event.elParamType == 3 or event.elParamType == 4:  # pointer or string
 				winBindings.ole32.CoTaskMemFree(event.lParam)
-=======
->>>>>>> dbfa71bc
 
 	def StartStream(self, streamNum: int, pos: int):
 		synth = self.synthRef()
