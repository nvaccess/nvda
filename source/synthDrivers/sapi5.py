--- conflicted
+++ resolved
@@ -94,17 +94,12 @@
 			log.debugWarning("Called Write method on AudioStream while driver is dead")
 			return hresult.E_UNEXPECTED
 		if not synth.isSpeaking:
-<<<<<<< HEAD
-			return 0
+			return hresult.E_FAIL
 		synth.sonicStream.writeShort(pv, cb // 2 // synth.sonicStream.channels)
 		audioData = synth.sonicStream.readShort()
 		synth.player.feed(audioData, len(audioData) * 2)
-=======
-			return hresult.E_FAIL
-		synth.player.feed(pv, cb)
 		if pcbWritten:
 			pcbWritten[0] = cb
->>>>>>> be58ca54
 		self._writtenBytes += cb
 		return hresult.S_OK
 
@@ -202,18 +197,15 @@
 
 	def EndStream(self, streamNum: int, pos: int):
 		synth = self.synthRef()
-<<<<<<< HEAD
 		# Flush the stream and get the remaining data.
 		synth.sonicStream.flush()
 		audioData = synth.sonicStream.readShort()
 		synth.player.feed(audioData, len(audioData) * 2)
-=======
 		# trigger all untriggered bookmarks
 		if streamNum in synth._streamBookmarks:
 			for bookmark in synth._streamBookmarks[streamNum]:
 				synthIndexReached.notify(synth=synth, index=bookmark)
 			del synth._streamBookmarks[streamNum]
->>>>>>> be58ca54
 		synth.isSpeaking = False
 		synth.player.idle()
 		synthDoneSpeaking.notify(synth=synth)
