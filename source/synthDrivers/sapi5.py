# -*- coding: UTF-8 -*-
# A part of NonVisual Desktop Access (NVDA)
# Copyright (C) 2006-2025 NV Access Limited, Peter Vágner, Aleksey Sadovoy, gexgd0419
# This file is covered by the GNU General Public License.
# See the file COPYING for more details.

from ctypes import (
<<<<<<< HEAD
	POINTER,
	c_ubyte,
	c_ulong,
	c_wchar_p,
	cast,
	_Pointer,
=======
	HRESULT,
	POINTER,
	WINFUNCTYPE,
	byref,
	c_ubyte,
	c_ulong,
	c_void_p,
	c_wchar_p,
	cast,
	create_unicode_buffer,
	memmove,
	memset,
	sizeof,
	windll,
>>>>>>> e908d2c0
)
from enum import IntEnum
import locale
from collections import OrderedDict, deque
import threading
from typing import TYPE_CHECKING, Any, NamedTuple, Generator
import audioDucking
from ctypes.wintypes import _LARGE_INTEGER, _ULARGE_INTEGER
from comInterfaces.SpeechLib import (
	GUID,
	ISpAudio,
	ISpEventSource,
	ISpEventSink,
	ISpNotifySource,
	ISpNotifySink,
	ISpVoice,
	ISpeechVoice,
	SPAUDIOSTATE,
	SPEVENT,
	WAVEFORMATEX,
)
import comtypes.client
from comtypes import COMError, COMObject, hresult
import winreg
import nvwave
from synthDriverHandler import SynthDriver, VoiceInfo, synthIndexReached, synthDoneSpeaking
import config
from logHandler import log
import weakref
import languageHandler
import winBindings.ole32

from speech.commands import (
	IndexCommand,
	CharacterModeCommand,
	LangChangeCommand,
	BreakCommand,
	PitchCommand,
	RateCommand,
	VolumeCommand,
	PhonemeCommand,
	SpeechCommand,
)
from ._sonic import SonicStream, initialize as sonicInitialize

import NVDAState


windll.ole32.CoTaskMemAlloc.restype = c_void_p


class _SPAudioState(IntEnum):
	# https://docs.microsoft.com/en-us/previous-versions/windows/desktop/ms720596(v=vs.85)
	CLOSED = 0
	STOP = 1
	PAUSE = 2
	RUN = 3


class SpeechVoiceSpeakFlags(IntEnum):
	# https://docs.microsoft.com/en-us/previous-versions/windows/desktop/ms720892(v=vs.85)
	Async = 1
	PurgeBeforeSpeak = 2
	IsXML = 8


class SpeechVoiceEvents(IntEnum):
	# https://msdn.microsoft.com/en-us/previous-versions/windows/desktop/ms720886(v=vs.85)
	StartInputStream = 2
	EndInputStream = 4
	Bookmark = 16


class _SpeakRequest(NamedTuple):
	text: str
	bookmarks: deque[int]


if TYPE_CHECKING:
	from ctypes import _Pointer
else:
	# ctypes._Pointer is not available at run time.
	# A custom class is created to make `_Pointer[type]` still work.
	class _Pointer:
		def __class_getitem__(cls, item: type) -> type:
			return POINTER(item)


# The following types are deprecated and no longer used.
# Definitions are kept here in order not to break static type checking.
if TYPE_CHECKING and NVDAState._allowDeprecatedAPI():
	LP_c_ubyte = _Pointer[c_ubyte]
	LP_c_ulong = _Pointer[c_ulong]
	LP__ULARGE_INTEGER = _Pointer[_ULARGE_INTEGER]

_deprecatedTypes: dict[str, type] = {
	"LP_c_ubyte": _Pointer[c_ubyte],
	"LP_c_ulong": _Pointer[c_ulong],
	"LP__ULARGE_INTEGER": _Pointer[_ULARGE_INTEGER],
}


def __getattr__(attrName: str) -> Any:
	"""Module level `__getattr__` used to preserve backward compatibility."""
	if attrName in _deprecatedTypes and NVDAState._allowDeprecatedAPI():
		log.warning(
			f"Importing {attrName} is deprecated for removal with no replacement. ",
			stack_info=True,
		)
		return _deprecatedTypes[attrName]
	raise AttributeError(f"module {repr(__name__)} has no attribute {repr(attrName)}")


class _SPEventLParamType(IntEnum):
	# https://learn.microsoft.com/en-us/previous-versions/windows/desktop/ms717255(v=vs.85)
	UNDEFINED = 0
	TOKEN = 1
	OBJECT = 2
	POINTER = 3
	STRING = 4


class _SPEventEnum(IntEnum):
	# https://learn.microsoft.com/en-us/previous-versions/windows/desktop/ms717254(v=vs.85)
	START_INPUT_STREAM = 1
	END_INPUT_STREAM = 2
	TTS_BOOKMARK = 4


# Function types for calling COM methods
_Com_AddRef = WINFUNCTYPE(c_ulong)(1, "AddRef")
_Com_Release = WINFUNCTYPE(c_ulong)(2, "Release")
_ISpEventSource_GetEvents = WINFUNCTYPE(HRESULT, c_ulong, POINTER(SPEVENT), POINTER(c_ulong))(11, "GetEvents")

_SPDFID_WaveFormatEx = GUID("{c31adbae-527f-4ff5-a230-f62bb61ff70c}")


class _SapiEvent(SPEVENT):
	"""Enhanced version of the SPEVENT structure that supports freeing lParam data automatically."""

	def clear(self) -> None:
		"""Clear and free related data."""
		if self.elParamType in (_SPEventLParamType.TOKEN, _SPEventLParamType.OBJECT):
			_Com_Release(cast(self.lParam, c_void_p))
		elif self.elParamType in (_SPEventLParamType.POINTER, _SPEventLParamType.STRING):
			windll.ole32.CoTaskMemFree(cast(self.lParam, c_void_p))
		memset(byref(self), 0, sizeof(self))

	def __del__(self):
		self.clear()

	@staticmethod
	def copy(dst: SPEVENT, src: SPEVENT) -> None:
		memmove(byref(dst), byref(src), sizeof(src))
		if not src.lParam:
			return
		if src.elParamType == _SPEventLParamType.POINTER:
			dst.lParam = windll.ole32.CoTaskMemAlloc(src.wParam)
			if not dst.lParam:
				raise COMError(hresult.E_OUTOFMEMORY, "CoTaskMemAlloc failed", (None, None, None, None, None))
			memmove(dst.lParam, src.lParam, src.wParam)
		elif src.elParamType == _SPEventLParamType.STRING:
			strbuf = create_unicode_buffer(cast(src.lParam, c_wchar_p).value)
			bufsize = sizeof(strbuf)
			dst.lParam = windll.ole32.CoTaskMemAlloc(bufsize)
			if not dst.lParam:
				raise COMError(hresult.E_OUTOFMEMORY, "CoTaskMemAlloc failed", (None, None, None, None, None))
			memmove(dst.lParam, byref(strbuf), bufsize)
		elif src.elParamType in (_SPEventLParamType.TOKEN, _SPEventLParamType.OBJECT):
			_Com_AddRef(cast(src.lParam, c_void_p))

	def copyTo(self, dst: SPEVENT) -> None:
		_SapiEvent.copy(dst, self)

	def copyFrom(self, src: SPEVENT) -> None:
		_SapiEvent.copy(self, src)

	def getFrom(self, eventSource: _Pointer[ISpEventSource]) -> bool:
		"""Get one event from the event source and store it in this object.
		Return False if there is no event."""
		self.clear()
		# Use the raw ctypes.WINFUNCTYPE to call ISpEventSource::GetEvents()
		# instead of using comtypes, because we want to retrieve the event in-place
		# rather than letting comtypes allocating a new SPEVENT structure.
		hr = _ISpEventSource_GetEvents(eventSource, 1, byref(self), None)
		return hr == hresult.S_OK

	@staticmethod
	def enumerateFrom(eventSource: _Pointer[ISpEventSource]) -> Generator["_SapiEvent", None, None]:
		"""Enumerate all events in the event source."""
		while True:
			event = _SapiEvent()
			if not event.getFrom(eventSource):
				break
			yield event

	def getString(self) -> str:
		"""Get the string parameter stored in lParam."""
		if self.elParamType != _SPEventLParamType.STRING:
			raise TypeError("The lParam of this event is not a string")
		return cast(self.lParam, c_wchar_p).value


class SynthDriverAudioStream(COMObject):
	"""
	Implements ISpAudio, ISpEventSource, and ISpEventSink.
	ISpAudio extends IStream which is used to stream in audio data,
	and also has `SetFormat` to tell the audio object what wave format is preferred.
	Should be set as the audio output via `ISpAudio::SetOutput`.
	ISpEventSource and ISpEventSink are also required for `SetOutput` to work,
	although we only need to pass the event from the sink to the source,
	and leave most functions unimplemented.
	"""

	_com_interfaces_ = [ISpAudio, ISpEventSource, ISpEventSink]

	def __init__(self, synthRef: weakref.ReferenceType["SynthDriver"]):
		self.synthRef = synthRef
		self._writtenBytes = 0
		self.waveFormat = WAVEFORMATEX()
		self._writeDefaultFormat(self.waveFormat)
		self._events: deque[_SapiEvent] = deque()
		self._notifySink = None

	def ISequentialStream_RemoteWrite(
		self,
		this: int,
		pv: _Pointer[c_ubyte],
		cb: int,
		pcbWritten: _Pointer[c_ulong],
	) -> int:
		"""This is called when SAPI wants to write (output) a wave data chunk.

		:param pv: A pointer to the first wave data byte.
		:param cb: The number of bytes to write.
		:param pcbWritten: A pointer to a variable where the actual number of bytes written will be stored.
			Can be null.
		:returns: HRESULT code.
		"""
		synth = self.synthRef()
		if pcbWritten:
			pcbWritten[0] = 0
		if synth is None:
			log.debugWarning("Called Write method on AudioStream while driver is dead")
			return hresult.E_UNEXPECTED
		if synth._isCancelling:
			return hresult.E_FAIL
		synth.sonicStream.writeShort(pv, cb // 2 // synth.sonicStream.channels)
		audioData = synth.sonicStream.readShort()
		synth.player.feed(audioData, len(audioData) * 2)
		if pcbWritten:
			pcbWritten[0] = cb
		self._writtenBytes += cb
		return hresult.S_OK

	def IStream_RemoteSeek(
		self,
		this: int,
		dlibMove: _LARGE_INTEGER,  # same as c_longlong
		dwOrigin: int,
		plibNewPosition: _Pointer[_ULARGE_INTEGER],  # same as pointer to c_ulonglong
	) -> int:
		"""This is called when SAPI wants to get the current stream position.
		Seeking to another position is not supported.

		:param dlibMove: The displacement to be added to the location indicated by the dwOrigin parameter.
			Only 0 is supported.
		:param dwOrigin: The origin for the displacement specified in dlibMove.
			Only 1 (STREAM_SEEK_CUR) is supported.
		:param plibNewPosition: A pointer to a ULARGE_INTEGER where the current stream position will be stored.
			Can be null.
		:returns: HRESULT code.
		"""
		if dwOrigin == 1 and dlibMove == 0:
			# SAPI is querying the current position.
			if plibNewPosition:
				plibNewPosition[0] = self._writtenBytes
			return hresult.S_OK
		return hresult.E_NOTIMPL

	def IStream_Commit(self, grfCommitFlags: int):
		"""This is called when MSSP wants to flush the written data.
		Does nothing."""
		pass

	def ISpStreamFormat_GetFormat(self, pguidFormatId: _Pointer[GUID]) -> _Pointer[WAVEFORMATEX]:
		"""This is called when SAPI wants to get the current wave format.

		:param pguidFormatId: Receives the current format GUID.
			Should be SPDFID_WaveFormatEx for WAVEFORMATEX formats.
			This parameter is incorrectly marked as "in" by comtypes,
			but is actually an out parameter.
		:returns: Pointer to a WAVEFORMATEX structure that is allocated by CoTaskMemAlloc.
		"""
		# pguidFormatId is actually an out parameter
		pguidFormatId.contents = _SPDFID_WaveFormatEx
		pwfx = cast(windll.ole32.CoTaskMemAlloc(sizeof(WAVEFORMATEX)), POINTER(WAVEFORMATEX))
		if not pwfx:
			raise COMError(hresult.E_OUTOFMEMORY, "CoTaskMemAlloc failed", (None, None, None, None, None))
		memmove(pwfx, byref(self.waveFormat), sizeof(WAVEFORMATEX))
		return pwfx

	def ISpAudio_SetState(self, NewState: SPAUDIOSTATE, ullReserved: int) -> None:
		"""This is called when the audio state changes, for example, when the audio stream is paused or closed."""
		pass  # do nothing

	def ISpAudio_SetFormat(self, rguidFmtId: _Pointer[GUID], pWaveFormatEx: _Pointer[WAVEFORMATEX]):
		"""This is called when SAPI wants to tell us what wave format we should use.
		We can get the best format for the specific voice here.

		:param rguidFmtId: Format GUID. Should be SPDFID_WaveFormatEx.
		:param pWaveFormatEx: Pointer to a WAVEFORMATEX structure.
			We should copy the data to our own structure to keep the format data."""
		if rguidFmtId.contents != _SPDFID_WaveFormatEx:
			return
		memmove(byref(self.waveFormat), pWaveFormatEx, sizeof(WAVEFORMATEX))
		# Force the wave format to be 16-bit integer (which Sonic uses internally).
		# SAPI will convert the format for us if it isn't supported by the voice.
		wfx = self.waveFormat
		wfx.wFormatTag = nvwave.WAVE_FORMAT_PCM
		wfx.cbSize = 0
		if wfx.nChannels > 2:
			wfx.nChannels = 2
		wfx.wBitsPerSample = 16
		wfx.nBlockAlign = wfx.nChannels * 2
		wfx.nAvgBytesPerSec = wfx.nSamplesPerSec * wfx.nBlockAlign

	@staticmethod
	def _writeDefaultFormat(wfx: WAVEFORMATEX) -> None:
		"""Put the default format into wfx. The default format is 48kHz 16-bit stereo."""
		wfx.wFormatTag = nvwave.WAVE_FORMAT_PCM
		wfx.cbSize = 0
		wfx.nChannels = 2
		wfx.nSamplesPerSec = 48000
		wfx.wBitsPerSample = 16
		wfx.nBlockAlign = 4
		wfx.nAvgBytesPerSec = 48000 * 4

	def ISpAudio_GetDefaultFormat(self) -> tuple[GUID, _Pointer[WAVEFORMATEX]]:
		"""Returns the default format that is guaranteed to work on this audio object.

		:returns: A tuple of a GUID, which should always be SPDFID_WaveFormatEx,
			and a pointer to a WAVEFORMATEX structure, allocated by CoTaskMemAlloc."""
		pwfx = cast(windll.ole32.CoTaskMemAlloc(sizeof(WAVEFORMATEX)), POINTER(WAVEFORMATEX))
		if not pwfx:
			raise COMError(hresult.E_OUTOFMEMORY, "CoTaskMemAlloc failed", (None, None, None, None, None))
		self._writeDefaultFormat(pwfx.contents)
		return (_SPDFID_WaveFormatEx, pwfx)

	def ISpAudio_EventHandle(self) -> int:
		return 0

	def ISpNotifySource_SetNotifySink(self, pNotifySink: _Pointer[ISpNotifySink]) -> None:
		"""SAPI will pass in an ISpNotifySink pointer to be notified of events.
		We just need to pass the events we have received back to the sink."""
		self._notifySink = pNotifySink

	def ISpNotifySource_GetNotifyEventHandle(self) -> int:
		return 0

	def ISpEventSource_SetInterest(self, ullEventInterest: int, ullQueuedInterest: int) -> None:
		"""SAPI uses this to tell us the types of events it is interested in.
		We just ignore this and assume that it's interested in everything.

		:param ullEventInterest: Types of events that should cause ISpNotifySink::Notify() to be called.
		:param ullQueuedInterest: Types of events than should be stored in the event queue
			and can be retrieved later with ISpEventSource::GetEvents()."""
		pass  # do nothing

	def ISpEventSource_GetEvents(
		self,
		this: int,
		ulCount: int,
		pEventArray: _Pointer[SPEVENT],
		pulFetched: _Pointer[c_ulong],
	) -> None:
		"""Send the events that was passed in via AddEvents back to the event sink.
		Events that has been retrieved will be removed.

		:param ulCount: The maximum number of events pEventArray can hold.
		:param pEventArray: Pointer to an array of SPEVENT structures
			that is used to receive the event data.
		:param pulFetched: Used to store the actual number of events fetched.
			This pointer can be NULL when ulCount is 1."""
		countToFetch = min(ulCount, len(self._events))
		if pulFetched:
			pulFetched[0] = countToFetch
		for i in range(countToFetch):
			self._events.popleft().copyTo(pEventArray[i])

	def ISpEventSink_AddEvents(self, pEventArray: _Pointer[SPEVENT], ulCount: int) -> None:
		"""SAPI will send all events to our ISpAudio implementation,
		such as StartStream events and Bookmark events.
		To let the ISpVoice client get notified as well, we should store those events,
		then pass the events to the ISpNotifySink we got earlier.

		:param pEventArray: Pointer to an array of SPEVENT structures.
		:param ulCount: Number of events."""
		# Store the events
		for i in range(ulCount):
			event = _SapiEvent()
			event.copyFrom(pEventArray[i])
			self._events.append(event)
		# Notify the sink to check the events
		if self._notifySink:
			self._notifySink.Notify()


class SapiSink(COMObject):
	"""
	Implements ISpNotifySink to handle SAPI event notifications.
	Should be passed to ISpNotifySource::SetNotifySink().
	Notifications will be sent on the original thread,
	instead of being routed to the main thread.
	"""

	_com_interfaces_ = [ISpNotifySink]

	def __init__(self, synthRef: weakref.ReferenceType["SynthDriver"]):
		self.synthRef = synthRef

	def ISpNotifySink_Notify(self):
		"""This is called when there's a new event notification.
		Queued events will be retrieved."""
		synth = self.synthRef()
		if synth is None:
			log.debugWarning("Called Notify method on SapiSink while driver is dead")
			return
		# Get all queued events
		eventSource = synth.tts.QueryInterface(ISpEventSource)
		for event in _SapiEvent.enumerateFrom(eventSource):
			if event.eEventId == _SPEventEnum.START_INPUT_STREAM:
				self.StartStream(event.ulStreamNum, event.ullAudioStreamOffset)
			elif event.eEventId == _SPEventEnum.END_INPUT_STREAM:
				self.EndStream(event.ulStreamNum, event.ullAudioStreamOffset)
			elif event.eEventId == _SPEventEnum.TTS_BOOKMARK:
				self.Bookmark(
					event.ulStreamNum,
					event.ullAudioStreamOffset,
					event.getString(),
					event.wParam,
				)
<<<<<<< HEAD
			# free lParam
			if event.elParamType == 1 or event.elParamType == 2:  # token or object
				pUnk = cast(event.lParam, POINTER(IUnknown))
				del pUnk
			elif event.elParamType == 3 or event.elParamType == 4:  # pointer or string
				winBindings.ole32.CoTaskMemFree(event.lParam)
=======
>>>>>>> e908d2c0

	def StartStream(self, streamNum: int, pos: int):
		synth = self.synthRef()
		if synth._audioDucker:
			if audioDucking._isDebug():
				log.debug("Enabling audio ducking due to starting speech stream")
			synth._audioDucker.enable()
		synth._isSpeaking = True

	def Bookmark(self, streamNum: int, pos: int, bookmark: str, bookmarkId: int):
		synth = self.synthRef()
		if synth._isCancelling:
			return
		if synth.player:
			# Bookmark event is raised before the audio after that point.
			# Queue an IndexReached event at this point.
			synth.player.feed(None, 0, lambda: self.onIndexReached(streamNum, bookmarkId))
		else:
			# Bookmark notifications should be sent immediately when WASAPI is off.
			self.onIndexReached(streamNum, bookmarkId)

	def EndStream(self, streamNum: int, pos: int):
		synth = self.synthRef()
		if synth._isCancelling:
			return
		if synth.player:
			# Flush the stream and get the remaining data.
			synth.sonicStream.flush()
			audioData = synth.sonicStream.readShort()
			synth.player.feed(audioData, len(audioData) * 2)
		# trigger all untriggered bookmarks
		if synth._bookmarkLists:
			for bookmark in synth._bookmarkLists[0]:
				synthIndexReached.notify(synth=synth, index=bookmark)
			synth._bookmarkLists.pop()
		synth._isSpeaking = False
		synthDoneSpeaking.notify(synth=synth)
		if synth.player:
			# notify the thread
			with synth._threadCond:
				synth._isCompleted = True
				synth._threadCond.notify()
		if synth._audioDucker:
			if audioDucking._isDebug():
				log.debug("Disabling audio ducking due to speech stream end")
			synth._audioDucker.disable()

	def onIndexReached(self, streamNum: int, index: int):
		synth = self.synthRef()
		if synth is None:
			log.debugWarning("Called onIndexReached method on SapiSink while driver is dead")
			return
		synthIndexReached.notify(synth=synth, index=index)
		# remove already triggered bookmarks
		if synth._bookmarkLists:
			bookmarks = synth._bookmarkLists[0]
			while bookmarks:
				if bookmarks.popleft() == index:
					break


class SynthDriver(SynthDriver):
	supportedSettings = (
		SynthDriver.VoiceSetting(),
		SynthDriver.RateSetting(),
		SynthDriver.RateBoostSetting(),
		SynthDriver.PitchSetting(),
		SynthDriver.VolumeSetting(),
		SynthDriver.UseWasapiSetting(),
	)
	supportedCommands = {
		IndexCommand,
		CharacterModeCommand,
		LangChangeCommand,
		BreakCommand,
		PitchCommand,
		RateCommand,
		VolumeCommand,
		PhonemeCommand,
	}
	supportedNotifications = {synthIndexReached, synthDoneSpeaking}

	COM_CLASS = "SAPI.SPVoice"
	CUSTOMSTREAM_COM_CLASS = "SAPI.SpCustomStream"

	name = "sapi5"
	description = "Microsoft Speech API version 5"

	@classmethod
	def check(cls):
		try:
			r = winreg.OpenKey(winreg.HKEY_CLASSES_ROOT, cls.COM_CLASS)
			r.Close()
			return True
		except:  # noqa: E722
			return False

	ttsAudioStream: ISpAudio | None = (
		None  #: Holds the ISPAudio interface for the current voice, to aid in stopping and pausing audio
	)
	_audioDucker: audioDucking.AudioDucker | None = None

	def __init__(self, _defaultVoiceToken=None):
		"""
		@param _defaultVoiceToken: an optional sapi voice token which should be used as the default voice (only useful for subclasses)
		@type _defaultVoiceToken: ISpeechObjectToken
		"""
		self._pitch = 50
		self._rate = 50
		self._volume = 100
		self._useWasapi = True
		self.player: nvwave.WavePlayer | None = None
		self.sonicStream: SonicStream | None = None
		self._isSpeaking = False
		"""Backing variable for the deprecated property "isSpeaking".
		This variable is not doing anything useful, and may be removed together with all its references
		when the property "isSpeaking" is removed."""
		self._isCancelling = False
		self._isTerminating = False
		self._rateBoost = False
		self._initTts(_defaultVoiceToken)
		self._bookmarkLists: deque[deque[int]] = deque()
		self._thread = threading.Thread(target=self._speakThread, name="Sapi5SpeakThread")
		self._threadCond = threading.Condition()
		self._speakRequests: deque[_SpeakRequest] = deque()
		self._isCompleted = False  # True when the last speak request reaches EndStream
		self._cancellationCond = threading.Condition()  # used to wait for cancellation to complete
		self._thread.start()

	def terminate(self):
		# Wake up and wait for the speak thread.
		self._isTerminating = True
		if self.player:
			self.player.stop()  # Ensure the player is stopped to avoid blocking the thread.
		with self._threadCond:
			self._threadCond.notify_all()
		self._thread.join()
		self.tts = None
		if self.player:
			self.player.close()
			self.player = None

	def _getAvailableVoices(self):
		voices = OrderedDict()
		v = self._getVoiceTokens()
		# #2629: Iterating uses IEnumVARIANT and GetBestInterface doesn't work on tokens returned by some token enumerators.
		# Therefore, fetch the items by index, as that method explicitly returns the correct interface.
		for i in range(len(v)):
			try:
				ID = v[i].Id
				name = v[i].GetDescription()
				try:
					language = locale.windows_locale[int(v[i].getattribute("language").split(";")[0], 16)]
				except KeyError:
					language = None
			except COMError:
				log.warning("Could not get the voice info. Skipping...")
			voices[ID] = VoiceInfo(ID, name, language)
		return voices

	def _getVoiceTokens(self):
		"""Provides a collection of sapi5 voice tokens. Can be overridden by subclasses if tokens should be looked for in some other registry location."""
		return self.tts.GetVoices()

	def _get_rate(self):
		return self._rate

	def _get_rateBoost(self):
		return self._rateBoost

	def _get_pitch(self):
		return self._pitch

	def _get_volume(self) -> int:
		return self._volume

	def _get_voice(self):
		return self.tts.Voice.Id

	def _get_useWasapi(self) -> bool:
		return self._useWasapi

	def _get_lastIndex(self):
		bookmark = self.tts.Status.LastBookmark
		if bookmark != "" and bookmark is not None:
			return int(bookmark)
		else:
			return None

	@classmethod
	def _percentToParam(cls, percent, min, max) -> float:
		"""Overrides SynthDriver._percentToParam to return floating point parameter values."""
		return float(percent) / 100 * (max - min) + min

	def _percentToRate(self, percent):
		return (percent - 50) // 5

	def _set_rate(self, rate):
		self._rate = rate
		if not self.sonicStream:
			self.tts.Rate = self._percentToRate(rate)
			return
		if self._rateBoost:
			# When rate boost is enabled, use sonicStream to change the speed.
			# Supports 0.5x~6x speed.
			self.tts.Rate = 0
			self.sonicStream.speed = self._percentToParam(rate, 0.5, 6.0)
		else:
			# When rate boost is disabled, let the voice itself change the speed.
			self.tts.Rate = self._percentToRate(rate)
			self.sonicStream.speed = 1

	def _set_rateBoost(self, enable: bool):
		if enable == self._rateBoost:
			return
		rate = self._rate
		self._rateBoost = enable
		self.rate = rate

	def _set_pitch(self, value):
		# pitch is really controled with xml around speak commands
		self._pitch = value

	def _set_volume(self, value):
		self._volume = value
		self.tts.Volume = value

	def _initWasapiAudio(self):
		audioObject = SynthDriverAudioStream(weakref.ref(self))
		spVoice = self.tts.QueryInterface(ISpVoice)
		spVoice.SetOutput(audioObject, True)
		wfx = audioObject.waveFormat

		self.player = nvwave.WavePlayer(
			channels=wfx.nChannels,
			samplesPerSec=wfx.nSamplesPerSec,
			bitsPerSample=wfx.wBitsPerSample,
			outputDevice=config.conf["audio"]["outputDevice"],
		)

		sonicInitialize()
		self.sonicStream = SonicStream(wfx.nSamplesPerSec, wfx.nChannels)

	def _initLegacyAudio(self):
		if audioDucking.isAudioDuckingSupported():
			self._audioDucker = audioDucking.AudioDucker()
		from comInterfaces.SpeechLib import ISpAudio

		try:
			self.ttsAudioStream = self.tts.AudioOutputStream.QueryInterface(ISpAudio)
		except COMError:
			log.debugWarning("SAPI5 voice does not support ISPAudio")
			self.ttsAudioStream = None

	def _initTts(self, voice: str | None = None):
		self.tts: ISpeechVoice | None = comtypes.client.CreateObject(self.COM_CLASS)
		if voice:
			# #749: It seems that SAPI 5 doesn't reset the audio parameters when the voice is changed,
			# but only when the audio output is changed.
			# Therefore, set the voice before setting the audio output.
			# Otherwise, we will get poor speech quality in some cases.
			self.tts.Voice = voice

		if self.player:
			self.player.close()
			self.player = None
		self.sonicStream = None
		self.ttsAudioStream = None
		self._audioDucker = None

		if self.useWasapi:
			self._initWasapiAudio()
		else:
			self._initLegacyAudio()

		# Set event notify sink
		self.tts.EventInterests = (
			SpeechVoiceEvents.StartInputStream | SpeechVoiceEvents.Bookmark | SpeechVoiceEvents.EndInputStream
		)
		notifySource = self.tts.QueryInterface(ISpNotifySource)
		notifySource.SetNotifySink(SapiSink(weakref.ref(self)))

	def _set_voice(self, value):
		tokens = self._getVoiceTokens()
		# #2629: Iterating uses IEnumVARIANT and GetBestInterface doesn't work on tokens returned by some token enumerators.
		# Therefore, fetch the items by index, as that method explicitly returns the correct interface.
		for i in range(len(tokens)):
			voice = tokens[i]
			if value == voice.Id:
				break
		else:
			# Voice not found.
			return
		self._initTts(voice=voice)
		# As _initTts resets the voice parameters on the tts object, set them back to current values.
		self._set_rate(self._rate)
		self._set_volume(self._volume)

	def _set_useWasapi(self, value: bool):
		if value == self._useWasapi:
			return
		self._useWasapi = value
		self.voice = self.voice  # reload the current voice

	def _percentToPitch(self, percent):
		return percent // 2 - 25

	IPA_TO_SAPI = {
		"θ": "th",
		"s": "s",
	}

	def _convertPhoneme(self, ipa):
		# We only know about US English phonemes.
		# Rather than just ignoring unknown phonemes, SAPI throws an exception.
		# Therefore, don't bother with any other language.
		if self.tts.Voice.GetAttribute("language") != "409":
			raise LookupError("No data for this language")
		out = []
		outAfter = None
		for ipaChar in ipa:
			if ipaChar == "ˈ":
				outAfter = "1"
				continue
			out.append(self.IPA_TO_SAPI[ipaChar])
			if outAfter:
				out.append(outAfter)
				outAfter = None
		if outAfter:
			out.append(outAfter)
		return " ".join(out)

	def _requestsAvailable(self) -> bool:
		return self._speakRequests or self._isCancelling or self._isTerminating

	def _requestCompleted(self) -> bool:
		return self._isCompleted or self._isCancelling or self._isTerminating

	def _speakThread(self):
		# Handles speak requests in the queue one by one.
		# Only one request will be processed (spoken) at a time.
		# We don't use SAPI5's built-in speech queue,
		# because SpVoice.Speak() waits for SAPI5's audio thread,
		# and if the audio thread waits for WavePlayer.idle(),
		# SpVoice.Speak() will also block, causing dead-locks sometimes (#18298).
		# Here we manage the queue ourselves, and call WavePlayer.idle() here
		# to avoid blocking the audio thread or the main thread.

		request: _SpeakRequest | None = None

		# Process requests one by one.
		while not self._isTerminating:
			# Fetch the next request
			with self._threadCond:
				self._threadCond.wait_for(self._requestsAvailable)
				if self._speakRequests:
					request = self._speakRequests.popleft()
					self._isCompleted = False
			if request is not None:  # There is one request
				text, bookmarks = request
				self._bookmarkLists.append(bookmarks)
				try:
					# Process one request, and wait for it to finish
					self.tts.Speak(text, SpeechVoiceSpeakFlags.IsXML | SpeechVoiceSpeakFlags.Async)
					with self._threadCond:
						self._threadCond.wait_for(self._requestCompleted)
				except Exception:
					self._bookmarkLists.pop()
					log.error("Error speaking", exc_info=True)
				request = None
				if not self._requestsAvailable():
					# No more requests, so call idle().
					self.player.idle()
			if self._isCancelling:
				self.tts.Speak(None, SpeechVoiceSpeakFlags.Async | SpeechVoiceSpeakFlags.PurgeBeforeSpeak)
				# clear the queue
				with self._threadCond:
					self._speakRequests.clear()
				self._bookmarkLists.clear()
				if self.sonicStream:
					self.sonicStream.flush()
					self.sonicStream.readShort()  # discard data left in stream
				with self._cancellationCond:
					self._isCancelling = False
					self._cancellationCond.notify_all()

	def speak(self, speechSequence):
		textList = []
		bookmarks: deque[int] = deque()

		# NVDA SpeechCommands are linear, but XML is hierarchical.
		# Therefore, we track values for non-empty tags.
		# When a tag changes, we close all previously opened tags and open new ones.
		tags = {}
		# We have to use something mutable here because it needs to be changed by the inner function.
		tagsChanged = [True]
		openedTags = []

		def outputTags():
			if not tagsChanged[0]:
				return
			for tag in reversed(openedTags):
				textList.append("</%s>" % tag)
			del openedTags[:]
			for tag, attrs in tags.items():
				textList.append("<%s" % tag)
				for attr, val in attrs.items():
					textList.append(' %s="%s"' % (attr, val))
				textList.append(">")
				openedTags.append(tag)
			tagsChanged[0] = False

		pitch = self._pitch
		# Pitch must always be specified in the markup.
		tags["pitch"] = {"absmiddle": self._percentToPitch(pitch)}
		rate = self.rate
		volume = self.volume

		for item in speechSequence:
			if isinstance(item, str):
				outputTags()
				textList.append(item.replace("<", "&lt;"))
			elif isinstance(item, IndexCommand):
				textList.append('<Bookmark Mark="%d" />' % item.index)
				bookmarks.append(item.index)
			elif isinstance(item, CharacterModeCommand):
				if item.state:
					tags["spell"] = {}
				else:
					try:
						del tags["spell"]
					except KeyError:
						pass
				tagsChanged[0] = True
			elif isinstance(item, BreakCommand):
				textList.append('<silence msec="%d" />' % item.time)
			elif isinstance(item, PitchCommand):
				tags["pitch"] = {"absmiddle": self._percentToPitch(int(pitch * item.multiplier))}
				tagsChanged[0] = True
			elif isinstance(item, VolumeCommand):
				if item.multiplier == 1:
					try:
						del tags["volume"]
					except KeyError:
						pass
				else:
					tags["volume"] = {"level": int(volume * item.multiplier)}
				tagsChanged[0] = True
			elif isinstance(item, RateCommand):
				if item.multiplier == 1:
					try:
						del tags["rate"]
					except KeyError:
						pass
				else:
					tags["rate"] = {"absspeed": self._percentToRate(int(rate * item.multiplier))}
				tagsChanged[0] = True
			elif isinstance(item, PhonemeCommand):
				try:
					textList.append(
						'<pron sym="%s">%s</pron>' % (self._convertPhoneme(item.ipa), item.text or ""),
					)
				except LookupError:
					log.debugWarning("Couldn't convert character in IPA string: %s" % item.ipa)
					if item.text:
						textList.append(item.text)
			elif isinstance(item, LangChangeCommand):
				lcid = (
					languageHandler.localeNameToWindowsLCID(item.lang)
					if item.lang
					else languageHandler.LCID_NONE
				)
				if lcid is languageHandler.LCID_NONE:
					try:
						del tags["lang"]
					except KeyError:
						pass
				else:
					tags["lang"] = {"langid": "%x" % lcid}
				tagsChanged[0] = True
			elif isinstance(item, SpeechCommand):
				log.debugWarning("Unsupported speech command: %s" % item)
			else:
				log.error("Unknown speech: %s" % item)
		# Close any tags that are still open.
		tags.clear()
		tagsChanged[0] = True
		outputTags()

		text = "".join(textList)
		flags = SpeechVoiceSpeakFlags.IsXML | SpeechVoiceSpeakFlags.Async
		if self.useWasapi:
			with self._threadCond:  # put the request in queue and wake up the thread
				self._speakRequests.append(_SpeakRequest(text, bookmarks))
				self._threadCond.notify()
		else:
			self._bookmarkLists.append(bookmarks)
			try:
				self._speak_legacy(text, flags)
			except Exception:
				self._bookmarkLists.pop()
				raise

	def _speak_legacy(self, text: str, flags: int) -> int:
		"""Legacy way of calling SpVoice.Speak that uses a temporary audio ducker."""
		# Ducking should be complete before the synth starts producing audio.
		# For this to happen, the speech method must block until ducking is complete.
		# Ducking should be disabled when the synth is finished producing audio.
		# Note that there may be calls to speak with a string that results in no audio,
		# it is important that in this case the audio does not get stuck ducked.
		# When there is no audio produced the startStream and endStream handlers are not called.
		# To prevent audio getting stuck ducked, it is unducked at the end of speech.
		# There are some known issues:
		# - When there is no audio produced by the synth, a user may notice volume lowering (ducking) temporarily.
		# - If the call to startStream handler is delayed significantly, users may notice a variation in volume
		# (as ducking is disabled at the end of speak, and re-enabled when the startStream handler is called)

		# A note on the synchronicity of components of this approach:
		# SAPISink.StartStream event handler (callback):
		# the synth speech is not blocked by this event callback.
		# SAPISink.EndStream event handler (callback):
		# assumed also to be async but not confirmed. Synchronicity is irrelevant to the current approach.
		# AudioDucker.disable returns before the audio is completely unducked.
		# AudioDucker.enable() ducking will complete before the function returns.
		# It is not possible to "double duck the audio", calling twice yields the same result as calling once.
		# AudioDucker class instances count the number of enables/disables,
		# in order to unduck there must be no remaining enabled audio ducker instances.
		# Due to this a temporary audio ducker is used around the call to speak.
		# SAPISink.StartStream: Ducking here may allow the early speech to start before ducking is completed.
		if audioDucking.isAudioDuckingSupported():
			tempAudioDucker = audioDucking.AudioDucker()
		else:
			tempAudioDucker = None
		if tempAudioDucker:
			if audioDucking._isDebug():
				log.debug("Enabling audio ducking due to speak call")
			tempAudioDucker.enable()
		try:
			return self.tts.Speak(text, flags)
		finally:
			if tempAudioDucker:
				if audioDucking._isDebug():
					log.debug("Disabling audio ducking after speak call")
				tempAudioDucker.disable()

	def cancel(self):
		self._isCancelling = True
		if self.player:
			self.player.stop()  # stop the audio and stop waiting for idle()
			with self._threadCond:  # wake up the thread
				self._threadCond.notify()
			with self._cancellationCond:  # wait for cancellation to complete
				while self._isCancelling:
					self._cancellationCond.wait()
		if self.ttsAudioStream:
			# For legacy audio
			# SAPI5's default means of stopping speech can sometimes lag at end of speech, especially with Win8 / Win 10 Microsoft Voices.
			# Therefore instruct the audio player to stop first, before interrupting and purging any remaining speech.
			self.ttsAudioStream.SetState(_SPAudioState.STOP, 0)
			self.tts.Speak(None, SpeechVoiceSpeakFlags.Async | SpeechVoiceSpeakFlags.PurgeBeforeSpeak)
			if self._audioDucker:
				if audioDucking._isDebug():
					log.debug("Disabling audio ducking due to setting output audio state to stop")
				self._audioDucker.disable()
			self._bookmarkLists.clear()
			self._isCancelling = False

	def pause(self, switch: bool):
		if self.player:
			self.player.pause(switch)
		# SAPI5's default means of pausing in most cases is either extremely slow
		# (e.g. takes more than half a second) or does not work at all.
		# Therefore instruct the underlying audio interface to pause instead.
		if self.ttsAudioStream:
			# For legacy audio
			oldState = self.ttsAudioStream.GetStatus().State
			if switch and oldState == _SPAudioState.RUN:
				# pausing
				if self._audioDucker:
					if audioDucking._isDebug():
						log.debug("Disabling audio ducking due to setting output audio state to pause")
					self._audioDucker.disable()
				self.ttsAudioStream.SetState(_SPAudioState.PAUSE, 0)
			elif not switch and oldState == _SPAudioState.PAUSE:
				# unpausing
				if self._audioDucker:
					if audioDucking._isDebug():
						log.debug("Enabling audio ducking due to setting output audio state to run")
					self._audioDucker.enable()
				self.ttsAudioStream.SetState(_SPAudioState.RUN, 0)

	def __getattr__(self, attrName: str) -> Any:
		"""This is used to reserve backward compatibility."""
		if attrName == "isSpeaking" and NVDAState._allowDeprecatedAPI():
			log.warning(
				"The property isSpeaking is deprecated for removal with no replacement. ",
				stack_info=True,
			)
			# When the property is removed, the backing variable `_isSpeaking`,
			# and all its references can also be removed,
			# as it is not doing anything useful.
			return self._isSpeaking
		return super().__getattr__(attrName)<|MERGE_RESOLUTION|>--- conflicted
+++ resolved
@@ -5,14 +5,6 @@
 # See the file COPYING for more details.
 
 from ctypes import (
-<<<<<<< HEAD
-	POINTER,
-	c_ubyte,
-	c_ulong,
-	c_wchar_p,
-	cast,
-	_Pointer,
-=======
 	HRESULT,
 	POINTER,
 	WINFUNCTYPE,
@@ -27,7 +19,6 @@
 	memset,
 	sizeof,
 	windll,
->>>>>>> e908d2c0
 )
 from enum import IntEnum
 import locale
@@ -470,15 +461,6 @@
 					event.getString(),
 					event.wParam,
 				)
-<<<<<<< HEAD
-			# free lParam
-			if event.elParamType == 1 or event.elParamType == 2:  # token or object
-				pUnk = cast(event.lParam, POINTER(IUnknown))
-				del pUnk
-			elif event.elParamType == 3 or event.elParamType == 4:  # pointer or string
-				winBindings.ole32.CoTaskMemFree(event.lParam)
-=======
->>>>>>> e908d2c0
 
 	def StartStream(self, streamNum: int, pos: int):
 		synth = self.synthRef()
