# -*- coding: UTF-8 -*-
#synthDrivers/espeak.py
#A part of NonVisual Desktop Access (NVDA)
<<<<<<< HEAD
#Copyright (C) 2007-2017 NV Access Limited, Peter Vágner, Aleksey Sadovoy
=======
#Copyright (C) 2007-2019 NV Access Limited, Peter Vágner, Aleksey Sadovoy, Leonard de Ruijter
>>>>>>> 1fcc2d3d
#This file is covered by the GNU General Public License.
#See the file COPYING for more details.

import os
from collections import OrderedDict
from . import _espeak
import Queue
import threading
import languageHandler
from synthDriverHandler import SynthDriver, VoiceInfo, BooleanSynthSetting, synthIndexReached, synthDoneSpeaking
import speech
from logHandler import log

class SynthDriver(SynthDriver):
	name = "espeak"
	description = "eSpeak NG"

	supportedSettings=(
		SynthDriver.VoiceSetting(),
		SynthDriver.VariantSetting(),
		SynthDriver.RateSetting(),
		SynthDriver.RateBoostSetting(),
		SynthDriver.PitchSetting(),
		SynthDriver.InflectionSetting(),
		SynthDriver.VolumeSetting(),
	)
	supportedCommands = {
		speech.IndexCommand,
		speech.CharacterModeCommand,
		speech.LangChangeCommand,
		speech.BreakCommand,
		speech.PitchCommand,
		speech.RateCommand,
		speech.VolumeCommand,
		speech.PhonemeCommand,
	}
	supportedNotifications = {synthIndexReached, synthDoneSpeaking}

	@classmethod
	def check(cls):
		return True

	def __init__(self):
		_espeak.initialize(self._onIndexReached)
		log.info("Using eSpeak NG version %s" % _espeak.info())
		lang=languageHandler.getLanguage()
		_espeak.setVoiceByLanguage(lang)
		self._language=lang
		self._variantDict=_espeak.getVariantDict()
		self.variant="max"
		self.rate=30
		self.pitch=40
		self.inflection=75

	def _get_language(self):
		return self._language

	PROSODY_ATTRS = {
		speech.PitchCommand: "pitch",
		speech.VolumeCommand: "volume",
		speech.RateCommand: "rate",
	}

	IPA_TO_ESPEAK = {
		u"θ": u"T",
		u"s": u"s",
		u"ˈ": u"'",
	}

	def _processText(self, text):
		text = unicode(text)
		# We need to make several replacements.
		return text.translate({
			0x1: None, # used for embedded commands
			0x3C: u"&lt;", # <: because of XML
			0x3E: u"&gt;", # >: because of XML
			0x5B: u" [", # [: [[ indicates phonemes
		})

	def speak(self,speechSequence):
		defaultLanguage=self._language
		textList=[]
		langChanged=False
		prosody={}
		# We output malformed XML, as we might close an outer tag after opening an inner one; e.g.
		# <voice><prosody></voice></prosody>.
		# However, eSpeak doesn't seem to mind.
		for item in speechSequence:
			if isinstance(item,basestring):
				textList.append(self._processText(item))
			elif isinstance(item,speech.IndexCommand):
				textList.append("<mark name=\"%d\" />"%item.index)
			elif isinstance(item,speech.CharacterModeCommand):
				textList.append("<say-as interpret-as=\"characters\">" if item.state else "</say-as>")
			elif isinstance(item,speech.LangChangeCommand):
				if langChanged:
					textList.append("</voice>")
				textList.append("<voice xml:lang=\"%s\">"%(item.lang if item.lang else defaultLanguage).replace('_','-'))
				langChanged=True
			elif isinstance(item,speech.BreakCommand):
				textList.append('<break time="%dms" />' % item.time)
			elif type(item) in self.PROSODY_ATTRS:
				if prosody:
					# Close previous prosody tag.
					textList.append("</prosody>")
				attr=self.PROSODY_ATTRS[type(item)]
				if item.multiplier==1:
					# Returning to normal.
					try:
						del prosody[attr]
					except KeyError:
						pass
				else:
					prosody[attr]=int(item.multiplier* 100)
				if not prosody:
					continue
				textList.append("<prosody")
				for attr,val in prosody.iteritems():
					textList.append(' %s="%d%%"'%(attr,val))
				textList.append(">")
			elif isinstance(item,speech.PhonemeCommand):
				# We can't use unicode.translate because we want to reject unknown characters.
				try:
					phonemes="".join([self.IPA_TO_ESPEAK[char] for char in item.ipa])
					# There needs to be a space after the phoneme command.
					# Otherwise, eSpeak will announce a subsequent SSML tag instead of processing it.
					textList.append(u"[[%s]] "%phonemes)
				except KeyError:
					log.debugWarning("Unknown character in IPA string: %s"%item.ipa)
					if item.text:
						textList.append(self._processText(item.text))
			else:
				log.error("Unknown speech: %s"%item)
		# Close any open tags.
		if langChanged:
			textList.append("</voice>")
		if prosody:
			textList.append("</prosody>")
		text=u"".join(textList)
		_espeak.speak(text)

	def cancel(self):
		_espeak.stop()

	def pause(self,switch):
		_espeak.pause(switch)

	_rateBoost = False
	RATE_BOOST_MULTIPLIER = 3

	def _get_rateBoost(self):
		return self._rateBoost

	def _set_rateBoost(self, enable):
		if enable == self._rateBoost:
			return
		rate = self.rate
		self._rateBoost = enable
		self.rate = rate

	def _get_rate(self):
		val=_espeak.getParameter(_espeak.espeakRATE,1)
		if self._rateBoost:
			val=int(val/self.RATE_BOOST_MULTIPLIER)
		return self._paramToPercent(val,_espeak.minRate,_espeak.maxRate)

	def _set_rate(self,rate):
		val=self._percentToParam(rate, _espeak.minRate, _espeak.maxRate)
		if self._rateBoost:
			val=int(val*self.RATE_BOOST_MULTIPLIER)
		_espeak.setParameter(_espeak.espeakRATE,val,0)

	def _get_pitch(self):
		val=_espeak.getParameter(_espeak.espeakPITCH,1)
		return self._paramToPercent(val,_espeak.minPitch,_espeak.maxPitch)

	def _set_pitch(self,pitch):
		val=self._percentToParam(pitch, _espeak.minPitch, _espeak.maxPitch)
		_espeak.setParameter(_espeak.espeakPITCH,val,0)

	def _get_inflection(self):
		val=_espeak.getParameter(_espeak.espeakRANGE,1)
		return self._paramToPercent(val,_espeak.minPitch,_espeak.maxPitch)

	def _set_inflection(self,val):
		val=self._percentToParam(val, _espeak.minPitch, _espeak.maxPitch)
		_espeak.setParameter(_espeak.espeakRANGE,val,0)

	def _get_volume(self):
		return _espeak.getParameter(_espeak.espeakVOLUME,1)

	def _set_volume(self,volume):
		_espeak.setParameter(_espeak.espeakVOLUME,volume,0)

	def _getAvailableVoices(self):
		voices=OrderedDict()
		for v in _espeak.getVoiceList():
			l=v.languages[1:]
			# #7167: Some languages names contain unicode characters EG: Norwegian Bokmål
			name=v.name.decode("UTF-8")
			# #5783: For backwards compatibility, voice identifies should always be lowercase
			identifier=os.path.basename(v.identifier).lower()
			voices[identifier]=VoiceInfo(identifier,name,l)
		return voices

	def _get_voice(self):
		curVoice=getattr(self,'_voice',None)
		if curVoice: return curVoice
		curVoice = _espeak.getCurrentVoice()
		if not curVoice:
			return ""
		# #5783: For backwards compatibility, voice identifies should always be lowercase
		return curVoice.identifier.split('+')[0].lower()

	def _set_voice(self, identifier):
		if not identifier:
			return
		# #5783: For backwards compatibility, voice identifies should always be lowercase
		identifier=identifier.lower()
		if "\\" in identifier:
			identifier=os.path.basename(identifier)
		self._voice=identifier
		try:
			_espeak.setVoiceAndVariant(voice=identifier,variant=self._variant)
		except:
			self._voice=None
			raise
		self._language=super(SynthDriver,self).language

	def _onIndexReached(self, index):
		if index is not None:
			synthIndexReached.notify(synth=self, index=index)
		else:
			synthDoneSpeaking.notify(synth=self)

	def terminate(self):
		_espeak.terminate()

	def _get_variant(self):
		return self._variant

	def _set_variant(self,val):
		self._variant = val if val in self._variantDict else "max"
		_espeak.setVoiceAndVariant(variant=self._variant)

	def _getAvailableVariants(self):
		return OrderedDict((ID,VoiceInfo(ID, name)) for ID, name in self._variantDict.iteritems())
<|MERGE_RESOLUTION|>--- conflicted
+++ resolved
@@ -1,255 +1,251 @@
-# -*- coding: UTF-8 -*-
-#synthDrivers/espeak.py
-#A part of NonVisual Desktop Access (NVDA)
-<<<<<<< HEAD
-#Copyright (C) 2007-2017 NV Access Limited, Peter Vágner, Aleksey Sadovoy
-=======
-#Copyright (C) 2007-2019 NV Access Limited, Peter Vágner, Aleksey Sadovoy, Leonard de Ruijter
->>>>>>> 1fcc2d3d
-#This file is covered by the GNU General Public License.
-#See the file COPYING for more details.
-
-import os
-from collections import OrderedDict
-from . import _espeak
-import Queue
-import threading
-import languageHandler
-from synthDriverHandler import SynthDriver, VoiceInfo, BooleanSynthSetting, synthIndexReached, synthDoneSpeaking
-import speech
-from logHandler import log
-
-class SynthDriver(SynthDriver):
-	name = "espeak"
-	description = "eSpeak NG"
-
-	supportedSettings=(
-		SynthDriver.VoiceSetting(),
-		SynthDriver.VariantSetting(),
-		SynthDriver.RateSetting(),
-		SynthDriver.RateBoostSetting(),
-		SynthDriver.PitchSetting(),
-		SynthDriver.InflectionSetting(),
-		SynthDriver.VolumeSetting(),
-	)
-	supportedCommands = {
-		speech.IndexCommand,
-		speech.CharacterModeCommand,
-		speech.LangChangeCommand,
-		speech.BreakCommand,
-		speech.PitchCommand,
-		speech.RateCommand,
-		speech.VolumeCommand,
-		speech.PhonemeCommand,
-	}
-	supportedNotifications = {synthIndexReached, synthDoneSpeaking}
-
-	@classmethod
-	def check(cls):
-		return True
-
-	def __init__(self):
-		_espeak.initialize(self._onIndexReached)
-		log.info("Using eSpeak NG version %s" % _espeak.info())
-		lang=languageHandler.getLanguage()
-		_espeak.setVoiceByLanguage(lang)
-		self._language=lang
-		self._variantDict=_espeak.getVariantDict()
-		self.variant="max"
-		self.rate=30
-		self.pitch=40
-		self.inflection=75
-
-	def _get_language(self):
-		return self._language
-
-	PROSODY_ATTRS = {
-		speech.PitchCommand: "pitch",
-		speech.VolumeCommand: "volume",
-		speech.RateCommand: "rate",
-	}
-
-	IPA_TO_ESPEAK = {
-		u"θ": u"T",
-		u"s": u"s",
-		u"ˈ": u"'",
-	}
-
-	def _processText(self, text):
-		text = unicode(text)
-		# We need to make several replacements.
-		return text.translate({
-			0x1: None, # used for embedded commands
-			0x3C: u"&lt;", # <: because of XML
-			0x3E: u"&gt;", # >: because of XML
-			0x5B: u" [", # [: [[ indicates phonemes
-		})
-
-	def speak(self,speechSequence):
-		defaultLanguage=self._language
-		textList=[]
-		langChanged=False
-		prosody={}
-		# We output malformed XML, as we might close an outer tag after opening an inner one; e.g.
-		# <voice><prosody></voice></prosody>.
-		# However, eSpeak doesn't seem to mind.
-		for item in speechSequence:
-			if isinstance(item,basestring):
-				textList.append(self._processText(item))
-			elif isinstance(item,speech.IndexCommand):
-				textList.append("<mark name=\"%d\" />"%item.index)
-			elif isinstance(item,speech.CharacterModeCommand):
-				textList.append("<say-as interpret-as=\"characters\">" if item.state else "</say-as>")
-			elif isinstance(item,speech.LangChangeCommand):
-				if langChanged:
-					textList.append("</voice>")
-				textList.append("<voice xml:lang=\"%s\">"%(item.lang if item.lang else defaultLanguage).replace('_','-'))
-				langChanged=True
-			elif isinstance(item,speech.BreakCommand):
-				textList.append('<break time="%dms" />' % item.time)
-			elif type(item) in self.PROSODY_ATTRS:
-				if prosody:
-					# Close previous prosody tag.
-					textList.append("</prosody>")
-				attr=self.PROSODY_ATTRS[type(item)]
-				if item.multiplier==1:
-					# Returning to normal.
-					try:
-						del prosody[attr]
-					except KeyError:
-						pass
-				else:
-					prosody[attr]=int(item.multiplier* 100)
-				if not prosody:
-					continue
-				textList.append("<prosody")
-				for attr,val in prosody.iteritems():
-					textList.append(' %s="%d%%"'%(attr,val))
-				textList.append(">")
-			elif isinstance(item,speech.PhonemeCommand):
-				# We can't use unicode.translate because we want to reject unknown characters.
-				try:
-					phonemes="".join([self.IPA_TO_ESPEAK[char] for char in item.ipa])
-					# There needs to be a space after the phoneme command.
-					# Otherwise, eSpeak will announce a subsequent SSML tag instead of processing it.
-					textList.append(u"[[%s]] "%phonemes)
-				except KeyError:
-					log.debugWarning("Unknown character in IPA string: %s"%item.ipa)
-					if item.text:
-						textList.append(self._processText(item.text))
-			else:
-				log.error("Unknown speech: %s"%item)
-		# Close any open tags.
-		if langChanged:
-			textList.append("</voice>")
-		if prosody:
-			textList.append("</prosody>")
-		text=u"".join(textList)
-		_espeak.speak(text)
-
-	def cancel(self):
-		_espeak.stop()
-
-	def pause(self,switch):
-		_espeak.pause(switch)
-
-	_rateBoost = False
-	RATE_BOOST_MULTIPLIER = 3
-
-	def _get_rateBoost(self):
-		return self._rateBoost
-
-	def _set_rateBoost(self, enable):
-		if enable == self._rateBoost:
-			return
-		rate = self.rate
-		self._rateBoost = enable
-		self.rate = rate
-
-	def _get_rate(self):
-		val=_espeak.getParameter(_espeak.espeakRATE,1)
-		if self._rateBoost:
-			val=int(val/self.RATE_BOOST_MULTIPLIER)
-		return self._paramToPercent(val,_espeak.minRate,_espeak.maxRate)
-
-	def _set_rate(self,rate):
-		val=self._percentToParam(rate, _espeak.minRate, _espeak.maxRate)
-		if self._rateBoost:
-			val=int(val*self.RATE_BOOST_MULTIPLIER)
-		_espeak.setParameter(_espeak.espeakRATE,val,0)
-
-	def _get_pitch(self):
-		val=_espeak.getParameter(_espeak.espeakPITCH,1)
-		return self._paramToPercent(val,_espeak.minPitch,_espeak.maxPitch)
-
-	def _set_pitch(self,pitch):
-		val=self._percentToParam(pitch, _espeak.minPitch, _espeak.maxPitch)
-		_espeak.setParameter(_espeak.espeakPITCH,val,0)
-
-	def _get_inflection(self):
-		val=_espeak.getParameter(_espeak.espeakRANGE,1)
-		return self._paramToPercent(val,_espeak.minPitch,_espeak.maxPitch)
-
-	def _set_inflection(self,val):
-		val=self._percentToParam(val, _espeak.minPitch, _espeak.maxPitch)
-		_espeak.setParameter(_espeak.espeakRANGE,val,0)
-
-	def _get_volume(self):
-		return _espeak.getParameter(_espeak.espeakVOLUME,1)
-
-	def _set_volume(self,volume):
-		_espeak.setParameter(_espeak.espeakVOLUME,volume,0)
-
-	def _getAvailableVoices(self):
-		voices=OrderedDict()
-		for v in _espeak.getVoiceList():
-			l=v.languages[1:]
-			# #7167: Some languages names contain unicode characters EG: Norwegian Bokmål
-			name=v.name.decode("UTF-8")
-			# #5783: For backwards compatibility, voice identifies should always be lowercase
-			identifier=os.path.basename(v.identifier).lower()
-			voices[identifier]=VoiceInfo(identifier,name,l)
-		return voices
-
-	def _get_voice(self):
-		curVoice=getattr(self,'_voice',None)
-		if curVoice: return curVoice
-		curVoice = _espeak.getCurrentVoice()
-		if not curVoice:
-			return ""
-		# #5783: For backwards compatibility, voice identifies should always be lowercase
-		return curVoice.identifier.split('+')[0].lower()
-
-	def _set_voice(self, identifier):
-		if not identifier:
-			return
-		# #5783: For backwards compatibility, voice identifies should always be lowercase
-		identifier=identifier.lower()
-		if "\\" in identifier:
-			identifier=os.path.basename(identifier)
-		self._voice=identifier
-		try:
-			_espeak.setVoiceAndVariant(voice=identifier,variant=self._variant)
-		except:
-			self._voice=None
-			raise
-		self._language=super(SynthDriver,self).language
-
-	def _onIndexReached(self, index):
-		if index is not None:
-			synthIndexReached.notify(synth=self, index=index)
-		else:
-			synthDoneSpeaking.notify(synth=self)
-
-	def terminate(self):
-		_espeak.terminate()
-
-	def _get_variant(self):
-		return self._variant
-
-	def _set_variant(self,val):
-		self._variant = val if val in self._variantDict else "max"
-		_espeak.setVoiceAndVariant(variant=self._variant)
-
-	def _getAvailableVariants(self):
-		return OrderedDict((ID,VoiceInfo(ID, name)) for ID, name in self._variantDict.iteritems())
+# -*- coding: UTF-8 -*-
+#synthDrivers/espeak.py
+#A part of NonVisual Desktop Access (NVDA)
+#Copyright (C) 2007-2019 NV Access Limited, Peter Vágner, Aleksey Sadovoy, Leonard de Ruijter
+#This file is covered by the GNU General Public License.
+#See the file COPYING for more details.
+
+import os
+from collections import OrderedDict
+from . import _espeak
+import Queue
+import threading
+import languageHandler
+from synthDriverHandler import SynthDriver, VoiceInfo, BooleanSynthSetting, synthIndexReached, synthDoneSpeaking
+import speech
+from logHandler import log
+
+class SynthDriver(SynthDriver):
+	name = "espeak"
+	description = "eSpeak NG"
+
+	supportedSettings=(
+		SynthDriver.VoiceSetting(),
+		SynthDriver.VariantSetting(),
+		SynthDriver.RateSetting(),
+		SynthDriver.RateBoostSetting(),
+		SynthDriver.PitchSetting(),
+		SynthDriver.InflectionSetting(),
+		SynthDriver.VolumeSetting(),
+	)
+	supportedCommands = {
+		speech.IndexCommand,
+		speech.CharacterModeCommand,
+		speech.LangChangeCommand,
+		speech.BreakCommand,
+		speech.PitchCommand,
+		speech.RateCommand,
+		speech.VolumeCommand,
+		speech.PhonemeCommand,
+	}
+	supportedNotifications = {synthIndexReached, synthDoneSpeaking}
+
+	@classmethod
+	def check(cls):
+		return True
+
+	def __init__(self):
+		_espeak.initialize(self._onIndexReached)
+		log.info("Using eSpeak NG version %s" % _espeak.info())
+		lang=languageHandler.getLanguage()
+		_espeak.setVoiceByLanguage(lang)
+		self._language=lang
+		self._variantDict=_espeak.getVariantDict()
+		self.variant="max"
+		self.rate=30
+		self.pitch=40
+		self.inflection=75
+
+	def _get_language(self):
+		return self._language
+
+	PROSODY_ATTRS = {
+		speech.PitchCommand: "pitch",
+		speech.VolumeCommand: "volume",
+		speech.RateCommand: "rate",
+	}
+
+	IPA_TO_ESPEAK = {
+		u"θ": u"T",
+		u"s": u"s",
+		u"ˈ": u"'",
+	}
+
+	def _processText(self, text):
+		text = unicode(text)
+		# We need to make several replacements.
+		return text.translate({
+			0x1: None, # used for embedded commands
+			0x3C: u"&lt;", # <: because of XML
+			0x3E: u"&gt;", # >: because of XML
+			0x5B: u" [", # [: [[ indicates phonemes
+		})
+
+	def speak(self,speechSequence):
+		defaultLanguage=self._language
+		textList=[]
+		langChanged=False
+		prosody={}
+		# We output malformed XML, as we might close an outer tag after opening an inner one; e.g.
+		# <voice><prosody></voice></prosody>.
+		# However, eSpeak doesn't seem to mind.
+		for item in speechSequence:
+			if isinstance(item,basestring):
+				textList.append(self._processText(item))
+			elif isinstance(item,speech.IndexCommand):
+				textList.append("<mark name=\"%d\" />"%item.index)
+			elif isinstance(item,speech.CharacterModeCommand):
+				textList.append("<say-as interpret-as=\"characters\">" if item.state else "</say-as>")
+			elif isinstance(item,speech.LangChangeCommand):
+				if langChanged:
+					textList.append("</voice>")
+				textList.append("<voice xml:lang=\"%s\">"%(item.lang if item.lang else defaultLanguage).replace('_','-'))
+				langChanged=True
+			elif isinstance(item,speech.BreakCommand):
+				textList.append('<break time="%dms" />' % item.time)
+			elif type(item) in self.PROSODY_ATTRS:
+				if prosody:
+					# Close previous prosody tag.
+					textList.append("</prosody>")
+				attr=self.PROSODY_ATTRS[type(item)]
+				if item.multiplier==1:
+					# Returning to normal.
+					try:
+						del prosody[attr]
+					except KeyError:
+						pass
+				else:
+					prosody[attr]=int(item.multiplier* 100)
+				if not prosody:
+					continue
+				textList.append("<prosody")
+				for attr,val in prosody.iteritems():
+					textList.append(' %s="%d%%"'%(attr,val))
+				textList.append(">")
+			elif isinstance(item,speech.PhonemeCommand):
+				# We can't use unicode.translate because we want to reject unknown characters.
+				try:
+					phonemes="".join([self.IPA_TO_ESPEAK[char] for char in item.ipa])
+					# There needs to be a space after the phoneme command.
+					# Otherwise, eSpeak will announce a subsequent SSML tag instead of processing it.
+					textList.append(u"[[%s]] "%phonemes)
+				except KeyError:
+					log.debugWarning("Unknown character in IPA string: %s"%item.ipa)
+					if item.text:
+						textList.append(self._processText(item.text))
+			else:
+				log.error("Unknown speech: %s"%item)
+		# Close any open tags.
+		if langChanged:
+			textList.append("</voice>")
+		if prosody:
+			textList.append("</prosody>")
+		text=u"".join(textList)
+		_espeak.speak(text)
+
+	def cancel(self):
+		_espeak.stop()
+
+	def pause(self,switch):
+		_espeak.pause(switch)
+
+	_rateBoost = False
+	RATE_BOOST_MULTIPLIER = 3
+
+	def _get_rateBoost(self):
+		return self._rateBoost
+
+	def _set_rateBoost(self, enable):
+		if enable == self._rateBoost:
+			return
+		rate = self.rate
+		self._rateBoost = enable
+		self.rate = rate
+
+	def _get_rate(self):
+		val=_espeak.getParameter(_espeak.espeakRATE,1)
+		if self._rateBoost:
+			val=int(val/self.RATE_BOOST_MULTIPLIER)
+		return self._paramToPercent(val,_espeak.minRate,_espeak.maxRate)
+
+	def _set_rate(self,rate):
+		val=self._percentToParam(rate, _espeak.minRate, _espeak.maxRate)
+		if self._rateBoost:
+			val=int(val*self.RATE_BOOST_MULTIPLIER)
+		_espeak.setParameter(_espeak.espeakRATE,val,0)
+
+	def _get_pitch(self):
+		val=_espeak.getParameter(_espeak.espeakPITCH,1)
+		return self._paramToPercent(val,_espeak.minPitch,_espeak.maxPitch)
+
+	def _set_pitch(self,pitch):
+		val=self._percentToParam(pitch, _espeak.minPitch, _espeak.maxPitch)
+		_espeak.setParameter(_espeak.espeakPITCH,val,0)
+
+	def _get_inflection(self):
+		val=_espeak.getParameter(_espeak.espeakRANGE,1)
+		return self._paramToPercent(val,_espeak.minPitch,_espeak.maxPitch)
+
+	def _set_inflection(self,val):
+		val=self._percentToParam(val, _espeak.minPitch, _espeak.maxPitch)
+		_espeak.setParameter(_espeak.espeakRANGE,val,0)
+
+	def _get_volume(self):
+		return _espeak.getParameter(_espeak.espeakVOLUME,1)
+
+	def _set_volume(self,volume):
+		_espeak.setParameter(_espeak.espeakVOLUME,volume,0)
+
+	def _getAvailableVoices(self):
+		voices=OrderedDict()
+		for v in _espeak.getVoiceList():
+			l=v.languages[1:]
+			# #7167: Some languages names contain unicode characters EG: Norwegian Bokmål
+			name=v.name.decode("UTF-8")
+			# #5783: For backwards compatibility, voice identifies should always be lowercase
+			identifier=os.path.basename(v.identifier).lower()
+			voices[identifier]=VoiceInfo(identifier,name,l)
+		return voices
+
+	def _get_voice(self):
+		curVoice=getattr(self,'_voice',None)
+		if curVoice: return curVoice
+		curVoice = _espeak.getCurrentVoice()
+		if not curVoice:
+			return ""
+		# #5783: For backwards compatibility, voice identifies should always be lowercase
+		return curVoice.identifier.split('+')[0].lower()
+
+	def _set_voice(self, identifier):
+		if not identifier:
+			return
+		# #5783: For backwards compatibility, voice identifies should always be lowercase
+		identifier=identifier.lower()
+		if "\\" in identifier:
+			identifier=os.path.basename(identifier)
+		self._voice=identifier
+		try:
+			_espeak.setVoiceAndVariant(voice=identifier,variant=self._variant)
+		except:
+			self._voice=None
+			raise
+		self._language=super(SynthDriver,self).language
+
+	def _onIndexReached(self, index):
+		if index is not None:
+			synthIndexReached.notify(synth=self, index=index)
+		else:
+			synthDoneSpeaking.notify(synth=self)
+
+	def terminate(self):
+		_espeak.terminate()
+
+	def _get_variant(self):
+		return self._variant
+
+	def _set_variant(self,val):
+		self._variant = val if val in self._variantDict else "max"
+		_espeak.setVoiceAndVariant(variant=self._variant)
+
+	def _getAvailableVariants(self):
+		return OrderedDict((ID,VoiceInfo(ID, name)) for ID, name in self._variantDict.iteritems())