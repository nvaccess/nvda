# winConsoleHandler.py
# A part of NonVisual Desktop Access (NVDA)
# This file is covered by the GNU General Public License.
# See the file COPYING for more details.
# Copyright (C) 2009-2018 NV Access Limited, Babbage B.V.

import gui
import winUser
import winKernel
import wincon
from colors import RGB
import eventHandler
from logHandler import log
import textInfos
import config
import locationHelper
from typing import (
	Optional,
	Dict,
)

"""
Handler for NVDA's legacy Windows Console support,
used in situations where UIA isn't available.
"""

#: How often to check whether the console is dead (in ms).
CHECK_DEAD_INTERVAL = 100

consoleObject = None  #:The console window that is currently in the foreground.
consoleWinEventHookHandles = []  #:a list of currently registered console win events.
consoleOutputHandle = None
checkDeadTimer = None

CONSOLE_COLORS_TO_RGB = (  # http://en.wikipedia.org/wiki/Color_Graphics_Adapter
	RGB(0x00, 0x00, 0x00),  # black
	RGB(0x00, 0x00, 0xAA),  # blue
	RGB(0x00, 0xAA, 0x00),  # green
	RGB(0x00, 0xAA, 0xAA),  # cyan
	RGB(0xAA, 0x00, 0x00),  # red
	RGB(0xAA, 0x00, 0xAA),  # magenta
	RGB(0xAA, 0x55, 0x00),  # brown
	RGB(0xAA, 0xAA, 0xAA),  # white
	RGB(0x55, 0x55, 0x55),  # gray
	RGB(0x55, 0x55, 0xFF),  # light blue
	RGB(0x55, 0xFF, 0x55),  # light green
	RGB(0x55, 0xFF, 0xFF),  # light cyan
	RGB(0xFF, 0x55, 0x55),  # light red
	RGB(0xFF, 0x55, 0xFF),  # light magenta
	RGB(0xFF, 0xFF, 0x55),  # yellow
	RGB(0xFF, 0xFF, 0xFF),  # white (high intensity)
)

COMMON_LVB_UNDERSCORE = 0x8000


@wincon.PHANDLER_ROUTINE
def _consoleCtrlHandler(event):
	if event in (wincon.CTRL_C_EVENT, wincon.CTRL_BREAK_EVENT):
		return True
	return False


def connectConsole(obj):
	global consoleObject, consoleOutputHandle, checkDeadTimer
	# Get the process ID of the console this NVDAObject is fore
	processID, threadID = winUser.getWindowThreadProcessID(obj.windowHandle)
	# Attach NVDA to this console so we can access its text etc
	try:
		wincon.AttachConsole(processID)
	except WindowsError as e:
		log.debugWarning("Could not attach console: %r" % e)
		return False
	wincon.SetConsoleCtrlHandler(_consoleCtrlHandler, True)
	consoleOutputHandle = winKernel.CreateFile(
		"CONOUT$",
		winKernel.GENERIC_READ | winKernel.GENERIC_WRITE,
		winKernel.FILE_SHARE_READ | winKernel.FILE_SHARE_WRITE,
		None,
		winKernel.OPEN_EXISTING,
		0,
		None,
	)
	# Register this callback with all the win events we need, storing the given handles for removal later
	for eventID in (
		winUser.EVENT_CONSOLE_CARET,
		winUser.EVENT_CONSOLE_UPDATE_REGION,
		winUser.EVENT_CONSOLE_UPDATE_SIMPLE,
		winUser.EVENT_CONSOLE_UPDATE_SCROLL,
		winUser.EVENT_CONSOLE_LAYOUT,
	):
		handle = winUser.setWinEventHook(eventID, eventID, 0, consoleWinEventHook, 0, 0, 0)
		if not handle:
			raise OSError("could not register eventID %s" % eventID)
		consoleWinEventHookHandles.append(handle)
	consoleObject = obj
	checkDeadTimer = gui.NonReEntrantTimer(_checkDead)
	checkDeadTimer.Start(CHECK_DEAD_INTERVAL)
	return True


def disconnectConsole():
	global consoleObject, consoleOutputHandle, consoleWinEventHookHandles, checkDeadTimer
	if not consoleObject:
		log.debugWarning("console was not connected")
		return False
	checkDeadTimer.Stop()
	checkDeadTimer = None
	# Unregister any win events we are using
	for handle in consoleWinEventHookHandles:
		winUser.unhookWinEvent(handle)
	consoleEventHookHandles = []  # noqa: F841
	consoleObject.stopMonitoring()
	winKernel.closeHandle(consoleOutputHandle)
	consoleOutputHandle = None
	consoleObject = None
	try:
		wincon.SetConsoleCtrlHandler(_consoleCtrlHandler, False)
	except WindowsError:
		pass
	# Try freeing NVDA from this console
	try:
		wincon.FreeConsole()
	except WindowsError:
		pass
	return True


def isConsoleDead():
	# Every console should have at least one process associated with it.
	# This console should have two if NVDA is also connected.
	# If there is only one, it must be NVDA alone, so it is dead.
	processList = wincon.GetConsoleProcessList(2)
	return len(processList) < 2


def _checkDead():
	try:
		if isConsoleDead():
			# We must disconnect NVDA from this console so it can close.
			disconnectConsole()
	except:  # noqa: E722
		log.exception()


def getConsoleVisibleLines():
	consoleScreenBufferInfo = wincon.GetConsoleScreenBufferInfo(consoleOutputHandle)
	topLine = consoleScreenBufferInfo.srWindow.Top
	lineCount = (consoleScreenBufferInfo.srWindow.Bottom - topLine) + 1
	lineLength = consoleScreenBufferInfo.dwSize.x
	text = wincon.ReadConsoleOutputCharacter(consoleOutputHandle, lineCount * lineLength, 0, topLine)
	newLines = [text[x : x + lineLength] for x in range(0, len(text), lineLength)]
	return newLines


@winUser.WINEVENTPROC
def consoleWinEventHook(handle, eventID, window, objectID, childID, threadID, timestamp):
	from NVDAObjects.behaviors import KeyboardHandlerBasedTypedCharSupport

	# We don't want to do anything with the event if the event is not for the window this console is in
	if window != consoleObject.windowHandle:
		return
	if eventID == winUser.EVENT_CONSOLE_CARET and not eventHandler.isPendingEvents("caret", consoleObject):
		eventHandler.queueEvent("caret", consoleObject)
	# It is safe to call this event from this callback.
	# This avoids an extra core cycle.
	consoleObject.event_textChange()
	if eventID == winUser.EVENT_CONSOLE_UPDATE_SIMPLE:
		x = winUser.GET_X_LPARAM(objectID)
		y = winUser.GET_Y_LPARAM(objectID)
		consoleScreenBufferInfo = wincon.GetConsoleScreenBufferInfo(consoleOutputHandle)
		if (
			not isinstance(consoleObject, KeyboardHandlerBasedTypedCharSupport)
			and x < consoleScreenBufferInfo.dwCursorPosition.x
			and (
				y == consoleScreenBufferInfo.dwCursorPosition.y
				or y == consoleScreenBufferInfo.dwCursorPosition.y + 1
			)
		):
			eventHandler.queueEvent("typedCharacter", consoleObject, ch=chr(winUser.LOWORD(childID)))


def initialize():
	pass


def terminate():
	if consoleObject:
		disconnectConsole()


class WinConsoleTextInfo(textInfos.offsets.OffsetsTextInfo):
	_cache_consoleScreenBufferInfo = True

	def _get_consoleScreenBufferInfo(self):
		return wincon.GetConsoleScreenBufferInfo(consoleOutputHandle)

	def _offsetFromConsoleCoord(self, x, y):
		consoleScreenBufferInfo = self.consoleScreenBufferInfo
		val = y - consoleScreenBufferInfo.srWindow.Top
		val *= consoleScreenBufferInfo.dwSize.x
		val += x
		return val

	def _consoleCoordFromOffset(self, offset):
		consoleScreenBufferInfo = self.consoleScreenBufferInfo
		x = offset % consoleScreenBufferInfo.dwSize.x
		y = offset - x
		# #9641: add another slash because this is an integer, otherwise int/float conflict is seen and backspacing fails.
		y //= consoleScreenBufferInfo.dwSize.x
		y += consoleScreenBufferInfo.srWindow.Top
		return x, y

	def _getOffsetFromPoint(self, x, y):
		consoleScreenBufferInfo = self.consoleScreenBufferInfo
		screenLeft, screenTop, screenWidth, screenHeight = self.obj.location
		relativeX = x - screenLeft
		relativeY = y - screenTop
		lineLength = (consoleScreenBufferInfo.srWindow.Right + 1) - consoleScreenBufferInfo.srWindow.Left
		numLines = (consoleScreenBufferInfo.srWindow.Bottom + 1) - consoleScreenBufferInfo.srWindow.Top
		characterWidth = screenWidth // lineLength
		characterHeight = screenHeight // numLines
		characterX = (relativeX // characterWidth) + consoleScreenBufferInfo.srWindow.Left
		characterY = (relativeY // characterHeight) + consoleScreenBufferInfo.srWindow.Top
		return self._offsetFromConsoleCoord(characterX, characterY)

	def _getPointFromOffset(self, offset):
		consoleScreenBufferInfo = self.consoleScreenBufferInfo
		characterX, characterY = self._consoleCoordFromOffset(offset)
		screenLeft, screenTop, screenWidth, screenHeight = self.obj.location
		lineLength = (consoleScreenBufferInfo.srWindow.Right + 1) - consoleScreenBufferInfo.srWindow.Left
		numLines = (consoleScreenBufferInfo.srWindow.Bottom + 1) - consoleScreenBufferInfo.srWindow.Top
		characterWidth = screenWidth // lineLength
		characterHeight = screenHeight // numLines
		relativeX = (characterX - consoleScreenBufferInfo.srWindow.Left) * characterWidth
		relativeY = (characterY - consoleScreenBufferInfo.srWindow.Top) * characterHeight
		x = relativeX + screenLeft
		y = relativeY + screenTop
		return locationHelper.Point(x, y)

	def _getCaretOffset(self):
		consoleScreenBufferInfo = self.consoleScreenBufferInfo
		return self._offsetFromConsoleCoord(
			consoleScreenBufferInfo.dwCursorPosition.x,
			consoleScreenBufferInfo.dwCursorPosition.y,
		)

	def _getSelectionOffsets(self):
		selInfo = wincon.GetConsoleSelectionInfo()
		if selInfo.dwFlags & wincon.CONSOLE_SELECTION_NOT_EMPTY:
			start = self._offsetFromConsoleCoord(selInfo.srSelection.Left, selInfo.srSelection.Top)
			end = self._offsetFromConsoleCoord(selInfo.srSelection.Right, selInfo.srSelection.Bottom)
		else:
			start = end = self._getCaretOffset()
		return start, end

	def getTextWithFields(self, formatConfig: Optional[Dict] = None) -> textInfos.TextInfo.TextWithFieldsT:
		commands = []
		if self.isCollapsed:
			return commands
		if not formatConfig:
			formatConfig = config.conf["documentFormatting"]
		left, top = self._consoleCoordFromOffset(self._startOffset)
		right, bottom = self._consoleCoordFromOffset(self._endOffset - 1)
		rect = wincon.SMALL_RECT(left, top, right, bottom)
		if bottom - top > 0:  # offsets span multiple lines
			rect.Left = 0
			rect.Right = self.consoleScreenBufferInfo.dwSize.x - 1
			length = self.consoleScreenBufferInfo.dwSize.x * (bottom - top + 1)
		else:
			length = self._endOffset - self._startOffset
		buf = wincon.ReadConsoleOutput(consoleOutputHandle, length, rect)
		if bottom - top > 0:
			buf = buf[left : len(buf) - (self.consoleScreenBufferInfo.dwSize.x - right) + 1]
		lastAttr = None
		lastText = []
		boundEnd = self._startOffset
		for i, c in enumerate(buf):
			if self._startOffset + i == boundEnd:
				field, (boundStart, boundEnd) = self._getFormatFieldAndOffsets(boundEnd, formatConfig)
				if lastText:
					commands.append("".join(lastText))
<<<<<<< HEAD
					lastText=[]
				commands.append(textInfos.FieldCommand("formatChange",field))
			if not c.Attributes==lastAttr:
				formatField=textInfos.FormatField()
				if formatConfig['reportColor']:
					formatField["color"]=CONSOLE_COLORS_TO_RGB[c.Attributes&0x0f]
					formatField["background-color"]=CONSOLE_COLORS_TO_RGB[(c.Attributes>>4)&0x0f]
				if formatConfig['fontAttributeReporting'] and c.Attributes&COMMON_LVB_UNDERSCORE:
					formatField['underline']=True
=======
					lastText = []
				commands.append(textInfos.FieldCommand("formatChange", field))
			if not c.Attributes == lastAttr:
				formatField = textInfos.FormatField()
				if formatConfig["reportColor"]:
					formatField["color"] = CONSOLE_COLORS_TO_RGB[c.Attributes & 0x0F]
					formatField["background-color"] = CONSOLE_COLORS_TO_RGB[(c.Attributes >> 4) & 0x0F]
				if formatConfig["reportFontAttributes"] and c.Attributes & COMMON_LVB_UNDERSCORE:
					formatField["underline"] = True
>>>>>>> 6d8323c9
				if formatField:
					if lastText:
						commands.append("".join(lastText))
						lastText = []
					command = textInfos.FieldCommand("formatChange", formatField)
					commands.append(command)
				lastAttr = c.Attributes
			lastText.append(c.Char)
		commands.append("".join(lastText))
		return commands

	def _getTextRange(self, start, end):
		startX, startY = self._consoleCoordFromOffset(start)
		return wincon.ReadConsoleOutputCharacter(consoleOutputHandle, end - start, startX, startY)

	def _getLineOffsets(self, offset):
		consoleScreenBufferInfo = self.consoleScreenBufferInfo
		x, y = self._consoleCoordFromOffset(offset)
		x = 0
		start = self._offsetFromConsoleCoord(x, y)
		end = start + consoleScreenBufferInfo.dwSize.x
		return start, end

	def _getLineNumFromOffset(self, offset):
		consoleScreenBufferInfo = self.consoleScreenBufferInfo
		x, y = self._consoleCoordFromOffset(offset)
		return y - consoleScreenBufferInfo.srWindow.Top

	def _getStoryLength(self):
		consoleScreenBufferInfo = self.consoleScreenBufferInfo
		return consoleScreenBufferInfo.dwSize.x * (
			(consoleScreenBufferInfo.srWindow.Bottom + 1) - consoleScreenBufferInfo.srWindow.Top
		)

	def _get_clipboardText(self):
		return "\r\n".join(block.rstrip() for block in self.getTextInChunks(textInfos.UNIT_LINE))<|MERGE_RESOLUTION|>--- conflicted
+++ resolved
@@ -280,7 +280,6 @@
 				field, (boundStart, boundEnd) = self._getFormatFieldAndOffsets(boundEnd, formatConfig)
 				if lastText:
 					commands.append("".join(lastText))
-<<<<<<< HEAD
 					lastText=[]
 				commands.append(textInfos.FieldCommand("formatChange",field))
 			if not c.Attributes==lastAttr:
@@ -290,17 +289,6 @@
 					formatField["background-color"]=CONSOLE_COLORS_TO_RGB[(c.Attributes>>4)&0x0f]
 				if formatConfig['fontAttributeReporting'] and c.Attributes&COMMON_LVB_UNDERSCORE:
 					formatField['underline']=True
-=======
-					lastText = []
-				commands.append(textInfos.FieldCommand("formatChange", field))
-			if not c.Attributes == lastAttr:
-				formatField = textInfos.FormatField()
-				if formatConfig["reportColor"]:
-					formatField["color"] = CONSOLE_COLORS_TO_RGB[c.Attributes & 0x0F]
-					formatField["background-color"] = CONSOLE_COLORS_TO_RGB[(c.Attributes >> 4) & 0x0F]
-				if formatConfig["reportFontAttributes"] and c.Attributes & COMMON_LVB_UNDERSCORE:
-					formatField["underline"] = True
->>>>>>> 6d8323c9
 				if formatField:
 					if lastText:
 						commands.append("".join(lastText))
