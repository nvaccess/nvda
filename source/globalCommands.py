# -*- coding: UTF-8 -*-
# A part of NonVisual Desktop Access (NVDA)
# This file is covered by the GNU General Public License.
# See the file COPYING for more details.
# Copyright (C) 2006-2025 NV Access Limited, Peter Vágner, Aleksey Sadovoy, Rui Batista, Joseph Lee,
# Leonard de Ruijter, Derek Riemer, Babbage B.V., Davy Kager, Ethan Holliger, Łukasz Golonka, Accessolutions,
# Julien Cochuyt, Jakub Lukowicz, Bill Dengler, Cyrille Bougot, Rob Meredith, Luke Davis,
# Burman's Computer and Education Ltd, Cary-rowen.

import itertools
from typing import (
	Optional,
	Tuple,
	Union,
)
from annotation import (
	_AnnotationNavigation,
	_AnnotationNavigationNode,
)

import audioDucking
import touchHandler
import keyboardHandler
import mouseHandler
import eventHandler
import review
import controlTypes
import api
import textInfos
import speech
from speech import (
	sayAll,
	shortcutKeys,
)
from NVDAObjects import NVDAObject, NVDAObjectTextInfo
import globalVars
from logHandler import log
import gui
import systemUtils
import wx
import config
from config.configFlags import (
	TetherTo,
	ShowMessages,
	BrailleMode,
	OutputMode,
	TypingEcho,
)
from config.featureFlag import FeatureFlag
from config.featureFlagEnums import BoolFlag
import winUser
import appModuleHandler
import winKernel
import treeInterceptorHandler
import browseMode
import languageHandler
import scriptHandler
from scriptHandler import script
import ui
import braille
import brailleInput
import inputCore
import characterProcessing
from baseObject import ScriptableObject
import core
from winAPI._powerTracking import reportCurrentBatteryStatus
import winVersion
from base64 import b16encode
import vision
from utils.security import objectBelowLockScreenAndWindowsIsLocked
import audio
import synthDriverHandler
from utils.displayString import DisplayStringEnum
import _remoteClient

#: Script category for text review commands.
# Translators: The name of a category of NVDA commands.
SCRCAT_TEXTREVIEW = _("Text review")
#: Script category for Object navigation commands.
# Translators: The name of a category of NVDA commands.
SCRCAT_OBJECTNAVIGATION = _("Object navigation")
#: Script category for system caret commands.
# Translators: The name of a category of NVDA commands.
SCRCAT_SYSTEMCARET = _("System caret")
#: Script category for mouse commands.
# Translators: The name of a category of NVDA commands.
SCRCAT_MOUSE = _("Mouse")
#: Script category for speech commands.
# Translators: The name of a category of NVDA commands.
SCRCAT_SPEECH = _("Speech")
#: Script category for configuration dialogs commands.
# Translators: The name of a category of NVDA commands.
SCRCAT_CONFIG = _("Configuration")
#: Script category for configuration profile activation and management commands.
# Translators: The name of a category of NVDA commands.
SCRCAT_CONFIG_PROFILES = _("Configuration profiles")
#: Script category for Braille commands.
# Translators: The name of a category of NVDA commands.
SCRCAT_BRAILLE = _("Braille")
#: Script category for Vision commands.
# Translators: The name of a category of NVDA commands.
SCRCAT_VISION = _("Vision")
#: Script category for tools commands.
# Translators: The name of a category of NVDA commands.
SCRCAT_TOOLS = pgettext("script category", "Tools")
#: Script category for touch commands.
# Translators: The name of a category of NVDA commands.
SCRCAT_TOUCH = _("Touch screen")
#: Script category for focus commands.
# Translators: The name of a category of NVDA commands.
SCRCAT_FOCUS = _("System focus")
#: Script category for system status commands.
# Translators: The name of a category of NVDA commands.
SCRCAT_SYSTEM = _("System status")
#: Script category for input commands.
# Translators: The name of a category of NVDA commands.
SCRCAT_INPUT = _("Input")
#: Script category for document formatting commands.
# Translators: The name of a category of NVDA commands.
SCRCAT_DOCUMENTFORMATTING = _("Document formatting")
#: Script category for audio streaming commands.
# Translators: The name of a category of NVDA commands.
SCRCAT_AUDIO = _("Audio")
#: Script category for Remote Access commands.
# Translators: The name of a category of NVDA commands.
SCRCAT_REMOTE = pgettext("remote", "Remote Access")

# Translators: Reported when there are no settings to configure in synth settings ring
# (example: when there is no setting for language).
NO_SETTINGS_MSG = _("No settings")
# Translators: Reported when there is no selection
NO_SELECTION_MESSAGE = _("No selection")


def toggleBooleanValue(
	configSection: str,
	configKey: str,
	enabledMsg: str,
	disabledMsg: str,
) -> None:
	"""
	Toggles a boolean value in the configuration and returns the appropriate message.

	:param configSection: The configuration section containing the boolean key.
	:param configKey: The configuration key associated with the boolean value.
	:param enabledMsg: The message for the enabled state.
	:param disabledMsg: The message for the disabled state.
	:return: None.
	"""
	currentValue = config.conf[configSection][configKey]
	newValue = not currentValue
	config.conf[configSection][configKey] = newValue

	msg = enabledMsg if newValue else disabledMsg
	ui.message(msg)


def toggleIntegerValue(
	configSection: str,
	configKey: str,
	enumClass: "DisplayStringEnum",
	messageTemplate: str,
) -> None:
	"""
	Cycles through integer configuration values and displays the corresponding message.

	:param configSection: The configuration section containing the integer key.
	:param configKey: The configuration key associated with the integer value.
	:param enumClass: The enumeration class representing possible states.
	:param messageTemplate: The message template with a placeholder, `{mode}`, for the state.
	:return: None.
	"""
	currentValue = config.conf[configSection][configKey]
	numVals = len(enumClass)
	newValue = (currentValue + 1) % numVals
	config.conf[configSection][configKey] = newValue

	state = enumClass(newValue)
	msg = messageTemplate.format(mode=state.displayString)
	ui.message(msg)


class GlobalCommands(ScriptableObject):
	"""Commands that are available at all times, regardless of the current focus."""

	@script(
		description=_(
			# Translators: Describes the Cycle audio ducking mode command.
			"Cycles through audio ducking modes which determine when NVDA lowers the volume of other sounds",
		),
		category=SCRCAT_AUDIO,
		gesture="kb:NVDA+shift+d",
	)
	def script_cycleAudioDuckingMode(self, gesture):
		if not audioDucking.isAudioDuckingSupported():
			# Translators: a message when audio ducking is not supported on this machine
			ui.message(_("Audio ducking not supported"))
			return
		curMode = config.conf["audio"]["audioDuckingMode"]
		numModes = len(audioDucking.AudioDuckingMode)
		nextMode = (curMode + 1) % numModes
		audioDucking.setAudioDuckingMode(nextMode)
		config.conf["audio"]["audioDuckingMode"] = nextMode
		nextLabel = audioDucking.AudioDuckingMode(nextMode).displayString
		ui.message(nextLabel)

	@script(
		description=_(
			# Translators: Input help mode message for toggle input help command.
			"Turns input help on or off. "
			"When on, any input such as pressing a key on the keyboard "
			"will tell you what script is associated with that input, if any.",
		),
		category=SCRCAT_INPUT,
		gesture="kb:NVDA+1",
		speakOnDemand=True,
	)
	def script_toggleInputHelp(self, gesture):
		inputCore.manager.isInputHelpActive = not inputCore.manager.isInputHelpActive
		# Translators: This will be presented when the input help is toggled.
		stateOn = _("input help on. Press {gestureKeys} again to turn it off.").format(
			gestureKeys=gesture.displayName,
		)
		# Translators: This will be presented when the input help is toggled.
		stateOff = _("input help off")
		state = stateOn if inputCore.manager.isInputHelpActive else stateOff
		ui.message(state)

	@script(
		# Translators: Input help mode message for toggle sleep mode command.
		description=_("Toggles sleep mode on and off for the active application."),
		gestures=("kb(desktop):NVDA+shift+s", "kb(laptop):NVDA+shift+z"),
		allowInSleepMode=True,
	)
	def script_toggleCurrentAppSleepMode(self, gesture):
		curFocus = api.getFocusObject()
		curApp = curFocus.appModule
		if curApp.sleepMode:
			curApp.sleepMode = False
			# Translators: This is presented when sleep mode is deactivated, NVDA will continue working as expected.
			ui.message(_("Sleep mode off"))
			eventHandler.executeEvent("gainFocus", curFocus)
		else:
			eventHandler.executeEvent("loseFocus", curFocus)
			curApp.sleepMode = True
			# Translators: This is presented when sleep mode is activated, the focused application is self voicing, such as klango or openbook.
			ui.message(_("Sleep mode on"))

	@script(
		description=_(
			# Translators: Input help mode message for report current line command.
			"Reports the current line under the application cursor. "
			"Pressing this key twice will spell the current line. "
			"Pressing three times will spell the line using character descriptions.",
		),
		category=SCRCAT_SYSTEMCARET,
		gestures=("kb(desktop):NVDA+upArrow", "kb(laptop):NVDA+l"),
		speakOnDemand=True,
	)
	def script_reportCurrentLine(self, gesture):
		obj = api.getFocusObject()
		treeInterceptor = obj.treeInterceptor
		if (
			isinstance(treeInterceptor, treeInterceptorHandler.DocumentTreeInterceptor)
			and not treeInterceptor.passThrough
		):
			obj = treeInterceptor
		try:
			info = obj.makeTextInfo(textInfos.POSITION_CARET)
		except (NotImplementedError, RuntimeError):
			info = obj.makeTextInfo(textInfos.POSITION_FIRST)
		info.expand(textInfos.UNIT_LINE)
		scriptCount = scriptHandler.getLastScriptRepeatCount()
		if scriptCount == 0:
			speech.speakTextInfo(info, unit=textInfos.UNIT_LINE, reason=controlTypes.OutputReason.CARET)
		else:
			speech.spellTextInfo(info, useCharacterDescriptions=scriptCount > 1)

	@script(
		# Translators: Input help mode message for left mouse click command.
		description=_("Clicks the left mouse button once at the current mouse position"),
		category=SCRCAT_MOUSE,
		gestures=("kb:numpadDivide", "kb(laptop):NVDA+["),
	)
	def script_leftMouseClick(self, gesture):
		# Translators: Reported when left mouse button is clicked.
		ui.message(_("Left click"))
		mouseHandler.executeMouseEvent(winUser.MOUSEEVENTF_LEFTDOWN, 0, 0)
		mouseHandler.executeMouseEvent(winUser.MOUSEEVENTF_LEFTUP, 0, 0)

	@script(
		# Translators: Input help mode message for right mouse click command.
		description=_("Clicks the right mouse button once at the current mouse position"),
		category=SCRCAT_MOUSE,
		gestures=("kb:numpadMultiply", "kb(laptop):NVDA+]"),
	)
	def script_rightMouseClick(self, gesture):
		# Translators: Reported when right mouse button is clicked.
		ui.message(_("Right click"))
		mouseHandler.executeMouseEvent(winUser.MOUSEEVENTF_RIGHTDOWN, 0, 0)
		mouseHandler.executeMouseEvent(winUser.MOUSEEVENTF_RIGHTUP, 0, 0)

	@script(
		# Translators: Input help mode message for left mouse lock/unlock toggle command.
		description=_("Locks or unlocks the left mouse button"),
		category=SCRCAT_MOUSE,
		gestures=("kb:shift+numpadDivide", "kb(laptop):NVDA+control+["),
	)
	def script_toggleLeftMouseButton(self, gesture):
		if mouseHandler.isLeftMouseButtonLocked():
			mouseHandler.unlockLeftMouseButton()
		else:
			mouseHandler.lockLeftMouseButton()

	@script(
		# Translators: Input help mode message for right mouse lock/unlock command.
		description=_("Locks or unlocks the right mouse button"),
		category=SCRCAT_MOUSE,
		gestures=("kb:shift+numpadMultiply", "kb(laptop):NVDA+control+]"),
	)
	def script_toggleRightMouseButton(self, gesture):
		if mouseHandler.isRightMouseButtonLocked():
			mouseHandler.unlockRightMouseButton()
		else:
			mouseHandler.lockRightMouseButton()

	@script(
		description=_(
			# Translators: Input help mode message for scroll up at the mouse position command.
			"Scroll up at the mouse position",
		),
		category=SCRCAT_MOUSE,
	)
	def script_mouseScrollUp(self, gesture: "inputCore.InputGesture") -> None:
		mouseHandler.scrollMouseWheel(winUser.WHEEL_DELTA, isVertical=True)

	@script(
		description=_(
			# Translators: Input help mode message for scroll down at the mouse position command.
			"Scroll down at the mouse position",
		),
		category=SCRCAT_MOUSE,
	)
	def script_mouseScrollDown(self, gesture: "inputCore.InputGesture") -> None:
		mouseHandler.scrollMouseWheel(-winUser.WHEEL_DELTA, isVertical=True)

	@script(
		description=_(
			# Translators: Input help mode message for scroll left at the mouse position command.
			"Scroll left at the mouse position",
		),
		category=SCRCAT_MOUSE,
	)
	def script_mouseScrollLeft(self, gesture: "inputCore.InputGesture") -> None:
		mouseHandler.scrollMouseWheel(-winUser.WHEEL_DELTA, isVertical=False)

	@script(
		description=_(
			# Translators: Input help mode message for scroll right at the mouse position command.
			"Scroll right at the mouse position",
		),
		category=SCRCAT_MOUSE,
	)
	def script_mouseScrollRight(self, gesture: "inputCore.InputGesture") -> None:
		mouseHandler.scrollMouseWheel(winUser.WHEEL_DELTA, isVertical=False)

	@script(
		description=_(
			# Translators: Input help mode message for report current selection command.
			"Announces the current selection in edit controls and documents. "
			"Pressing twice spells this information. "
			"Pressing three times spells it using character descriptions. "
			"Pressing four times shows it in a browsable message. ",
		),
		category=SCRCAT_SYSTEMCARET,
		gestures=("kb(desktop):NVDA+shift+upArrow", "kb(laptop):NVDA+shift+s"),
		speakOnDemand=True,
	)
	def script_reportCurrentSelection(self, gesture):
		obj = api.getFocusObject()
		treeInterceptor = obj.treeInterceptor
		if (
			isinstance(treeInterceptor, treeInterceptorHandler.DocumentTreeInterceptor)
			and not treeInterceptor.passThrough
		):
			obj = treeInterceptor
		try:
			info = obj.makeTextInfo(textInfos.POSITION_SELECTION)
		except (RuntimeError, NotImplementedError):
			info = None
		if not info or info.isCollapsed:
			# Translators: The message reported when there is no selection
			ui.message(_("No selection"))
		else:
			scriptCount = scriptHandler.getLastScriptRepeatCount()
			# Translators: The message reported after selected text
			selectMessage = speech.speech._getSelectionMessageSpeech(_("%s selected"), info.text)[0]
			if scriptCount == 0:
				speech.speakTextSelected(info.text)
				braille.handler.message(selectMessage)
			elif scriptCount == 3:
				ui.browseableMessage(info.text, copyButton=True, closeButton=True)
				return

			elif len(info.text) < speech.speech.MAX_LENGTH_FOR_SELECTION_REPORTING:
				speech.speakSpelling(info.text, useCharacterDescriptions=scriptCount > 1)
			else:
				speech.speakTextSelected(info.text)
				braille.handler.message(selectMessage)

	@staticmethod
	def _getSelection() -> textInfos.TextInfo | None:
		"""Gets the current selection, if any.
		:return: The TextInfo corresponding to the current selection, or None if no selection is available.
		"""
		obj = api.getFocusObject()
		treeInterceptor = obj.treeInterceptor
		if (
			isinstance(treeInterceptor, treeInterceptorHandler.DocumentTreeInterceptor)
			and not treeInterceptor.passThrough
		):
			obj = treeInterceptor
		try:
			info = obj.makeTextInfo(textInfos.POSITION_SELECTION)
			return info.copy()
		except (RuntimeError, NotImplementedError):
			return None

	@script(
		description=_(
			# Translators: Input help mode message for report date and time command.
			"If pressed once, reports the current time. If pressed twice, reports the current date",
		),
		category=SCRCAT_SYSTEM,
		gesture="kb:NVDA+f12",
		speakOnDemand=True,
	)
	def script_dateTime(self, gesture):
		if scriptHandler.getLastScriptRepeatCount() == 0:
			if systemUtils._isSystemClockSecondsVisible():
				text = winKernel.GetTimeFormatEx(winKernel.LOCALE_NAME_USER_DEFAULT, None, None, None)
			else:
				text = winKernel.GetTimeFormatEx(
					winKernel.LOCALE_NAME_USER_DEFAULT,
					winKernel.TIME_NOSECONDS,
					None,
					None,
				)
		else:
			text = winKernel.GetDateFormatEx(
				winKernel.LOCALE_NAME_USER_DEFAULT,
				winKernel.DATE_LONGDATE,
				None,
				None,
			)
		ui.message(text)

	@script(
		# Translators: Input help mode message for set the first value in the synth ring setting.
		description=_("Set the first value of the current setting in the synth settings ring"),
		category=SCRCAT_SPEECH,
	)
	def script_firstValueSynthRing(self, gesture: inputCore.InputGesture):
		settingName = globalVars.settingsRing.currentSettingName
		if not settingName:
			ui.message(NO_SETTINGS_MSG)
			return
		settingValue = globalVars.settingsRing.first()
		ui.message("%s %s" % (settingName, settingValue))

	@script(
		# Translators: Input help mode message for set the last value in the synth ring settings.
		description=_("Set the last value of the current setting in the synth settings ring"),
		category=SCRCAT_SPEECH,
	)
	def script_lastValueSynthRing(self, gesture: inputCore.InputGesture):
		settingName = globalVars.settingsRing.currentSettingName
		if not settingName:
			ui.message(NO_SETTINGS_MSG)
			return
		settingValue = globalVars.settingsRing.last()
		ui.message("%s %s" % (settingName, settingValue))

	@script(
		# Translators: Input help mode message for increase synth setting value command.
		description=_("Increases the currently active setting in the synth settings ring"),
		category=SCRCAT_SPEECH,
		gestures=("kb(desktop):NVDA+control+upArrow", "kb(laptop):NVDA+shift+control+upArrow"),
	)
	def script_increaseSynthSetting(self, gesture):
		settingName = globalVars.settingsRing.currentSettingName
		if not settingName:
			ui.message(NO_SETTINGS_MSG)
			return
		settingValue = globalVars.settingsRing.increase()
		ui.message("%s %s" % (settingName, settingValue))

	@script(
		# Translators: Input help mode message for increasing synth setting value command in larger steps.
		description=_("Increases the currently active setting in the synth settings ring in a larger step"),
		category=SCRCAT_SPEECH,
		gestures=("kb(desktop):NVDA+control+pageUp", "kb(laptop):NVDA+shift+control+pageUp"),
	)
	def script_increaseLargeSynthSetting(self, gesture: inputCore.InputGesture):
		settingName = globalVars.settingsRing.currentSettingName
		if not settingName:
			ui.message(NO_SETTINGS_MSG)
			return
		settingValue = globalVars.settingsRing.increaseLarge()
		ui.message("%s %s" % (settingName, settingValue))

	@script(
		# Translators: Input help mode message for decrease synth setting value command.
		description=_("Decreases the currently active setting in the synth settings ring"),
		category=SCRCAT_SPEECH,
		gestures=("kb(desktop):NVDA+control+downArrow", "kb(laptop):NVDA+control+shift+downArrow"),
	)
	def script_decreaseSynthSetting(self, gesture):
		settingName = globalVars.settingsRing.currentSettingName
		if not settingName:
			ui.message(NO_SETTINGS_MSG)
			return
		settingValue = globalVars.settingsRing.decrease()
		ui.message("%s %s" % (settingName, settingValue))

	@script(
		# Translators: Input help mode message for decreasing synth setting value command in larger steps.
		description=_("Decreases the currently active setting in the synth settings ring in a larger step"),
		category=SCRCAT_SPEECH,
		gestures=("kb(desktop):NVDA+control+pageDown", "kb(laptop):NVDA+control+shift+pageDown"),
	)
	def script_decreaseLargeSynthSetting(self, gesture: inputCore.InputGesture):
		settingName = globalVars.settingsRing.currentSettingName
		if not settingName:
			ui.message(NO_SETTINGS_MSG)
			return
		settingValue = globalVars.settingsRing.decreaseLarge()
		ui.message("%s %s" % (settingName, settingValue))

	@script(
		# Translators: Input help mode message for next synth setting command.
		description=_("Moves to the next available setting in the synth settings ring"),
		category=SCRCAT_SPEECH,
		gestures=("kb(desktop):NVDA+control+rightArrow", "kb(laptop):NVDA+shift+control+rightArrow"),
	)
	def script_nextSynthSetting(self, gesture):
		nextSettingName = globalVars.settingsRing.next()
		if not nextSettingName:
			ui.message(NO_SETTINGS_MSG)
			return
		nextSettingValue = globalVars.settingsRing.currentSettingValue
		ui.message("%s %s" % (nextSettingName, nextSettingValue))

	@script(
		# Translators: Input help mode message for previous synth setting command.
		description=_("Moves to the previous available setting in the synth settings ring"),
		category=SCRCAT_SPEECH,
		gestures=("kb(desktop):NVDA+control+leftArrow", "kb(laptop):NVDA+shift+control+leftArrow"),
	)
	def script_previousSynthSetting(self, gesture):
		previousSettingName = globalVars.settingsRing.previous()
		if not previousSettingName:
			ui.message(NO_SETTINGS_MSG)
			return
		previousSettingValue = globalVars.settingsRing.currentSettingValue
		ui.message("%s %s" % (previousSettingName, previousSettingValue))

	@script(
		# Translators: Input help mode message for cycling the reporting of typed characters.
		description=_("Cycles through options for when to speak typed characters."),
		category=SCRCAT_SPEECH,
		gesture="kb:NVDA+2",
	)
	def script_toggleSpeakTypedCharacters(self, gesture: "inputCore.InputGesture") -> None:
		toggleIntegerValue(
			configSection="keyboard",
			configKey="speakTypedCharacters",
			enumClass=TypingEcho,
			# Translators: Reported when the user cycles through speak typed characters modes.
			# {mode} will be replaced with the mode; e.g. Off, On, Only in edit controls.
			messageTemplate=_("Speak typed characters {mode}"),
		)

	@script(
		# Translators: Input help mode message for cycling the reporting of typed words.
		description=_("Cycles through options for when to speak typed words."),
		category=SCRCAT_SPEECH,
		gesture="kb:NVDA+3",
	)
	def script_toggleSpeakTypedWords(self, gesture: "inputCore.InputGesture") -> None:
		toggleIntegerValue(
			configSection="keyboard",
			configKey="speakTypedWords",
			enumClass=TypingEcho,
			# Translators: Reported when the user cycles through speak typed words modes.
			# {mode} will be replaced with the mode; e.g. Off, On, Only in edit controls.
			messageTemplate=_("Speak typed words {mode}"),
		)

	@script(
		# Translators: Input help mode message for toggle speak command keys command.
		description=_("Toggles on and off the speaking of command keys"),
		category=SCRCAT_SPEECH,
		gesture="kb:NVDA+4",
	)
	def script_toggleSpeakCommandKeys(self, gesture):
		if config.conf["keyboard"]["speakCommandKeys"]:
			# Translators: The message announced when toggling the speak typed command keyboard setting.
			state = _("speak command keys off")
			config.conf["keyboard"]["speakCommandKeys"] = False
		else:
			# Translators: The message announced when toggling the speak typed command keyboard setting.
			state = _("speak command keys on")
			config.conf["keyboard"]["speakCommandKeys"] = True
		ui.message(state)

	@script(
		# Translators: Input help mode message for toggle report font name command.
		description=_("Toggles on and off the reporting of font changes"),
		category=SCRCAT_DOCUMENTFORMATTING,
	)
	def script_toggleReportFontName(self, gesture):
		if config.conf["documentFormatting"]["reportFontName"]:
			# Translators: The message announced when toggling the report font name document formatting setting.
			state = _("report font name off")
			config.conf["documentFormatting"]["reportFontName"] = False
		else:
			# Translators: The message announced when toggling the report font name document formatting setting.
			state = _("report font name on")
			config.conf["documentFormatting"]["reportFontName"] = True
		ui.message(state)

	@script(
		# Translators: Input help mode message for toggle report font size command.
		description=_("Toggles on and off the reporting of font size changes"),
		category=SCRCAT_DOCUMENTFORMATTING,
	)
	def script_toggleReportFontSize(self, gesture):
		if config.conf["documentFormatting"]["reportFontSize"]:
			# Translators: The message announced when toggling the report font size document formatting setting.
			state = _("report font size off")
			config.conf["documentFormatting"]["reportFontSize"] = False
		else:
			# Translators: The message announced when toggling the report font size document formatting setting.
			state = _("report font size on")
			config.conf["documentFormatting"]["reportFontSize"] = True
		ui.message(state)

	@script(
		description=_(
			# Translators: Input help mode message for toggle report font attributes command.
			"Cycles font attribute reporting between speech, braille, speech and braille, and off.",
		),
		category=SCRCAT_DOCUMENTFORMATTING,
	)
	def script_toggleReportFontAttributes(self, gesture: "inputCore.InputGesture"):
		currentValue = config.conf["documentFormatting"]["fontAttributeReporting"]
		nextValue = OutputMode((currentValue + 1) % len(OutputMode.__members__))
		match nextValue:
			case OutputMode.OFF:
				# Translators: A state in which font attributes are not reported.
				status = _("Do not report font attributes")
			case OutputMode.SPEECH:
				# Translators: A state in which font attributes are only spoken.
				status = _("Speak font attributes")
			case OutputMode.BRAILLE:
				# Translators: A state in which font attributes are only brailled.
				status = _("Braille font attributes")
			case OutputMode.SPEECH_AND_BRAILLE:
				# Translators: A state in which font attributes are both spoken and brailled.
				status = _("Speak and braille font attributes")
		config.conf["documentFormatting"]["fontAttributeReporting"] = nextValue
		ui.message(status)

	@script(
		# Translators: Input help mode message for toggle superscripts and subscripts command.
		description=_("Toggles on and off the reporting of superscripts and subscripts"),
		category=SCRCAT_DOCUMENTFORMATTING,
	)
	def script_toggleReportSuperscriptsAndSubscripts(self, gesture):
		shouldReport: bool = not config.conf["documentFormatting"]["reportSuperscriptsAndSubscripts"]
		config.conf["documentFormatting"]["reportSuperscriptsAndSubscripts"] = shouldReport
		if shouldReport:
			# Translators: The message announced when toggling the report superscripts and subscripts
			# document formatting setting.
			state = _("report superscripts and subscripts on")
		else:
			# Translators: The message announced when toggling the report superscripts and subscripts
			# document formatting setting.
			state = _("report superscripts and subscripts off")
		ui.message(state)

	@script(
		# Translators: Input help mode message for toggle report revisions command.
		description=_("Toggles on and off the reporting of revisions"),
		category=SCRCAT_DOCUMENTFORMATTING,
	)
	def script_toggleReportRevisions(self, gesture):
		if config.conf["documentFormatting"]["reportRevisions"]:
			# Translators: The message announced when toggling the report revisions document formatting setting.
			state = _("report revisions off")
			config.conf["documentFormatting"]["reportRevisions"] = False
		else:
			# Translators: The message announced when toggling the report revisions document formatting setting.
			state = _("report revisions on")
			config.conf["documentFormatting"]["reportRevisions"] = True
		ui.message(state)

	@script(
		# Translators: Input help mode message for toggle report emphasis command.
		description=_("Toggles on and off the reporting of emphasis"),
		category=SCRCAT_DOCUMENTFORMATTING,
	)
	def script_toggleReportEmphasis(self, gesture):
		if config.conf["documentFormatting"]["reportEmphasis"]:
			# Translators: The message announced when toggling the report emphasis document formatting setting.
			state = _("report emphasis off")
			config.conf["documentFormatting"]["reportEmphasis"] = False
		else:
			# Translators: The message announced when toggling the report emphasis document formatting setting.
			state = _("report emphasis on")
			config.conf["documentFormatting"]["reportEmphasis"] = True
		ui.message(state)

	@script(
		# Translators: Input help mode message for toggle report marked (highlighted) content command.
		description=_("Toggles on and off the reporting of highlighted text"),
		category=SCRCAT_DOCUMENTFORMATTING,
	)
	def script_toggleReportHighlightedText(self, gesture):
		shouldReport: bool = not config.conf["documentFormatting"]["reportHighlight"]
		config.conf["documentFormatting"]["reportHighlight"] = shouldReport
		if shouldReport:
			# Translators: The message announced when toggling the report marked document formatting setting.
			state = _("report highlighted on")
		else:
			# Translators: The message announced when toggling the report marked document formatting setting.
			state = _("report highlighted off")
		ui.message(state)

	@script(
		# Translators: Input help mode message for toggle report colors command.
		description=_("Toggles on and off the reporting of colors"),
		category=SCRCAT_DOCUMENTFORMATTING,
	)
	def script_toggleReportColor(self, gesture):
		if config.conf["documentFormatting"]["reportColor"]:
			# Translators: The message announced when toggling the report colors document formatting setting.
			state = _("report colors off")
			config.conf["documentFormatting"]["reportColor"] = False
		else:
			# Translators: The message announced when toggling the report colors document formatting setting.
			state = _("report colors on")
			config.conf["documentFormatting"]["reportColor"] = True
		ui.message(state)

	@script(
		# Translators: Input help mode message for toggle report alignment command.
		description=_("Toggles on and off the reporting of text alignment"),
		category=SCRCAT_DOCUMENTFORMATTING,
	)
	def script_toggleReportAlignment(self, gesture):
		if config.conf["documentFormatting"]["reportAlignment"]:
			# Translators: The message announced when toggling the report alignment document formatting setting.
			state = _("report alignment off")
			config.conf["documentFormatting"]["reportAlignment"] = False
		else:
			# Translators: The message announced when toggling the report alignment document formatting setting.
			state = _("report alignment on")
			config.conf["documentFormatting"]["reportAlignment"] = True
		ui.message(state)

	@script(
		# Translators: Input help mode message for toggle report style command.
		description=_("Toggles on and off the reporting of style changes"),
		category=SCRCAT_DOCUMENTFORMATTING,
	)
	def script_toggleReportStyle(self, gesture):
		if config.conf["documentFormatting"]["reportStyle"]:
			# Translators: The message announced when toggling the report style document formatting setting.
			state = _("report style off")
			config.conf["documentFormatting"]["reportStyle"] = False
		else:
			# Translators: The message announced when toggling the report style document formatting setting.
			state = _("report style on")
			config.conf["documentFormatting"]["reportStyle"] = True
		ui.message(state)

	@script(
		# Translators: Input help mode message for toggle report spelling errors command.
		description=_("Toggles on and off the reporting of spelling errors"),
		category=SCRCAT_DOCUMENTFORMATTING,
	)
	def script_toggleReportSpellingErrors(self, gesture):
		if config.conf["documentFormatting"]["reportSpellingErrors"]:
			# Translators: The message announced when toggling the report spelling errors document formatting setting.
			state = _("report spelling errors off")
			config.conf["documentFormatting"]["reportSpellingErrors"] = False
		else:
			# Translators: The message announced when toggling the report spelling errors document formatting setting.
			state = _("report spelling errors on")
			config.conf["documentFormatting"]["reportSpellingErrors"] = True
		ui.message(state)

	@script(
		# Translators: Input help mode message for toggle report pages command.
		description=_("Toggles on and off the reporting of pages"),
		category=SCRCAT_DOCUMENTFORMATTING,
	)
	def script_toggleReportPage(self, gesture):
		if config.conf["documentFormatting"]["reportPage"]:
			# Translators: The message announced when toggling the report pages document formatting setting.
			state = _("report pages off")
			config.conf["documentFormatting"]["reportPage"] = False
		else:
			# Translators: The message announced when toggling the report pages document formatting setting.
			state = _("report pages on")
			config.conf["documentFormatting"]["reportPage"] = True
		ui.message(state)

	@script(
		# Translators: Input help mode message for toggle report line numbers command.
		description=_("Toggles on and off the reporting of line numbers"),
		category=SCRCAT_DOCUMENTFORMATTING,
	)
	def script_toggleReportLineNumber(self, gesture):
		if config.conf["documentFormatting"]["reportLineNumber"]:
			# Translators: The message announced when toggling the report line numbers document formatting setting.
			state = _("report line numbers off")
			config.conf["documentFormatting"]["reportLineNumber"] = False
		else:
			# Translators: The message announced when toggling the report line numbers document formatting setting.
			state = _("report line numbers on")
			config.conf["documentFormatting"]["reportLineNumber"] = True
		ui.message(state)

	@script(
		# Translators: Input help mode message for toggle report line indentation command.
		description=_("Cycles through line indentation settings"),
		category=SCRCAT_DOCUMENTFORMATTING,
	)
	def script_toggleReportLineIndentation(self, gesture: inputCore.InputGesture):
		ReportLineIndentation = config.configFlags.ReportLineIndentation
		numVals = len(ReportLineIndentation)
		state = ReportLineIndentation(
			(config.conf["documentFormatting"]["reportLineIndentation"] + 1) % numVals,
		)
		config.conf["documentFormatting"]["reportLineIndentation"] = state.value
		# Translators: A message reported when cycling through line indentation settings.
		# {mode} will be replaced with the mode; i.e. Off, Speech, Tones or Both Speech and Tones.
		ui.message(_("Report line indentation {mode}").format(mode=state.displayString))

	@script(
		# Translators: Input help mode message for toggle ignore blank lines for line indentation reporting command.
		description=_("Toggles on and off the ignoring of blank lines for line indentation reporting"),
		category=SCRCAT_DOCUMENTFORMATTING,
	)
	def script_toggleignoreBlankLinesForReportLineIndentation(self, gesture: inputCore.InputGesture) -> None:
		ignore = config.conf["documentFormatting"]["ignoreBlankLinesForRLI"]
		config.conf["documentFormatting"]["ignoreBlankLinesForRLI"] = not ignore
		if ignore:
			# Translators: The message announced when toggling off the ignore blank lines for line indentation
			# reporting document formatting setting.
			ui.message(_("Ignore blank lines for line indentation reporting off"))
		else:
			# Translators: The message announced when toggling on the ignore blank lines for line indentation
			# reporting document formatting setting.
			ui.message(_("Ignore blank lines for line indentation reporting on"))

	@script(
		# Translators: Input help mode message for toggle report paragraph indentation command.
		description=_("Toggles on and off the reporting of paragraph indentation"),
		category=SCRCAT_DOCUMENTFORMATTING,
	)
	def script_toggleReportParagraphIndentation(self, gesture):
		if config.conf["documentFormatting"]["reportParagraphIndentation"]:
			# Translators: The message announced when toggling the report paragraph indentation document formatting setting.
			state = _("report paragraph indentation off")
			config.conf["documentFormatting"]["reportParagraphIndentation"] = False
		else:
			# Translators: The message announced when toggling the report paragraph indentation document formatting setting.
			state = _("report paragraph indentation on")
			config.conf["documentFormatting"]["reportParagraphIndentation"] = True
		ui.message(state)

	@script(
		# Translators: Input help mode message for toggle report line spacing command.
		description=_("Toggles on and off the reporting of line spacing"),
		category=SCRCAT_DOCUMENTFORMATTING,
	)
	def script_toggleReportLineSpacing(self, gesture):
		if config.conf["documentFormatting"]["reportLineSpacing"]:
			# Translators: The message announced when toggling the report line spacing document formatting setting.
			state = _("report line spacing off")
			config.conf["documentFormatting"]["reportLineSpacing"] = False
		else:
			# Translators: The message announced when toggling the report line spacing document formatting setting.
			state = _("report line spacing on")
			config.conf["documentFormatting"]["reportLineSpacing"] = True
		ui.message(state)

	@script(
		# Translators: Input help mode message for toggle report tables command.
		description=_("Toggles on and off the reporting of tables"),
		category=SCRCAT_DOCUMENTFORMATTING,
	)
	def script_toggleReportTables(self, gesture):
		if config.conf["documentFormatting"]["reportTables"]:
			# Translators: The message announced when toggling the report tables document formatting setting.
			state = _("report tables off")
			config.conf["documentFormatting"]["reportTables"] = False
		else:
			# Translators: The message announced when toggling the report tables document formatting setting.
			state = _("report tables on")
			config.conf["documentFormatting"]["reportTables"] = True
		ui.message(state)

	@script(
		# Translators: Input help mode message for toggle report table row/column headers command.
		description=_("Cycle through the possible modes to report table row and column headers"),
		category=SCRCAT_DOCUMENTFORMATTING,
	)
	def script_toggleReportTableHeaders(self, gesture):
		ReportTableHeaders = config.configFlags.ReportTableHeaders
		numVals = len(ReportTableHeaders)
		state = ReportTableHeaders((config.conf["documentFormatting"]["reportTableHeaders"] + 1) % numVals)
		config.conf["documentFormatting"]["reportTableHeaders"] = state.value
		# Translators: Reported when the user cycles through report table header modes.
		# {mode} will be replaced with the mode; e.g. None, Rows and columns, Rows or Columns.
		ui.message(_("Report table headers {mode}").format(mode=state.displayString))

	@script(
		# Translators: Input help mode message for toggle report table cell coordinates command.
		description=_("Toggles on and off the reporting of table cell coordinates"),
		category=SCRCAT_DOCUMENTFORMATTING,
	)
	def script_toggleReportTableCellCoords(self, gesture):
		if config.conf["documentFormatting"]["reportTableCellCoords"]:
			# Translators: The message announced when toggling the report table cell coordinates document formatting setting.
			state = _("report table cell coordinates off")
			config.conf["documentFormatting"]["reportTableCellCoords"] = False
		else:
			# Translators: The message announced when toggling the report table cell coordinates document formatting setting.
			state = _("report table cell coordinates on")
			config.conf["documentFormatting"]["reportTableCellCoords"] = True
		ui.message(state)

	@script(
		# Translators: Input help mode message for toggle report cell borders command.
		description=_("Cycles through the cell border reporting settings"),
		category=SCRCAT_DOCUMENTFORMATTING,
	)
	def script_toggleReportCellBorders(self, gesture: inputCore.InputGesture):
		ReportCellBorders = config.configFlags.ReportCellBorders
		numVals = len(ReportCellBorders)
		state = ReportCellBorders((config.conf["documentFormatting"]["reportCellBorders"] + 1) % numVals)
		config.conf["documentFormatting"]["reportCellBorders"] = state.value
		# Translators: Reported when the user cycles through report cell border modes.
		# {mode} will be replaced with the mode; e.g. Off, Styles and Colors and styles.
		ui.message(_("Report cell borders {mode}").format(mode=state.displayString))

	@script(
		# Translators: Input help mode message for toggle report links command.
		description=_("Toggles on and off the reporting of links"),
		category=SCRCAT_DOCUMENTFORMATTING,
	)
	def script_toggleReportLinks(self, gesture):
		if config.conf["documentFormatting"]["reportLinks"]:
			# Translators: The message announced when toggling the report links document formatting setting.
			state = _("report links off")
			config.conf["documentFormatting"]["reportLinks"] = False
		else:
			# Translators: The message announced when toggling the report links document formatting setting.
			state = _("report links on")
			config.conf["documentFormatting"]["reportLinks"] = True
		ui.message(state)

	@script(
		# Translators: Input help mode message for toggle report link type command.
		description=_("Toggles on and off the reporting of link type"),
		category=SCRCAT_DOCUMENTFORMATTING,
	)
	def script_toggleReportLinkType(self, gesture: inputCore.InputGesture):
		if config.conf["documentFormatting"]["reportLinks"]:
			toggleBooleanValue(
				configSection="documentFormatting",
				configKey="reportLinkType",
				# Translators: The message announced when toggling the report link type document formatting setting.
				enabledMsg=_("Report link type on"),
				# Translators: The message announced when toggling the report link type document formatting setting.
				disabledMsg=_("Report link type off"),
			)
		else:
			# Translators: The message announced when reporting links is disabled,
			# and the user tries to toggle the report link type document formatting setting.
			ui.message(_("The report links setting must be enabled to toggle report link type"))

	@script(
		# Translators: Input help mode message for toggle report graphics command.
		description=_("Toggles on and off the reporting of graphics"),
		category=SCRCAT_DOCUMENTFORMATTING,
	)
	def script_toggleReportGraphics(self, gesture):
		if config.conf["documentFormatting"]["reportGraphics"]:
			# Translators: The message announced when toggling the report graphics document formatting setting.
			state = _("report graphics off")
			config.conf["documentFormatting"]["reportGraphics"] = False
		else:
			# Translators: The message announced when toggling the report graphics document formatting setting.
			state = _("report graphics on")
			config.conf["documentFormatting"]["reportGraphics"] = True
		ui.message(state)

	@script(
		# Translators: Input help mode message for toggle report comments command.
		description=_("Toggles on and off the reporting of comments"),
		category=SCRCAT_DOCUMENTFORMATTING,
	)
	def script_toggleReportComments(self, gesture):
		if config.conf["documentFormatting"]["reportComments"]:
			# Translators: The message announced when toggling the report comments document formatting setting.
			state = _("report comments off")
			config.conf["documentFormatting"]["reportComments"] = False
		else:
			# Translators: The message announced when toggling the report comments document formatting setting.
			state = _("report comments on")
			config.conf["documentFormatting"]["reportComments"] = True
		ui.message(state)

	@script(
		# Translators: Input help mode message for toggle report lists command.
		description=_("Toggles on and off the reporting of lists"),
		category=SCRCAT_DOCUMENTFORMATTING,
	)
	def script_toggleReportLists(self, gesture):
		if config.conf["documentFormatting"]["reportLists"]:
			# Translators: The message announced when toggling the report lists document formatting setting.
			state = _("report lists off")
			config.conf["documentFormatting"]["reportLists"] = False
		else:
			# Translators: The message announced when toggling the report lists document formatting setting.
			state = _("report lists on")
			config.conf["documentFormatting"]["reportLists"] = True
		ui.message(state)

	@script(
		# Translators: Input help mode message for toggle report headings command.
		description=_("Toggles on and off the reporting of headings"),
		category=SCRCAT_DOCUMENTFORMATTING,
	)
	def script_toggleReportHeadings(self, gesture):
		if config.conf["documentFormatting"]["reportHeadings"]:
			# Translators: The message announced when toggling the report headings document formatting setting.
			state = _("report headings off")
			config.conf["documentFormatting"]["reportHeadings"] = False
		else:
			# Translators: The message announced when toggling the report headings document formatting setting.
			state = _("report headings on")
			config.conf["documentFormatting"]["reportHeadings"] = True
		ui.message(state)

	@script(
		# Translators: Input help mode message for toggle report groupings command.
		description=_("Toggles on and off the reporting of groupings"),
		category=SCRCAT_DOCUMENTFORMATTING,
	)
	def script_toggleReportGroupings(self, gesture):
		if config.conf["documentFormatting"]["reportGroupings"]:
			# Translators: The message announced when toggling the report block quotes document formatting setting.
			state = _("report groupings off")
			config.conf["documentFormatting"]["reportGroupings"] = False
		else:
			# Translators: The message announced when toggling the report block quotes document formatting setting.
			state = _("report groupings on")
			config.conf["documentFormatting"]["reportGroupings"] = True
		ui.message(state)

	@script(
		# Translators: Input help mode message for toggle report block quotes command.
		description=_("Toggles on and off the reporting of block quotes"),
		category=SCRCAT_DOCUMENTFORMATTING,
	)
	def script_toggleReportBlockQuotes(self, gesture):
		if config.conf["documentFormatting"]["reportBlockQuotes"]:
			# Translators: The message announced when toggling the report block quotes document formatting setting.
			state = _("report block quotes off")
			config.conf["documentFormatting"]["reportBlockQuotes"] = False
		else:
			# Translators: The message announced when toggling the report block quotes document formatting setting.
			state = _("report block quotes on")
			config.conf["documentFormatting"]["reportBlockQuotes"] = True
		ui.message(state)

	@script(
		# Translators: Input help mode message for toggle report landmarks command.
		description=_("Toggles on and off the reporting of landmarks"),
		category=SCRCAT_DOCUMENTFORMATTING,
	)
	def script_toggleReportLandmarks(self, gesture):
		if config.conf["documentFormatting"]["reportLandmarks"]:
			# Translators: The message announced when toggling the report landmarks document formatting setting.
			state = _("report landmarks and regions off")
			config.conf["documentFormatting"]["reportLandmarks"] = False
		else:
			# Translators: The message announced when toggling the report landmarks document formatting setting.
			state = _("report landmarks and regions on")
			config.conf["documentFormatting"]["reportLandmarks"] = True
		ui.message(state)

	@script(
		# Translators: Input help mode message for toggle report articles command.
		description=_("Toggles on and off the reporting of articles"),
		category=SCRCAT_DOCUMENTFORMATTING,
	)
	def script_toggleReportArticles(self, gesture):
		if config.conf["documentFormatting"]["reportArticles"]:
			# Translators: The message announced when toggling the report articles document formatting setting.
			state = _("report articles off")
			config.conf["documentFormatting"]["reportArticles"] = False
		else:
			# Translators: The message announced when toggling the report articles document formatting setting.
			state = _("report articles on")
			config.conf["documentFormatting"]["reportArticles"] = True
		ui.message(state)

	@script(
		# Translators: Input help mode message for toggle report frames command.
		description=_("Toggles on and off the reporting of frames"),
		category=SCRCAT_DOCUMENTFORMATTING,
	)
	def script_toggleReportFrames(self, gesture):
		if config.conf["documentFormatting"]["reportFrames"]:
			# Translators: The message announced when toggling the report frames document formatting setting.
			state = _("report frames off")
			config.conf["documentFormatting"]["reportFrames"] = False
		else:
			# Translators: The message announced when toggling the report frames document formatting setting.
			state = _("report frames on")
			config.conf["documentFormatting"]["reportFrames"] = True
		ui.message(state)

	@script(
		# Translators: Input help mode message for toggle report if clickable command.
		description=_("Toggles on and off reporting if clickable"),
		category=SCRCAT_DOCUMENTFORMATTING,
	)
	def script_toggleReportClickable(self, gesture):
		if config.conf["documentFormatting"]["reportClickable"]:
			# Translators: The message announced when toggling the report if clickable document formatting setting.
			state = _("report if clickable off")
			config.conf["documentFormatting"]["reportClickable"] = False
		else:
			# Translators: The message announced when toggling the report if clickable document formatting setting.
			state = _("report if clickable on")
			config.conf["documentFormatting"]["reportClickable"] = True
		ui.message(state)

	@script(
		# Translators: Input help mode message for toggle report figures and captions command.
		description=_("Toggles on and off the reporting of figures and captions"),
		category=SCRCAT_DOCUMENTFORMATTING,
	)
	def script_toggleReportFigures(self, gesture: inputCore.InputGesture):
		if config.conf["documentFormatting"]["reportFigures"]:
			# Translators: The message announced when toggling the report figures and captions document formatting
			# setting.
			state = _("report figures and captions off")
			config.conf["documentFormatting"]["reportFigures"] = False
		else:
			# Translators: The message announced when toggling the report figures and captions document formatting
			# setting.
			state = _("report figures and captions on")
			config.conf["documentFormatting"]["reportFigures"] = True
		ui.message(state)

	@script(
		description=_(
			# Translators: Input help mode message for cycle through automatic language switching mode command.
			"Cycles through the possible choices for automatic language switching: "
			"off, language only and language and dialect.",
		),
		category=SCRCAT_SPEECH,
	)
	def script_cycleSpeechAutomaticLanguageSwitching(self, gesture):
		if config.conf["speech"]["autoLanguageSwitching"]:
			if config.conf["speech"]["autoDialectSwitching"]:
				# Translators: A message reported when executing the cycle automatic language switching mode command.
				state = _("Automatic language switching off")
				config.conf["speech"]["autoLanguageSwitching"] = False
				config.conf["speech"]["autoDialectSwitching"] = False
			else:
				# Translators: A message reported when executing the cycle automatic language switching mode command.
				state = _("Automatic language and dialect switching on")
				config.conf["speech"]["autoDialectSwitching"] = True
		else:
			# Translators: A message reported when executing the cycle automatic language switching mode command.
			state = _("Automatic language switching on")
			config.conf["speech"]["autoLanguageSwitching"] = True
			config.conf["speech"]["autoDialectSwitching"] = False
		ui.message(state)

	@script(
		# Translators: Input help mode message for cycle speech symbol level command.
		description=_("Cycles through speech symbol levels which determine what symbols are spoken"),
		category=SCRCAT_SPEECH,
		gesture="kb:NVDA+p",
	)
	def script_cycleSpeechSymbolLevel(self, gesture):
		curLevel = config.conf["speech"]["symbolLevel"]
		for level in characterProcessing.CONFIGURABLE_SPEECH_SYMBOL_LEVELS:
			if level > curLevel:
				break
		else:
			level = characterProcessing.SymbolLevel.NONE
		name = characterProcessing.SPEECH_SYMBOL_LEVEL_LABELS[level]
		config.conf["speech"]["symbolLevel"] = level.value
		# Translators: Reported when the user cycles through speech symbol levels
		# which determine what symbols are spoken.
		# %s will be replaced with the symbol level; e.g. none, some, most and all.
		ui.message(_("Symbol level %s") % name)

	@script(
		# Translators: Input help mode message for toggle delayed character description command.
		description=_("Toggles on and off delayed descriptions for characters on cursor movement"),
		category=SCRCAT_SPEECH,
	)
	def script_toggleDelayedCharacterDescriptions(self, gesture: inputCore.InputGesture) -> None:
		enabled: bool = not config.conf["speech"]["delayedCharacterDescriptions"]
		config.conf["speech"]["delayedCharacterDescriptions"] = enabled
		if enabled:
			# Translators: The message announced when toggling the delayed character description setting.
			state = _("delayed character descriptions on")
		else:
			# Translators: The message announced when toggling the delayed character description setting.
			state = _("delayed character descriptions off")
		ui.message(state)

	@script(
		# Translators: Input help mode message for move mouse to navigator object command.
		description=_("Moves the mouse pointer to the current navigator object"),
		category=SCRCAT_MOUSE,
		gestures=("kb:NVDA+numpadDivide", "kb(laptop):NVDA+shift+m"),
	)
	def script_moveMouseToNavigatorObject(self, gesture: inputCore.InputGesture):
		reviewPosition = api.getReviewPosition()
		try:
			reviewPositionStartPoint = reviewPosition.pointAtStart
		except (NotImplementedError, LookupError):
			reviewPositionStartPoint = None

		if (
			reviewPositionStartPoint
			# This script is available on the lock screen via getSafeScripts, as such
			# ensure the review position does not contain secure information
			# before navigating to this object
			and not objectBelowLockScreenAndWindowsIsLocked(reviewPosition.obj)
		):
			x = reviewPositionStartPoint.x
			y = reviewPositionStartPoint.y

		else:
			navigatorObject = api.getNavigatorObject()
			# This script is available on the lock screen via getSafeScripts, as such
			# ensure the navigatorObject does not contain secure information
			# before navigating to this object
			if objectBelowLockScreenAndWindowsIsLocked(navigatorObject):
				ui.message(gui.blockAction.Context.WINDOWS_LOCKED.translatedMessage)
				return

			try:
				(left, top, width, height) = navigatorObject.location
			except:  # noqa: E722
				# Translators: Reported when the object has no location for the mouse to move to it.
				ui.message(_("Object has no location"))
				return

			x = left + (width // 2)
			y = top + (height // 2)

		winUser.setCursorPos(x, y)
		mouseHandler.executeMouseMoveEvent(x, y)

	@script(
		description=_(
			# Translators: Input help mode message for move navigator object to mouse command.
			"Sets the navigator object to the current object under the mouse pointer and speaks it",
		),
		category=SCRCAT_MOUSE,
		gestures=("kb:NVDA+numpadMultiply", "kb(laptop):NVDA+shift+n"),
	)
	def script_moveNavigatorObjectToMouse(self, gesture: inputCore.InputGesture):
		# Translators: Reported when attempting to move the navigator object to the object under mouse pointer.
		ui.message(_("Move navigator object to mouse"))
		obj = api.getMouseObject()
		# This script is available on the lock screen via getSafeScripts,
		# as such observe the setNavigatorObject result to ensure
		# the navigatorObject does not contain secure information
		# before announcing this object
		if api.setNavigatorObject(obj):
			speech.speakObject(obj)
		else:
			ui.message(gui.blockAction.Context.WINDOWS_LOCKED.translatedMessage)
			return

	@script(
		description=_(
			# Translators: Script help message for next review mode command.
			"Switches to the next review mode (e.g. object, document or screen) "
			"and positions the review position at the point of the navigator object",
		),
		category=SCRCAT_TEXTREVIEW,
		gestures=("kb:NVDA+numpad7", "kb(laptop):NVDA+pageUp", "ts(object):2finger_flickUp"),
	)
	def script_reviewMode_next(self, gesture):
		label = review.nextMode()
		if label:
			ui.reviewMessage(label)
			pos = api.getReviewPosition().copy()
			pos.expand(textInfos.UNIT_LINE)
			braille.handler.setTether(TetherTo.REVIEW.value, auto=True)
			speech.speakTextInfo(pos)
		else:
			# Translators: reported when there are no other available review modes for this object
			ui.reviewMessage(_("No next review mode"))

	@script(
		description=_(
			# Translators: Script help message for previous review mode command.
			"Switches to the previous review mode (e.g. object, document or screen) "
			"and positions the review position at the point of the navigator object",
		),
		category=SCRCAT_TEXTREVIEW,
		gestures=("kb:NVDA+numpad1", "kb(laptop):NVDA+pageDown", "ts(object):2finger_flickDown"),
	)
	def script_reviewMode_previous(self, gesture):
		label = review.nextMode(prev=True)
		if label:
			ui.reviewMessage(label)
			pos = api.getReviewPosition().copy()
			pos.expand(textInfos.UNIT_LINE)
			braille.handler.setTether(TetherTo.REVIEW.value, auto=True)
			speech.speakTextInfo(pos)
		else:
			# Translators: reported when there are no other available review modes for this object
			ui.reviewMessage(_("No previous review mode"))

	@script(
		# Translators: Input help mode message for toggle simple review mode command.
		description=_("Toggles simple review mode on and off"),
		category=SCRCAT_OBJECTNAVIGATION,
	)
	def script_toggleSimpleReviewMode(self, gesture):
		if config.conf["reviewCursor"]["simpleReviewMode"]:
			# Translators: The message announced when toggling simple review mode.
			state = _("Simple review mode off")
			config.conf["reviewCursor"]["simpleReviewMode"] = False
		else:
			# Translators: The message announced when toggling simple review mode.
			state = _("Simple review mode on")
			config.conf["reviewCursor"]["simpleReviewMode"] = True
		ui.message(state)

	@script(
		description=_(
			# Translators: Input help mode message for report current navigator object command.
			"Reports the current navigator object. "
			"Pressing twice spells this information, "
			"and pressing three times Copies name and value of this object to the clipboard",
		),
		category=SCRCAT_OBJECTNAVIGATION,
		gestures=("kb:NVDA+numpad5", "kb(laptop):NVDA+shift+o"),
		speakOnDemand=True,
	)
	def script_navigatorObject_current(self, gesture: inputCore.InputGesture):
		curObject = api.getNavigatorObject()
		if not isinstance(curObject, NVDAObject):
			# Translators: Reported when the user tries to perform a command related to the navigator object
			# but there is no current navigator object.
			ui.reviewMessage(_("No navigator object"))
			return

		if objectBelowLockScreenAndWindowsIsLocked(curObject):
			# This script is available on the lock screen via getSafeScripts, as such
			# ensure the navigatorObject does not contain secure information
			# before announcing this object
			ui.reviewMessage(gui.blockAction.Context.WINDOWS_LOCKED.translatedMessage)
			return

		if scriptHandler.getLastScriptRepeatCount() >= 1:
			if curObject.TextInfo != NVDAObjectTextInfo:
				textList = []
				name = curObject.name
				if name and isinstance(name, str) and not name.isspace():
					textList.append(name)
				try:
					info = curObject.makeTextInfo(textInfos.POSITION_SELECTION)
					if not info.isCollapsed:
						textList.append(info.text)
					else:
						info.expand(textInfos.UNIT_LINE)
						if not info.isCollapsed:
							textList.append(info.text)
				except (RuntimeError, NotImplementedError):
					# No caret or selection on this object.
					pass
			else:
				textList = []
				for prop in (curObject.name, curObject.value):
					if prop and isinstance(prop, str) and not prop.isspace():
						textList.append(prop)
			text = " ".join(textList)
			if len(text) > 0 and not text.isspace():
				if scriptHandler.getLastScriptRepeatCount() == 1:
					speech.speakSpelling(text)
				else:
					api.copyToClip(text, notify=True)
		else:
			speechList = speech.getObjectSpeech(curObject, reason=controlTypes.OutputReason.QUERY)
			speech.speech.speak(speechList)
			text = " ".join(s for s in speechList if isinstance(s, str))

			braille.handler.message(text)

	@staticmethod
	def _reportLocationText(objs: Tuple[Union[None, NVDAObject, textInfos.TextInfo], ...]) -> None:
		for obj in objs:
			if obj is not None and obj.locationText:
				ui.message(obj.locationText)
				return
		# Translators: message when there is no location information
		ui.message(_("No location information"))

	@script(
		description=_(
			# Translators: Description for a keyboard command which reports location of the
			# review cursor, falling back to the location of navigator object if needed.
			"Reports information about the location of the text at the review cursor, "
			"or location of the navigator object if there is no text under review cursor.",
		),
		category=SCRCAT_OBJECTNAVIGATION,
		speakOnDemand=True,
	)
	def script_reportReviewCursorLocation(self, gesture):
		self._reportLocationText((api.getReviewPosition(), api.getNavigatorObject()))

	@script(
		description=_(
			# Translators: Description for a keyboard command which reports location of the navigator object.
			"Reports information about the location of the current navigator object.",
		),
		category=SCRCAT_OBJECTNAVIGATION,
		speakOnDemand=True,
	)
	def script_reportCurrentNavigatorObjectLocation(self, gesture):
		self._reportLocationText((api.getNavigatorObject(),))

	@script(
		description=_(
			# Translators: Description for a keyboard command which reports location of the
			# current caret position falling back to the location of focused object if needed.
			"Reports information about the location of the text at the caret, "
			"or location of the currently focused object if there is no caret.",
		),
		category=SCRCAT_SYSTEMCARET,
		speakOnDemand=True,
	)
	def script_reportCaretLocation(self, gesture):
		self._reportLocationText(
			(self._getTIAtCaret(fallbackToPOSITION_FIRST=True, reportFailure=False), api.getFocusObject()),
		)

	@script(
		description=_(
			# Translators: Description for a keyboard command which reports location of the
			# currently focused object.
			"Reports information about the location of the currently focused object.",
		),
		category=SCRCAT_FOCUS,
		speakOnDemand=True,
	)
	def script_reportFocusObjectLocation(self, gesture):
		self._reportLocationText((api.getFocusObject(),))

	@script(
		description=_(
			# Translators: Description for report review cursor location command.
			"Reports information about the location of the text or object at the review cursor. "
			"Pressing twice may provide further detail.",
		),
		category=SCRCAT_OBJECTNAVIGATION,
		gestures=("kb:NVDA+shift+numpadDelete", "kb(laptop):NVDA+shift+delete"),
		speakOnDemand=True,
	)
	def script_navigatorObject_currentDimensions(self, gesture):
		if scriptHandler.getLastScriptRepeatCount() == 0:
			self.script_reportReviewCursorLocation(gesture)
		else:
			self.script_reportCurrentNavigatorObjectLocation(gesture)

	@script(
		description=_(
			# Translators: Description for a keyboard command
			# which reports location of the text at the caret position
			# or object with focus if there is no caret.
			"Reports information about the location of the text or object at the position of system caret. "
			"Pressing twice may provide further detail.",
		),
		category=SCRCAT_SYSTEMCARET,
		gestures=("kb:NVDA+numpadDelete", "kb(laptop):NVDA+delete"),
		speakOnDemand=True,
	)
	def script_caretPos_currentDimensions(self, gesture):
		if scriptHandler.getLastScriptRepeatCount() == 0:
			self.script_reportCaretLocation(gesture)
		else:
			self.script_reportFocusObjectLocation(gesture)

	@script(
		description=_(
			# Translators: Input help mode message for move navigator object to current focus command.
			"Sets the navigator object to the current focus, "
			"and the review cursor to the position of the caret inside it, if possible.",
		),
		category=SCRCAT_OBJECTNAVIGATION,
		gestures=("kb:NVDA+numpadMinus", "kb(laptop):NVDA+backspace"),
	)
	def script_navigatorObject_toFocus(self, gesture: inputCore.InputGesture):
		tIAtCaret = self._getTIAtCaret(True)
		focusedObj = api.getFocusObject()
		if (
			# This script is available on the lock screen via getSafeScripts,
			# as such observe the setNavigatorObject and setReviewPosition
			# result to ensure the navigator object does not contain secure information
			# before announcing this object
			not api.setNavigatorObject(focusedObj) or not api.setReviewPosition(tIAtCaret)
		):
			ui.message(gui.blockAction.Context.WINDOWS_LOCKED.translatedMessage)
			return

		# Translators: Reported when attempting to move the navigator object to focus.
		speech.speakMessage(_("Move to focus"))
		speech.speakObject(api.getNavigatorObject(), reason=controlTypes.OutputReason.FOCUS)

	@script(
		description=_(
			# Translators: Input help mode message for move focus to current navigator object command.
			"Pressed once sets the keyboard focus to the navigator object, "
			"pressed twice sets the system caret to the position of the review cursor",
		),
		category=SCRCAT_OBJECTNAVIGATION,
		gestures=("kb:NVDA+shift+numpadMinus", "kb(laptop):NVDA+shift+backspace"),
	)
	def script_navigatorObject_moveFocus(self, gesture: inputCore.InputGesture):
		obj = api.getNavigatorObject()
		if not isinstance(obj, NVDAObject):
			# Translators: Reported when:
			# 1. There is no focusable object e.g. cannot use tab and shift tab to move to controls.
			# 2. Trying to move focus to navigator object but there is no focus.
			ui.message(_("No focus"))

		if scriptHandler.getLastScriptRepeatCount() == 0:
			# Translators: Reported when attempting to move focus to navigator object.
			ui.message(_("Move focus"))
			# This script is available on the lock screen via getSafeScripts, as such
			# ensure the navigatorObject does not contain secure information
			# before setting focus to this object
			if objectBelowLockScreenAndWindowsIsLocked(obj):
				ui.message(gui.blockAction.Context.WINDOWS_LOCKED.translatedMessage)
				return
			else:
				obj.setFocus()

		else:
			review = api.getReviewPosition()
			# This script is available on the lock screen via getSafeScripts, as such
			# ensure the review object does not contain secure information
			# before speaking this object
			if objectBelowLockScreenAndWindowsIsLocked(review.obj):
				ui.reviewMessage(gui.blockAction.Context.WINDOWS_LOCKED.translatedMessage)
				return
			try:
				review.updateCaret()
			except NotImplementedError:
				# Translators: Reported when trying to move caret to the position of the review cursor but there is no caret.
				ui.message(_("No caret"))
				return
			info = review.copy()
			info.expand(textInfos.UNIT_LINE)
			speech.speakTextInfo(info, reason=controlTypes.OutputReason.CARET)

	@script(
		# Translators: Input help mode message for move to parent object command.
		description=_("Moves the navigator object to the object containing it"),
		category=SCRCAT_OBJECTNAVIGATION,
		gestures=("kb:NVDA+numpad8", "kb(laptop):NVDA+shift+upArrow", "ts(object):flickup"),
	)
	def script_navigatorObject_parent(self, gesture: inputCore.InputGesture):
		curObject = api.getNavigatorObject()
		if not isinstance(curObject, NVDAObject):
			# Translators: Reported when the user tries to perform a command related to the navigator object
			# but there is no current navigator object.
			ui.reviewMessage(_("No navigator object"))
			return
		simpleReviewMode = config.conf["reviewCursor"]["simpleReviewMode"]
		curObject = curObject.simpleParent if simpleReviewMode else curObject.parent

		if curObject is None:
			# Translators: Reported when there is no containing (parent) object such as when focused on desktop.
			ui.reviewMessage(_("No containing object"))
			return

		# This script is available on the lock screen via getSafeScripts,
		# as such observe the setNavigatorObject result to ensure
		# the navigatorObject does not contain secure information
		# before announcing this object
		if api.setNavigatorObject(curObject):
			speech.speakObject(curObject, reason=controlTypes.OutputReason.FOCUS)
		else:
			ui.reviewMessage(gui.blockAction.Context.WINDOWS_LOCKED.translatedMessage)
			return

	@script(
		# Translators: Input help mode message for move to next object command.
		description=_("Moves the navigator object to the next object"),
		category=SCRCAT_OBJECTNAVIGATION,
		gestures=("kb:NVDA+numpad6", "kb(laptop):NVDA+shift+rightArrow", "ts(object):2finger_flickright"),
	)
	def script_navigatorObject_next(self, gesture: inputCore.InputGesture):
		curObject = api.getNavigatorObject()
		if not isinstance(curObject, NVDAObject):
			# Translators: Reported when the user tries to perform a command related to the navigator object
			# but there is no current navigator object.
			ui.reviewMessage(_("No navigator object"))
			return
		simpleReviewMode = config.conf["reviewCursor"]["simpleReviewMode"]
		curObject = curObject.simpleNext if simpleReviewMode else curObject.next
		if curObject is None:
			# Translators: Reported when there is no next object (current object is the last object).
			ui.reviewMessage(_("No next"))
			return

		# This script is available on the lock screen via getSafeScripts,
		# as such observe the setNavigatorObject result to ensure
		# the navigatorObject does not contain secure information
		# before announcing this object
		if api.setNavigatorObject(curObject):
			speech.speakObject(curObject, reason=controlTypes.OutputReason.FOCUS)
		else:
			ui.reviewMessage(gui.blockAction.Context.WINDOWS_LOCKED.translatedMessage)
			return

	@script(
		# Translators: Input help mode message for move to previous object command.
		description=_("Moves the navigator object to the previous object"),
		category=SCRCAT_OBJECTNAVIGATION,
		gestures=("kb:NVDA+numpad4", "kb(laptop):NVDA+shift+leftArrow", "ts(object):2finger_flickleft"),
	)
	def script_navigatorObject_previous(self, gesture: inputCore.InputGesture):
		curObject = api.getNavigatorObject()
		if not isinstance(curObject, NVDAObject):
			# but there is no current navigator object.
			ui.reviewMessage(_("No navigator object"))
			return
		simpleReviewMode = config.conf["reviewCursor"]["simpleReviewMode"]
		curObject = curObject.simplePrevious if simpleReviewMode else curObject.previous
		if curObject is None:
			# Translators: Reported when there is no previous object (current object is the first object).
			ui.reviewMessage(_("No previous"))
			return

		# This script is available on the lock screen via getSafeScripts,
		# as such observe the setNavigatorObject result to ensure
		# the navigatorObject does not contain secure information
		# before announcing this object
		if api.setNavigatorObject(curObject):
			speech.speakObject(curObject, reason=controlTypes.OutputReason.FOCUS)
		else:
			ui.reviewMessage(gui.blockAction.Context.WINDOWS_LOCKED.translatedMessage)
			return

	@script(
		# Translators: Input help mode message for move to first child object command.
		description=_("Moves the navigator object to the first object inside it"),
		category=SCRCAT_OBJECTNAVIGATION,
		gestures=("kb:NVDA+numpad2", "kb(laptop):NVDA+shift+downArrow", "ts(object):flickdown"),
	)
	def script_navigatorObject_firstChild(self, gesture: inputCore.InputGesture):
		curObject = api.getNavigatorObject()
		if not isinstance(curObject, NVDAObject):
			# Translators: Reported when the user tries to perform a command related to the navigator object
			# but there is no current navigator object.
			ui.reviewMessage(_("No navigator object"))
			return
		simpleReviewMode = config.conf["reviewCursor"]["simpleReviewMode"]
		curObject = curObject.simpleFirstChild if simpleReviewMode else curObject.firstChild

		if curObject is None:
			# Translators: Reported when there is no contained (first child) object such as inside a document.
			ui.reviewMessage(_("No objects inside"))
			return

		# This script is available on the lock screen via getSafeScripts,
		# as such observe the setNavigatorObject result to ensure
		# the navigatorObject does not contain secure information
		# before announcing this object
		if api.setNavigatorObject(curObject):
			speech.speakObject(curObject, reason=controlTypes.OutputReason.FOCUS)
		else:
			ui.reviewMessage(gui.blockAction.Context.WINDOWS_LOCKED.translatedMessage)
			return

	@script(
		description=_(
			# Translators: Input help mode message for activate current object command.
			"Performs the default action on the current navigator object "
			"(example: presses it if it is a button).",
		),
		category=SCRCAT_OBJECTNAVIGATION,
		gestures=("kb:NVDA+numpadEnter", "kb(laptop):NVDA+enter", "ts:double_tap"),
	)
	def script_review_activate(self, gesture: inputCore.InputGesture):
		# Translators: a message reported when the action at the position of the review cursor or navigator object is performed.
		actionName = _("Activate")
		pos = api.getReviewPosition()
		# This script is available on the lock screen via getSafeScripts, as such
		# ensure the review position does not contain secure information
		# before activating this object
		if objectBelowLockScreenAndWindowsIsLocked(pos.obj):
			ui.message(gui.blockAction.Context.WINDOWS_LOCKED.translatedMessage)
			return
		try:
			pos.activate()
			if isinstance(gesture, touchHandler.TouchInputGesture):
				touchHandler.handler.notifyInteraction(pos.NVDAObjectAtStart)
			ui.message(actionName)
			return
		except NotImplementedError:
			pass
		obj = api.getNavigatorObject()
		while (
			obj
			# This script is available on the lock screen via getSafeScripts, as such
			# ensure the review position does not contain secure information
			# before activating this object
			and not objectBelowLockScreenAndWindowsIsLocked(obj)
		):
			realActionName = actionName
			try:
				realActionName = obj.getActionName()
			except:  # noqa: E722
				pass
			try:
				obj.doAction()
				if isinstance(gesture, touchHandler.TouchInputGesture):
					touchHandler.handler.notifyInteraction(obj)
				ui.message(realActionName)
				return
			except NotImplementedError:
				pass
			obj = obj.parent
		# Translators: the message reported when there is no action to perform on the review position or navigator object.
		ui.message(_("No action"))

	@script(
		description=_(
			# Translators: Input help mode message for move review cursor to top line command.
			"Moves the review cursor to the top line of the current navigator object and speaks it",
		),
		category=SCRCAT_TEXTREVIEW,
		gestures=("kb:shift+numpad7", "kb(laptop):NVDA+control+home"),
	)
	def script_review_top(self, gesture: inputCore.InputGesture):
		info = api.getReviewPosition().obj.makeTextInfo(textInfos.POSITION_FIRST)
		# This script is available on the lock screen via getSafeScripts,
		# as such observe the setReviewPosition result to ensure
		# the review position does not contain secure information
		# before announcing this object
		if api.setReviewPosition(info):
			info.expand(textInfos.UNIT_LINE)
			speech.speakTextInfo(
				info,
				unit=textInfos.UNIT_LINE,
				reason=controlTypes.OutputReason.CARET,
			)
		else:
			ui.reviewMessage(gui.blockAction.Context.WINDOWS_LOCKED.translatedMessage)
			return

	@script(
		description=_(
			# Translators: Input help mode message for move review cursor to previous line command.
			"Moves the review cursor to the previous line of the current navigator object and speaks it",
		),
		resumeSayAllMode=sayAll.CURSOR.REVIEW,
		category=SCRCAT_TEXTREVIEW,
		gestures=("kb:numpad7", "kb(laptop):NVDA+upArrow", "ts(text):flickUp"),
	)
	def script_review_previousLine(self, gesture: inputCore.InputGesture):
		info = api.getReviewPosition().copy()
		info.expand(textInfos.UNIT_LINE)
		info.collapse()
		res = info.move(textInfos.UNIT_LINE, -1)
		if res == 0:
			# Translators: a message reported when review cursor is at the top line of the current navigator object.
			ui.reviewMessage(_("Top"))
		else:
			api.setReviewPosition(info)

		# This script is available on the lock screen via getSafeScripts, as such
		# ensure the review position does not contain secure information
		# before announcing this object
		if objectBelowLockScreenAndWindowsIsLocked(info.obj):
			ui.reviewMessage(gui.blockAction.Context.WINDOWS_LOCKED.translatedMessage)
			return
		else:
			info.expand(textInfos.UNIT_LINE)
			speech.speakTextInfo(
				info,
				unit=textInfos.UNIT_LINE,
				reason=controlTypes.OutputReason.CARET,
			)

	@script(
		description=_(
			# Translators: Input help mode message for read current line under review cursor command.
			"Reports the line of the current navigator object where the review cursor is situated. "
			"If this key is pressed twice, the current line will be spelled. "
			"Pressing three times will spell the line using character descriptions.",
		),
		category=SCRCAT_TEXTREVIEW,
		gestures=("kb:numpad8", "kb(laptop):NVDA+shift+."),
		speakOnDemand=True,
	)
	def script_review_currentLine(self, gesture: inputCore.InputGesture):
		info = api.getReviewPosition().copy()
		# This script is available on the lock screen via getSafeScripts, as such
		# ensure the review position does not contain secure information
		# before announcing this object
		if objectBelowLockScreenAndWindowsIsLocked(info.obj):
			ui.reviewMessage(gui.blockAction.Context.WINDOWS_LOCKED.translatedMessage)
			return
		info.expand(textInfos.UNIT_LINE)
		# Explicitly tether here
		braille.handler.handleReviewMove(shouldAutoTether=True)
		scriptCount = scriptHandler.getLastScriptRepeatCount()
		if scriptCount == 0:
			speech.speakTextInfo(info, unit=textInfos.UNIT_LINE, reason=controlTypes.OutputReason.CARET)
		else:
			speech.spellTextInfo(info, useCharacterDescriptions=scriptCount > 1)

	@script(
		description=_(
			# Translators: Input help mode message for move review cursor to next line command.
			"Moves the review cursor to the next line of the current navigator object and speaks it",
		),
		resumeSayAllMode=sayAll.CURSOR.REVIEW,
		category=SCRCAT_TEXTREVIEW,
		gestures=("kb:numpad9", "kb(laptop):NVDA+downArrow", "ts(text):flickDown"),
	)
	def script_review_nextLine(self, gesture: inputCore.InputGesture):
		origInfo = api.getReviewPosition().copy()
		origInfo.collapse()
		info = origInfo.copy()
		res = info.move(textInfos.UNIT_LINE, 1)
		newLine = info.copy()
		newLine.expand(textInfos.UNIT_LINE)
		# #12808: Some implementations of move forward by one line may succeed one more time than expected,
		# landing on the exclusive end of the document.
		# Therefore, verify that expanding after the move does result in being on a new line,
		# i.e. the new line starts after the original review cursor position.
		if res == 0 or newLine.start <= origInfo.start:
			# Translators: a message reported when review cursor is at the bottom line of the current navigator object.
			ui.reviewMessage(_("Bottom"))
		else:
			api.setReviewPosition(info)

		# This script is available on the lock screen via getSafeScripts, as such
		# ensure the review position does not contain secure information
		# before announcing this object
		if objectBelowLockScreenAndWindowsIsLocked(newLine.obj):
			ui.reviewMessage(gui.blockAction.Context.WINDOWS_LOCKED.translatedMessage)
			return
		else:
			speech.speakTextInfo(
				newLine,
				unit=textInfos.UNIT_LINE,
				reason=controlTypes.OutputReason.CARET,
			)

	@script(
		description=_(
			# Translators: Input help mode message for move review cursor to previous page command.
			"Moves the review cursor to the previous page of the current navigator object and speaks it",
		),
		resumeSayAllMode=sayAll.CURSOR.REVIEW,
		category=SCRCAT_TEXTREVIEW,
		gestures=("kb:NVDA+pageUp", "kb(laptop):NVDA+shift+pageUp"),
	)
	def script_review_previousPage(self, gesture: inputCore.InputGesture) -> None:
		info = api.getReviewPosition().copy()
		try:
			info.expand(textInfos.UNIT_PAGE)
			info.collapse()
			res = info.move(textInfos.UNIT_PAGE, -1)
		except (ValueError, NotImplementedError):
			# Translators: a message reported when movement by page is unsupported
			ui.reviewMessage(_("Movement by page not supported"))
			return
		if res == 0:
			# Translators: a message reported when review cursor is at the top line of the current navigator object.
			ui.reviewMessage(_("Top"))
		else:
			api.setReviewPosition(info)

		# Ensure the review position does not contain secure information
		# before announcing this object
		if objectBelowLockScreenAndWindowsIsLocked(info.obj):
			ui.reviewMessage(gui.blockAction.Context.WINDOWS_LOCKED.translatedMessage)
			return
		else:
			info.expand(textInfos.UNIT_PAGE)
			speech.speakTextInfo(info, unit=textInfos.UNIT_PAGE, reason=controlTypes.OutputReason.CARET)

	@script(
		description=_(
			# Translators: Input help mode message for move review cursor to next page command.
			"Moves the review cursor to the next page of the current navigator object and speaks it",
		),
		resumeSayAllMode=sayAll.CURSOR.REVIEW,
		category=SCRCAT_TEXTREVIEW,
		gestures=("kb:NVDA+pageDown", "kb(laptop):NVDA+shift+pageDown"),
	)
	def script_review_nextPage(self, gesture: inputCore.InputGesture) -> None:
		origInfo = api.getReviewPosition().copy()
		origInfo.collapse()
		info = origInfo.copy()
		try:
			res = info.move(textInfos.UNIT_PAGE, 1)
			newPage = info.copy()
			newPage.expand(textInfos.UNIT_PAGE)
		except (ValueError, NotImplementedError):
			# Translators: a message reported when movement by page is unsupported
			ui.reviewMessage(_("Movement by page not supported"))
			return
		# #12808: Some implementations of move forward may succeed one more time than expected,
		# landing on the exclusive end of the document.
		# Therefore, verify that expanding after the move does result in being on a new page,
		# i.e. the new page starts after the original review cursor position.
		if res == 0 or newPage.start <= origInfo.start:
			# Translators: a message reported when review cursor is at the bottom line of the current navigator object.
			ui.reviewMessage(_("Bottom"))
		else:
			api.setReviewPosition(info)

		# Ensure the review position does not contain secure information
		# before announcing this object
		if objectBelowLockScreenAndWindowsIsLocked(info.obj):
			ui.reviewMessage(gui.blockAction.Context.WINDOWS_LOCKED.translatedMessage)
			return
		else:
			speech.speakTextInfo(newPage, unit=textInfos.UNIT_PAGE, reason=controlTypes.OutputReason.CARET)

	@script(
		description=_(
			# Translators: Input help mode message for move review cursor to bottom line command.
			"Moves the review cursor to the bottom line of the current navigator object and speaks it",
		),
		category=SCRCAT_TEXTREVIEW,
		gestures=("kb:shift+numpad9", "kb(laptop):NVDA+control+end"),
	)
	def script_review_bottom(self, gesture: inputCore.InputGesture):
		info = api.getReviewPosition().obj.makeTextInfo(textInfos.POSITION_LAST)
		# This script is available on the lock screen via getSafeScripts,
		# as such observe the setReviewPosition result to ensure
		# the review position does not contain secure information
		# before announcing this object
		if api.setReviewPosition(info):
			info.expand(textInfos.UNIT_LINE)
			speech.speakTextInfo(
				info,
				unit=textInfos.UNIT_LINE,
				reason=controlTypes.OutputReason.CARET,
			)
		else:
			ui.reviewMessage(gui.blockAction.Context.WINDOWS_LOCKED.translatedMessage)
			return

	@script(
		description=_(
			# Translators: Input help mode message for move review cursor to previous word command.
			"Moves the review cursor to the previous word of the current navigator object and speaks it",
		),
		category=SCRCAT_TEXTREVIEW,
		gestures=("kb:numpad4", "kb(laptop):NVDA+control+leftArrow", "ts(text):2finger_flickLeft"),
	)
	def script_review_previousWord(self, gesture: inputCore.InputGesture):
		info = api.getReviewPosition().copy()
		info.expand(textInfos.UNIT_WORD)
		info.collapse()
		res = info.move(textInfos.UNIT_WORD, -1)
		if res == 0:
			# Translators: a message reported when review cursor is at the top line of the current navigator object.
			ui.reviewMessage(_("Top"))
		else:
			api.setReviewPosition(info)

		# This script is available on the lock screen via getSafeScripts, as such
		# ensure the review position does not contain secure information
		# before announcing this object
		if objectBelowLockScreenAndWindowsIsLocked(info.obj):
			ui.reviewMessage(gui.blockAction.Context.WINDOWS_LOCKED.translatedMessage)
			return
		else:
			info.expand(textInfos.UNIT_WORD)
			speech.speakTextInfo(
				info,
				reason=controlTypes.OutputReason.CARET,
				unit=textInfos.UNIT_WORD,
			)

	@script(
		description=_(
			# Translators: Input help mode message for report current word under review cursor command.
			"Speaks the word of the current navigator object where the review cursor is situated. "
			"Pressing twice spells the word. "
			"Pressing three times spells the word using character descriptions",
		),
		category=SCRCAT_TEXTREVIEW,
		gestures=("kb:numpad5", "kb(laptop):NVDA+control+.", "ts(text):hoverUp"),
		speakOnDemand=True,
	)
	def script_review_currentWord(self, gesture: inputCore.InputGesture):
		info = api.getReviewPosition().copy()
		# This script is available on the lock screen via getSafeScripts, as such
		# ensure the review position does not contain secure information
		# before announcing this object
		if objectBelowLockScreenAndWindowsIsLocked(info.obj):
			ui.reviewMessage(gui.blockAction.Context.WINDOWS_LOCKED.translatedMessage)
			return

		info.expand(textInfos.UNIT_WORD)
		# Explicitly tether here
		braille.handler.handleReviewMove(shouldAutoTether=True)
		scriptCount = scriptHandler.getLastScriptRepeatCount()
		if scriptCount == 0:
			speech.speakTextInfo(info, reason=controlTypes.OutputReason.CARET, unit=textInfos.UNIT_WORD)
		else:
			speech.spellTextInfo(info, useCharacterDescriptions=scriptCount > 1)

	@script(
		description=_(
			# Translators: Input help mode message for move review cursor to next word command.
			"Moves the review cursor to the next word of the current navigator object and speaks it",
		),
		category=SCRCAT_TEXTREVIEW,
		gestures=("kb:numpad6", "kb(laptop):NVDA+control+rightArrow", "ts(text):2finger_flickRight"),
	)
	def script_review_nextWord(self, gesture: inputCore.InputGesture):
		origInfo = api.getReviewPosition().copy()
		origInfo.collapse()
		info = origInfo.copy()
		res = info.move(textInfos.UNIT_WORD, 1)
		newWord = info.copy()
		newWord.expand(textInfos.UNIT_WORD)
		# #12808: Some implementations of move forward by one word may succeed one more time than expected,
		# landing on the exclusive end of the document.
		# Therefore, verify that expanding after the move does result in being on a new word,
		# i.e. the new word starts after the original review cursor position.
		if res == 0 or newWord.start <= origInfo.start:
			# Translators: a message reported when review cursor is at the bottom line of the current navigator object.
			ui.reviewMessage(_("Bottom"))
		else:
			api.setReviewPosition(info)

		# This script is available on the lock screen via getSafeScripts, as such
		# ensure the review position does not contain secure information
		# before announcing this object
		if objectBelowLockScreenAndWindowsIsLocked(newWord.obj):
			ui.reviewMessage(gui.blockAction.Context.WINDOWS_LOCKED.translatedMessage)
			return
		else:
			speech.speakTextInfo(
				newWord,
				unit=textInfos.UNIT_WORD,
				reason=controlTypes.OutputReason.CARET,
			)

	@script(
		description=_(
			# Translators: Input help mode message for move review cursor to start of current line command.
			"Moves the review cursor to the first character of the line "
			"where it is situated in the current navigator object and speaks it",
		),
		category=SCRCAT_TEXTREVIEW,
		gestures=("kb:shift+numpad1", "kb(laptop):NVDA+home"),
	)
	def script_review_startOfLine(self, gesture: inputCore.InputGesture):
		info = api.getReviewPosition().copy()
		info.expand(textInfos.UNIT_LINE)
		info.collapse()

		# This script is available on the lock screen via getSafeScripts,
		# as such observe the setReviewPosition result to ensure
		# the review position does not contain secure information
		# before announcing this object
		if api.setReviewPosition(info):
			info.expand(textInfos.UNIT_CHARACTER)
			speech.speakTextInfo(
				info,
				unit=textInfos.UNIT_CHARACTER,
				reason=controlTypes.OutputReason.CARET,
			)
		else:
			ui.reviewMessage(gui.blockAction.Context.WINDOWS_LOCKED.translatedMessage)
			return

	@script(
		description=_(
			# Translators: Input help mode message for move review cursor to previous character command.
			"Moves the review cursor to the previous character of the current navigator object and speaks it",
		),
		category=SCRCAT_TEXTREVIEW,
		gestures=("kb:numpad1", "kb(laptop):NVDA+leftArrow", "ts(text):flickLeft"),
	)
	def script_review_previousCharacter(self, gesture: inputCore.InputGesture):
		lineInfo = api.getReviewPosition().copy()
		lineInfo.expand(textInfos.UNIT_LINE)
		charInfo = api.getReviewPosition().copy()
		charInfo.expand(textInfos.UNIT_CHARACTER)
		charInfo.collapse()
		res = charInfo.move(textInfos.UNIT_CHARACTER, -1)
		if res == 0 or charInfo.compareEndPoints(lineInfo, "startToStart") < 0:
			# Translators: a message reported when review cursor is at the leftmost character of the current navigator object's text.
			ui.reviewMessage(_("Left"))
			reviewInfo = api.getReviewPosition().copy()
		else:
			reviewInfo = charInfo
			api.setReviewPosition(reviewInfo)

		# This script is available on the lock screen via getSafeScripts, as such
		# ensure the review position does not contain secure information
		# before announcing this object
		if objectBelowLockScreenAndWindowsIsLocked(reviewInfo.obj):
			ui.reviewMessage(gui.blockAction.Context.WINDOWS_LOCKED.translatedMessage)
			return
		else:
			reviewInfo.expand(textInfos.UNIT_CHARACTER)
			speech.speakTextInfo(
				reviewInfo,
				unit=textInfos.UNIT_CHARACTER,
				reason=controlTypes.OutputReason.CARET,
			)

	@script(
		description=_(
			# Translators: Input help mode message for report current character under review cursor command.
			"Reports the character of the current navigator object where the review cursor is situated. "
			"Pressing twice reports a description or example of that character. "
			"Pressing three times reports the numeric value of the character in decimal and hexadecimal",
		),
		category=SCRCAT_TEXTREVIEW,
		gestures=("kb:numpad2", "kb(laptop):NVDA+."),
		speakOnDemand=True,
	)
	def script_review_currentCharacter(self, gesture: inputCore.InputGesture):
		info = api.getReviewPosition().copy()
		# This script is available on the lock screen via getSafeScripts, as such
		# ensure the review position does not contain secure information
		# before announcing this object
		if objectBelowLockScreenAndWindowsIsLocked(info.obj):
			ui.reviewMessage(gui.blockAction.Context.WINDOWS_LOCKED.translatedMessage)
			return

		info.expand(textInfos.UNIT_CHARACTER)
		# Explicitly tether here
		braille.handler.handleReviewMove(shouldAutoTether=True)
		scriptCount = scriptHandler.getLastScriptRepeatCount()
		if scriptCount == 0:
			speech.speakTextInfo(info, unit=textInfos.UNIT_CHARACTER, reason=controlTypes.OutputReason.CARET)
		elif scriptCount == 1:
			speech.spellTextInfo(info, useCharacterDescriptions=True)
		else:
			try:
				cList = [ord(c) for c in info.text]
			except TypeError:
				c = None
			if cList:
				for c in cList:
					speech.speakMessage("%d," % c)
					# Report hex along with decimal only when there is one character; else, it's confusing.
					if len(cList) == 1:
						speech.speakSpelling(hex(c))
				braille.handler.message("; ".join(f"{c}, {hex(c)}" for c in cList))
			else:
				log.debugWarning("Couldn't calculate ordinal for character %r" % info.text)
				speech.speakTextInfo(
					info,
					unit=textInfos.UNIT_CHARACTER,
					reason=controlTypes.OutputReason.CARET,
				)

	@script(
		description=_(
			# Translators: Input help mode message for move review cursor to next character command.
			"Moves the review cursor to the next character of the current navigator object and speaks it",
		),
		category=SCRCAT_TEXTREVIEW,
		gestures=("kb:numpad3", "kb(laptop):NVDA+rightArrow", "ts(text):flickRight"),
	)
	def script_review_nextCharacter(self, gesture: inputCore.InputGesture):
		lineInfo = api.getReviewPosition().copy()
		lineInfo.expand(textInfos.UNIT_LINE)
		charInfo = api.getReviewPosition().copy()
		charInfo.expand(textInfos.UNIT_CHARACTER)
		charInfo.collapse()
		res = charInfo.move(textInfos.UNIT_CHARACTER, 1)
		if res == 0 or charInfo.compareEndPoints(lineInfo, "endToEnd") >= 0:
			# Translators: a message reported when review cursor is at the rightmost character of the current navigator object's text.
			ui.reviewMessage(_("Right"))
			reviewInfo = api.getReviewPosition().copy()
		else:
			reviewInfo = charInfo
			api.setReviewPosition(reviewInfo)

		# This script is available on the lock screen via getSafeScripts, as such
		# ensure the review position does not contain secure information
		# before announcing this object
		if objectBelowLockScreenAndWindowsIsLocked(reviewInfo.obj):
			ui.reviewMessage(gui.blockAction.Context.WINDOWS_LOCKED.translatedMessage)
			return
		else:
			reviewInfo.expand(textInfos.UNIT_CHARACTER)
			speech.speakTextInfo(
				reviewInfo,
				unit=textInfos.UNIT_CHARACTER,
				reason=controlTypes.OutputReason.CARET,
			)

	@script(
		description=_(
			# Translators: Input help mode message for move review cursor to end of current line command.
			"Moves the review cursor to the last character of the line "
			"where it is situated in the current navigator object and speaks it",
		),
		category=SCRCAT_TEXTREVIEW,
		gestures=("kb:shift+numpad3", "kb(laptop):NVDA+end"),
	)
	def script_review_endOfLine(self, gesture: inputCore.InputGesture):
		info = api.getReviewPosition().copy()
		info.expand(textInfos.UNIT_LINE)
		info.collapse(end=True)
		info.move(textInfos.UNIT_CHARACTER, -1)

		# This script is available on the lock screen via getSafeScripts, as such
		# ensure the review position does not contain secure information
		# before announcing this object
		if api.setReviewPosition(info):
			info.expand(textInfos.UNIT_CHARACTER)
			speech.speakTextInfo(
				info,
				unit=textInfos.UNIT_CHARACTER,
				reason=controlTypes.OutputReason.CARET,
			)
		else:
			ui.reviewMessage(gui.blockAction.Context.WINDOWS_LOCKED.translatedMessage)
			return

	@script(
		description=_(
			# Translators: Input help mode message for move review cursor to start of selection command.
			"Moves the review cursor to the first character of the selection, and speaks it",
		),
		category=SCRCAT_TEXTREVIEW,
		gesture="kb:NVDA+alt+home",
	)
	def script_review_startOfSelection(self, gesture: inputCore.InputGesture):
		info = self._getSelection()
		if info is None or info.isCollapsed:
			ui.message(NO_SELECTION_MESSAGE)
			return
		info.collapse()

		# This script is available on the lock screen via getSafeScripts, as such
		# ensure the review position does not contain secure information
		# before announcing this object
		if api.setReviewPosition(info):
			info.expand(textInfos.UNIT_CHARACTER)
			speech.speakTextInfo(
				info,
				unit=textInfos.UNIT_CHARACTER,
				reason=controlTypes.OutputReason.CARET,
			)
		else:
			ui.reviewMessage(gui.blockAction.Context.WINDOWS_LOCKED.translatedMessage)

	@script(
		description=_(
			# Translators: Input help mode message for move review cursor to end of selection command.
			"Moves the review cursor to the last character of the selection, and speaks it",
		),
		category=SCRCAT_TEXTREVIEW,
		gesture="kb:NVDA+alt+end",
	)
	def script_review_endOfSelection(self, gesture: inputCore.InputGesture):
		info = self._getSelection()
		if info is None or info.isCollapsed:
			ui.message(NO_SELECTION_MESSAGE)
			return
		info.move(textInfos.UNIT_CHARACTER, -1, "end")
		info.collapse(end=True)

		# This script is available on the lock screen via getSafeScripts, as such
		# ensure the review position does not contain secure information
		# before announcing this object
		if api.setReviewPosition(info):
			info.expand(textInfos.UNIT_CHARACTER)
			speech.speakTextInfo(
				info,
				unit=textInfos.UNIT_CHARACTER,
				reason=controlTypes.OutputReason.CARET,
			)
		else:
			ui.reviewMessage(gui.blockAction.Context.WINDOWS_LOCKED.translatedMessage)

	def _getCurrentLanguageForTextInfo(self, info):
		curLanguage = None
		if config.conf["speech"]["autoLanguageSwitching"]:
			for field in info.getTextWithFields({}):
				if isinstance(field, textInfos.FieldCommand) and field.command == "formatChange":
					curLanguage = field.field.get("language")
		if curLanguage is None:
			curLanguage = speech.getCurrentLanguage()
		return curLanguage

	@script(
		description=_(
			# Translators: Input help mode message for Review Current Symbol command.
			"Reports the symbol where the review cursor is positioned. "
			"Pressed twice, shows the symbol and the text used to speak it in browse mode",
		),
		category=SCRCAT_TEXTREVIEW,
		speakOnDemand=True,
	)
	def script_review_currentSymbol(self, gesture):
		info = api.getReviewPosition().copy()
		info.expand(textInfos.UNIT_CHARACTER)
		curLanguage = self._getCurrentLanguageForTextInfo(info)
		text = info.text
		expandedSymbol = characterProcessing.processSpeechSymbol(curLanguage, text)
		if expandedSymbol == text:
			# Translators: Reported when there is no replacement for the symbol at the position of the review cursor.
			ui.message(_("No symbol replacement"))
			return
		repeats = scriptHandler.getLastScriptRepeatCount()
		if repeats == 0:
			ui.message(expandedSymbol)
		else:
			# Translators: Character and its replacement used from the "Review current Symbol" command. Example: "Character: ? Replacement: question"
			message = _("Character: {}\nReplacement: {}").format(text, expandedSymbol)
			languageDescription = languageHandler.getLanguageDescription(curLanguage)
			# Translators: title for expanded symbol dialog. Example: "Expanded symbol (English)"
			title = _("Expanded symbol ({})").format(languageDescription)
			ui.browseableMessage(message, title)

	@script(
		description=_(
			# Translators: Input help mode message for cycle speech mode command.
			"Cycles between speech modes.",
		),
		category=SCRCAT_SPEECH,
		gesture="kb:NVDA+s",
	)
	def script_speechMode(self, gesture: inputCore.InputGesture) -> None:
		curMode = speech.getState().speechMode
		speech.setSpeechMode(speech.SpeechMode.talk)
		modesList = list(speech.SpeechMode)
		currModeIndex = modesList.index(curMode)
		excludedModesIndexes = config.conf["speech"]["excludedSpeechModes"]
		possibleIndexes = [i for i in range(len(modesList)) if i not in excludedModesIndexes]
		# Sort speech modes to present next modes in the list before the ones at the beginning of the list.
		# Use a key function which places modes whose index is higher than the currently used at the beginning.
		# Note that since Python's sorting is stable
		# relative ordering of elements for which key function returns the same value is preserved.
		# Sorting uses `<=` since when sorting booleans they are handled as integers,
		# so `False` (0) sorts before `True` (1).
		newModeIndex = sorted(possibleIndexes, key=lambda i: i <= currModeIndex)[0]
		newMode = modesList[newModeIndex]
		speech.cancelSpeech()
		# Translators: Announced when user switches to another speech mode.
		# 'mode' is replaced with the translated name of the new mode.
		ui.message(_("Speech mode {mode}").format(mode=newMode.displayString))
		speech.setSpeechMode(newMode)

	@script(
		description=_(
			# Translators: Input help mode message for move to next document with focus command,
			# mostly used in web browsing to move from embedded object to the webpage document.
			"Moves the focus out of the current embedded object and into the document that contains it",
		),
		category=SCRCAT_FOCUS,
		gesture="kb:NVDA+control+space",
	)
	def script_moveToParentTreeInterceptor(self, gesture):
		obj = api.getFocusObject()
		parent = obj.parent
		# Move up parents until the tree interceptor of the parent is different to the tree interceptor of the object.
		# Note that this could include the situation where the parent has no tree interceptor but the object did.
		while parent and parent.treeInterceptor == obj.treeInterceptor:
			parent = parent.parent
		# If the parent has no tree interceptor, keep moving up the parents until we find a parent that does have one.
		while parent and not parent.treeInterceptor:
			parent = parent.parent
		if parent:
			parent.treeInterceptor.rootNVDAObject.setFocus()
			# We must use core.callLater rather than wx.CallLater to ensure that the callback runs within NVDA's core pump.
			# If it didn't, and it directly or indirectly called wx.Yield, it could start executing NVDA's core pump from within the yield, causing recursion.
			core.callLater(50, eventHandler.executeEvent, "gainFocus", parent.treeInterceptor.rootNVDAObject)

	@script(
		description=_(
			# Translators: Input help mode message for toggle focus and browse mode command
			# in web browsing and other situations.
			"Toggles between browse mode and focus mode. "
			"When in focus mode, keys will pass straight through to the application, "
			"allowing you to interact directly with a control. "
			"When in browse mode, you can navigate the document with the cursor, quick navigation keys, etc.",
		),
		category=inputCore.SCRCAT_BROWSEMODE,
		gesture="kb:NVDA+space",
	)
	def script_toggleVirtualBufferPassThrough(self, gesture):
		focus = api.getFocusObject()
		vbuf = focus.treeInterceptor
		if not vbuf:
			for obj in itertools.chain((api.getFocusObject(),), reversed(api.getFocusAncestors())):
				try:
					obj.treeInterceptorClass
				except:  # noqa: E722
					continue
				break
			else:
				return
			# Force the tree interceptor to be created.
			ti = treeInterceptorHandler.update(obj, force=True)
			if not ti:
				return
			if focus in ti:
				# Update the focus, as it will have cached that there is no tree interceptor.
				focus.treeInterceptor = ti
				# If we just happened to create a browse mode TreeInterceptor
				# Then ensure that browse mode is reported here. From the users point of view, browse mode was turned on.
				if isinstance(ti, browseMode.BrowseModeTreeInterceptor) and not ti.passThrough:
					browseMode.reportPassThrough(ti, False)
					# #8716: Only let braille handle the focus when the tree interceptor is ready.
					# If not ready (e.g. a loading virtual buffer),
					# the buffer will take responsibility to update braille as soon as it completed loading.
					if ti.isReady:
						braille.handler.handleGainFocus(ti)
			return

		if not isinstance(vbuf, browseMode.BrowseModeTreeInterceptor):
			return
		# Toggle browse mode pass-through.
		vbuf.passThrough = not vbuf.passThrough
		if isinstance(vbuf, browseMode.BrowseModeTreeInterceptor):
			# If we are enabling pass-through, the user has explicitly chosen to do so, so disable auto-pass-through.
			# If we're disabling pass-through, re-enable auto-pass-through.
			vbuf.disableAutoPassThrough = vbuf.passThrough
		browseMode.reportPassThrough(vbuf)

	@script(
		# Translators: Input help mode message for quit NVDA command.
		description=_("Quits NVDA!"),
		gesture="kb:NVDA+q",
	)
	def script_quit(self, gesture):
		wx.CallAfter(gui.mainFrame.onExitCommand, None)

	@script(
		# Translators: Input help mode message for restart NVDA command.
		description=_("Restarts NVDA!"),
	)
	def script_restart(self, gesture):
		core.restart()

	@script(
		# Translators: Input help mode message for show NVDA menu command.
		description=_("Shows the NVDA menu"),
		gestures=("kb:NVDA+n", "ts:2finger_double_tap"),
	)
	@gui.blockAction.when(gui.blockAction.Context.MODAL_DIALOG_OPEN)
	def script_showGui(self, gesture):
		gui.showGui()

	@script(
		description=_(
			# Translators: Input help mode message for say all in review cursor command.
			"Reads from the review cursor up to the end of the current text,"
			" moving the review cursor as it goes",
		),
		category=SCRCAT_TEXTREVIEW,
		gestures=("kb:numpadPlus", "kb(laptop):NVDA+shift+a", "ts(text):3finger_flickDown"),
		speakOnDemand=True,
	)
	def script_review_sayAll(self, gesture: inputCore.InputGesture):
		# This script is available on the lock screen via getSafeScripts
		# SayAll.nextLine ensures insecure text is not announced.
		sayAll.SayAllHandler.readText(sayAll.CURSOR.REVIEW, startedFromScript=True)

	@script(
		# Translators: Input help mode message for say all with system caret command.
		description=_("Reads from the system caret up to the end of the text, moving the caret as it goes"),
		category=SCRCAT_SYSTEMCARET,
		gestures=("kb(desktop):NVDA+downArrow", "kb(laptop):NVDA+a"),
		speakOnDemand=True,
	)
	def script_sayAll(self, gesture: inputCore.InputGesture):
		sayAll.SayAllHandler.readText(sayAll.CURSOR.CARET, startedFromScript=True)

	def _reportFormattingHelper(self, info, browseable=False):
		# Report all formatting-related changes regardless of user settings
		# when explicitly requested.
		if info is None:
			return
		# These are the options we want reported when reporting formatting manually.
		# for full list of options that may be reported see the "documentFormatting" section of L{config.configSpec}
		reportFormattingOptions = (
			"reportFontName",
			"reportFontSize",
			"fontAttributeReporting",
			"reportSuperscriptsAndSubscripts",
			"reportHighlight",
			"reportColor",
			"reportStyle",
			"reportAlignment",
			"reportSpellingErrors",
			"reportLineIndentation",
			"reportParagraphIndentation",
			"reportLineSpacing",
			"reportCellBorders",
		)

		# Create a dictionary to replace the config section that would normally be
		# passed to getFormatFieldsSpeech / getFormatFieldsBraille
		formatConfig = dict()
		from config import conf

		for i in conf["documentFormatting"]:
			formatConfig[i] = i in reportFormattingOptions

		textList = []
		# First, fetch indentation.
		line = info.copy()
		line.expand(textInfos.UNIT_LINE)
		indentation, content = speech.splitTextIndentation(line.text)
		if indentation:
			textList.extend(speech.getIndentationSpeech(indentation, formatConfig))

		info = info.copy()
		info.expand(textInfos.UNIT_CHARACTER)
		formatField = textInfos.FormatField()
		for field in info.getTextWithFields(formatConfig):
			if isinstance(field, textInfos.FieldCommand) and isinstance(field.field, textInfos.FormatField):
				formatField.update(field.field)

		if not browseable:
			if formatField:
				sequence = info.getFormatFieldSpeech(formatField, formatConfig=formatConfig)
				textList.extend(sequence)

			if not textList:
				# Translators: Reported when trying to obtain formatting information (such as font name, indentation and so on) but there is no formatting information for the text under cursor.
				ui.message(_("No formatting information"))
				return

			ui.message(" ".join(textList))
		else:
			if formatField:
				sequence = info.getFormatFieldSpeech(formatField, formatConfig=formatConfig)
				textList.extend(sequence)

			if not textList:
				# Translators: Reported when trying to obtain formatting information (such as font name, indentation and so on) but there is no formatting information for the text under cursor.
				ui.message(_("No formatting information"))
				return

			# browseable message only supports a string, remove commands:
			message = "\n".join(stringItem for stringItem in textList if isinstance(stringItem, str))

			ui.browseableMessage(
				message,
				# Translators: title for formatting information dialog.
				_("Formatting"),
				copyButton=True,
				closeButton=True,
			)

	@staticmethod
	def _getTIAtCaret(
		fallbackToPOSITION_FIRST: bool = False,
		reportFailure: bool = True,
	) -> Optional[textInfos.TextInfo]:
		# Returns text info at the caret position if there is a caret in the current control, None otherwise.
		# Note that if there is no caret this fact is announced in speech and braille
		# unless reportFailure is set to C{False}
		obj = api.getFocusObject()
		treeInterceptor = obj.treeInterceptor
		if (
			isinstance(treeInterceptor, treeInterceptorHandler.DocumentTreeInterceptor)
			and not treeInterceptor.passThrough
		):
			obj = treeInterceptor
		try:
			return obj.makeTextInfo(textInfos.POSITION_CARET)
		except (NotImplementedError, RuntimeError):
			if fallbackToPOSITION_FIRST:
				return obj.makeTextInfo(textInfos.POSITION_FIRST)
			else:
				if reportFailure:
					# Translators: Reported when there is no caret.
					ui.message(_("No caret"))

	@script(
		# Translators: Input help mode message for report formatting command.
		description=_("Reports formatting info for the current review cursor position."),
		category=SCRCAT_TEXTREVIEW,
		speakOnDemand=True,
	)
	def script_reportFormattingAtReview(self, gesture):
		self._reportFormattingHelper(api.getReviewPosition(), False)

	@script(
		# Translators: Input help mode message for show formatting at review cursor command.
		description=_("Presents, in browse mode, formatting info for the current review cursor position."),
		category=SCRCAT_TEXTREVIEW,
	)
	def script_showFormattingAtReview(self, gesture):
		self._reportFormattingHelper(api.getReviewPosition(), True)

	@script(
		description=_(
			# Translators: Input help mode message for report formatting command.
			"Reports formatting info for the current review cursor position."
			" If pressed twice, presents the information in browse mode",
		),
		category=SCRCAT_TEXTREVIEW,
		gesture="kb:NVDA+shift+f",
		speakOnDemand=True,
	)
	def script_reportFormatting(self, gesture):
		repeats = scriptHandler.getLastScriptRepeatCount()
		if repeats == 0:
			self.script_reportFormattingAtReview(gesture)
		elif repeats == 1:
			self.script_showFormattingAtReview(gesture)

	@script(
		# Translators: Input help mode message for report formatting at caret command.
		description=_("Reports formatting info for the text under the caret."),
		category=SCRCAT_SYSTEMCARET,
		speakOnDemand=True,
	)
	def script_reportFormattingAtCaret(self, gesture):
		self._reportFormattingHelper(self._getTIAtCaret(True), False)

	@script(
		# Translators: Input help mode message for show formatting at caret position command.
		description=_("Presents, in browse mode, formatting info for the text under the caret."),
		category=SCRCAT_SYSTEMCARET,
	)
	def script_showFormattingAtCaret(self, gesture):
		self._reportFormattingHelper(self._getTIAtCaret(True), True)

	@script(
		description=_(
			# Translators: Input help mode message for report formatting at caret command.
			"Reports formatting info for the text under the caret."
			" If pressed twice, presents the information in browse mode",
		),
		category=SCRCAT_SYSTEMCARET,
		gesture="kb:NVDA+f",
		speakOnDemand=True,
	)
	def script_reportOrShowFormattingAtCaret(self, gesture):
		repeats = scriptHandler.getLastScriptRepeatCount()
		if repeats == 0:
			self.script_reportFormattingAtCaret(gesture)
		elif repeats == 1:
			self.script_showFormattingAtCaret(gesture)

	def _getNvdaObjWithAnnotationUnderCaret(self) -> Optional[NVDAObject]:
		"""If it has an annotation, get the NVDA object for the single character under the caret or the object
		with system focus.
		@note: It is tempting to try to report any annotation details that exists in the range formed by prior
			and current location. This would be a new paradigm in NVDA, and may feel natural when moving by line
			to be able to more quickly have the 'details' reported. However, there may be more than one 'details
			relation' in that range, and we don't yet have a way for the user to select which one to report.
			For now, we minimise this risk by only reporting details at the current location.
		"""
		try:
			# Common cases use Caret Position: vbuf available or object supports text range
			# Eg editable text, or regular web content
			# Firefox and Chromium support this even in a button within a role=application.
			caret: textInfos.TextInfo = api.getCaretPosition()
		except RuntimeError:
			log.debugWarning("Unable to get the caret position.", exc_info=True)
			return None
		caret.expand(textInfos.UNIT_CHARACTER)
		objAtStart: NVDAObject = caret.NVDAObjectAtStart
		_isDebugLogCatEnabled = bool(config.conf["debugLog"]["annotations"])
		if _isDebugLogCatEnabled:
			log.debug(f"Trying with nvdaObject : {objAtStart}")

		if objAtStart.annotations:
			if _isDebugLogCatEnabled:
				log.debug("NVDAObjectAtStart of caret has details")
			return objAtStart
		elif api.getFocusObject():
			# If fetching from the caret position fails, try via the focus object
			# This case is to support where there is no virtual buffer or text interface and a caret position can
			# not be fetched.
			# There may still be an object with focus that has details.
			# There isn't a known test case for this, however there isn't a known downside to attempt this.
			focus = api.getFocusObject()
			if _isDebugLogCatEnabled:
				log.debug(f"Trying focus object: {focus}")

			if objAtStart.annotations:
				if _isDebugLogCatEnabled:
					log.debug("focus object has details, able to proceed")
				return focus

		if _isDebugLogCatEnabled:
			log.debug("no details annotation found")
		return None

	_annotationNav = _AnnotationNavigation()

	@script(
		gesture="kb:NVDA+d",
		description=_(
			# Translators: the description for the reportDetailsSummary script.
			"Report summary of any annotation details at the system caret.",
		),
		category=SCRCAT_SYSTEMCARET,
		speakOnDemand=True,
	)
	def script_reportDetailsSummary(self, gesture: inputCore.InputGesture):
		"""Report the annotation details summary for the single character under the caret or the object with
		system focus.
		@note: It is tempting to try to report any annotation details that exists in the range formed by prior
			and current location. This would be a new paradigm in NVDA, and may feel natural when moving by line
			to be able to more quickly have the 'details' reported. However, there may be more than one 'details
			relation' in that range, and we don't yet have a way for the user to select which one to report.
			For now, we minimise this risk by only reporting details at the current location.
		"""
		_isDebugLogCatEnabled = config.conf["debugLog"]["annotations"]
		objWithAnnotation = self._getNvdaObjWithAnnotationUnderCaret()
		if not objWithAnnotation or not objWithAnnotation.annotations:
			# Translators: message given when there is no annotation details for the reportDetailsSummary script.
			ui.message(_("No additional details"))
			return

		targets = objWithAnnotation.annotations.targets
		if _isDebugLogCatEnabled:
			log.debug(f"Number of targets: {len(targets)}")

		if 1 > len(targets):
			if _isDebugLogCatEnabled:
				log.debugWarning("Expected some annotation targets, none retrieved.")
			return

		if (
			self._annotationNav.lastReported
			and objWithAnnotation == self._annotationNav.lastReported.origin
			and None is not self._annotationNav.lastReported.indexOfLastReportedSummary
		):
			last = self._annotationNav.lastReported.indexOfLastReportedSummary
			indexOfNextTarget = (last + 1) % len(targets)
		else:
			if _isDebugLogCatEnabled:
				log.debug(
					"No prior target summary reported:" f" lastReported: {self._annotationNav.lastReported}",
				)
			if self._annotationNav.lastReported and _isDebugLogCatEnabled:
				log.debug(
					f" objWithAnnotation == self._annotationNav.lastReported.origin: "
					f"{objWithAnnotation == self._annotationNav.lastReported.origin}"
					f" self._annotationNav.lastReported.indexOfLastReportedSummary: "
					f"{self._annotationNav.lastReported.indexOfLastReportedSummary}",
				)
			indexOfNextTarget = 0

		targetToReport = targets[indexOfNextTarget]
		ui.message(targetToReport.summary)
		self._annotationNav.lastReported = _AnnotationNavigationNode(
			origin=objWithAnnotation,
			indexOfLastReportedSummary=indexOfNextTarget,
		)
		return

	@script(
		description=_(
			# Translators: Input help mode message for report current focus command.
			"Reports the object with focus. "
			"If pressed twice, spells the information. "
			"Pressing three times spells it using character descriptions.",
		),
		category=SCRCAT_FOCUS,
		gesture="kb:NVDA+tab",
		speakOnDemand=True,
	)
	def script_reportCurrentFocus(self, gesture: inputCore.InputGesture):
		focusObject = api.getFocusObject()
		if not isinstance(focusObject, NVDAObject):
			# Translators: Reported when:
			# 1. There is no focusable object e.g. cannot use tab and shift tab to move to controls.
			# 2. Trying to move focus to navigator object but there is no focus.
			ui.message(_("No focus"))
			return

		if objectBelowLockScreenAndWindowsIsLocked(focusObject):
			# This script is available on the lock screen via getSafeScripts, as such
			# ensure the focus object does not contain secure information
			# before announcing this object
			ui.message(gui.blockAction.Context.WINDOWS_LOCKED.translatedMessage)
			return

		repeatCount = scriptHandler.getLastScriptRepeatCount()
		if repeatCount == 0:
			speechList = speech.getObjectSpeech(focusObject, reason=controlTypes.OutputReason.QUERY)
			speech.speech.speak(speechList)
			text = " ".join(s for s in speechList if isinstance(s, str))
			braille.handler.message(text)
		else:
			speech.speakSpelling(focusObject.name, useCharacterDescriptions=repeatCount > 1)

	@staticmethod
	def _getStatusBarText(setReviewCursor: bool = False) -> Optional[str]:
		"""Returns text of the current status bar and optionally sets review cursor to it.
		If no status bar has been found `None` is returned and this fact is announced in speech and braille.
		"""
		obj = api.getStatusBar()
		found = False
		if (
			obj
			# This script is available on the lock screen via getSafeScripts, as such
			# ensure the status bar does not contain secure information
			# before announcing this object
			and not objectBelowLockScreenAndWindowsIsLocked(obj)
		):
			text = api.getStatusBarText(obj)
			if setReviewCursor:
				if not api.setNavigatorObject(obj):
					return None
			found = True
		else:
			foreground = api.getForegroundObject()
			try:
				info = foreground.appModule.statusBarTextInfo
			except NotImplementedError:
				info = foreground.flatReviewPosition
				if info:
					info.expand(textInfos.UNIT_STORY)
					info.collapse(True)
					info.expand(textInfos.UNIT_LINE)
			if (
				info
				# This script is available on the lock screen via getSafeScripts, as such
				# ensure the status bar does not contain secure information
				# before announcing this object
				and not objectBelowLockScreenAndWindowsIsLocked(info.obj)
			):
				text = info.text
				info.collapse()
				if setReviewCursor:
					api.setReviewPosition(info)
				found = True
		if not found:
			# Translators: Reported when there is no status line for the current program or window.
			ui.message(_("No status line found"))
			return None
		# Ensure any text comes from objects that have been
		# checked with objectBelowLockScreenAndWindowsIsLocked
		return text

	@script(
		description=_(
			# Translators: Input help mode message for command which reads content of the status bar.
			"Reads the current application status bar.",
		),
		category=SCRCAT_FOCUS,
		speakOnDemand=True,
	)
	def script_readStatusLine(self, gesture):
		text = self._getStatusBarText()
		if text is None:
			return
		if not text.strip():
			# Translators: Reported when status line exist, but is empty.
			ui.message(_("no status bar information"))
		else:
			ui.message(text)

	@script(
		description=_(
			# Translators: Input help mode message for command which spells content of the status bar.
			"Spells the current application status bar.",
		),
		category=SCRCAT_FOCUS,
		speakOnDemand=True,
	)
	def script_spellStatusLine(self, gesture):
		text = self._getStatusBarText()
		if text is None:
			return
		if not text.strip():
			# Translators: Reported when status line exist, but is empty.
			ui.message(_("no status bar information"))
		else:
			speech.speakSpelling(text)

	@script(
		description=_(
			# Translators: Input help mode message for command which copies status bar content to the clipboard.
			"Copies content of the status bar  of current application to the clipboard.",
		),
		category=SCRCAT_FOCUS,
	)
	def script_copyStatusLine(self, gesture):
		text = self._getStatusBarText()
		if text is None:
			return
		if not text.strip():
			# Translators: Reported when user attempts to copy content of the empty status line.
			ui.message(_("Unable to copy status bar content to clipboard"))
		else:
			api.copyToClip(text, notify=True)

	@script(
		description=_(
			# Translators: Input help mode message for Command which moves review cursor to the status bar.
			"Reads the current application status bar and moves navigator object into it.",
		),
		category=SCRCAT_OBJECTNAVIGATION,
	)
	def script_reviewCursorToStatusLine(self, gesture):
		text = self._getStatusBarText(setReviewCursor=True)
		if text is None:
			return
		if not text.strip():
			# Translators: Reported when status line exist, but is empty.
			ui.message(_("no status bar information"))
		else:
			ui.message(text)

	@script(
		description=_(
			# Translators: Input help mode message for report status line text command.
			"Reads the current application status bar. "
			"If pressed twice, spells the information. "
			"If pressed three times, copies the status bar to the clipboard",
		),
		category=SCRCAT_FOCUS,
		gestures=("kb(desktop):NVDA+end", "kb(laptop):NVDA+shift+end"),
		speakOnDemand=True,
	)
	def script_reportStatusLine(self, gesture):
		text = self._getStatusBarText()
		if text is None:
			return
		repeats = scriptHandler.getLastScriptRepeatCount()
		if repeats == 0:
			self.script_readStatusLine(gesture)
		elif repeats == 1:
			self.script_spellStatusLine(gesture)
		else:
			self.script_copyStatusLine(gesture)

	@script(
		description=_(
			# Translators: Description for a keyboard command which reports the
			# accelerator key of the currently focused object.
			"Reports the shortcut key of the currently focused object",
		),
		category=SCRCAT_FOCUS,
		gestures=("kb:shift+numpad2", "kb(laptop):NVDA+control+shift+."),
		speakOnDemand=True,
	)
	def script_reportFocusObjectAccelerator(self, gesture: inputCore.InputGesture) -> None:
		obj = api.getFocusObject()
		if obj.keyboardShortcut:
			shortcut = obj.keyboardShortcut
			shortcutKeys.speakKeyboardShortcuts(shortcut)
			braille.handler.message(shortcut)
		else:
			# Translators: reported when a user requests the accelerator key
			# of the currently focused object, but there is none set.
			ui.message(_("No shortcut key"))

	@script(
		# Translators: Input help mode message for toggle mouse tracking command.
		description=_("Toggles the reporting of information as the mouse moves"),
		category=SCRCAT_MOUSE,
		gesture="kb:NVDA+m",
	)
	def script_toggleMouseTracking(self, gesture):
		if config.conf["mouse"]["enableMouseTracking"]:
			# Translators: presented when the mouse tracking is toggled.
			state = _("Mouse tracking off")
			config.conf["mouse"]["enableMouseTracking"] = False
		else:
			# Translators: presented when the mouse tracking is toggled.
			state = _("Mouse tracking on")
			config.conf["mouse"]["enableMouseTracking"] = True
		ui.message(state)

	@script(
		# Translators: Input help mode message for toggle mouse text unit resolution command.
		description=_("Toggles how much text will be spoken when the mouse moves"),
		category=SCRCAT_MOUSE,
	)
	def script_toggleMouseTextResolution(self, gesture):
		values = textInfos.MOUSE_TEXT_RESOLUTION_UNITS
		labels = [textInfos.unitLabels[x] for x in values]
		try:
			index = values.index(config.conf["mouse"]["mouseTextUnit"])
		except ValueError:
			log.debugWarning("Couldn't get current mouse text resolution setting", exc_info=True)
			default = config.conf.getConfigValidation(("mouse", "mouseTextUnit")).default
			index = values.index(default)
		newIndex = (index + 1) % len(values)
		config.conf["mouse"]["mouseTextUnit"] = values[newIndex]
		# Translators: Reports the new state of the mouse text unit resolution:.
		# %s will be replaced with the new label.
		# For example, the full message might be "Mouse text unit resolution character"
		ui.message(_("Mouse text unit resolution %s") % labels[newIndex])

	@script(
		description=_(
			# Translators: Input help mode message for report title bar command.
			"Reports the title of the current application or foreground window. "
			"If pressed twice, spells the title. "
			"If pressed three times, copies the title to the clipboard",
		),
		category=SCRCAT_FOCUS,
		gesture="kb:NVDA+t",
		speakOnDemand=True,
	)
	def script_title(self, gesture: inputCore.InputGesture):
		obj = api.getForegroundObject()
		# This script is available on the lock screen via getSafeScripts, as such
		# ensure the title does not contain secure information
		# before announcing this object
		if objectBelowLockScreenAndWindowsIsLocked(obj):
			ui.message(gui.blockAction.Context.WINDOWS_LOCKED.translatedMessage)
			return
		title = obj.name
		if not isinstance(title, str) or not title or title.isspace():
			title = obj.appModule.appName if obj.appModule else None
			if not isinstance(title, str) or not title or title.isspace():
				# Translators: Reported when there is no title text for current program or window.
				title = _("No title")
		repeatCount = scriptHandler.getLastScriptRepeatCount()
		if repeatCount == 0:
			ui.message(title)
		elif repeatCount == 1:
			speech.speakSpelling(title)
		else:
			api.copyToClip(title, notify=True)

	@script(
		# Translators: Input help mode message for read foreground object command (usually the foreground window).
		description=_("Reads all controls in the active window"),
		category=SCRCAT_FOCUS,
		gesture="kb:NVDA+b",
		speakOnDemand=True,
	)
	def script_speakForeground(self, gesture):
		obj = api.getForegroundObject()
		if obj:
			sayAll.SayAllHandler.readObjects(obj, startedFromScript=True)

	@script(
		gesture="kb(desktop):NVDA+control+f2",
	)
	def script_test_navigatorDisplayModelText(self, gesture):
		obj = api.getNavigatorObject()
		text = obj.displayText
		speech.speakMessage(text)
		log.info(text)

	@script(
		description=_(
			# Translators: GUI development tool, to get information about the components used in the NVDA GUI
			"Opens the WX GUI inspection tool. Used to get more information about the state of GUI components.",
		),
		category=SCRCAT_TOOLS,
	)
	@gui.blockAction.when(gui.blockAction.Context.SECURE_MODE)
	def script_startWxInspectionTool(self, gesture):
		import wx.lib.inspection

		wx.lib.inspection.InspectionTool().Show()

	@script(
		description=_(
			# Translators: Input help mode message for developer info for current navigator object command,
			# used by developers to examine technical info on navigator object.
			# This command also serves as a shortcut to open NVDA log viewer.
			"Logs information about the current navigator object which is useful to developers "
			"and activates the log viewer so the information can be examined.",
		),
		category=SCRCAT_TOOLS,
		gesture="kb:NVDA+f1",
	)
	@gui.blockAction.when(gui.blockAction.Context.SECURE_MODE)
	def script_navigatorObject_devInfo(self, gesture):
		obj = api.getNavigatorObject()
		if hasattr(obj, "devInfo"):
			log.info(
				"Developer info for navigator object:\n%s" % "\n".join(obj.devInfo),
				activateLogViewer=True,
			)
		else:
			log.info("No developer info for navigator object", activateLogViewer=True)

	@script(
		description=_(
			# Translators: Input help mode message for a command to delimit then
			# copy a fragment of the log to clipboard
			"Mark the current end of the log as the start of the fragment to be"
			" copied to clipboard by pressing again.",
		),
		category=SCRCAT_TOOLS,
		gesture="kb:NVDA+control+shift+f1",
	)
	@gui.blockAction.when(gui.blockAction.Context.SECURE_MODE)
	def script_log_markStartThenCopy(self, gesture):
		if log.fragmentStart is None:
			if log.markFragmentStart():
				# Translators: Message when marking the start of a fragment of the log file for later copy
				# to clipboard
				ui.message(_("Log fragment start position marked, press again to copy to clipboard"))
			else:
				# Translators: Message when failed to mark the start of a
				# fragment of the log file for later copy to clipboard
				ui.message(_("Unable to mark log position"))
			return
		text = log.getFragment()
		if not text:
			# Translators: Message when attempting to copy an empty fragment of the log file
			ui.message(_("No new log entry to copy"))
			return
		if api.copyToClip(text):
			# Translators: Message when a fragment of the log file has been
			# copied to clipboard
			ui.message(_("Log fragment copied to clipboard"))
		else:
			# Translators: Presented when unable to copy to the clipboard because of an error.
			ui.message(_("Unable to copy"))

	@script(
		# Translators: Input help mode message for Open user configuration directory command.
		description=_("Opens NVDA configuration directory for the current user."),
		category=SCRCAT_TOOLS,
	)
	@gui.blockAction.when(gui.blockAction.Context.SECURE_MODE)
	def script_openUserConfigurationDirectory(self, gesture):
		systemUtils.openUserConfigurationDirectory()

	@script(
		description=_(
			# Translators: Input help mode message for toggle progress bar output command.
			"Toggles between beeps, speech, beeps and speech, and off, for reporting progress bar updates",
		),
		category=SCRCAT_SPEECH,
		gesture="kb:NVDA+u",
	)
	def script_toggleProgressBarOutput(self, gesture):
		outputMode = config.conf["presentation"]["progressBarUpdates"]["progressBarOutputMode"]
		if outputMode == "both":
			outputMode = "off"
			# Translators: A mode where no progress bar updates are given.
			ui.message(_("No progress bar updates"))
		elif outputMode == "off":
			outputMode = "speak"
			# Translators: A mode where progress bar updates will be spoken.
			ui.message(_("Speak progress bar updates"))
		elif outputMode == "speak":
			outputMode = "beep"
			# Translators: A mode where beeps will indicate progress bar updates (beeps rise in pitch as progress bar updates).
			ui.message(_("Beep for progress bar updates"))
		else:
			outputMode = "both"
			# Translators: A mode where both speech and beeps will indicate progress bar updates.
			ui.message(_("Beep and speak progress bar updates"))
		config.conf["presentation"]["progressBarUpdates"]["progressBarOutputMode"] = outputMode

	@script(
		description=_(
			# Translators: Input help mode message for toggle dynamic content changes command.
			"Toggles on and off the reporting of dynamic content changes, "
			"such as new text in dos console windows",
		),
		category=SCRCAT_SPEECH,
		gesture="kb:NVDA+5",
	)
	def script_toggleReportDynamicContentChanges(self, gesture):
		if config.conf["presentation"]["reportDynamicContentChanges"]:
			# Translators: presented when the present dynamic changes is toggled.
			state = _("report dynamic content changes off")
			config.conf["presentation"]["reportDynamicContentChanges"] = False
		else:
			# Translators: presented when the present dynamic changes is toggled.
			state = _("report dynamic content changes on")
			config.conf["presentation"]["reportDynamicContentChanges"] = True
		ui.message(state)

	@script(
		# Translators: Input help mode message for toggle caret moves review cursor command.
		description=_("Toggles on and off the movement of the review cursor due to the caret moving."),
		category=SCRCAT_TEXTREVIEW,
		gesture="kb:NVDA+6",
	)
	def script_toggleCaretMovesReviewCursor(self, gesture):
		if config.conf["reviewCursor"]["followCaret"]:
			# Translators: presented when toggled.
			state = _("caret moves review cursor off")
			config.conf["reviewCursor"]["followCaret"] = False
		else:
			# Translators: presented when toggled.
			state = _("caret moves review cursor on")
			config.conf["reviewCursor"]["followCaret"] = True
		ui.message(state)

	@script(
		# Translators: Input help mode message for toggle focus moves navigator object command.
		description=_("Toggles on and off the movement of the navigator object due to focus changes"),
		category=SCRCAT_OBJECTNAVIGATION,
		gesture="kb:NVDA+7",
	)
	def script_toggleFocusMovesNavigatorObject(self, gesture):
		if config.conf["reviewCursor"]["followFocus"]:
			# Translators: presented when toggled.
			state = _("focus moves navigator object off")
			config.conf["reviewCursor"]["followFocus"] = False
		else:
			# Translators: presented when toggled.
			state = _("focus moves navigator object on")
			config.conf["reviewCursor"]["followFocus"] = True
		ui.message(state)

	# added by Rui Batista<ruiandrebatista@gmail.com> to implement a battery status script
	@script(
		# Translators: Input help mode message for report battery status command.
		description=_("Reports battery status and time remaining if AC is not plugged in"),
		category=SCRCAT_SYSTEM,
		gesture="kb:NVDA+shift+b",
		speakOnDemand=True,
	)
	def script_say_battery_status(self, gesture: inputCore.InputGesture) -> None:
		reportCurrentBatteryStatus()

	@script(
		description=_(
			# Translators: Input help mode message for pass next key through command.
			"The next key that is pressed will not be handled at all by NVDA, "
			"it will be passed directly through to Windows.",
		),
		category=SCRCAT_INPUT,
		gesture="kb:NVDA+f2",
	)
	def script_passNextKeyThrough(self, gesture):
		keyboardHandler.passNextKeyThrough()
		# Translators: Spoken to indicate that the next key press will be sent straight to the current program as though NVDA is not running.
		ui.message(_("Pass next key through"))

	@script(
		description=_(
			# Translators: Input help mode message for report current program name and app module name command.
			"Speaks the filename of the active application along with the name of the currently loaded appModule",
		),
		category=SCRCAT_TOOLS,
		gesture="kb:NVDA+control+f1",
		speakOnDemand=True,
	)
	def script_reportAppModuleInfo(self, gesture):
		focus = api.getFocusObject()
		message = ""
		mod = focus.appModule
		if isinstance(mod, appModuleHandler.AppModule) and type(mod) is not appModuleHandler.AppModule:
			# Translators: Indicates the name of the appModule for the current program (example output: explorer module is loaded).
			# This message will not be presented if there is no module for the current program.
			message = _(" %s module is loaded. ") % mod.appModuleName.split(".")[0]
		appName = appModuleHandler.getAppNameFromProcessID(focus.processID, True)
		# Translators: Indicates the name of the current program (example output: explorer.exe is currently running).
		# Note that it does not give friendly name such as Windows Explorer; it presents the file name of the current application.
		# For example, the complete message for Windows explorer is: "explorer module is loaded. Explorer.exe is currenty running."
		message += _(" %s is currently running.") % appName
		ui.message(message)

	@script(
		# Translators: Input help mode message for go to general settings command.
		description=_("Shows NVDA's general settings"),
		category=SCRCAT_CONFIG,
		gesture="kb:NVDA+control+g",
	)
	@gui.blockAction.when(gui.blockAction.Context.MODAL_DIALOG_OPEN)
	def script_activateGeneralSettingsDialog(self, gesture):
		wx.CallAfter(gui.mainFrame.onGeneralSettingsCommand, None)

	@script(
		# Translators: Input help mode message for go to select synthesizer command.
		description=_("Shows the NVDA synthesizer selection dialog"),
		category=SCRCAT_CONFIG,
		gesture="kb:NVDA+control+s",
	)
	@gui.blockAction.when(gui.blockAction.Context.MODAL_DIALOG_OPEN)
	def script_activateSynthesizerDialog(self, gesture):
		wx.CallAfter(gui.mainFrame.onSelectSynthesizerCommand, None)

	@script(
		# Translators: Input help mode message for go to speech settings command.
		description=_("Shows NVDA's speech settings"),
		category=SCRCAT_CONFIG,
		gesture="kb:NVDA+control+v",
	)
	@gui.blockAction.when(gui.blockAction.Context.MODAL_DIALOG_OPEN)
	def script_activateVoiceDialog(self, gesture):
		wx.CallAfter(gui.mainFrame.onSpeechSettingsCommand, None)

	@script(
		# Translators: Input help mode message for go to select braille display command.
		description=_("Shows the NVDA braille display selection dialog"),
		category=SCRCAT_CONFIG,
		gesture="kb:NVDA+control+a",
	)
	@gui.blockAction.when(gui.blockAction.Context.MODAL_DIALOG_OPEN)
	def script_activateBrailleDisplayDialog(self, gesture):
		wx.CallAfter(gui.mainFrame.onSelectBrailleDisplayCommand, None)

	@script(
		# Translators: Input help mode message for go to braille settings command.
		description=_("Shows NVDA's braille settings"),
		category=SCRCAT_CONFIG,
	)
	@gui.blockAction.when(gui.blockAction.Context.MODAL_DIALOG_OPEN)
	def script_activateBrailleSettingsDialog(self, gesture):
		wx.CallAfter(gui.mainFrame.onBrailleSettingsCommand, None)

	@script(
		# Translators: Input help mode message for go to audio settings command.
		description=_("Shows NVDA's audio settings"),
		category=SCRCAT_CONFIG,
		gesture="kb:NVDA+control+u",
	)
	@gui.blockAction.when(gui.blockAction.Context.MODAL_DIALOG_OPEN)
	def script_activateAudioSettingsDialog(self, gesture):
		wx.CallAfter(gui.mainFrame.onAudioSettingsCommand, None)

	@script(
		# Translators: Input help mode message for go to keyboard settings command.
		description=_("Shows NVDA's keyboard settings"),
		category=SCRCAT_CONFIG,
		gesture="kb:NVDA+control+k",
	)
	@gui.blockAction.when(gui.blockAction.Context.MODAL_DIALOG_OPEN)
	def script_activateKeyboardSettingsDialog(self, gesture):
		wx.CallAfter(gui.mainFrame.onKeyboardSettingsCommand, None)

	@script(
		# Translators: Input help mode message for go to mouse settings command.
		description=_("Shows NVDA's mouse settings"),
		category=SCRCAT_CONFIG,
		gesture="kb:NVDA+control+m",
	)
	@gui.blockAction.when(gui.blockAction.Context.MODAL_DIALOG_OPEN)
	def script_activateMouseSettingsDialog(self, gesture):
		wx.CallAfter(gui.mainFrame.onMouseSettingsCommand, None)

	@script(
		# Translators: Input help mode message for go to review cursor settings command.
		description=_("Shows NVDA's review cursor settings"),
		category=SCRCAT_CONFIG,
	)
	@gui.blockAction.when(gui.blockAction.Context.MODAL_DIALOG_OPEN)
	def script_activateReviewCursorDialog(self, gesture):
		wx.CallAfter(gui.mainFrame.onReviewCursorCommand, None)

	@script(
		# Translators: Input help mode message for go to input composition settings command.
		description=_("Shows NVDA's input composition settings"),
		category=SCRCAT_CONFIG,
	)
	@gui.blockAction.when(gui.blockAction.Context.MODAL_DIALOG_OPEN)
	def script_activateInputCompositionDialog(self, gesture):
		wx.CallAfter(gui.mainFrame.onInputCompositionCommand, None)

	@script(
		# Translators: Input help mode message for go to object presentation settings command.
		description=_("Shows NVDA's object presentation settings"),
		category=SCRCAT_CONFIG,
		gesture="kb:NVDA+control+o",
	)
	@gui.blockAction.when(gui.blockAction.Context.MODAL_DIALOG_OPEN)
	def script_activateObjectPresentationDialog(self, gesture):
		wx.CallAfter(gui.mainFrame.onObjectPresentationCommand, None)

	@script(
		# Translators: Input help mode message for go to browse mode settings command.
		description=_("Shows NVDA's browse mode settings"),
		category=SCRCAT_CONFIG,
		gesture="kb:NVDA+control+b",
	)
	@gui.blockAction.when(gui.blockAction.Context.MODAL_DIALOG_OPEN)
	def script_activateBrowseModeDialog(self, gesture):
		wx.CallAfter(gui.mainFrame.onBrowseModeCommand, None)

	@script(
		# Translators: Input help mode message for go to document formatting settings command.
		description=_("Shows NVDA's document formatting settings"),
		category=SCRCAT_CONFIG,
		gesture="kb:NVDA+control+d",
	)
	@gui.blockAction.when(gui.blockAction.Context.MODAL_DIALOG_OPEN)
	def script_activateDocumentFormattingDialog(self, gesture):
		wx.CallAfter(gui.mainFrame.onDocumentFormattingCommand, None)

	@script(
		# Translators: Input help mode message for go to Remote Access settings command.
		description=pgettext("remote", "Shows the Remote Access settings"),
		category=SCRCAT_CONFIG,
	)
	@gui.blockAction.when(gui.blockAction.Context.MODAL_DIALOG_OPEN)
	def script_activateRemoteAccessSettings(self, gesture: "inputCore.InputGesture"):
		wx.CallAfter(gui.mainFrame.onRemoteAccessSettingsCommand, None)

	@script(
		# Translators: Input help mode message for opening default dictionary dialog.
		description=_("Shows the NVDA default dictionary dialog"),
		category=SCRCAT_CONFIG,
	)
	@gui.blockAction.when(gui.blockAction.Context.MODAL_DIALOG_OPEN)
	def script_activateDefaultDictionaryDialog(self, gesture):
		wx.CallAfter(gui.mainFrame.onDefaultDictionaryCommand, None)

	@script(
		# Translators: Input help mode message for opening voice-specific dictionary dialog.
		description=_("Shows the NVDA voice-specific dictionary dialog"),
		category=SCRCAT_CONFIG,
	)
	@gui.blockAction.when(gui.blockAction.Context.MODAL_DIALOG_OPEN)
	def script_activateVoiceDictionaryDialog(self, gesture):
		wx.CallAfter(gui.mainFrame.onVoiceDictionaryCommand, None)

	@script(
		# Translators: Input help mode message for opening temporary dictionary.
		description=_("Shows the NVDA temporary dictionary dialog"),
		category=SCRCAT_CONFIG,
	)
	@gui.blockAction.when(gui.blockAction.Context.MODAL_DIALOG_OPEN)
	def script_activateTemporaryDictionaryDialog(self, gesture):
		wx.CallAfter(gui.mainFrame.onTemporaryDictionaryCommand, None)

	@script(
		# Translators: Input help mode message for go to punctuation/symbol pronunciation dialog.
		description=_("Shows the NVDA symbol pronunciation dialog"),
		category=SCRCAT_CONFIG,
	)
	@gui.blockAction.when(gui.blockAction.Context.MODAL_DIALOG_OPEN)
	def script_activateSpeechSymbolsDialog(self, gesture):
		wx.CallAfter(gui.mainFrame.onSpeechSymbolsCommand, None)

	@script(
		# Translators: Input help mode message for go to input gestures dialog command.
		description=_("Shows the NVDA input gestures dialog"),
		category=SCRCAT_CONFIG,
	)
	@gui.blockAction.when(gui.blockAction.Context.MODAL_DIALOG_OPEN)
	def script_activateInputGesturesDialog(self, gesture):
		wx.CallAfter(gui.mainFrame.onInputGesturesCommand, None)

	@script(
		# Translators: Input help mode message for the report current configuration profile command.
		description=_("Reports the name of the current NVDA configuration profile"),
		category=SCRCAT_CONFIG,
		speakOnDemand=True,
	)
	def script_reportActiveConfigurationProfile(self, gesture):
		activeProfileName = config.conf.profiles[-1].name

		if not activeProfileName:
			# Translators: Message announced when the command to report the current configuration profile and
			# the default configuration profile is active.
			activeProfileMessage = _("normal configuration profile active")
		else:
			# Translators: Message announced when the command to report the current configuration profile
			# is active. The placeholder '{profilename}' is replaced with the name of the current active profile.
			activeProfileMessage = _("{profileName} configuration profile active").format(
				profileName=activeProfileName,
			)
		ui.message(activeProfileMessage)

	@script(
		# Translators: Input help mode message for save current configuration command.
		description=_("Saves the current NVDA configuration"),
		category=SCRCAT_CONFIG,
		gesture="kb:NVDA+control+c",
	)
	def script_saveConfiguration(self, gesture):
		wx.CallAfter(gui.mainFrame.onSaveConfigurationCommand, None)

	@script(
		description=_(
			# Translators: Input help mode message for apply last saved or default settings command.
			"Pressing once reverts the current configuration to the most recently saved state."
			" Pressing three times resets to factory defaults.",
		),
		category=SCRCAT_CONFIG,
		gesture="kb:NVDA+control+r",
	)
	def script_revertConfiguration(self, gesture):
		scriptCount = scriptHandler.getLastScriptRepeatCount()
		if scriptCount == 0:
			gui.mainFrame.onRevertToSavedConfigurationCommand(None)
		elif scriptCount == 2:
			gui.mainFrame.onRevertToDefaultConfigurationCommand(None)

	@script(
		# Translators: Input help mode message for activate python console command.
		description=_("Activates the NVDA Python Console, primarily useful for development"),
		category=SCRCAT_TOOLS,
		gesture="kb:NVDA+control+z",
	)
	@gui.blockAction.when(
		gui.blockAction.Context.WINDOWS_STORE_VERSION,
		gui.blockAction.Context.SECURE_MODE,
	)
	def script_activatePythonConsole(self, gesture):
		import pythonConsole

		if not pythonConsole.consoleUI:
			pythonConsole.initialize()
		# Take a snapshot of the vars before opening the window. Once the python console window is opened calls
		# to the 'api' module will refer to this new focus.
		pythonConsole.consoleUI.console.updateNamespaceSnapshotVars()
		pythonConsole.activate()

	@script(
		# Translators: Input help mode message to activate Add-on Store command.
		description=_("Activates the Add-on Store to browse and manage add-on packages for NVDA"),
		category=SCRCAT_TOOLS,
	)
	def script_activateAddonsManager(self, gesture: inputCore.InputGesture):
		wx.CallAfter(gui.mainFrame.onAddonStoreCommand, None)

	@script(
		description=_(
			# Translators: Input help mode message for toggle speech viewer command.
			"Toggles the NVDA Speech viewer, "
			"a floating window that allows you to view all the text that NVDA is currently speaking",
		),
		category=SCRCAT_TOOLS,
	)
	@gui.blockAction.when(gui.blockAction.Context.SECURE_MODE)
	def script_toggleSpeechViewer(self, gesture: inputCore.InputGesture):
		if gui.speechViewer.isActive:
			# Translators: The message announced when disabling speech viewer.
			state = _("speech viewer disabled")
			gui.speechViewer.deactivate()
			gui.mainFrame.sysTrayIcon.menu_tools_toggleSpeechViewer.Check(False)
		else:
			# Translators: The message announced when enabling speech viewer.
			state = _("speech viewer enabled")
			gui.speechViewer.activate()
			gui.mainFrame.sysTrayIcon.menu_tools_toggleSpeechViewer.Check(True)
		ui.message(state)

	@script(
		description=_(
			# Translators: Input help mode message for toggle Braille viewer command.
			"Toggles the NVDA Braille viewer, a floating window that allows you to view braille output, "
			"and the text equivalent for each braille character",
		),
		category=SCRCAT_TOOLS,
	)
	@gui.blockAction.when(gui.blockAction.Context.SECURE_MODE)
	def script_toggleBrailleViewer(self, gesture: inputCore.InputGesture):
		import brailleViewer

		if brailleViewer.isBrailleViewerActive():
			# Translators: The message announced when disabling braille viewer.
			state = _("Braille viewer disabled")
			brailleViewer.destroyBrailleViewer()
			gui.mainFrame.sysTrayIcon.menu_tools_toggleBrailleViewer.Check(False)
		else:
			# Translators: The message announced when enabling Braille viewer.
			state = _("Braille viewer enabled")
			brailleViewer.createBrailleViewerTool()
			gui.mainFrame.sysTrayIcon.menu_tools_toggleBrailleViewer.Check(True)
		ui.message(state)

	@script(
		# Translators: Input help mode message for toggle braille tether to command
		# (tethered means connected to or follows).
		description=_("Toggle tethering of braille between the focus and the review position"),
		category=SCRCAT_BRAILLE,
		gesture="kb:NVDA+control+t",
	)
	@gui.blockAction.when(gui.blockAction.Context.BRAILLE_MODE_SPEECH_OUTPUT)
	def script_braille_toggleTether(self, gesture):
		values = [x.value for x in TetherTo]
		index = values.index(config.conf["braille"]["tetherTo"])
		newIndex = (index + 1) % len(values)
		newTetherChoice = values[newIndex]
		if newTetherChoice == TetherTo.AUTO.value:
			config.conf["braille"]["tetherTo"] = TetherTo.AUTO.value
		else:
			braille.handler.setTether(newTetherChoice, auto=False)
			if newTetherChoice == TetherTo.REVIEW.value:
				braille.handler.handleReviewMove(shouldAutoTether=False)
			else:
				braille.handler.handleGainFocus(api.getFocusObject(), shouldAutoTether=False)
		# Translators: Reports which position braille is tethered to
		# (braille can be tethered automatically or to either focus or review position).
		ui.message(_("Braille tethered %s") % TetherTo(newTetherChoice).displayString)

	@script(
		# Translators: Input help mode message for toggle braille mode command
		description=_("Toggles braille mode"),
		category=SCRCAT_BRAILLE,
		gesture="kb:nvda+alt+t",
	)
	def script_toggleBrailleMode(self, gesture: inputCore.InputGesture):
		curMode = BrailleMode(config.conf["braille"]["mode"])
		modeList = list(BrailleMode)
		index = modeList.index(curMode)
		index = index + 1 if not index == len(modeList) - 1 else 0
		newMode = modeList[index]
		config.conf["braille"]["mode"] = newMode.value
		if braille.handler.buffer == braille.handler.messageBuffer:
			braille.handler._dismissMessage()
		braille.handler.mainBuffer.clear()
		# Translators: The message reported when switching braille modes
		ui.message(_("Braille mode {brailleMode}").format(brailleMode=newMode.displayString))
		if newMode == BrailleMode.SPEECH_OUTPUT:
			return
		if braille.handler.getTether() == TetherTo.REVIEW.value:
			braille.handler.handleReviewMove(shouldAutoTether=braille.handler.shouldAutoTether)
			return
		braille.handler.handleGainFocus(api.getFocusObject())

	@script(
		# Translators: Input help mode message for cycle through
		# braille move system caret when routing review cursor command.
		description=_("Cycle through the braille move system caret when routing review cursor states"),
		category=SCRCAT_BRAILLE,
	)
	@gui.blockAction.when(gui.blockAction.Context.BRAILLE_MODE_SPEECH_OUTPUT)
	def script_braille_cycleReviewRoutingMovesSystemCaret(self, gesture: inputCore.InputGesture) -> None:
		# If braille is not tethered to focus, set next state of
		# braille Move system caret when routing review cursor.
		if TetherTo.FOCUS.value == config.conf["braille"]["tetherTo"]:
			ui.message(
				# Translators: Reported when action is unavailable because braille tether is to focus.
				_("Action unavailable. Braille is tethered to focus"),
			)
			return
		featureFlag: FeatureFlag = config.conf["braille"]["reviewRoutingMovesSystemCaret"]
		reviewRoutingMovesSystemCaretFlag = featureFlag.enumClassType
		values = [x.value for x in reviewRoutingMovesSystemCaretFlag]
		currentValue = featureFlag.value.value
		nextValueIndex = (currentValue % len(values)) + 1
		nextName: str = reviewRoutingMovesSystemCaretFlag(nextValueIndex).name
		config.conf["braille"]["reviewRoutingMovesSystemCaret"] = nextName
		featureFlag = config.conf["braille"]["reviewRoutingMovesSystemCaret"]
		if featureFlag.isDefault():
			msg = (
				_(
					# Translators: Used when reporting braille move system caret when routing review cursor
					# state (default behavior).
					"Braille move system caret when routing review cursor default (%s)",
				)
				% featureFlag.behaviorOfDefault.displayString
			)
		else:
			msg = (
				_(
					# Translators: Used when reporting braille move system caret when routing review cursor state.
					"Braille move system caret when routing review cursor %s",
				)
				% reviewRoutingMovesSystemCaretFlag[nextName].displayString
			)
		ui.message(msg)

	@script(
		# Translators: Input help mode message for toggle braille focus context presentation command.
		description=_("Toggle the way context information is presented in braille"),
		category=SCRCAT_BRAILLE,
	)
	@gui.blockAction.when(gui.blockAction.Context.BRAILLE_MODE_SPEECH_OUTPUT)
	def script_braille_toggleFocusContextPresentation(self, gesture):
		values = [x[0] for x in braille.focusContextPresentations]
		labels = [x[1] for x in braille.focusContextPresentations]
		try:
			index = values.index(config.conf["braille"]["focusContextPresentation"])
		except:  # noqa: E722
			index = 0
		newIndex = (index + 1) % len(values)
		config.conf["braille"]["focusContextPresentation"] = values[newIndex]
		braille.invalidateCachedFocusAncestors(0)
		braille.handler.handleGainFocus(api.getFocusObject())
		# Translators: Reports the new state of braille focus context presentation.
		# %s will be replaced with the context presentation setting.
		# For example, the full message might be "Braille focus context presentation: fill display for context changes"
		ui.message(_("Braille focus context presentation: %s") % labels[newIndex].lower())

	@script(
		# Translators: Input help mode message for toggle braille cursor command.
		description=_("Toggle the braille cursor on and off"),
		category=SCRCAT_BRAILLE,
	)
	@gui.blockAction.when(gui.blockAction.Context.BRAILLE_MODE_SPEECH_OUTPUT)
	def script_braille_toggleShowCursor(self, gesture):
		if config.conf["braille"]["showCursor"]:
			# Translators: The message announced when toggling the braille cursor.
			state = _("Braille cursor off")
			config.conf["braille"]["showCursor"] = False
		else:
			# Translators: The message announced when toggling the braille cursor.
			state = _("Braille cursor on")
			config.conf["braille"]["showCursor"] = True
		# To hide or show cursor immediately on braille line
		braille.handler._updateDisplay()
		ui.message(state)

	@script(
		# Translators: Input help mode message for speak on routing command.
		description=_("Toggles speaking the character under the cursor when routing cursor in text"),
		category=SCRCAT_BRAILLE,
	)
	@gui.blockAction.when(gui.blockAction.Context.BRAILLE_MODE_SPEECH_OUTPUT)
	def script_braille_toggleSpeakOnRouting(self, gesture):
		state = config.conf["braille"]["speakOnRouting"] = not config.conf["braille"]["speakOnRouting"]
		if state:
			# Translators: The message announced when toggling on speaking character when routing.
			state = _("Enabled speak character when routing cursor in text")
		else:
			# Translators: The message announced when toggling off speaking character when routing.
			state = _("Disabled speak character when routing cursor in text")
		ui.message(state)

	@script(
		# Translators: Input help mode message for toggle speaking when navigating by lines or paragraphs with braille.
		description=_("Toggles on and off speaking when navigating by lines or paragraph with braille"),
		category=SCRCAT_BRAILLE,
	)
	@gui.blockAction.when(gui.blockAction.Context.BRAILLE_MODE_SPEECH_OUTPUT)
	def script_toggleSpeakingOnNavigatingByUnit(self, gesture: inputCore.InputGesture):
		toggleBooleanValue(
			configSection="braille",
			configKey="speakOnNavigatingByUnit",
			# Translators: The message announced when toggling the speaking on navigating by unit braille setting.
			enabledMsg=_("Speak whenn navigating by line or paragraph with braille on"),
			# Translators: The message announced when toggling the speaking on navigating by unit braille setting.
			disabledMsg=_("Speak when navigating by line or paragraph with braille off"),
		)

	@script(
		# Translators: Input help mode message for cycle braille cursor shape command.
		description=_("Cycle through the braille cursor shapes"),
		category=SCRCAT_BRAILLE,
	)
	@gui.blockAction.when(gui.blockAction.Context.BRAILLE_MODE_SPEECH_OUTPUT)
	def script_braille_cycleCursorShape(self, gesture):
		if not config.conf["braille"]["showCursor"]:
			# Translators: A message reported when changing the braille cursor shape when the braille cursor is turned off.
			ui.message(_("Braille cursor is turned off"))
			return
		shapes = [s[0] for s in braille.CURSOR_SHAPES]
		if braille.handler.getTether() == TetherTo.FOCUS.value:
			cursorShape = "cursorShapeFocus"
		else:
			cursorShape = "cursorShapeReview"
		try:
			index = shapes.index(config.conf["braille"][cursorShape]) + 1
		except:  # noqa: E722
			index = 1
		if index >= len(braille.CURSOR_SHAPES):
			index = 0
		config.conf["braille"][cursorShape] = braille.CURSOR_SHAPES[index][0]
		shapeMsg = braille.CURSOR_SHAPES[index][1]
		# Translators: Reports which braille cursor shape is activated.
		ui.message(_("Braille cursor %s") % shapeMsg)

	@script(
		# Translators: Input help mode message for cycle through braille show messages command.
		description=_("Cycle through the braille show messages modes"),
		category=SCRCAT_BRAILLE,
	)
	@gui.blockAction.when(gui.blockAction.Context.BRAILLE_MODE_SPEECH_OUTPUT)
	def script_braille_cycleShowMessages(self, gesture: inputCore.InputGesture) -> None:
		"""Set next state of braille show messages and reports it with ui.message."""
		values = [x.value for x in ShowMessages]
		index = values.index(config.conf["braille"]["showMessages"])
		newIndex = (index + 1) % len(values)
		newValue = values[newIndex]
		config.conf["braille"]["showMessages"] = newValue
		# Translators: Reports which show braille message mode is used
		# (disabled, timeout or indefinitely).
		msg = _("Braille show messages %s") % ShowMessages(newValue).displayString
		ui.message(msg)

	@script(
		# Translators: Input help mode message for cycle through braille show selection command.
		description=_("Cycle through the braille show selection states"),
		category=SCRCAT_BRAILLE,
	)
	@gui.blockAction.when(gui.blockAction.Context.BRAILLE_MODE_SPEECH_OUTPUT)
	def script_braille_cycleShowSelection(self, gesture: inputCore.InputGesture) -> None:
		"""Set next state of braille show selection and reports it with ui.message."""
		featureFlag: FeatureFlag = config.conf["braille"]["showSelection"]
		boolFlag: BoolFlag = featureFlag.enumClassType
		values = [x.value for x in boolFlag]
		currentValue = featureFlag.value.value
		nextValueIndex = (currentValue % len(values)) + 1
		nextName: str = boolFlag(nextValueIndex).name
		config.conf["braille"]["showSelection"] = nextName
		featureFlag = config.conf["braille"]["showSelection"]
		if featureFlag.isDefault():
			# Translators: Used when reporting braille show selection state
			# (default behavior).
			msg = _("Braille show selection default (%s)") % featureFlag.behaviorOfDefault.displayString
		else:
			# Translators: Reports which show braille selection state is used
			# (disabled or enabled).
			msg = _("Braille show selection %s") % BoolFlag[nextName].displayString
		# To hide or show selection immediately on braille line
		braille.handler.initialDisplay()
		ui.message(msg)

	@script(
		# Translators: Input help mode message for Braille Unicode normalization command.
		description=_("Cycle through the braille Unicode normalization states"),
		category=SCRCAT_BRAILLE,
	)
	def script_braille_cycleUnicodeNormalization(self, gesture: inputCore.InputGesture) -> None:
		featureFlag: FeatureFlag = config.conf["braille"]["unicodeNormalization"]
		boolFlag: BoolFlag = featureFlag.enumClassType
		values = [x.value for x in boolFlag]
		currentValue = featureFlag.value.value
		nextValueIndex = (currentValue % len(values)) + 1
		nextName: str = boolFlag(nextValueIndex).name
		config.conf["braille"]["unicodeNormalization"] = nextName
		featureFlag = config.conf["braille"]["unicodeNormalization"]
		if featureFlag.isDefault():
			# Translators: Used when reporting braille Unicode normalization state
			# (default behavior).
			msg = _("Braille Unicode normalization default ({default})").format(
				default=featureFlag.behaviorOfDefault.displayString,
			)
		else:
			# Translators: Used when reporting braille Unicode normalization state
			# (disabled or enabled).
			msg = _("Braille Unicode normalization {state}").format(
				state=BoolFlag[nextName].displayString,
			)
		ui.message(msg)

	@script(
		description=_(
			# Translators: Input help mode message for report clipboard text command.
			"Reports the text on the Windows clipboard. "
			"Pressing twice spells this information. "
			"Pressing three times spells it using character descriptions.",
		),
		category=SCRCAT_SYSTEM,
		gesture="kb:NVDA+c",
		speakOnDemand=True,
	)
	def script_reportClipboardText(self, gesture):
		try:
			text = api.getClipData()
		except:  # noqa: E722
			text = None
		if not text or not isinstance(text, str) or text.isspace():
			# Translators: Presented when there is no text on the clipboard.
			ui.message(_("There is no text on the clipboard"))
			return
		textLength = len(text)
		if textLength < 1024:
			repeatCount = scriptHandler.getLastScriptRepeatCount()
			if repeatCount == 0:
				ui.message(text)
			else:
				speech.speakSpelling(text, useCharacterDescriptions=repeatCount > 1)
		else:
			ui.message(
				ngettext(
					# Translators: If the number of characters on the clipboard is greater than about 1000, it reports this
					# message and gives number of characters on the clipboard.
					# Example output: The clipboard contains a large amount of text. It is 2300 characters long.
					"The clipboard contains a large amount of text. It is %s character long",
					"The clipboard contains a large amount of text. It is %s characters long",
					textLength,
				)
				% textLength,
			)

	@script(
		description=_(
			# Translators: Input help mode message for mark review cursor position for a select or copy command
			# (that is, marks the current review cursor position as the starting point for text to be selected).
			"Marks the current position of the review cursor as the start of text to be selected or copied",
		),
		category=SCRCAT_TEXTREVIEW,
		gesture="kb:NVDA+f9",
	)
	def script_review_markStartForCopy(self, gesture):
		reviewPos = api.getReviewPosition()
		# attach the marker to obj so that the marker is cleaned up when obj is cleaned up.
		reviewPos.obj._copyStartMarker = reviewPos.copy()  # represents the start location
		reviewPos.obj._selectThenCopyRange = (
			None  # we may be part way through a select, reset the copy range.
		)
		# Translators: Indicates start of review cursor text to be copied to clipboard.
		ui.message(_("Start marked"))

	@script(
		description=_(
			# Translators: Input help mode message for move review cursor to marked start position for a
			# select or copy command
			"Move the review cursor to the position marked as the start of text to be selected or copied",
		),
		category=SCRCAT_TEXTREVIEW,
		gesture="kb:NVDA+shift+F9",
	)
	def script_review_moveToStartMarkedForCopy(self, gesture: inputCore.InputGesture):
		pos = api.getReviewPosition()
		if not getattr(pos.obj, "_copyStartMarker", None):
			# Translators: Presented when attempting to move to the start marker for copy but none has been set.
			ui.reviewMessage(_("No start marker set"))
			return
		startMarker = pos.obj._copyStartMarker.copy()
		# This script is available on the lock screen via getSafeScripts,
		# as such observe the setReviewPosition result to ensure
		# the review position does not contain secure information
		# before announcing this object
		if api.setReviewPosition(startMarker):
			startMarker.collapse()
			startMarker.expand(textInfos.UNIT_CHARACTER)
			speech.speakTextInfo(
				startMarker,
				unit=textInfos.UNIT_CHARACTER,
				reason=controlTypes.OutputReason.CARET,
			)
		else:
			ui.reviewMessage(gui.blockAction.Context.WINDOWS_LOCKED.translatedMessage)
			return

	@script(
		description=_(
			# Translators: Input help mode message for the select then copy command.
			# The select then copy command first selects the review cursor text, then copies it to the clipboard.
			"If pressed once, the text from the previously set start marker up to and including the current "
			"position of the review cursor is selected. If pressed twice, the text is copied to the clipboard",
		),
		category=SCRCAT_TEXTREVIEW,
		gesture="kb:NVDA+f10",
	)
	def script_review_copy(self, gesture):
		pos = api.getReviewPosition().copy()
		if not getattr(pos.obj, "_copyStartMarker", None):
			# Translators: Presented when attempting to copy some review cursor text but there is no start marker.
			ui.message(_("No start marker set"))
			return
		startMarker = api.getReviewPosition().obj._copyStartMarker
		# first call, try to set the selection.
		if scriptHandler.getLastScriptRepeatCount() == 0:
			if getattr(pos.obj, "_selectThenCopyRange", None):
				# we have already tried selecting the text, dont try again. For now selections can not be ammended.
				# Translators: Presented when text has already been marked for selection, but not yet copied.
				ui.message(_("Press twice to copy or reset the start marker"))
				return
			copyMarker = startMarker.copy()
			# Check if the end position has moved
			if pos.compareEndPoints(startMarker, "endToEnd") > 0:  # user has moved the cursor 'forward'
				# start becomes the original start
				copyMarker.setEndPoint(startMarker, "startToStart")
				# end needs to be updated to the current cursor position.
				copyMarker.setEndPoint(pos, "endToEnd")
				copyMarker.move(textInfos.UNIT_CHARACTER, 1, endPoint="end")
			else:  # user has moved the cursor 'backwards' or not at all.
				# when the cursor is not moved at all we still want to select the character have under the cursor
				# start becomes the current cursor position position
				copyMarker.setEndPoint(pos, "startToStart")
				# end becomes the original start position plus 1
				copyMarker.setEndPoint(startMarker, "endToEnd")
				copyMarker.move(textInfos.UNIT_CHARACTER, 1, endPoint="end")
			if copyMarker.compareEndPoints(copyMarker, "startToEnd") == 0:
				# Translators: Presented when there is no text selection to copy from review cursor.
				ui.message(_("No text to copy"))
				api.getReviewPosition().obj._copyStartMarker = None
				return
			api.getReviewPosition().obj._selectThenCopyRange = copyMarker
			# for applications such as word, where the selected text is not automatically spoken we must monitor it ourself
			try:
				# old selection info must be saved so that its possible to report on the changes to the selection.
				oldInfo = pos.obj.makeTextInfo(textInfos.POSITION_SELECTION)
			except Exception as e:
				log.debug("Error trying to get initial selection information %s" % e)
				pass
			try:
				copyMarker.updateSelection()
				if hasattr(pos.obj, "reportSelectionChange"):
					# wait for applications such as word to update their selection so that we can detect it
					try:
						pos.obj.reportSelectionChange(oldInfo)
					except Exception as e:
						log.debug("Error trying to report the updated selection: %s" % e)
			except NotImplementedError as e:
				# we are unable to select the text, leave the _copyStartMarker in place in case the user wishes to copy the text.
				# Translators: Presented when unable to select the marked text.
				ui.message(_("Can't select text, press twice to copy"))
				log.debug("Error trying to update selection: %s" % e)
				return
		elif scriptHandler.getLastScriptRepeatCount() == 1:  # the second call, try to copy the text
			copyMarker = pos.obj._selectThenCopyRange
			copyMarker.copyToClipboard(notify=True)
			# on the second call always clean up the start marker
			api.getReviewPosition().obj._selectThenCopyRange = None
			api.getReviewPosition().obj._copyStartMarker = None
		return

	@script(
		# Translators: Input help mode message for a braille command.
		description=_("Scrolls the braille display back"),
		category=SCRCAT_BRAILLE,
		bypassInputHelp=True,
	)
	def script_braille_scrollBack(self, gesture):
		braille.handler.scrollBack()

	@script(
		# Translators: Input help mode message for a braille command.
		description=_("Scrolls the braille display forward"),
		category=SCRCAT_BRAILLE,
		bypassInputHelp=True,
	)
	def script_braille_scrollForward(self, gesture):
		braille.handler.scrollForward()

	@script(
		# Translators: Input help mode message for a braille command.
		description=_("Routes the cursor to or activates the object under this braille cell"),
		category=SCRCAT_BRAILLE,
	)
	def script_braille_routeTo(self, gesture):
		braille.handler.routeTo(gesture.routingIndex)

	@script(
		# Translators: Input help mode message for Braille report formatting command.
		description=_("Reports formatting info for the text under this braille cell"),
		category=SCRCAT_BRAILLE,
	)
	def script_braille_reportFormatting(self, gesture):
		info = braille.handler.getTextInfoForWindowPos(gesture.routingIndex)
		if info is None:
			# Translators: Reported when trying to obtain formatting information (such as font name, indentation and so on) but there is no formatting information for the text under cursor.
			ui.message(_("No formatting information"))
			return
		self._reportFormattingHelper(info, False)

	@script(
		# Translators: Input help mode message for a braille command.
		description=_("Moves the braille display to the previous line"),
		category=SCRCAT_BRAILLE,
	)
	def script_braille_previousLine(self, gesture):
		if braille.handler.buffer.regions:
			braille.handler.buffer.regions[-1].previousLine(start=True)

	@script(
		# Translators: Input help mode message for a braille command.
		description=_("Moves the braille display to the next line"),
		category=SCRCAT_BRAILLE,
	)
	def script_braille_nextLine(self, gesture):
		if braille.handler.buffer.regions:
			braille.handler.buffer.regions[-1].nextLine()

	@script(
		# Translators: Input help mode message for a braille command.
		description=_("Inputs braille dots via the braille keyboard"),
		category=SCRCAT_BRAILLE,
		gesture="bk:dots",
	)
	def script_braille_dots(self, gesture):
		brailleInput.handler.input(gesture.dots)

	@script(
		# Translators: Input help mode message for a braille command.
		description=_("Moves the braille display to the current focus"),
		category=SCRCAT_BRAILLE,
	)
	def script_braille_toFocus(self, gesture):
		braille.handler.setTether(TetherTo.FOCUS.value, auto=True)
		if braille.handler.getTether() == TetherTo.REVIEW.value:
			self.script_navigatorObject_toFocus(gesture)
		else:
			obj = api.getFocusObject()
			region = braille.handler.mainBuffer.regions[-1] if braille.handler.mainBuffer.regions else None
			if region and region.obj == obj:
				braille.handler.mainBuffer.focus(region)
				if region.brailleCursorPos is not None:
					braille.handler.mainBuffer.scrollTo(region, region.brailleCursorPos)
				elif region.brailleSelectionStart is not None:
					braille.handler.mainBuffer.scrollTo(region, region.brailleSelectionStart)
				braille.handler.mainBuffer.updateDisplay()
			else:
				braille.handler.handleGainFocus(obj, shouldAutoTether=False)

	@script(
		# Translators: Input help mode message for a braille command.
		description=_("Erases the last entered braille cell or character"),
		category=SCRCAT_BRAILLE,
		gesture="bk:dot7",
	)
	def script_braille_eraseLastCell(self, gesture):
		brailleInput.handler.eraseLastCell()

	@script(
		# Translators: Input help mode message for a braille command.
		description=_("Translates any braille input and presses the enter key"),
		category=SCRCAT_BRAILLE,
		gesture="bk:dot8",
	)
	def script_braille_enter(self, gesture):
		brailleInput.handler.enter()

	@script(
		# Translators: Input help mode message for a braille command.
		description=_("Translates any braille input"),
		category=SCRCAT_BRAILLE,
		gesture="bk:dot7+dot8",
	)
	def script_braille_translate(self, gesture):
		brailleInput.handler.translate()

	@script(
		# Translators: Input help mode message for a braille command.
		description=_("Virtually toggles the shift key to emulate a keyboard shortcut with braille input"),
		category=inputCore.SCRCAT_KBEMU,
		bypassInputHelp=True,
	)
	def script_braille_toggleShift(self, gesture):
		brailleInput.handler.toggleModifier("shift")

	@script(
		# Translators: Input help mode message for a braille command.
		description=_("Virtually toggles the control key to emulate a keyboard shortcut with braille input"),
		category=inputCore.SCRCAT_KBEMU,
		bypassInputHelp=True,
	)
	def script_braille_toggleControl(self, gesture):
		brailleInput.handler.toggleModifier("control")

	@script(
		# Translators: Input help mode message for a braille command.
		description=_("Virtually toggles the alt key to emulate a keyboard shortcut with braille input"),
		category=inputCore.SCRCAT_KBEMU,
		bypassInputHelp=True,
	)
	def script_braille_toggleAlt(self, gesture):
		brailleInput.handler.toggleModifier("alt")

	@script(
		description=_(
			# Translators: Input help mode message for a braille command.
			"Virtually toggles the left windows key to emulate a keyboard shortcut with braille input",
		),
		category=inputCore.SCRCAT_KBEMU,
		bypassInputHelp=True,
	)
	def script_braille_toggleWindows(self, gesture):
		brailleInput.handler.toggleModifier("leftWindows")

	@script(
		# Translators: Input help mode message for a braille command.
		description=_("Virtually toggles the NVDA key to emulate a keyboard shortcut with braille input"),
		category=inputCore.SCRCAT_KBEMU,
		bypassInputHelp=True,
	)
	def script_braille_toggleNVDAKey(self, gesture):
		brailleInput.handler.toggleModifier("NVDA")

	@script(
		description=_(
			# Translators: Input help mode message for a braille command.
			"Virtually toggles the control and shift keys to emulate a "
			"keyboard shortcut with braille input",
		),
		category=inputCore.SCRCAT_KBEMU,
		bypassInputHelp=True,
	)
	def script_braille_toggleControlShift(self, gesture):
		brailleInput.handler.toggleModifiers(["control", "shift"])

	@script(
		description=_(
			# Translators: Input help mode message for a braille command.
			"Virtually toggles the alt and shift keys to emulate a " "keyboard shortcut with braille input",
		),
		category=inputCore.SCRCAT_KBEMU,
		bypassInputHelp=True,
	)
	def script_braille_toggleAltShift(self, gesture):
		brailleInput.handler.toggleModifiers(["alt", "shift"])

	@script(
		description=_(
			# Translators: Input help mode message for a braille command.
			"Virtually toggles the left windows and shift keys to emulate a "
			"keyboard shortcut with braille input",
		),
		category=inputCore.SCRCAT_KBEMU,
		bypassInputHelp=True,
	)
	def script_braille_toggleWindowsShift(self, gesture):
		brailleInput.handler.toggleModifiers(["leftWindows", "shift"])

	@script(
		description=_(
			# Translators: Input help mode message for a braille command.
			"Virtually toggles the NVDA and shift keys to emulate a " "keyboard shortcut with braille input",
		),
		category=inputCore.SCRCAT_KBEMU,
		bypassInputHelp=True,
	)
	def script_braille_toggleNVDAKeyShift(self, gesture):
		brailleInput.handler.toggleModifiers(["NVDA", "shift"])

	@script(
		description=_(
			# Translators: Input help mode message for a braille command.
			"Virtually toggles the control and alt keys to emulate a " "keyboard shortcut with braille input",
		),
		category=inputCore.SCRCAT_KBEMU,
		bypassInputHelp=True,
	)
	def script_braille_toggleControlAlt(self, gesture):
		brailleInput.handler.toggleModifiers(["control", "alt"])

	@script(
		description=_(
			# Translators: Input help mode message for a braille command.
			"Virtually toggles the control, alt, and shift keys to emulate a "
			"keyboard shortcut with braille input",
		),
		category=inputCore.SCRCAT_KBEMU,
		bypassInputHelp=True,
	)
	def script_braille_toggleControlAltShift(self, gesture):
		brailleInput.handler.toggleModifiers(["control", "alt", "shift"])

	@script(
		description=_(
			# Translators: Input help mode message for reload plugins command.
			"Reloads app modules and global plugins without restarting NVDA, which can be Useful for developers",
		),
		category=SCRCAT_TOOLS,
		gesture="kb:NVDA+control+f3",
	)
	def script_reloadPlugins(self, gesture):
		import globalPluginHandler

		appModuleHandler.reloadAppModules()
		globalPluginHandler.reloadGlobalPlugins()
		NVDAObject.clearDynamicClassCache()
		# Translators: Presented when plugins (app modules and global plugins) are reloaded.
		ui.message(_("Plugins reloaded"))

	@script(
		description=_(
			# Translators: input help mode message for Report destination URL of a link command
			"Report the destination URL of the link at the position of caret or focus. "
			"If pressed twice, shows the URL in a window for easier review.",
		),
		gesture="kb:NVDA+k",
		category=SCRCAT_TOOLS,
		speakOnDemand=True,
	)
	def script_reportLinkDestination(
		self,
		gesture: inputCore.InputGesture,
		forceBrowseable: bool = False,
	) -> None:
		"""Generates a ui.message or ui.browseableMessage of a link's destination, if focus or caret is
		positioned on a link, or an element with an included link such as a graphic.
		:param forceBrowseable: skips the press once check, and displays the browseableMessage version.
		"""
		focus = api.getFocusObject()
		try:
			ti: textInfos.TextInfo = api.getCaretPosition()
		except RuntimeError:
			try:
				link = focus.linkData
			except NotImplementedError:
				link = None
		else:
			link = ti._getLinkDataAtCaretPosition()
		presses = scriptHandler.getLastScriptRepeatCount()
		if link:
			if not link.destination:  # May be None or ""
				# Translators: Reported when using the command to report the destination of a link.
				ui.message(_("Link has no apparent destination"))
				return
			if (
				presses == 1  # If pressed twice, or
				or forceBrowseable  # if a browseable message is preferred unconditionally
			):
				text = link.displayText
				if text is None:
					# Translators: Title of the browseable message when requesting the destination of a graphical link.
					text = _("Graphic")
				ui.browseableMessage(
					link.destination,
					# Translators: Informs the user that the window contains the destination of the
					# link with given title
					title=_("Destination of: {name}").format(name=text),
					closeButton=True,
					copyButton=True,
				)
			elif presses == 0:  # One press
				ui.message(link.destination)  # Speak the link
			else:  # Some other number of presses
				return  # Do nothing
		elif focus.role == controlTypes.Role.LINK or controlTypes.State.LINKED in focus.states:
			# Translators: Reported when using the command to report the destination of a link.
			ui.message(_("Unable to get the destination of this link."))
		else:
			# Translators: Reported when using the command to report the destination of a link.
			ui.message(_("Not a link."))

	@script(
		description=_(
			# Translators: input help mode message for Report URL of a link in a window command
			"Displays the destination URL of the link at the position of caret or focus in a window, "
			"instead of just speaking it. May be preferred by braille users.",
		),
		category=SCRCAT_TOOLS,
	)
	def script_reportLinkDestinationInWindow(self, gesture: inputCore.InputGesture) -> None:
		"""Uses the forceBrowseable flag of script_reportLinkDestination, to generate a
		ui.browseableMessage of a link's destination.
		"""
		self.script_reportLinkDestination(gesture, True)

	@script(
		# Translators: Input help mode message for a touchscreen gesture.
		description=_("Moves to the next object in a flattened view of the object navigation hierarchy"),
		category=SCRCAT_OBJECTNAVIGATION,
		gestures=(
			"ts(object):flickright",
			"kb:NVDA+numpad3",
			"kb(laptop):shift+NVDA+]",
		),
	)
	def script_navigatorObject_nextInFlow(self, gesture: inputCore.InputGesture):
		curObject = api.getNavigatorObject()
		newObject = None
		if curObject.simpleFirstChild:
			newObject = curObject.simpleFirstChild
		elif curObject.simpleNext:
			newObject = curObject.simpleNext
		elif curObject.simpleParent:
			parent = curObject.simpleParent
			while parent and not parent.simpleNext:
				parent = parent.simpleParent
			if parent:
				newObject = parent.simpleNext
		if not newObject:
			# Translators: a message when there is no next object when navigating
			ui.reviewMessage(_("No next"))
			return

		# This script is available on the lock screen via getSafeScripts,
		# as such observe the setNavigatorObject result to ensure
		# the navigatorObject does not contain secure information
		# before announcing this object
		if api.setNavigatorObject(newObject):
			speech.speakObject(newObject, reason=controlTypes.OutputReason.FOCUS)
		else:
			ui.reviewMessage(gui.blockAction.Context.WINDOWS_LOCKED.translatedMessage)
			return

	@script(
		# Translators: Input help mode message for a touchscreen gesture.
		description=_("Moves to the previous object in a flattened view of the object navigation hierarchy"),
		category=SCRCAT_OBJECTNAVIGATION,
		gestures=(
			"ts(object):flickleft",
			"kb:NVDA+numpad9",
			"kb(laptop):shift+NVDA+[",
		),
	)
	def script_navigatorObject_previousInFlow(self, gesture: inputCore.InputGesture):
		curObject = api.getNavigatorObject()
		newObject = curObject.simplePrevious
		if newObject:
			while newObject.simpleLastChild:
				newObject = newObject.simpleLastChild
		else:
			newObject = curObject.simpleParent

		if not newObject:
			# Translators: a message when there is no previous object when navigating
			ui.reviewMessage(_("No previous"))
			return

		# This script is available on the lock screen via getSafeScripts, as such
		# ensure the navigator object does not contain secure information
		# before announcing this object
		if api.setNavigatorObject(newObject):
			speech.speakObject(newObject, reason=controlTypes.OutputReason.FOCUS)
		else:
			ui.reviewMessage(gui.blockAction.Context.WINDOWS_LOCKED.translatedMessage)
			return

	@script(
		# Translators: Describes a command.
		description=_("Toggles the support of touch interaction"),
		category=SCRCAT_TOUCH,
		gesture="kb:NVDA+control+alt+t",
	)
	def script_toggleTouchSupport(self, gesture):
		enabled = not bool(config.conf["touch"]["enabled"])
		try:
			touchHandler.setTouchSupport(enabled)
		except NotImplementedError:
			# Translators: Presented when attempting to toggle touch interaction support
			ui.message(_("Touch interaction not supported"))
			return
		# Set configuration upon success
		config.conf["touch"]["enabled"] = enabled
		if enabled:
			# Translators: Presented when support of touch interaction has been enabled
			ui.message(_("Touch interaction enabled"))
		else:
			# Translators: Presented when support of touch interaction has been disabled
			ui.message(_("Touch interaction disabled"))

	@script(
		# Translators: Input help mode message for a touchscreen gesture.
		description=_("Cycles between available touch modes"),
		category=SCRCAT_TOUCH,
		gesture="ts:3finger_tap",
	)
	def script_touch_changeMode(self, gesture):
		mode = touchHandler.handler._curTouchMode
		index = touchHandler.availableTouchModes.index(mode)
		index = (index + 1) % len(touchHandler.availableTouchModes)
		newMode = touchHandler.availableTouchModes[index]
		touchHandler.handler._curTouchMode = newMode
		try:
			newModeLabel = touchHandler.touchModeLabels[newMode]
		except KeyError:
			# Translators: Cycles through available touch modes (a group of related touch gestures; example output: "object mode"; see the user guide for more information on touch modes).
			newModeLabel = _("%s mode") % newMode
		ui.message(newModeLabel)

	@script(
		# Translators: Input help mode message for a touchscreen gesture.
		description=_("Reports the object and content directly under your finger"),
		category=SCRCAT_TOUCH,
		gestures=("ts:tap", "ts:hoverDown"),
	)
	def script_touch_newExplore(self, gesture):
		touchHandler.handler.screenExplorer.moveTo(gesture.x, gesture.y, new=True)

	@script(
		description=_(
			# Translators: Input help mode message for a touchscreen gesture.
			"Reports the new object or content under your finger "
			"if different to where your finger was last",
		),
		category=SCRCAT_TOUCH,
		gesture="ts:hover",
	)
	def script_touch_explore(self, gesture):
		touchHandler.handler.screenExplorer.moveTo(gesture.x, gesture.y)

	@script(
		category=SCRCAT_TOUCH,
		gesture="ts:hoverUp",
	)
	def script_touch_hoverUp(self, gesture):
		# Specifically for touch typing with onscreen keyboard keys
		# #7309: by default, one must double-tap the touch key.
		# To restore old behavior, go to Touch Interaction dialog and change touch typing option.
		if config.conf["touch"]["touchTyping"]:
			obj = api.getNavigatorObject()
			import NVDAObjects.UIA

			if isinstance(obj, NVDAObjects.UIA.UIA) and obj.UIAElement.cachedClassName == "CRootKey":
				obj.doAction()

	@script(
		description=_(
			# Translators: Input help mode message for touch right click command.
			"Clicks the right mouse button at the current touch position. "
			"This is generally used to activate a context menu.",
		),
		category=SCRCAT_TOUCH,
		gesture="ts:tapAndHold",
	)
	def script_touch_rightClick(self, gesture):
		obj = api.getNavigatorObject()
		# Ignore invisible or offscreen objects as they cannot even be navigated with touch gestures.
		if controlTypes.State.INVISIBLE in obj.states or controlTypes.State.OFFSCREEN in obj.states:
			return
		try:
			p = api.getReviewPosition().pointAtStart
		except (NotImplementedError, LookupError):
			p = None
		if p:
			x = p.x
			y = p.y
		else:
			try:
				(left, top, width, height) = obj.location
			# Flake8/E722: stems from object location script.
			except:  # noqa
				# Translators: Reported when the object has no location for the mouse to move to it.
				ui.message(_("object has no location"))
				return
			# Don't bother clicking when parts or the entire object is offscreen.
			if min(left, top, width, height) < 0:
				return
			x = left + (width // 2)
			y = top + (height // 2)
		winUser.setCursorPos(x, y)
		self.script_rightMouseClick(gesture)

	@script(
		# Translators: Describes the command to open the Configuration Profiles dialog.
		description=_("Shows the NVDA Configuration Profiles dialog"),
		category=SCRCAT_CONFIG_PROFILES,
		gesture="kb:NVDA+control+p",
	)
	def script_activateConfigProfilesDialog(self, gesture):
		wx.CallAfter(gui.mainFrame.onConfigProfilesCommand, None)

	@script(
		description=_(
			# Translators: Input help mode message for toggle configuration profile triggers command.
			"Toggles disabling of all configuration profile triggers. "
			"Disabling remains in effect until NVDA is restarted",
		),
		category=SCRCAT_CONFIG,
	)
	def script_toggleConfigProfileTriggers(self, gesture):
		if config.conf.profileTriggersEnabled:
			config.conf.disableProfileTriggers()
			# Translators: The message announced when temporarily disabling all configuration profile triggers.
			state = _("Configuration profile triggers disabled")
		else:
			config.conf.enableProfileTriggers()
			# Explicitly trigger profiles for the current application.
			mod = api.getForegroundObject().appModule
			trigger = mod._configProfileTrigger = appModuleHandler.AppProfileTrigger(mod.appName)
			trigger.enter()
			# Translators: The message announced when re-enabling all configuration profile triggers.
			state = _("Configuration profile triggers enabled")
		ui.message(state)

	@script(
		# Translators: Describes a command.
		description=_("Begins interaction with math content"),
		gesture="kb:NVDA+alt+m",
	)
	def script_interactWithMath(self, gesture):
		import mathPres

		mathMl = mathPres.getMathMlFromTextInfo(api.getReviewPosition())
		if not mathMl:
			obj = api.getNavigatorObject()
			if obj.role == controlTypes.Role.MATH:
				try:
					mathMl = obj.mathMl
				except (NotImplementedError, LookupError):
					mathMl = None
		if not mathMl:
			# Translators: Reported when the user attempts math interaction
			# with something that isn't math.
			ui.message(_("Not math"))
			return
		mathPres.interactWithMathMl(mathMl)

	@script(
		# Translators: Describes a command.
		description=_("Recognizes the content of the current navigator object with Windows OCR"),
		gesture="kb:NVDA+r",
	)
	def script_recognizeWithUwpOcr(self, gesture):
		if not winVersion.isUwpOcrAvailable():
			# Translators: Reported when Windows OCR is not available.
			ui.message(_("Windows OCR not available"))
			return
		from visionEnhancementProviders.screenCurtain import ScreenCurtainProvider

		screenCurtainId = ScreenCurtainProvider.getSettings().getId()
		screenCurtainProviderInfo = vision.handler.getProviderInfo(screenCurtainId)
		isScreenCurtainRunning = bool(vision.handler.getProviderInstance(screenCurtainProviderInfo))
		if isScreenCurtainRunning:
			# Translators: Reported when screen curtain is enabled.
			ui.message(_("Please disable screen curtain before using Windows OCR."))
			return
		from contentRecog import uwpOcr, recogUi

		recog = uwpOcr.UwpOcr()
		recogUi.recognizeNavigatorObject(recog)

	@script(
		# Translators: Describes a command.
		description=_("Cycles through the available languages for Windows OCR"),
	)
	def script_cycleOcrLanguage(self, gesture: inputCore.InputGesture) -> None:
		if not winVersion.isUwpOcrAvailable():
			# Translators: Reported when Windows OCR is not available.
			ui.message(_("Windows OCR not available"))
			return
		from contentRecog import uwpOcr

		languageCodes = uwpOcr.getLanguages()
		try:
			index = languageCodes.index(config.conf["uwpOcr"]["language"])
			newIndex = (index + 1) % len(languageCodes)
		except ValueError:
			newIndex = 0
		lang = languageCodes[newIndex]
		config.conf["uwpOcr"]["language"] = lang
		ui.message(languageHandler.getLanguageDescription(languageHandler.normalizeLanguage(lang)))

	@script(
		# Translators: Describes a command.
		description=_("Toggle periodical refresh of a Windows OCR result"),
	)
	def script_toggleAutomaticRefreshOfRecogResult(self, gesture: inputCore.InputGesture) -> None:
		if not winVersion.isUwpOcrAvailable():
			# Translators: Reported when Windows OCR is not available.
			ui.message(_("Windows OCR not available"))
			return
		toggleBooleanValue(
			configSection="uwpOcr",
			configKey="autoRefresh",
			# Translators: The message announced when toggling automatic refresh of recognized content
			enabledMsg=_("Automatic refresh enabled"),
			# Translators: The message announced when toggling automatic refresh of recognized content
			disabledMsg=_("Automatic refresh disabled"),
		)
		from contentRecog.recogUi import RecogResultNVDAObject

		focus = api.getFocusObject()
		if isinstance(focus, RecogResultNVDAObject):
			focus._scheduleRecognize()

	@script(
		# Translators: Input help mode message for toggle report CLDR command.
		description=_("Toggles on and off the reporting of CLDR characters, such as emojis"),
		category=SCRCAT_SPEECH,
	)
	def script_toggleReportCLDR(self, gesture):
		if config.conf["speech"]["includeCLDR"]:
			# Translators: presented when the report CLDR is toggled.
			state = _("report CLDR characters off")
			config.conf["speech"]["includeCLDR"] = False
		else:
			# Translators: presented when the report CLDR is toggled.
			state = _("report CLDR characters on")
			config.conf["speech"]["includeCLDR"] = True
		characterProcessing.clearSpeechSymbols()
		ui.message(state)

	@script(
		# Translators: Input help mode message for speech Unicode normalization command.
		description=_("Cycle through the speech Unicode normalization states"),
		category=SCRCAT_SPEECH,
	)
	def script_speech_cycleUnicodeNormalization(self, gesture: inputCore.InputGesture) -> None:
		featureFlag: FeatureFlag = config.conf["speech"]["unicodeNormalization"]
		boolFlag: BoolFlag = featureFlag.enumClassType
		values = [x.value for x in boolFlag]
		currentValue = featureFlag.value.value
		nextValueIndex = (currentValue % len(values)) + 1
		nextName: str = boolFlag(nextValueIndex).name
		config.conf["speech"]["unicodeNormalization"] = nextName
		featureFlag = config.conf["speech"]["unicodeNormalization"]
		if featureFlag.isDefault():
			# Translators: Used when reporting speech Unicode normalization state
			# (default behavior).
			msg = _("Speech Unicode normalization default ({default})").format(
				default=featureFlag.behaviorOfDefault.displayString,
			)
		else:
			# Translators: Used when reporting speech Unicode normalization state
			# (disabled or enabled).
			msg = _("Speech Unicode normalization {state}").format(
				state=BoolFlag[nextName].displayString,
			)
		ui.message(msg)

	_tempEnableScreenCurtain = True
	_waitingOnScreenCurtainWarningDialog: Optional[wx.Dialog] = None
	_toggleScreenCurtainMessage: Optional[str] = None

	@script(
		description=_(
			# Translators: Describes a command.
			"Toggles the state of the screen curtain, "
			"enable to make the screen black or disable to show the contents of the screen. "
			"Pressed once, screen curtain is enabled until you restart NVDA. "
			"Pressed twice, screen curtain is enabled until you disable it",
		),
		category=SCRCAT_VISION,
		gesture="kb:NVDA+control+escape",
	)
	def script_toggleScreenCurtain(self, gesture):
		scriptCount = scriptHandler.getLastScriptRepeatCount()
		if scriptCount == 0:  # first call should reset last message
			self._toggleScreenCurtainMessage = None

		from visionEnhancementProviders.screenCurtain import ScreenCurtainProvider

		screenCurtainId = ScreenCurtainProvider.getSettings().getId()
		screenCurtainProviderInfo = vision.handler.getProviderInfo(screenCurtainId)
		alreadyRunning = bool(vision.handler.getProviderInstance(screenCurtainProviderInfo))

		GlobalCommands._tempEnableScreenCurtain = scriptCount == 0

		if self._waitingOnScreenCurtainWarningDialog:
			# Already in the process of enabling the screen curtain, exit early.
			# Ensure that the dialog is in the foreground, and read it again.
			self._waitingOnScreenCurtainWarningDialog.Raise()

			# Key presses interrupt speech, so it maybe that the dialog wasn't
			# announced properly (if the user triggered the gesture more
			# than once). So we speak the objects to imitate the dialog getting
			# focus again. It might be useful to have something like this in a
			# script: see https://github.com/nvaccess/nvda/issues/9147#issuecomment-454278313
			speech.cancelSpeech()
			speech.speakObject(
				api.getForegroundObject(),
				reason=controlTypes.OutputReason.FOCUS,
			)
			speech.speakObject(
				api.getFocusObject(),
				reason=controlTypes.OutputReason.FOCUS,
			)
			return

		if scriptCount >= 2 and self._toggleScreenCurtainMessage:
			# Only the first two presses have actions, all subsequent presses should just repeat the last outcome.
			# This is important when not showing warning dialog, otherwise the script completion message can be
			# suppressed.
			# Must happen after the code to raise / read the warning dialog, since if there is a warning dialog
			# it takes preference, and there shouldn't be a valid completion message in this case anyway.
			ui.message(
				self._toggleScreenCurtainMessage,
				speechPriority=speech.priorities.Spri.NOW,
			)
			return

		# Disable if running
		if (
			alreadyRunning and scriptCount == 0  # a second press might be trying to achieve non temp enable
		):
			# Translators: Reported when the screen curtain is disabled.
			message = _("Screen curtain disabled")
			try:
				vision.handler.terminateProvider(screenCurtainProviderInfo)
			except Exception:
				# If the screen curtain was enabled, we do not expect exceptions.
				log.error("Screen curtain termination error", exc_info=True)
				# Translators: Reported when the screen curtain could not be enabled.
				message = _("Could not disable screen curtain")
			finally:
				self._toggleScreenCurtainMessage = message
				ui.message(message, speechPriority=speech.priorities.Spri.NOW)
				return
		elif (  # enable it
			scriptCount in (0, 1)  # 1 press (temp enable) or 2 presses (enable)
		):
			# Check if screen curtain is available, exit early if not.
			if not screenCurtainProviderInfo.providerClass.canStart():
				# Translators: Reported when the screen curtain is not available.
				message = _("Screen curtain not available")
				self._toggleScreenCurtainMessage = message
				ui.message(message, speechPriority=speech.priorities.Spri.NOW)
				return

			def _enableScreenCurtain(doEnable: bool = True):
				self._waitingOnScreenCurtainWarningDialog = None
				if not doEnable:
					return  # exit early with no ui.message because the user has decided to abort.

				tempEnable = GlobalCommands._tempEnableScreenCurtain
				# Translators: Reported when the screen curtain is enabled.
				enableMessage = _("Screen curtain enabled")
				if tempEnable:
					# Translators: Reported when the screen curtain is temporarily enabled.
					enableMessage = _("Temporary Screen curtain, enabled until next restart")

				try:
					if alreadyRunning:
						screenCurtainProviderInfo.providerClass.enableInConfig(True)
					else:
						vision.handler.initializeProvider(
							screenCurtainProviderInfo,
							temporary=tempEnable,
						)
				except Exception:
					log.error("Screen curtain initialization error", exc_info=True)
					# Translators: Reported when the screen curtain could not be enabled.
					enableMessage = _("Could not enable screen curtain")
				finally:
					self._toggleScreenCurtainMessage = enableMessage
					ui.message(enableMessage, speechPriority=speech.priorities.Spri.NOW)

			#  Show warning if necessary and do enable.
			settingsStorage = ScreenCurtainProvider.getSettings()
			if settingsStorage.warnOnLoad:
				from visionEnhancementProviders.screenCurtain import WarnOnLoadDialog

				parent = gui.mainFrame
				dlg = WarnOnLoadDialog(
					screenCurtainSettingsStorage=settingsStorage,
					parent=parent,
				)
				self._waitingOnScreenCurtainWarningDialog = dlg
				gui.runScriptModalDialog(
					dlg,
					lambda res: wx.CallLater(
						millis=100,
						callableObj=_enableScreenCurtain,
						doEnable=res == wx.YES,
					),
				)
			else:
				from contentRecog.recogUi import RefreshableRecogResultNVDAObject

				focusObj = api.getFocusObject()
				if (
					isinstance(focusObj, RefreshableRecogResultNVDAObject)
					and focusObj.recognizer.allowAutoRefresh
				):
					# Translators: Warning message when trying to enable the screen curtain when OCR is active.
					warningMessage = _("Could not enable screen curtain when performing content recognition")
					ui.message(warningMessage, speechPriority=speech.priorities.Spri.NOW)
					return
				_enableScreenCurtain()

	@script(
		description=_(
			# Translators: Describes a command.
			"Cycles through paragraph navigation styles",
		),
		category=SCRCAT_SYSTEMCARET,
	)
	def script_cycleParagraphStyle(self, gesture: "inputCore.InputGesture") -> None:
		from documentNavigation.paragraphHelper import nextParagraphStyle

		newFlag: config.featureFlag.FeatureFlag = nextParagraphStyle()
		config.conf["documentNavigation"]["paragraphStyle"] = newFlag.name
		ui.message(newFlag.displayString)

	@script(
		description=_(
			# Translators: Describes a command.
			"Cycles through sound split modes",
		),
		category=SCRCAT_AUDIO,
		gesture="kb:NVDA+alt+s",
	)
	def script_cycleSoundSplit(self, gesture: "inputCore.InputGesture") -> None:
		audio._toggleSoundSplitState()

	@script(
<<<<<<< HEAD
		description=_(
			# Translators: Input help mode message for report language for caret command.
			"Reports the language for the text under the caret, and if the language is not supported by the current synthesizer. "
			"If pressed twice, presents the information in browse mode",
		),
		category=SCRCAT_SYSTEMCARET,
		speakOnDemand=True,
	)
	def script_reportCaretLanguage(self, gesture: "inputCore.InputGesture"):
		info = self._getTIAtCaret()
		info.expand(textInfos.UNIT_CHARACTER)
		curLanguage = self._getCurrentLanguageForTextInfo(info)
		languageDescription = languageHandler.getLanguageDescription(curLanguage)
		if languageDescription is None:
			languageDescription = curLanguage
		curSynth = synthDriverHandler.getSynth()
		if curSynth.languageIsSupported(curLanguage):
			message = languageDescription
		else:
			# Translators: Language of the character at caret position when it's not supported by the current synthesizer.
			message = _("{languageDescription} (not supported)").format(
				languageDescription=languageDescription,
			)
		repeats = scriptHandler.getLastScriptRepeatCount()
		if repeats == 0:
			ui.message(message)
		elif repeats == 1:
			# Translators: title for report caret language dialog.
			title = _("Language at caret position")
			ui.browseableMessage(message, title, copyButton=True, closeButton=True)

	@script(
		# Translators: Describes a command.
		description=_("Mute or unmute the speech coming from the remote computer"),
=======
		# Translators: Documentation string for the script that toggles whether the output from the remote computer is muted.
		description=pgettext("remote", "Mutes or unmutes the speech coming from the remote computer"),
>>>>>>> ed59e0e4
		category=SCRCAT_REMOTE,
	)
	@gui.blockAction.when(gui.blockAction.Context.REMOTE_ACCESS_DISABLED)
	def script_toggleRemoteMute(self, gesture: "inputCore.InputGesture"):
		_remoteClient._remoteClient.toggleMute()

	@script(
		category=SCRCAT_REMOTE,
		# Translators: Documentation string for the script that sends the contents of the clipboard to the remote computer.
		description=pgettext("remote", "Sends the contents of the clipboard to the remote computer"),
	)
	@gui.blockAction.when(gui.blockAction.Context.REMOTE_ACCESS_DISABLED)
	def script_pushClipboard(self, gesture: "inputCore.InputGesture"):
		_remoteClient._remoteClient.pushClipboard()

	@script(
		# Translators: Documentation string for the script that copies a link to the Remote Access session to the clipboard.
		description=pgettext("remote", "Copies a link to the current Remote Access session to the clipboard"),
		category=SCRCAT_REMOTE,
	)
	@gui.blockAction.when(gui.blockAction.Context.REMOTE_ACCESS_DISABLED)
	def script_copyRemoteLink(self, gesture: "inputCore.InputGesture"):
		_remoteClient._remoteClient.copyLink()
		# Translators: A message indicating that a link has been copied to the clipboard.
		ui.message(_("Copied link"))

	@script(
		category=SCRCAT_REMOTE,
		# Translators: Documentation string for the script that disconnects a Remote Access session.
		description=pgettext("remote", "Disconnects from the current Remote Access session"),
	)
	@gui.blockAction.when(gui.blockAction.Context.REMOTE_ACCESS_DISABLED)
	def script_disconnectFromRemote(self, gesture: "inputCore.InputGesture"):
		if not _remoteClient._remoteClient.isConnected:
			# Translators: A message indicating that the remote client is not connected.
			ui.message(pgettext("remote", "Not connected"))
			return
		_remoteClient._remoteClient.disconnect()

	@script(
		# Translators: Documentation string for the script that starts a new Remote Access session.
		description=pgettext("remote", "Connects to a remote computer"),
		category=SCRCAT_REMOTE,
	)
	@gui.blockAction.when(
		gui.blockAction.Context.REMOTE_ACCESS_DISABLED,
		gui.blockAction.Context.SECURE_MODE,
		gui.blockAction.Context.MODAL_DIALOG_OPEN,
	)
	def script_connectToRemote(self, gesture: "inputCore.InputGesture"):
		if _remoteClient._remoteClient.isConnected() or _remoteClient._remoteClient.connecting:
			# Translators: A message indicating that the remote client is already connected.
			ui.message(_("Already connected"))
			return
		_remoteClient._remoteClient.doConnect()

	@script(
		# Translators: Describes the script that creates a new Remote Access session, or disconnects it if one already exists.
		description=pgettext("remote", "Toggles whether Remote Access is connected"),
		category=SCRCAT_REMOTE,
		gesture="kb:NVDA+alt+r",
	)
	@gui.blockAction.when(gui.blockAction.Context.REMOTE_ACCESS_DISABLED)
	def script_toggleRemoteConnection(self, gesture: "inputCore.InputGesture") -> None:
		if _remoteClient._remoteClient.isConnected():
			self.script_disconnectFromRemote(gesture)
		else:
			self.script_connectToRemote(gesture)

	@script(
		description=pgettext(
			"remote",
			# Translators: Documentation string for the script that toggles the control between guest and host computers.
			"Switches whether the keyboard controls the local or remote computer",
		),
		category=SCRCAT_REMOTE,
		gesture="kb:NVDA+alt+tab",
	)
	@gui.blockAction.when(gui.blockAction.Context.REMOTE_ACCESS_DISABLED)
	def script_sendKeys(self, gesture: "inputCore.InputGesture"):
		_remoteClient._remoteClient.toggleRemoteKeyControl(gesture)


#: The single global commands instance.
#: @type: L{GlobalCommands}
commands = GlobalCommands()


class ConfigProfileActivationCommands(ScriptableObject):
	"""Singleton scriptable object that collects scripts for available configuration profiles."""

	scriptCategory = SCRCAT_CONFIG_PROFILES

	@classmethod
	def __new__(cls, *args, **kwargs):
		# Iterate through the available profiles, creating scripts for them.
		for profile in config.conf.listProfiles():
			cls.addScriptForProfile(profile)
		return super(ConfigProfileActivationCommands, cls).__new__(cls)

	@classmethod
	def _getScriptNameForProfile(cls, name):
		invalidChars = set()
		for c in name:
			if not c.isalnum() and c != "_":
				invalidChars.add(c)
		for c in invalidChars:
			name = name.replace(c, b16encode(c.encode()).decode("ascii"))
		return "profile_%s" % name

	@classmethod
	def _profileScript(cls, name):
		if gui.shouldConfigProfileTriggersBeSuspended():
			# Translators: a message indicating that configuration profiles can't be activated using gestures,
			# due to profile activation being suspended.
			state = _("Can't change the active profile while an NVDA dialog is open")
		elif config.conf.profiles[-1].name == name:
			config.conf.manualActivateProfile(None)
			# Translators: a message when a configuration profile is manually deactivated.
			# {profile} is replaced with the profile's name.
			state = _("{profile} profile deactivated").format(profile=name)
		else:
			config.conf.manualActivateProfile(name)
			# Translators: a message when a configuration profile is manually activated.
			# {profile} is replaced with the profile's name.
			state = _("{profile} profile activated").format(profile=name)
		ui.message(state)

	@classmethod
	def addScriptForProfile(cls, name):
		"""Adds a script for the given configuration profile.
		This method will not check a profile's existence.
		@param name: The name of the profile to add a script for.
		@type name: str
		"""
		script = lambda self, gesture: cls._profileScript(name)  # noqa: E731
		funcName = script.__name__ = "script_%s" % cls._getScriptNameForProfile(name)
		# Just set the doc string of the script, using the decorator is overkill here.
		# Translators: The description shown in input help for a script that
		# activates or deactivates a config profile.
		# {profile} is replaced with the profile's name.
		script.__doc__ = _("Activates or deactivates the {profile} configuration profile").format(
			profile=name,
		)
		setattr(cls, funcName, script)

	@classmethod
	def removeScriptForProfile(cls, name):
		"""Removes a script for the given configuration profile.
		@param name: The name of the profile to remove a script for.
		@type name: str
		"""
		scriptName = cls._getScriptNameForProfile(name)
		cls._moveGesturesForProfileActivationScript(scriptName)
		delattr(cls, "script_%s" % scriptName)

	@classmethod
	def _moveGesturesForProfileActivationScript(cls, oldScriptName, newScriptName=None):
		"""Patches the user gesture map to reflect updates to profile scripts.
		@param oldScriptName: The current name of the profile activation script.
		@type oldScriptName: str
		@param newScriptName: The new name for the profile activation script, if any.
			if C{None}, the gestures are only removed for the current profile script.
		@type newScriptName: str
		"""
		gestureMap = inputCore.manager.userGestureMap
		for scriptCls, gesture, scriptName in gestureMap.getScriptsForAllGestures():
			if scriptName != oldScriptName:
				continue
			moduleName = scriptCls.__module__
			className = scriptCls.__name__
			gestureMap.remove(gesture, moduleName, className, scriptName)
			if newScriptName is not None:
				gestureMap.add(gesture, moduleName, className, newScriptName)
		try:
			gestureMap.save()
		except:  # noqa: E722
			log.debugWarning("Couldn't save user gesture map after renaming profile script", exc_info=True)

	@classmethod
	def updateScriptForRenamedProfile(cls, oldName, newName):
		"""Removes a script for the oldName configuration profile,
		and adds a new script for newName.
		Existing gestures in the gesture map are moved from the oldName to the newName profile.
		@param oldName: The current name of the profile.
		@type oldName: str
		@param newName: The new name for the profile.
		@type newName: str
		"""
		oldScriptName = cls._getScriptNameForProfile(oldName)
		newScriptName = cls._getScriptNameForProfile(newName)
		cls._moveGesturesForProfileActivationScript(oldScriptName, newScriptName)
		delattr(cls, "script_%s" % oldScriptName)
		cls.addScriptForProfile(newName)


#: The single instance for the configuration profile activation commands.
#: @type: L{ConfigProfileActivationCommands}
configProfileActivationCommands = ConfigProfileActivationCommands()<|MERGE_RESOLUTION|>--- conflicted
+++ resolved
@@ -4887,7 +4887,6 @@
 		audio._toggleSoundSplitState()
 
 	@script(
-<<<<<<< HEAD
 		description=_(
 			# Translators: Input help mode message for report language for caret command.
 			"Reports the language for the text under the caret, and if the language is not supported by the current synthesizer. "
@@ -4920,12 +4919,8 @@
 			ui.browseableMessage(message, title, copyButton=True, closeButton=True)
 
 	@script(
-		# Translators: Describes a command.
-		description=_("Mute or unmute the speech coming from the remote computer"),
-=======
 		# Translators: Documentation string for the script that toggles whether the output from the remote computer is muted.
 		description=pgettext("remote", "Mutes or unmutes the speech coming from the remote computer"),
->>>>>>> ed59e0e4
 		category=SCRCAT_REMOTE,
 	)
 	@gui.blockAction.when(gui.blockAction.Context.REMOTE_ACCESS_DISABLED)
