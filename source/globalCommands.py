--- conflicted
+++ resolved
@@ -575,7 +575,6 @@
 
 	@script(
 		# Translators: Input help mode message for toggle report font attributes command.
-<<<<<<< HEAD
 		description=_("Cycles font attribute reporting between speech, braille, speech and braille, and off."),
 		category=SCRCAT_DOCUMENTFORMATTING
 	)
@@ -597,21 +596,6 @@
 				status = _("Speak and braille font attributes")
 		config.conf["documentFormatting"]["fontAttributeReporting"] = nextValue
 		ui.message(status)
-=======
-		description=_("Toggles on and off the reporting of font attributes"),
-		category=SCRCAT_DOCUMENTFORMATTING,
-	)
-	def script_toggleReportFontAttributes(self, gesture):
-		if config.conf["documentFormatting"]["reportFontAttributes"]:
-			# Translators: The message announced when toggling the report font attributes document formatting setting.
-			state = _("report font attributes off")
-			config.conf["documentFormatting"]["reportFontAttributes"] = False
-		else:
-			# Translators: The message announced when toggling the report font attributes document formatting setting.
-			state = _("report font attributes on")
-			config.conf["documentFormatting"]["reportFontAttributes"] = True
-		ui.message(state)
->>>>>>> 6d8323c9
 
 	@script(
 		# Translators: Input help mode message for toggle superscripts and subscripts command.
