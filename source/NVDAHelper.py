--- conflicted
+++ resolved
@@ -1,632 +1,627 @@
-# A part of NonVisual Desktop Access (NVDA)
-# Copyright (C) 2008-2022 NV Access Limited, Peter Vagner, Davy Kager, Mozilla Corporation, Google LLC,
-# Leonard de Ruijter
-# This file is covered by the GNU General Public License.
-# See the file COPYING for more details.
-
-import os
-import winreg
-import msvcrt
-import versionInfo
-import winKernel
-import config
-
-from ctypes import *
-from ctypes import (
-	WINFUNCTYPE,
-	c_long,
-	c_wchar_p,
-	c_wchar,
-	windll,
-)
-from ctypes.wintypes import *
-from comtypes import BSTR
-import winUser
-import eventHandler
-import queueHandler
-import api
-import globalVars
-from logHandler import log
-<<<<<<< HEAD
-from utils.security import isWindowsLocked
-import NVDAState
-
-=======
-from utils.security import _isLockScreenModeActive
->>>>>>> 56070dae
-
-versionedLibPath = os.path.join(globalVars.appDir, 'lib')
-if os.environ.get('PROCESSOR_ARCHITEW6432') == 'ARM64':
-	versionedLib64Path = os.path.join(globalVars.appDir, 'libArm64')
-else:
-	versionedLib64Path = os.path.join(globalVars.appDir, 'lib64')
-
-
-if not NVDAState.isRunningAsSource():
-	# When running as a py2exe build, libraries are in a version-specific directory
-	versionedLibPath=os.path.join(versionedLibPath,versionInfo.version)
-	versionedLib64Path=os.path.join(versionedLib64Path,versionInfo.version)
-
-_remoteLib=None
-_remoteLoader64=None
-localLib=None
-generateBeep=None
-VBuf_getTextInRange=None
-lastLanguageID=None
-lastLayoutString=None
-
-#utility function to point an exported function pointer in a dll  to a ctypes wrapped python function
-def _setDllFuncPointer(dll,name,cfunc):
-	cast(getattr(dll,name),POINTER(c_void_p)).contents.value=cast(cfunc,c_void_p).value
-
-#Implementation of nvdaController methods
-@WINFUNCTYPE(c_long,c_wchar_p)
-def nvdaController_speakText(text):
-	focus=api.getFocusObject()
-	if focus.sleepMode==focus.SLEEP_FULL:
-		return -1
-	import queueHandler
-	import speech
-	queueHandler.queueFunction(queueHandler.eventQueue,speech.speakText,text)
-	return 0
-
-@WINFUNCTYPE(c_long)
-def nvdaController_cancelSpeech():
-	focus=api.getFocusObject()
-	if focus.sleepMode==focus.SLEEP_FULL:
-		return -1
-	import queueHandler
-	import speech
-	queueHandler.queueFunction(queueHandler.eventQueue,speech.cancelSpeech)
-	return 0
-
-@WINFUNCTYPE(c_long,c_wchar_p)
-def nvdaController_brailleMessage(text):
-	focus=api.getFocusObject()
-	if focus.sleepMode==focus.SLEEP_FULL:
-		return -1
-	import queueHandler
-	import braille
-	queueHandler.queueFunction(queueHandler.eventQueue,braille.handler.message,text)
-	return 0
-
-def _lookupKeyboardLayoutNameWithHexString(layoutString):
-	buf=create_unicode_buffer(1024)
-	bufSize=c_int(2048)
-	key=HKEY()
-	if windll.advapi32.RegOpenKeyExW(winreg.HKEY_LOCAL_MACHINE,u"SYSTEM\\CurrentControlSet\\Control\\Keyboard Layouts\\"+ layoutString,0,winreg.KEY_QUERY_VALUE,byref(key))==0:
-		try:
-			if windll.advapi32.RegQueryValueExW(key,u"Layout Display Name",0,None,buf,byref(bufSize))==0:
-				windll.shlwapi.SHLoadIndirectString(buf.value,buf,1023,None)
-				return buf.value
-			if windll.advapi32.RegQueryValueExW(key,u"Layout Text",0,None,buf,byref(bufSize))==0:
-				return buf.value
-		finally:
-			windll.advapi32.RegCloseKey(key)
-
-@WINFUNCTYPE(c_long,c_wchar_p)
-def nvdaControllerInternal_requestRegistration(uuidString):
-	pid=c_long()
-	windll.rpcrt4.I_RpcBindingInqLocalClientPID(None,byref(pid))
-	pid=pid.value
-	if not pid:
-		log.error("Could not get process ID for RPC call")
-		return -1;
-	bindingHandle=c_long()
-	bindingHandle.value=localLib.createRemoteBindingHandle(uuidString)
-	if not bindingHandle: 
-		log.error("Could not bind to inproc rpc server for pid %d"%pid)
-		return -1
-	registrationHandle=c_long()
-	res=localLib.nvdaInProcUtils_registerNVDAProcess(bindingHandle,byref(registrationHandle))
-	if res!=0 or not registrationHandle:
-		log.error("Could not register NVDA with inproc rpc server for pid %d, res %d, registrationHandle %s"%(pid,res,registrationHandle))
-		windll.rpcrt4.RpcBindingFree(byref(bindingHandle))
-		return -1
-	import appModuleHandler
-	queueHandler.queueFunction(queueHandler.eventQueue,appModuleHandler.update,pid,helperLocalBindingHandle=bindingHandle,inprocRegistrationHandle=registrationHandle)
-	return 0
-
-
-@WINFUNCTYPE(c_long, c_wchar_p, c_wchar_p)
-def nvdaControllerInternal_reportLiveRegion(text: str, politeness: str):
-	assert isinstance(text, str), "Text isn't a string"
-	assert isinstance(politeness, str), "Politeness isn't a string"
-	if not config.conf["presentation"]["reportDynamicContentChanges"]:
-		return -1
-	focus = api.getFocusObject()
-	if focus.sleepMode == focus.SLEEP_FULL:
-		return -1
-	import queueHandler
-	import speech
-	from aria import AriaLivePoliteness
-	from speech.priorities import Spri
-	try:
-		politenessValue = AriaLivePoliteness(politeness.lower())
-	except ValueError:
-		log.error(f"nvdaControllerInternal_reportLiveRegion got unknown politeness of {politeness}", exc_info=True)
-		return -1
-	if politenessValue == AriaLivePoliteness.OFF:
-		log.error(f"nvdaControllerInternal_reportLiveRegion got unexpected politeness of {politeness}")
-	queueHandler.queueFunction(
-		queueHandler.eventQueue,
-		speech.speakText,
-		text,
-		priority=(
-			Spri.NEXT
-			if politenessValue == AriaLivePoliteness.ASSERTIVE
-			else Spri.NORMAL
-		)
-	)
-	return 0
-
-@WINFUNCTYPE(c_long,c_long,c_long,c_long,c_long,c_long)
-def nvdaControllerInternal_displayModelTextChangeNotify(hwnd, left, top, right, bottom):
-	import displayModel
-	displayModel.textChangeNotify(hwnd, left, top, right, bottom)
-	return 0
-
-@WINFUNCTYPE(c_long,c_long,c_long,c_long,c_long,c_long)
-def nvdaControllerInternal_drawFocusRectNotify(hwnd, left, top, right, bottom):
-	import eventHandler
-	from NVDAObjects.window import Window
-	focus=api.getFocusObject()
-	if isinstance(focus,Window) and hwnd==focus.windowHandle:
-		eventHandler.queueEvent("displayModel_drawFocusRectNotify",focus,rect=(left,top,right,bottom))
-	return 0;
-
-@WINFUNCTYPE(c_long,c_long,c_long,c_wchar_p)
-def nvdaControllerInternal_logMessage(level,pid,message):
-	if not log.isEnabledFor(level):
-		return 0
-	if pid:
-		from appModuleHandler import getAppNameFromProcessID
-		codepath="RPC process %s (%s)"%(pid,getAppNameFromProcessID(pid,includeExt=True))
-	else:
-		codepath="NVDAHelperLocal"
-	log._log(level,message,[],codepath=codepath)
-	return 0
-
-def handleInputCompositionEnd(result):
-	import speech
-	import characterProcessing
-	from NVDAObjects.inputComposition import InputComposition
-	from NVDAObjects.IAccessible.mscandui import ModernCandidateUICandidateItem
-	focus=api.getFocusObject()
-	result=result.lstrip(u'\u3000 ')
-	curInputComposition=None
-	if isinstance(focus,InputComposition):
-		curInputComposition=focus
-		oldSpeechMode = speech.getState().speechMode
-		speech.setSpeechMode(speech.SpeechMode.off)
-		eventHandler.executeEvent("gainFocus",focus.parent)
-		speech.setSpeechMode(oldSpeechMode)
-	elif isinstance(focus.parent,InputComposition):
-		#Candidate list is still up
-		curInputComposition=focus.parent
-		focus.parent=focus.parent.parent
-	if isinstance(focus, ModernCandidateUICandidateItem):
-		# Correct focus for ModernCandidateUICandidateItem
-		# Find the InputComposition object and
-		# correct focus to its parent
-		if isinstance(focus.container, InputComposition):
-			curInputComposition=focus.container
-			newFocus=curInputComposition.parent
-		else:
-			# Sometimes InputCompositon object is gone
-			# Correct to container of CandidateItem
-			newFocus=focus.container
-		oldSpeechMode = speech.getState().speechMode
-		speech.setSpeechMode(speech.SpeechMode.off)
-		eventHandler.executeEvent("gainFocus",newFocus)
-		speech.setSpeechMode(oldSpeechMode)
-
-	if curInputComposition and not result:
-		result=curInputComposition.compositionString.lstrip(u'\u3000 ')
-	if result:
-		speech.speakText(result, symbolLevel=characterProcessing.SymbolLevel.ALL)
-
-def handleInputCompositionStart(compositionString,selectionStart,selectionEnd,isReading):
-	import speech
-	from NVDAObjects.inputComposition import InputComposition
-	from NVDAObjects.behaviors import CandidateItem
-	focus=api.getFocusObject()
-	if focus.parent and isinstance(focus.parent,InputComposition):
-		#Candidates infront of existing composition string
-		announce=not config.conf["inputComposition"]["announceSelectedCandidate"]
-		focus.parent.compositionUpdate(compositionString,selectionStart,selectionEnd,isReading,announce=announce)
-		return 0
-	#IME keeps updating input composition while the candidate list is open
-	#Therefore ignore new composition updates if candidate selections are configured for speaking.
-	if config.conf["inputComposition"]["announceSelectedCandidate"] and isinstance(focus,CandidateItem):
-		return 0
-	if not isinstance(focus,InputComposition):
-		parent=api.getDesktopObject().objectWithFocus()
-		# #5640: Although we want to use the most correct focus (I.e. OS, not NVDA), if they are the same, we definitely want to use the original instance, so that state such as auto selection is maintained.
-		if parent==focus:
-			parent=focus
-		curInputComposition=InputComposition(parent=parent)
-		oldSpeechMode = speech.getState().speechMode
-		speech.setSpeechMode(speech.SpeechMode.off)
-		eventHandler.executeEvent("gainFocus",curInputComposition)
-		focus=curInputComposition
-		speech.setSpeechMode(oldSpeechMode)
-	focus.compositionUpdate(compositionString,selectionStart,selectionEnd,isReading)
-
-@WINFUNCTYPE(c_long,c_wchar_p,c_int,c_int,c_int)
-def nvdaControllerInternal_inputCompositionUpdate(compositionString,selectionStart,selectionEnd,isReading):
-	from NVDAObjects.inputComposition import InputComposition
-	from NVDAObjects.IAccessible.mscandui import ModernCandidateUICandidateItem
-	if selectionStart==-1:
-		queueHandler.queueFunction(queueHandler.eventQueue,handleInputCompositionEnd,compositionString)
-		return 0
-	focus=api.getFocusObject()
-	if isinstance(focus,InputComposition):
-		focus.compositionUpdate(compositionString,selectionStart,selectionEnd,isReading)
-	# Eliminate InputCompositionStart events from Microsoft Pinyin to avoid reading composition string instead of candidates
-	elif not isinstance(focus,ModernCandidateUICandidateItem):
-		queueHandler.queueFunction(queueHandler.eventQueue,handleInputCompositionStart,compositionString,selectionStart,selectionEnd,isReading)
-	return 0
-
-def handleInputCandidateListUpdate(candidatesString,selectionIndex,inputMethod):
-	candidateStrings=candidatesString.split('\n')
-	import speech
-	from NVDAObjects.inputComposition import InputComposition, CandidateList, CandidateItem
-	focus=api.getFocusObject()
-	if not (0<=selectionIndex<len(candidateStrings)):
-		if isinstance(focus,CandidateItem):
-			oldSpeechMode = speech.getState().speechMode
-			speech.setSpeechMode(speech.SpeechMode.off)
-			eventHandler.executeEvent("gainFocus",focus.parent)
-			speech.setSpeechMode(oldSpeechMode)
-		return
-	oldCandidateItemsText=None
-	if isinstance(focus,CandidateItem):
-		oldCandidateItemsText=focus.visibleCandidateItemsText
-		parent=focus.parent
-		wasCandidate=True
-	else:
-		parent=focus
-		wasCandidate=False
-	item=CandidateItem(parent=parent,candidateStrings=candidateStrings,candidateIndex=selectionIndex,inputMethod=inputMethod)
-	if wasCandidate and focus.windowHandle==item.windowHandle and focus.candidateIndex==item.candidateIndex and focus.name==item.name:
-		return
-	if config.conf["inputComposition"]["autoReportAllCandidates"] and item.visibleCandidateItemsText!=oldCandidateItemsText:
-		import ui
-		ui.message(item.visibleCandidateItemsText)
-	eventHandler.executeEvent("gainFocus",item)
-
-@WINFUNCTYPE(c_long,c_wchar_p,c_long,c_wchar_p)
-def nvdaControllerInternal_inputCandidateListUpdate(candidatesString,selectionIndex,inputMethod):
-	queueHandler.queueFunction(queueHandler.eventQueue,handleInputCandidateListUpdate,candidatesString,selectionIndex,inputMethod)
-	return 0
-
-inputConversionModeMessages={
-	1:(
-		# Translators: A mode  that allows typing in the actual 'native' characters for an east-Asian input method language currently selected, rather than alpha numeric (Roman/English) characters. 
-		_("Native input"),
-		# Translators: a mode that lets you type in alpha numeric (roman/english) characters, rather than 'native' characters for the east-Asian input method  language currently selected.
-		_("Alpha numeric input")
-	),
-	8:(
-		# Translators: for East-Asian input methods, a mode that allows typing in full-shaped (full double-byte) characters, rather than the smaller half-shaped ones.
-		_("Full shaped mode"),
-		# Translators: for East-Asian input methods, a mode that allows typing in half-shaped (single-byte) characters, rather than the larger full-shaped (double-byte) ones.
-		_("Half shaped mode")
-	),
-}
-
-JapaneseInputConversionModeMessages= {
-	# Translators: For Japanese character input: half-shaped (single-byte) alpha numeric (roman/english) mode.
-	0: _("half alphanumeric"),
-	# Translators: For Japanese character input: half-shaped (single-byte) Katacana input mode.
-	3: _("half katakana"),
-	# Translators: For Japanese character input: alpha numeric (roman/english) mode.
-	8: _("alphanumeric"),
-	# Translators: For Japanese character input: Hiragana input mode.
-	9: _("hiragana"),
-	# Translators: For Japanese character input: Katacana input mode.
-	11: _("katakana"),
-	# Translators: For Japanese character input: half-shaped (single-byte) alpha numeric (roman/english) mode.
-	16: _("half alphanumeric"),
-	# Translators: For Japanese character input: half katakana roman input mode.
-	19: _("half katakana roman"),
-	# Translators: For Japanese character input: alpha numeric (roman/english) mode.
-	24: _("alphanumeric"),
-	# Translators: For Japanese character input: Hiragana Roman input mode.
-	25: _("hiragana roman"),
-	# Translators: For Japanese character input: Katacana Roman input mode.
-	27: _("katakana roman"),
-} 
-
-def handleInputConversionModeUpdate(oldFlags,newFlags,lcid):
-	import ui
-	textList=[]
-	if newFlags!=oldFlags and lcid&0xff==0x11: #Japanese
-		msg=JapaneseInputConversionModeMessages.get(newFlags)
-		if msg:
-			textList.append(msg)
-	else:
-		for x in range(32):
-			x=2**x
-			msgs=inputConversionModeMessages.get(x)
-			if not msgs: continue
-			newOn=bool(newFlags&x)
-			oldOn=bool(oldFlags&x)
-			if newOn!=oldOn: 
-				textList.append(msgs[0] if newOn else msgs[1])
-	if len(textList)>0:
-		queueHandler.queueFunction(queueHandler.eventQueue,ui.message," ".join(textList))
-
-@WINFUNCTYPE(c_long,c_long,c_long,c_ulong)
-def nvdaControllerInternal_inputConversionModeUpdate(oldFlags,newFlags,lcid):
-	queueHandler.queueFunction(queueHandler.eventQueue,handleInputConversionModeUpdate,oldFlags,newFlags,lcid)
-	return 0
-
-@WINFUNCTYPE(c_long,c_long)
-def nvdaControllerInternal_IMEOpenStatusUpdate(opened):
-	if opened:
-		# Translators: a message when the IME open status changes to opened
-		message=_("IME opened")
-	else:
-		# Translators: a message when the IME open status changes to closed
-		message=_("IME closed")
-	import ui
-	queueHandler.queueFunction(queueHandler.eventQueue,ui.message,message)
-	return 0
-
-@WINFUNCTYPE(c_long,c_long,c_ulong,c_wchar_p)
-def nvdaControllerInternal_inputLangChangeNotify(threadID,hkl,layoutString):
-	global lastLanguageID, lastLayoutString
-	languageID=winUser.LOWORD(hkl)
-	#Simple case where there is no change
-	if languageID==lastLanguageID and layoutString==lastLayoutString:
-		return 0
-	focus=api.getFocusObject()
-	#This callback can be called before NVDa is fully initialized
-	#So also handle focus object being None as well as checking for sleepMode
-	if not focus or focus.sleepMode:
-		return 0
-	import NVDAObjects.window
-	#Generally we should not allow input lang changes from threads that are not focused.
-	#But threadIDs for console windows are always wrong so don't ignore for those.
-	if not isinstance(focus,NVDAObjects.window.Window) or (threadID!=focus.windowThreadID and focus.windowClassName!="ConsoleWindowClass"):
-		return 0
-	from speech import sayAll
-	#Never announce changes while in sayAll (#1676)
-	if sayAll.SayAllHandler.isRunning():
-		return 0
-	import queueHandler
-	import ui
-	buf=create_unicode_buffer(1024)
-	res=windll.kernel32.GetLocaleInfoW(languageID,2,buf,1024)
-	# Translators: the label for an unknown language when switching input methods.
-	inputLanguageName=buf.value if res else _("unknown language")
-	layoutStringCodes=[]
-	inputMethodName=None
-	#layoutString can either be a real input method name, a hex string for an input method name in the registry, or an empty string.
-	#If it is a real input method name, then it is used as is.
-	#If it is a hex string or it is empty, then the method name is looked up by trying:
-	#The full hex string, the hkl as a hex string, the low word of the hex string or hkl, the high word of the hex string or hkl.
-	if layoutString:
-		try:
-			int(layoutString,16)
-			layoutStringCodes.append(layoutString)
-		except ValueError:
-			inputMethodName=layoutString
-	if not inputMethodName:
-		layoutStringCodes.insert(0,hex(hkl)[2:].rstrip('L').upper().rjust(8,'0'))
-		for stringCode in list(layoutStringCodes):
-			layoutStringCodes.append(stringCode[4:].rjust(8,'0'))
-			if stringCode[0]<'D':
-				layoutStringCodes.append(stringCode[0:4].rjust(8,'0'))
-		for stringCode in layoutStringCodes:
-			inputMethodName=_lookupKeyboardLayoutNameWithHexString(stringCode)
-			if inputMethodName: break
-	if not inputMethodName:
-		log.debugWarning("Could not find layout name for keyboard layout, reporting as unknown") 
-		# Translators: The label for an unknown input method when switching input methods. 
-		inputMethodName=_("unknown input method")
-	#Remove the language name if it is in the input method name.
-	if ' - ' in inputMethodName:
-		inputMethodName="".join(inputMethodName.split(' - ')[1:])
-	#Include the language only if it changed.
-	if languageID!=lastLanguageID:
-		msg=u"{language} - {layout}".format(language=inputLanguageName,layout=inputMethodName)
-	else:
-		msg=inputMethodName
-	lastLanguageID=languageID
-	lastLayoutString=layoutString
-	queueHandler.queueFunction(queueHandler.eventQueue,ui.message,msg)
-	return 0
-
-
-@WINFUNCTYPE(c_long, c_wchar)
-def nvdaControllerInternal_typedCharacterNotify(ch):
-	focus=api.getFocusObject()
-	if focus.windowClassName!="ConsoleWindowClass":
-		eventHandler.queueEvent("typedCharacter", focus, ch=ch)
-	return 0
-
-@WINFUNCTYPE(c_long, c_int, c_int)
-def nvdaControllerInternal_vbufChangeNotify(rootDocHandle, rootID):
-	import virtualBuffers
-	virtualBuffers.VirtualBuffer.changeNotify(rootDocHandle, rootID)
-	return 0
-
-@WINFUNCTYPE(c_long, c_wchar_p)
-def nvdaControllerInternal_installAddonPackageFromPath(addonPath):
-	if globalVars.appArgs.launcher:
-		log.debugWarning("Unable to install add-on into launcher.")
-		return
-	if globalVars.appArgs.secure:
-		log.debugWarning("Unable to install add-on into secure copy of NVDA.")
-		return
-	if _isLockScreenModeActive():
-		log.debugWarning("Unable to install add-on while Windows is locked.")
-		return
-	import wx
-	from gui import addonGui
-	log.debug("Requesting installation of add-on from %s", addonPath)
-	wx.CallAfter(addonGui.handleRemoteAddonInstall, addonPath)
-	return 0
-
-
-@WINFUNCTYPE(c_long)
-def nvdaControllerInternal_openConfigDirectory():
-	if globalVars.appArgs.secure:
-		log.debugWarning("Unable to open user config directory for secure copy of NVDA.")
-		return
-	if _isLockScreenModeActive():
-		log.debugWarning("Unable to open user config directory while Windows is locked.")
-		return
-	import systemUtils
-	systemUtils.openUserConfigurationDirectory()
-	return 0
-
-
-class RemoteLoader64(object):
-
-	def __init__(self):
-		# Create a pipe so we can write to stdin of the loader process.
-		pipeReadOrig, self._pipeWrite = winKernel.CreatePipe(None, 0)
-		# Make the read end of the pipe inheritable.
-		pipeRead = self._duplicateAsInheritable(pipeReadOrig)
-		winKernel.closeHandle(pipeReadOrig)
-		# stdout/stderr of the loader process should go to nul.
-		# Though we aren't using pythonic functions to write to nul,
-		# open it in binary mode as opening it in text mode (the default) doesn't make sense.
-		with open("nul", "wb") as nul:
-			nulHandle = self._duplicateAsInheritable(msvcrt.get_osfhandle(nul.fileno()))
-		# Set the process to start with the appropriate std* handles.
-		si = winKernel.STARTUPINFO(dwFlags=winKernel.STARTF_USESTDHANDLES, hSTDInput=pipeRead, hSTDOutput=nulHandle, hSTDError=nulHandle)
-		pi = winKernel.PROCESS_INFORMATION()
-		# Even if we have uiAccess privileges, they will not be inherited by default.
-		# Therefore, explicitly specify our own process token, which causes them to be inherited.
-		token = winKernel.OpenProcessToken(winKernel.GetCurrentProcess(), winKernel.MAXIMUM_ALLOWED)
-		try:
-			winKernel.CreateProcessAsUser(token, None, os.path.join(versionedLib64Path,u"nvdaHelperRemoteLoader.exe"), None, None, True, None, None, None, si, pi)
-			# We don't need the thread handle.
-			winKernel.closeHandle(pi.hThread)
-			self._process = pi.hProcess
-		except:
-			winKernel.closeHandle(self._pipeWrite)
-			raise
-		finally:
-			winKernel.closeHandle(pipeRead)
-			winKernel.closeHandle(token)
-
-	def _duplicateAsInheritable(self, handle):
-		curProc = winKernel.GetCurrentProcess()
-		return winKernel.DuplicateHandle(curProc, handle, curProc, 0, True, winKernel.DUPLICATE_SAME_ACCESS)
-
-	def terminate(self):
-		# Closing the write end of the pipe will cause EOF for the waiting loader process, which will then exit gracefully.
-		winKernel.closeHandle(self._pipeWrite)
-		# Wait until it's dead.
-		winKernel.waitForSingleObject(self._process, winKernel.INFINITE)
-		winKernel.closeHandle(self._process)
-
-def initialize():
-	global _remoteLib, _remoteLoader64, localLib, generateBeep, VBuf_getTextInRange, lastLanguageID, lastLayoutString
-	hkl=c_ulong(windll.User32.GetKeyboardLayout(0)).value
-	lastLanguageID=winUser.LOWORD(hkl)
-	KL_NAMELENGTH=9
-	buf=create_unicode_buffer(KL_NAMELENGTH)
-	res=windll.User32.GetKeyboardLayoutNameW(buf)
-	if res:
-		lastLayoutString=buf.value
-	localLib=cdll.LoadLibrary(os.path.join(versionedLibPath,'nvdaHelperLocal.dll'))
-	for name,func in [
-		("nvdaController_speakText",nvdaController_speakText),
-		("nvdaController_cancelSpeech",nvdaController_cancelSpeech),
-		("nvdaController_brailleMessage",nvdaController_brailleMessage),
-		("nvdaControllerInternal_requestRegistration",nvdaControllerInternal_requestRegistration),
-		("nvdaControllerInternal_reportLiveRegion", nvdaControllerInternal_reportLiveRegion),
-		("nvdaControllerInternal_inputLangChangeNotify",nvdaControllerInternal_inputLangChangeNotify),
-		("nvdaControllerInternal_typedCharacterNotify",nvdaControllerInternal_typedCharacterNotify),
-		("nvdaControllerInternal_displayModelTextChangeNotify",nvdaControllerInternal_displayModelTextChangeNotify),
-		("nvdaControllerInternal_logMessage",nvdaControllerInternal_logMessage),
-		("nvdaControllerInternal_inputCompositionUpdate",nvdaControllerInternal_inputCompositionUpdate),
-		("nvdaControllerInternal_inputCandidateListUpdate",nvdaControllerInternal_inputCandidateListUpdate),
-		("nvdaControllerInternal_IMEOpenStatusUpdate",nvdaControllerInternal_IMEOpenStatusUpdate),
-		("nvdaControllerInternal_inputConversionModeUpdate",nvdaControllerInternal_inputConversionModeUpdate),
-		("nvdaControllerInternal_vbufChangeNotify",nvdaControllerInternal_vbufChangeNotify),
-		("nvdaControllerInternal_installAddonPackageFromPath",nvdaControllerInternal_installAddonPackageFromPath),
-		("nvdaControllerInternal_drawFocusRectNotify",nvdaControllerInternal_drawFocusRectNotify),
-		("nvdaControllerInternal_openConfigDirectory", nvdaControllerInternal_openConfigDirectory),
-	]:
-		try:
-			_setDllFuncPointer(localLib,"_%s"%name,func)
-		except AttributeError as e:
-			log.error("nvdaHelperLocal function pointer for %s could not be found, possibly old nvdaHelperLocal dll"%name,exc_info=True)
-			raise e
-	localLib.nvdaHelperLocal_initialize()
-	generateBeep=localLib.generateBeep
-	generateBeep.argtypes=[c_char_p,c_float,c_int,c_int,c_int]
-	generateBeep.restype=c_int
-	# The rest of this function (to do with injection) only applies if NVDA is not running as a Windows store application
-	# Handle VBuf_getTextInRange's BSTR out parameter so that the BSTR will be freed automatically.
-	VBuf_getTextInRange = CFUNCTYPE(c_int, c_int, c_int, c_int, POINTER(BSTR), c_int)(
-		("VBuf_getTextInRange", localLib),
-		((1,), (1,), (1,), (2,), (1,)))
-	if config.isAppX:
-		log.info("Remote injection disabled due to running as a Windows Store Application")
-		return
-	# Load nvdaHelperRemote.dll
-	h = windll.kernel32.LoadLibraryExW(
-		os.path.join(versionedLibPath, "nvdaHelperRemote.dll"),
-		0,
-		# Using an altered search path is necessary here
-		# As NVDAHelperRemote needs to locate dependent dlls in the same directory
-		# such as IAccessible2proxy.dll.
-		winKernel.LOAD_WITH_ALTERED_SEARCH_PATH
-	)
-	if not h:
-		log.critical("Error loading nvdaHelperRemote.dll: %s" % WinError())
-		return
-	_remoteLib=CDLL("nvdaHelperRemote",handle=h)
-	if _remoteLib.injection_initialize(globalVars.appArgs.secure) == 0:
-		raise RuntimeError("Error initializing NVDAHelperRemote")
-	if not _remoteLib.installIA2Support():
-		log.error("Error installing IA2 support")
-	#Manually start the in-process manager thread for this NVDA main thread now, as a slow system can cause this action to confuse WX
-	_remoteLib.initInprocManagerThreadIfNeeded()
-	if os.environ.get('PROCESSOR_ARCHITEW6432') in ('AMD64', 'ARM64'):
-		_remoteLoader64=RemoteLoader64()
-
-def terminate():
-	global _remoteLib, _remoteLoader64, localLib, generateBeep, VBuf_getTextInRange
-	if not config.isAppX:
-		if not _remoteLib.uninstallIA2Support():
-			log.debugWarning("Error uninstalling IA2 support")
-		if _remoteLib.injection_terminate() == 0:
-			raise RuntimeError("Error terminating NVDAHelperRemote")
-		_remoteLib=None
-		if _remoteLoader64:
-			_remoteLoader64.terminate()
-			_remoteLoader64=None
-	generateBeep=None
-	VBuf_getTextInRange=None
-	localLib.nvdaHelperLocal_terminate()
-	localLib=None
-
-LOCAL_WIN10_DLL_PATH = os.path.join(versionedLibPath,"nvdaHelperLocalWin10.dll")
-def getHelperLocalWin10Dll():
-	"""Get a ctypes WinDLL instance for the nvdaHelperLocalWin10 dll.
-	This is a C++/CX dll used to provide access to certain UWP functionality.
-	"""
-	return windll[LOCAL_WIN10_DLL_PATH]
-
-def bstrReturn(address):
-	"""Handle a BSTR returned from a ctypes function call.
-	This includes freeing the memory.
-	This is needed for nvdaHelperLocalWin10 functions which return a BSTR.
-	"""
-	# comtypes.BSTR.from_address seems to cause a crash for some reason. Not sure why.
-	# Just access the string ourselves.
-	# This will terminate at a null character, even though BSTR allows nulls.
-	# We're only using this for normal, null-terminated strings anyway.
-	val = wstring_at(address)
-	windll.oleaut32.SysFreeString(address)
-	return val
+# A part of NonVisual Desktop Access (NVDA)
+# Copyright (C) 2008-2022 NV Access Limited, Peter Vagner, Davy Kager, Mozilla Corporation, Google LLC,
+# Leonard de Ruijter
+# This file is covered by the GNU General Public License.
+# See the file COPYING for more details.
+
+import os
+import winreg
+import msvcrt
+import versionInfo
+import winKernel
+import config
+
+from ctypes import *
+from ctypes import (
+	WINFUNCTYPE,
+	c_long,
+	c_wchar_p,
+	c_wchar,
+	windll,
+)
+from ctypes.wintypes import *
+from comtypes import BSTR
+import winUser
+import eventHandler
+import queueHandler
+import api
+import globalVars
+from logHandler import log
+import NVDAState
+from utils.security import _isLockScreenModeActive
+
+versionedLibPath = os.path.join(globalVars.appDir, 'lib')
+if os.environ.get('PROCESSOR_ARCHITEW6432') == 'ARM64':
+	versionedLib64Path = os.path.join(globalVars.appDir, 'libArm64')
+else:
+	versionedLib64Path = os.path.join(globalVars.appDir, 'lib64')
+
+
+if not NVDAState.isRunningAsSource():
+	# When running as a py2exe build, libraries are in a version-specific directory
+	versionedLibPath=os.path.join(versionedLibPath,versionInfo.version)
+	versionedLib64Path=os.path.join(versionedLib64Path,versionInfo.version)
+
+_remoteLib=None
+_remoteLoader64=None
+localLib=None
+generateBeep=None
+VBuf_getTextInRange=None
+lastLanguageID=None
+lastLayoutString=None
+
+#utility function to point an exported function pointer in a dll  to a ctypes wrapped python function
+def _setDllFuncPointer(dll,name,cfunc):
+	cast(getattr(dll,name),POINTER(c_void_p)).contents.value=cast(cfunc,c_void_p).value
+
+#Implementation of nvdaController methods
+@WINFUNCTYPE(c_long,c_wchar_p)
+def nvdaController_speakText(text):
+	focus=api.getFocusObject()
+	if focus.sleepMode==focus.SLEEP_FULL:
+		return -1
+	import queueHandler
+	import speech
+	queueHandler.queueFunction(queueHandler.eventQueue,speech.speakText,text)
+	return 0
+
+@WINFUNCTYPE(c_long)
+def nvdaController_cancelSpeech():
+	focus=api.getFocusObject()
+	if focus.sleepMode==focus.SLEEP_FULL:
+		return -1
+	import queueHandler
+	import speech
+	queueHandler.queueFunction(queueHandler.eventQueue,speech.cancelSpeech)
+	return 0
+
+@WINFUNCTYPE(c_long,c_wchar_p)
+def nvdaController_brailleMessage(text):
+	focus=api.getFocusObject()
+	if focus.sleepMode==focus.SLEEP_FULL:
+		return -1
+	import queueHandler
+	import braille
+	queueHandler.queueFunction(queueHandler.eventQueue,braille.handler.message,text)
+	return 0
+
+def _lookupKeyboardLayoutNameWithHexString(layoutString):
+	buf=create_unicode_buffer(1024)
+	bufSize=c_int(2048)
+	key=HKEY()
+	if windll.advapi32.RegOpenKeyExW(winreg.HKEY_LOCAL_MACHINE,u"SYSTEM\\CurrentControlSet\\Control\\Keyboard Layouts\\"+ layoutString,0,winreg.KEY_QUERY_VALUE,byref(key))==0:
+		try:
+			if windll.advapi32.RegQueryValueExW(key,u"Layout Display Name",0,None,buf,byref(bufSize))==0:
+				windll.shlwapi.SHLoadIndirectString(buf.value,buf,1023,None)
+				return buf.value
+			if windll.advapi32.RegQueryValueExW(key,u"Layout Text",0,None,buf,byref(bufSize))==0:
+				return buf.value
+		finally:
+			windll.advapi32.RegCloseKey(key)
+
+@WINFUNCTYPE(c_long,c_wchar_p)
+def nvdaControllerInternal_requestRegistration(uuidString):
+	pid=c_long()
+	windll.rpcrt4.I_RpcBindingInqLocalClientPID(None,byref(pid))
+	pid=pid.value
+	if not pid:
+		log.error("Could not get process ID for RPC call")
+		return -1;
+	bindingHandle=c_long()
+	bindingHandle.value=localLib.createRemoteBindingHandle(uuidString)
+	if not bindingHandle: 
+		log.error("Could not bind to inproc rpc server for pid %d"%pid)
+		return -1
+	registrationHandle=c_long()
+	res=localLib.nvdaInProcUtils_registerNVDAProcess(bindingHandle,byref(registrationHandle))
+	if res!=0 or not registrationHandle:
+		log.error("Could not register NVDA with inproc rpc server for pid %d, res %d, registrationHandle %s"%(pid,res,registrationHandle))
+		windll.rpcrt4.RpcBindingFree(byref(bindingHandle))
+		return -1
+	import appModuleHandler
+	queueHandler.queueFunction(queueHandler.eventQueue,appModuleHandler.update,pid,helperLocalBindingHandle=bindingHandle,inprocRegistrationHandle=registrationHandle)
+	return 0
+
+
+@WINFUNCTYPE(c_long, c_wchar_p, c_wchar_p)
+def nvdaControllerInternal_reportLiveRegion(text: str, politeness: str):
+	assert isinstance(text, str), "Text isn't a string"
+	assert isinstance(politeness, str), "Politeness isn't a string"
+	if not config.conf["presentation"]["reportDynamicContentChanges"]:
+		return -1
+	focus = api.getFocusObject()
+	if focus.sleepMode == focus.SLEEP_FULL:
+		return -1
+	import queueHandler
+	import speech
+	from aria import AriaLivePoliteness
+	from speech.priorities import Spri
+	try:
+		politenessValue = AriaLivePoliteness(politeness.lower())
+	except ValueError:
+		log.error(f"nvdaControllerInternal_reportLiveRegion got unknown politeness of {politeness}", exc_info=True)
+		return -1
+	if politenessValue == AriaLivePoliteness.OFF:
+		log.error(f"nvdaControllerInternal_reportLiveRegion got unexpected politeness of {politeness}")
+	queueHandler.queueFunction(
+		queueHandler.eventQueue,
+		speech.speakText,
+		text,
+		priority=(
+			Spri.NEXT
+			if politenessValue == AriaLivePoliteness.ASSERTIVE
+			else Spri.NORMAL
+		)
+	)
+	return 0
+
+@WINFUNCTYPE(c_long,c_long,c_long,c_long,c_long,c_long)
+def nvdaControllerInternal_displayModelTextChangeNotify(hwnd, left, top, right, bottom):
+	import displayModel
+	displayModel.textChangeNotify(hwnd, left, top, right, bottom)
+	return 0
+
+@WINFUNCTYPE(c_long,c_long,c_long,c_long,c_long,c_long)
+def nvdaControllerInternal_drawFocusRectNotify(hwnd, left, top, right, bottom):
+	import eventHandler
+	from NVDAObjects.window import Window
+	focus=api.getFocusObject()
+	if isinstance(focus,Window) and hwnd==focus.windowHandle:
+		eventHandler.queueEvent("displayModel_drawFocusRectNotify",focus,rect=(left,top,right,bottom))
+	return 0;
+
+@WINFUNCTYPE(c_long,c_long,c_long,c_wchar_p)
+def nvdaControllerInternal_logMessage(level,pid,message):
+	if not log.isEnabledFor(level):
+		return 0
+	if pid:
+		from appModuleHandler import getAppNameFromProcessID
+		codepath="RPC process %s (%s)"%(pid,getAppNameFromProcessID(pid,includeExt=True))
+	else:
+		codepath="NVDAHelperLocal"
+	log._log(level,message,[],codepath=codepath)
+	return 0
+
+def handleInputCompositionEnd(result):
+	import speech
+	import characterProcessing
+	from NVDAObjects.inputComposition import InputComposition
+	from NVDAObjects.IAccessible.mscandui import ModernCandidateUICandidateItem
+	focus=api.getFocusObject()
+	result=result.lstrip(u'\u3000 ')
+	curInputComposition=None
+	if isinstance(focus,InputComposition):
+		curInputComposition=focus
+		oldSpeechMode = speech.getState().speechMode
+		speech.setSpeechMode(speech.SpeechMode.off)
+		eventHandler.executeEvent("gainFocus",focus.parent)
+		speech.setSpeechMode(oldSpeechMode)
+	elif isinstance(focus.parent,InputComposition):
+		#Candidate list is still up
+		curInputComposition=focus.parent
+		focus.parent=focus.parent.parent
+	if isinstance(focus, ModernCandidateUICandidateItem):
+		# Correct focus for ModernCandidateUICandidateItem
+		# Find the InputComposition object and
+		# correct focus to its parent
+		if isinstance(focus.container, InputComposition):
+			curInputComposition=focus.container
+			newFocus=curInputComposition.parent
+		else:
+			# Sometimes InputCompositon object is gone
+			# Correct to container of CandidateItem
+			newFocus=focus.container
+		oldSpeechMode = speech.getState().speechMode
+		speech.setSpeechMode(speech.SpeechMode.off)
+		eventHandler.executeEvent("gainFocus",newFocus)
+		speech.setSpeechMode(oldSpeechMode)
+
+	if curInputComposition and not result:
+		result=curInputComposition.compositionString.lstrip(u'\u3000 ')
+	if result:
+		speech.speakText(result, symbolLevel=characterProcessing.SymbolLevel.ALL)
+
+def handleInputCompositionStart(compositionString,selectionStart,selectionEnd,isReading):
+	import speech
+	from NVDAObjects.inputComposition import InputComposition
+	from NVDAObjects.behaviors import CandidateItem
+	focus=api.getFocusObject()
+	if focus.parent and isinstance(focus.parent,InputComposition):
+		#Candidates infront of existing composition string
+		announce=not config.conf["inputComposition"]["announceSelectedCandidate"]
+		focus.parent.compositionUpdate(compositionString,selectionStart,selectionEnd,isReading,announce=announce)
+		return 0
+	#IME keeps updating input composition while the candidate list is open
+	#Therefore ignore new composition updates if candidate selections are configured for speaking.
+	if config.conf["inputComposition"]["announceSelectedCandidate"] and isinstance(focus,CandidateItem):
+		return 0
+	if not isinstance(focus,InputComposition):
+		parent=api.getDesktopObject().objectWithFocus()
+		# #5640: Although we want to use the most correct focus (I.e. OS, not NVDA), if they are the same, we definitely want to use the original instance, so that state such as auto selection is maintained.
+		if parent==focus:
+			parent=focus
+		curInputComposition=InputComposition(parent=parent)
+		oldSpeechMode = speech.getState().speechMode
+		speech.setSpeechMode(speech.SpeechMode.off)
+		eventHandler.executeEvent("gainFocus",curInputComposition)
+		focus=curInputComposition
+		speech.setSpeechMode(oldSpeechMode)
+	focus.compositionUpdate(compositionString,selectionStart,selectionEnd,isReading)
+
+@WINFUNCTYPE(c_long,c_wchar_p,c_int,c_int,c_int)
+def nvdaControllerInternal_inputCompositionUpdate(compositionString,selectionStart,selectionEnd,isReading):
+	from NVDAObjects.inputComposition import InputComposition
+	from NVDAObjects.IAccessible.mscandui import ModernCandidateUICandidateItem
+	if selectionStart==-1:
+		queueHandler.queueFunction(queueHandler.eventQueue,handleInputCompositionEnd,compositionString)
+		return 0
+	focus=api.getFocusObject()
+	if isinstance(focus,InputComposition):
+		focus.compositionUpdate(compositionString,selectionStart,selectionEnd,isReading)
+	# Eliminate InputCompositionStart events from Microsoft Pinyin to avoid reading composition string instead of candidates
+	elif not isinstance(focus,ModernCandidateUICandidateItem):
+		queueHandler.queueFunction(queueHandler.eventQueue,handleInputCompositionStart,compositionString,selectionStart,selectionEnd,isReading)
+	return 0
+
+def handleInputCandidateListUpdate(candidatesString,selectionIndex,inputMethod):
+	candidateStrings=candidatesString.split('\n')
+	import speech
+	from NVDAObjects.inputComposition import InputComposition, CandidateList, CandidateItem
+	focus=api.getFocusObject()
+	if not (0<=selectionIndex<len(candidateStrings)):
+		if isinstance(focus,CandidateItem):
+			oldSpeechMode = speech.getState().speechMode
+			speech.setSpeechMode(speech.SpeechMode.off)
+			eventHandler.executeEvent("gainFocus",focus.parent)
+			speech.setSpeechMode(oldSpeechMode)
+		return
+	oldCandidateItemsText=None
+	if isinstance(focus,CandidateItem):
+		oldCandidateItemsText=focus.visibleCandidateItemsText
+		parent=focus.parent
+		wasCandidate=True
+	else:
+		parent=focus
+		wasCandidate=False
+	item=CandidateItem(parent=parent,candidateStrings=candidateStrings,candidateIndex=selectionIndex,inputMethod=inputMethod)
+	if wasCandidate and focus.windowHandle==item.windowHandle and focus.candidateIndex==item.candidateIndex and focus.name==item.name:
+		return
+	if config.conf["inputComposition"]["autoReportAllCandidates"] and item.visibleCandidateItemsText!=oldCandidateItemsText:
+		import ui
+		ui.message(item.visibleCandidateItemsText)
+	eventHandler.executeEvent("gainFocus",item)
+
+@WINFUNCTYPE(c_long,c_wchar_p,c_long,c_wchar_p)
+def nvdaControllerInternal_inputCandidateListUpdate(candidatesString,selectionIndex,inputMethod):
+	queueHandler.queueFunction(queueHandler.eventQueue,handleInputCandidateListUpdate,candidatesString,selectionIndex,inputMethod)
+	return 0
+
+inputConversionModeMessages={
+	1:(
+		# Translators: A mode  that allows typing in the actual 'native' characters for an east-Asian input method language currently selected, rather than alpha numeric (Roman/English) characters. 
+		_("Native input"),
+		# Translators: a mode that lets you type in alpha numeric (roman/english) characters, rather than 'native' characters for the east-Asian input method  language currently selected.
+		_("Alpha numeric input")
+	),
+	8:(
+		# Translators: for East-Asian input methods, a mode that allows typing in full-shaped (full double-byte) characters, rather than the smaller half-shaped ones.
+		_("Full shaped mode"),
+		# Translators: for East-Asian input methods, a mode that allows typing in half-shaped (single-byte) characters, rather than the larger full-shaped (double-byte) ones.
+		_("Half shaped mode")
+	),
+}
+
+JapaneseInputConversionModeMessages= {
+	# Translators: For Japanese character input: half-shaped (single-byte) alpha numeric (roman/english) mode.
+	0: _("half alphanumeric"),
+	# Translators: For Japanese character input: half-shaped (single-byte) Katacana input mode.
+	3: _("half katakana"),
+	# Translators: For Japanese character input: alpha numeric (roman/english) mode.
+	8: _("alphanumeric"),
+	# Translators: For Japanese character input: Hiragana input mode.
+	9: _("hiragana"),
+	# Translators: For Japanese character input: Katacana input mode.
+	11: _("katakana"),
+	# Translators: For Japanese character input: half-shaped (single-byte) alpha numeric (roman/english) mode.
+	16: _("half alphanumeric"),
+	# Translators: For Japanese character input: half katakana roman input mode.
+	19: _("half katakana roman"),
+	# Translators: For Japanese character input: alpha numeric (roman/english) mode.
+	24: _("alphanumeric"),
+	# Translators: For Japanese character input: Hiragana Roman input mode.
+	25: _("hiragana roman"),
+	# Translators: For Japanese character input: Katacana Roman input mode.
+	27: _("katakana roman"),
+} 
+
+def handleInputConversionModeUpdate(oldFlags,newFlags,lcid):
+	import ui
+	textList=[]
+	if newFlags!=oldFlags and lcid&0xff==0x11: #Japanese
+		msg=JapaneseInputConversionModeMessages.get(newFlags)
+		if msg:
+			textList.append(msg)
+	else:
+		for x in range(32):
+			x=2**x
+			msgs=inputConversionModeMessages.get(x)
+			if not msgs: continue
+			newOn=bool(newFlags&x)
+			oldOn=bool(oldFlags&x)
+			if newOn!=oldOn: 
+				textList.append(msgs[0] if newOn else msgs[1])
+	if len(textList)>0:
+		queueHandler.queueFunction(queueHandler.eventQueue,ui.message," ".join(textList))
+
+@WINFUNCTYPE(c_long,c_long,c_long,c_ulong)
+def nvdaControllerInternal_inputConversionModeUpdate(oldFlags,newFlags,lcid):
+	queueHandler.queueFunction(queueHandler.eventQueue,handleInputConversionModeUpdate,oldFlags,newFlags,lcid)
+	return 0
+
+@WINFUNCTYPE(c_long,c_long)
+def nvdaControllerInternal_IMEOpenStatusUpdate(opened):
+	if opened:
+		# Translators: a message when the IME open status changes to opened
+		message=_("IME opened")
+	else:
+		# Translators: a message when the IME open status changes to closed
+		message=_("IME closed")
+	import ui
+	queueHandler.queueFunction(queueHandler.eventQueue,ui.message,message)
+	return 0
+
+@WINFUNCTYPE(c_long,c_long,c_ulong,c_wchar_p)
+def nvdaControllerInternal_inputLangChangeNotify(threadID,hkl,layoutString):
+	global lastLanguageID, lastLayoutString
+	languageID=winUser.LOWORD(hkl)
+	#Simple case where there is no change
+	if languageID==lastLanguageID and layoutString==lastLayoutString:
+		return 0
+	focus=api.getFocusObject()
+	#This callback can be called before NVDa is fully initialized
+	#So also handle focus object being None as well as checking for sleepMode
+	if not focus or focus.sleepMode:
+		return 0
+	import NVDAObjects.window
+	#Generally we should not allow input lang changes from threads that are not focused.
+	#But threadIDs for console windows are always wrong so don't ignore for those.
+	if not isinstance(focus,NVDAObjects.window.Window) or (threadID!=focus.windowThreadID and focus.windowClassName!="ConsoleWindowClass"):
+		return 0
+	from speech import sayAll
+	#Never announce changes while in sayAll (#1676)
+	if sayAll.SayAllHandler.isRunning():
+		return 0
+	import queueHandler
+	import ui
+	buf=create_unicode_buffer(1024)
+	res=windll.kernel32.GetLocaleInfoW(languageID,2,buf,1024)
+	# Translators: the label for an unknown language when switching input methods.
+	inputLanguageName=buf.value if res else _("unknown language")
+	layoutStringCodes=[]
+	inputMethodName=None
+	#layoutString can either be a real input method name, a hex string for an input method name in the registry, or an empty string.
+	#If it is a real input method name, then it is used as is.
+	#If it is a hex string or it is empty, then the method name is looked up by trying:
+	#The full hex string, the hkl as a hex string, the low word of the hex string or hkl, the high word of the hex string or hkl.
+	if layoutString:
+		try:
+			int(layoutString,16)
+			layoutStringCodes.append(layoutString)
+		except ValueError:
+			inputMethodName=layoutString
+	if not inputMethodName:
+		layoutStringCodes.insert(0,hex(hkl)[2:].rstrip('L').upper().rjust(8,'0'))
+		for stringCode in list(layoutStringCodes):
+			layoutStringCodes.append(stringCode[4:].rjust(8,'0'))
+			if stringCode[0]<'D':
+				layoutStringCodes.append(stringCode[0:4].rjust(8,'0'))
+		for stringCode in layoutStringCodes:
+			inputMethodName=_lookupKeyboardLayoutNameWithHexString(stringCode)
+			if inputMethodName: break
+	if not inputMethodName:
+		log.debugWarning("Could not find layout name for keyboard layout, reporting as unknown") 
+		# Translators: The label for an unknown input method when switching input methods. 
+		inputMethodName=_("unknown input method")
+	#Remove the language name if it is in the input method name.
+	if ' - ' in inputMethodName:
+		inputMethodName="".join(inputMethodName.split(' - ')[1:])
+	#Include the language only if it changed.
+	if languageID!=lastLanguageID:
+		msg=u"{language} - {layout}".format(language=inputLanguageName,layout=inputMethodName)
+	else:
+		msg=inputMethodName
+	lastLanguageID=languageID
+	lastLayoutString=layoutString
+	queueHandler.queueFunction(queueHandler.eventQueue,ui.message,msg)
+	return 0
+
+
+@WINFUNCTYPE(c_long, c_wchar)
+def nvdaControllerInternal_typedCharacterNotify(ch):
+	focus=api.getFocusObject()
+	if focus.windowClassName!="ConsoleWindowClass":
+		eventHandler.queueEvent("typedCharacter", focus, ch=ch)
+	return 0
+
+@WINFUNCTYPE(c_long, c_int, c_int)
+def nvdaControllerInternal_vbufChangeNotify(rootDocHandle, rootID):
+	import virtualBuffers
+	virtualBuffers.VirtualBuffer.changeNotify(rootDocHandle, rootID)
+	return 0
+
+@WINFUNCTYPE(c_long, c_wchar_p)
+def nvdaControllerInternal_installAddonPackageFromPath(addonPath):
+	if globalVars.appArgs.launcher:
+		log.debugWarning("Unable to install add-on into launcher.")
+		return
+	if globalVars.appArgs.secure:
+		log.debugWarning("Unable to install add-on into secure copy of NVDA.")
+		return
+	if _isLockScreenModeActive():
+		log.debugWarning("Unable to install add-on while Windows is locked.")
+		return
+	import wx
+	from gui import addonGui
+	log.debug("Requesting installation of add-on from %s", addonPath)
+	wx.CallAfter(addonGui.handleRemoteAddonInstall, addonPath)
+	return 0
+
+
+@WINFUNCTYPE(c_long)
+def nvdaControllerInternal_openConfigDirectory():
+	if globalVars.appArgs.secure:
+		log.debugWarning("Unable to open user config directory for secure copy of NVDA.")
+		return
+	if _isLockScreenModeActive():
+		log.debugWarning("Unable to open user config directory while Windows is locked.")
+		return
+	import systemUtils
+	systemUtils.openUserConfigurationDirectory()
+	return 0
+
+
+class RemoteLoader64(object):
+
+	def __init__(self):
+		# Create a pipe so we can write to stdin of the loader process.
+		pipeReadOrig, self._pipeWrite = winKernel.CreatePipe(None, 0)
+		# Make the read end of the pipe inheritable.
+		pipeRead = self._duplicateAsInheritable(pipeReadOrig)
+		winKernel.closeHandle(pipeReadOrig)
+		# stdout/stderr of the loader process should go to nul.
+		# Though we aren't using pythonic functions to write to nul,
+		# open it in binary mode as opening it in text mode (the default) doesn't make sense.
+		with open("nul", "wb") as nul:
+			nulHandle = self._duplicateAsInheritable(msvcrt.get_osfhandle(nul.fileno()))
+		# Set the process to start with the appropriate std* handles.
+		si = winKernel.STARTUPINFO(dwFlags=winKernel.STARTF_USESTDHANDLES, hSTDInput=pipeRead, hSTDOutput=nulHandle, hSTDError=nulHandle)
+		pi = winKernel.PROCESS_INFORMATION()
+		# Even if we have uiAccess privileges, they will not be inherited by default.
+		# Therefore, explicitly specify our own process token, which causes them to be inherited.
+		token = winKernel.OpenProcessToken(winKernel.GetCurrentProcess(), winKernel.MAXIMUM_ALLOWED)
+		try:
+			winKernel.CreateProcessAsUser(token, None, os.path.join(versionedLib64Path,u"nvdaHelperRemoteLoader.exe"), None, None, True, None, None, None, si, pi)
+			# We don't need the thread handle.
+			winKernel.closeHandle(pi.hThread)
+			self._process = pi.hProcess
+		except:
+			winKernel.closeHandle(self._pipeWrite)
+			raise
+		finally:
+			winKernel.closeHandle(pipeRead)
+			winKernel.closeHandle(token)
+
+	def _duplicateAsInheritable(self, handle):
+		curProc = winKernel.GetCurrentProcess()
+		return winKernel.DuplicateHandle(curProc, handle, curProc, 0, True, winKernel.DUPLICATE_SAME_ACCESS)
+
+	def terminate(self):
+		# Closing the write end of the pipe will cause EOF for the waiting loader process, which will then exit gracefully.
+		winKernel.closeHandle(self._pipeWrite)
+		# Wait until it's dead.
+		winKernel.waitForSingleObject(self._process, winKernel.INFINITE)
+		winKernel.closeHandle(self._process)
+
+def initialize():
+	global _remoteLib, _remoteLoader64, localLib, generateBeep, VBuf_getTextInRange, lastLanguageID, lastLayoutString
+	hkl=c_ulong(windll.User32.GetKeyboardLayout(0)).value
+	lastLanguageID=winUser.LOWORD(hkl)
+	KL_NAMELENGTH=9
+	buf=create_unicode_buffer(KL_NAMELENGTH)
+	res=windll.User32.GetKeyboardLayoutNameW(buf)
+	if res:
+		lastLayoutString=buf.value
+	localLib=cdll.LoadLibrary(os.path.join(versionedLibPath,'nvdaHelperLocal.dll'))
+	for name,func in [
+		("nvdaController_speakText",nvdaController_speakText),
+		("nvdaController_cancelSpeech",nvdaController_cancelSpeech),
+		("nvdaController_brailleMessage",nvdaController_brailleMessage),
+		("nvdaControllerInternal_requestRegistration",nvdaControllerInternal_requestRegistration),
+		("nvdaControllerInternal_reportLiveRegion", nvdaControllerInternal_reportLiveRegion),
+		("nvdaControllerInternal_inputLangChangeNotify",nvdaControllerInternal_inputLangChangeNotify),
+		("nvdaControllerInternal_typedCharacterNotify",nvdaControllerInternal_typedCharacterNotify),
+		("nvdaControllerInternal_displayModelTextChangeNotify",nvdaControllerInternal_displayModelTextChangeNotify),
+		("nvdaControllerInternal_logMessage",nvdaControllerInternal_logMessage),
+		("nvdaControllerInternal_inputCompositionUpdate",nvdaControllerInternal_inputCompositionUpdate),
+		("nvdaControllerInternal_inputCandidateListUpdate",nvdaControllerInternal_inputCandidateListUpdate),
+		("nvdaControllerInternal_IMEOpenStatusUpdate",nvdaControllerInternal_IMEOpenStatusUpdate),
+		("nvdaControllerInternal_inputConversionModeUpdate",nvdaControllerInternal_inputConversionModeUpdate),
+		("nvdaControllerInternal_vbufChangeNotify",nvdaControllerInternal_vbufChangeNotify),
+		("nvdaControllerInternal_installAddonPackageFromPath",nvdaControllerInternal_installAddonPackageFromPath),
+		("nvdaControllerInternal_drawFocusRectNotify",nvdaControllerInternal_drawFocusRectNotify),
+		("nvdaControllerInternal_openConfigDirectory", nvdaControllerInternal_openConfigDirectory),
+	]:
+		try:
+			_setDllFuncPointer(localLib,"_%s"%name,func)
+		except AttributeError as e:
+			log.error("nvdaHelperLocal function pointer for %s could not be found, possibly old nvdaHelperLocal dll"%name,exc_info=True)
+			raise e
+	localLib.nvdaHelperLocal_initialize()
+	generateBeep=localLib.generateBeep
+	generateBeep.argtypes=[c_char_p,c_float,c_int,c_int,c_int]
+	generateBeep.restype=c_int
+	# The rest of this function (to do with injection) only applies if NVDA is not running as a Windows store application
+	# Handle VBuf_getTextInRange's BSTR out parameter so that the BSTR will be freed automatically.
+	VBuf_getTextInRange = CFUNCTYPE(c_int, c_int, c_int, c_int, POINTER(BSTR), c_int)(
+		("VBuf_getTextInRange", localLib),
+		((1,), (1,), (1,), (2,), (1,)))
+	if config.isAppX:
+		log.info("Remote injection disabled due to running as a Windows Store Application")
+		return
+	# Load nvdaHelperRemote.dll
+	h = windll.kernel32.LoadLibraryExW(
+		os.path.join(versionedLibPath, "nvdaHelperRemote.dll"),
+		0,
+		# Using an altered search path is necessary here
+		# As NVDAHelperRemote needs to locate dependent dlls in the same directory
+		# such as IAccessible2proxy.dll.
+		winKernel.LOAD_WITH_ALTERED_SEARCH_PATH
+	)
+	if not h:
+		log.critical("Error loading nvdaHelperRemote.dll: %s" % WinError())
+		return
+	_remoteLib=CDLL("nvdaHelperRemote",handle=h)
+	if _remoteLib.injection_initialize(globalVars.appArgs.secure) == 0:
+		raise RuntimeError("Error initializing NVDAHelperRemote")
+	if not _remoteLib.installIA2Support():
+		log.error("Error installing IA2 support")
+	#Manually start the in-process manager thread for this NVDA main thread now, as a slow system can cause this action to confuse WX
+	_remoteLib.initInprocManagerThreadIfNeeded()
+	if os.environ.get('PROCESSOR_ARCHITEW6432') in ('AMD64', 'ARM64'):
+		_remoteLoader64=RemoteLoader64()
+
+def terminate():
+	global _remoteLib, _remoteLoader64, localLib, generateBeep, VBuf_getTextInRange
+	if not config.isAppX:
+		if not _remoteLib.uninstallIA2Support():
+			log.debugWarning("Error uninstalling IA2 support")
+		if _remoteLib.injection_terminate() == 0:
+			raise RuntimeError("Error terminating NVDAHelperRemote")
+		_remoteLib=None
+		if _remoteLoader64:
+			_remoteLoader64.terminate()
+			_remoteLoader64=None
+	generateBeep=None
+	VBuf_getTextInRange=None
+	localLib.nvdaHelperLocal_terminate()
+	localLib=None
+
+LOCAL_WIN10_DLL_PATH = os.path.join(versionedLibPath,"nvdaHelperLocalWin10.dll")
+def getHelperLocalWin10Dll():
+	"""Get a ctypes WinDLL instance for the nvdaHelperLocalWin10 dll.
+	This is a C++/CX dll used to provide access to certain UWP functionality.
+	"""
+	return windll[LOCAL_WIN10_DLL_PATH]
+
+def bstrReturn(address):
+	"""Handle a BSTR returned from a ctypes function call.
+	This includes freeing the memory.
+	This is needed for nvdaHelperLocalWin10 functions which return a BSTR.
+	"""
+	# comtypes.BSTR.from_address seems to cause a crash for some reason. Not sure why.
+	# Just access the string ourselves.
+	# This will terminate at a null character, even though BSTR allows nulls.
+	# We're only using this for normal, null-terminated strings anyway.
+	val = wstring_at(address)
+	windll.oleaut32.SysFreeString(address)
+	return val