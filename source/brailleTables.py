--- conflicted
+++ resolved
@@ -1,684 +1,680 @@
-# -*- coding: UTF-8 -*-
-# A part of NonVisual Desktop Access (NVDA)
-# This file is covered by the GNU General Public License.
-# See the file COPYING for more details.
-<<<<<<< HEAD
-# Copyright (C) 2008-2021 NV Access Limited, Joseph Lee, Babbage B.V., Julien Cochuyt
-=======
-# Copyright (C) 2008-2022 NV Access Limited, Joseph Lee, Babbage B.V.
->>>>>>> 1e30951e
-
-"""Manages information about available braille translation tables.
-"""
-
-import os
-import collections
-from configobj import ConfigObj
-from locale import strxfrm
-
-import config
-import globalVars
-from logHandler import log
-
-
-#: The directory in which liblouis braille tables are located.
-TABLES_DIR = os.path.join(globalVars.appDir, "louis", "tables")
-
-#: List of directories for braille tables lookup, including custom tables.
-tablesDirs = [TABLES_DIR]
-
-#: Information about a braille table.
-#: This has the following attributes:
-#: * fileName: The file name of the table.
-#: * displayname: The name of the table as displayed to the user. This should be translatable.
-#: * contracted: C{True} if the table is contracted, C{False} if uncontracted.
-#: * output: C{True} if this table can be used for output, C{False} if not.
-#: * input: C{True} if this table can be used for input, C{False} if not.
-BrailleTable = collections.namedtuple("BrailleTable", ("fileName", "displayName", "contracted", "output", "input"))
-
-#: Maps file names to L{BrailleTable} objects.
-#: The parent map will be loaded at import time with the builtin tables.
-#: The first map will be loaded when calling L{initialize} with the custom tables,
-#: and cleared when calling L{terminate}.
-_tables = collections.ChainMap()
-
-
-def addTable(fileName, displayName, contracted=False, output=True, input=True):
-	"""Register a braille translation table.
-	At least one of C{input} or C{output} must be C{True}.
-	@param fileName: The file name of the table.
-	@type fileName: basestring
-	@param displayname: The name of the table as displayed to the user. This should be translatable.
-	@type displayName: unicode
-	@param contracted: C{True} if the table is contracted, C{False} if uncontracted.
-	@type cContracted: bool
-	@param output: C{True} if this table can be used for output, C{False} if not.
-	@type output: bool
-	@param input: C{True} if this table can be used for input, C{False} if not.
-	@type input: bool
-	"""
-	if not output and not input:
-		raise ValueError("input and output cannot both be False")
-	table = BrailleTable(fileName, displayName, contracted, output, input)
-	_tables[fileName] = table
-
-
-def getTable(fileName: str) -> BrailleTable:
-	"""Get information about a table given its file name.
-	@return: The table information.
-	@raise LookupError: If there is no table registered with this file name.
-	"""
-	return _tables[fileName]
-
-
-def listTables():
-	"""List all registered braille tables.
-	@return: A list of braille tables.
-	@rtype: list of L{BrailleTable}
-	"""
-	return sorted(_tables.values(), key=lambda table: strxfrm(table.displayName))
-
-#: Maps old table names to new table names for tables renamed in newer versions of liblouis.
-RENAMED_TABLES = {
-	"ar-fa.utb": "fa-ir-g1.utb",
-	"da-dk-g16.utb": "da-dk-g16.ctb",
-	"da-dk-g18.utb": "da-dk-g18.ctb",
-	"de-de-g0.utb": "de-g0.utb",
-	"de-de-g1.ctb": "de-g1.ctb",
-	"de-de-g2.ctb": "de-g2.ctb",
-	"de-g0-bidi.utb": "de-g0-detailed.utb",
-	"de-g1-bidi.ctb": "de-g1-detailed.ctb",
-	"en-us-comp8.ctb": "en-us-comp8-ext.utb",
-	"fr-ca-g1.utb": "fr-bfu-comp6.utb",
-	"Fr-Ca-g2.ctb": "fr-bfu-g2.ctb",
-	"gr-bb.ctb": "grc-international-en.utb",
-	"gr-gr-g1.utb": "el.ctb",
-	"he.ctb": "he-IL-comp8.utb",
-	"hr.ctb": "hr-comp8.utb",
-	"mn-MN.utb": "mn-MN-g1.utb",
-	"nl-BE-g0.utb": "nl-NL-g0.utb",
-	"nl-NL-g1.ctb": "nl-NL-g0.utb",
-	"no-no.ctb": "no-no-8dot.utb",
-	"no-no-comp8.ctb": "no-no-8dot.utb",
-	"ru-compbrl.ctb": "ru.ctb",
-	"ru-ru-g1.utb": "ru-litbrl-detailed.utb",
-	"Se-Se-g1.utb": "sv-g0.utb",
-	"sk-sk-g1.utb": "sk-g1.ctb",
-	"UEBC-g1.ctb": "en-ueb-g1.ctb",
-	"UEBC-g2.ctb": "en-ueb-g2.ctb",
-	"vi-g1.ctb": "vi-vn-g1.ctb",
-}
-
-
-# Add the builtin tables at import time.
-
-# Translators: The name of a braille table displayed in the
-# braille settings dialog.
-addTable("afr-za-g1.ctb", _("Afrikaans grade 1"))
-# Translators: The name of a braille table displayed in the
-# braille settings dialog.
-addTable("afr-za-g2.ctb", _("Afrikaans grade 2"), contracted=True)
-# Translators: The name of a braille table displayed in the
-# braille settings dialog.
-addTable("ar-ar-comp8.utb", _("Arabic 8 dot computer braille"))
-# Translators: The name of a braille table displayed in the
-# braille settings dialog.
-addTable("ar-ar-g1.utb", _("Arabic grade 1"))
-# Translators: The name of a braille table displayed in the
-# braille settings dialog.
-addTable("ar-ar-g2.ctb", _("Arabic grade 2"), contracted=True)
-# Translators: The name of a braille table displayed in the
-# braille settings dialog.
-addTable("as-in-g1.utb", _("Assamese grade 1"))
-# Translators: The name of a braille table displayed in the
-# braille settings dialog.
-addTable("ba.utb", _("Bashkir grade 1"), input=False)
-# Translators: The name of a braille table displayed in the
-# braille settings dialog.
-addTable("be-in-g1.utb", _("Bengali grade 1"))
-# Translators: The name of a braille table displayed in the
-# braille settings dialog.
-addTable("bel-comp.utb", _("Belarusian computer braille"))
-# Translators: The name of a braille table displayed in the
-# braille settings dialog.
-addTable("bel.utb", _("Belarusian literary braille"), input=False)
-# Translators: The name of a braille table displayed in the
-# braille settings dialog.
-addTable("bg.ctb", _("Bulgarian 8 dot computer braille"))
-# Translators: The name of a braille table displayed in the
-# braille settings dialog.
-addTable("bg.utb", _("Bulgarian grade 1"))
-# Translators: The name of a braille table displayed in the
-# braille settings dialog.
-addTable("ca-g1.ctb", _("Catalan grade 1"))
-# Translators: The name of a braille table displayed in the
-# braille settings dialog.
-addTable("ckb-g1.ctb", _("Central Kurdish grade 1"))
-# Translators: The name of a braille table displayed in the
-# braille settings dialog.
-addTable("cop-eg-comp8.utb", _("Coptic 8 dot computer braille"), input=False)
-# Translators: The name of a braille table displayed in the
-# braille settings dialog.
-addTable("cy-cy-g1.utb", _("Welsh grade 1"))
-# Translators: The name of a braille table displayed in the
-# braille settings dialog.
-addTable("cy-cy-g2.ctb", _("Welsh grade 2"), contracted=True)
-# Translators: The name of a braille table displayed in the
-# braille settings dialog.
-addTable("cs-comp8.utb", _("Czech 8 dot computer braille"))
-# Translators: The name of a braille table displayed in the
-# braille settings dialog.
-addTable("cs-g1.ctb", _("Czech grade 1"))
-
-# Translators: The name of a braille table displayed in the
-# braille settings dialog.
-addTable("da-dk-g08.ctb", _("Danish 8 dot computer braille"))
-# Translators: The name of a braille table displayed in the
-# braille settings dialog.
-addTable("da-dk-g08_1993.ctb", _("Danish 8 dot computer braille (1993)"))
-# Translators: The name of a braille table displayed in the
-# braille settings dialog.
-addTable("da-dk-g16.ctb", _("Danish 6 dot grade 1"))
-# Translators: The name of a braille table displayed in the
-# braille settings dialog.
-addTable("da-dk-g16_1993.ctb", _("Danish 6 dot grade 1 (1993)"))
-# Translators: The name of a braille table displayed in the
-# braille settings dialog.
-addTable("da-dk-g18.ctb", _("Danish 8 dot grade 1"))
-# Translators: The name of a braille table displayed in the
-# braille settings dialog.
-addTable("da-dk-g18_1993.ctb", _("Danish 8 dot grade 1 (1993)"))
-# Translators: The name of a braille table displayed in the
-# braille settings dialog.
-addTable("da-dk-g26.ctb", _("Danish 6 dot grade 2"), contracted=True)
-# Translators: The name of a braille table displayed in the
-# braille settings dialog.
-addTable("da-dk-g26_1993.ctb", _("Danish 6 dot grade 2 (1993)"), contracted=True)
-# Translators: The name of a braille table displayed in the
-# braille settings dialog.
-addTable("da-dk-g28.ctb", _("Danish 8 dot grade 2"), contracted=True)
-# Translators: The name of a braille table displayed in the
-# braille settings dialog.
-addTable("da-dk-g28_1993.ctb", _("Danish 8 dot grade 2 (1993)"), contracted=True)
-
-# Translators: The name of a braille table displayed in the
-# braille settings dialog.
-addTable("de-comp6.utb", _("German 6 dot computer braille"))
-# Translators: The name of a braille table displayed in the
-# braille settings dialog.
-addTable("de-de-comp8.ctb", _("German 8 dot computer braille"))
-# Translators: The name of a braille table displayed in the
-# braille settings dialog.
-addTable("de-g0.utb", _("German grade 0"), input=False)
-
-# Translators: The name of a braille table displayed in the
-# braille settings dialog.
-addTable("de-g0-detailed.utb", _("German grade 0 (detailed)"))
-# Translators: The name of a braille table displayed in the
-# braille settings dialog.
-addTable("de-g1.ctb", _("German grade 1"), input=False)
-
-# Translators: The name of a braille table displayed in the
-# braille settings dialog.
-addTable("de-g1-detailed.ctb", _("German grade 1 (detailed)"))
-# Translators: The name of a braille table displayed in the
-# braille settings dialog.
-addTable("de-g2.ctb", _("German grade 2"), contracted=True, input=False)
-# Translators: The name of a braille table displayed in the
-# braille settings dialog.
-addTable("de-g2-detailed.ctb", _("German grade 2 (detailed)"), contracted=True, input=False)
-
-# Translators: The name of a braille table displayed in the
-# braille settings dialog.
-addTable("el.ctb", _("Greek (Greece)"))
-# Translators: The name of a braille table displayed in the
-# braille settings dialog.
-addTable("en-gb-comp8.ctb", _("English (U.K.) 8 dot computer braille"))
-# Translators: The name of a braille table displayed in the
-# braille settings dialog.
-addTable("en-gb-g1.utb", _("English (U.K.) grade 1"))
-# Translators: The name of a braille table displayed in the
-# braille settings dialog.
-addTable("en-GB-g2.ctb", _("English (U.K.) grade 2"), contracted=True)
-# Translators: The name of a braille table displayed in the
-# braille settings dialog.
-addTable("en-nabcc.utb", _("English North American Braille Computer Code"))
-# Translators: The name of a braille table displayed in the
-# braille settings dialog.
-addTable("en-ueb-g1.ctb", _("Unified English Braille Code grade 1"))
-# Translators: The name of a braille table displayed in the
-# braille settings dialog.
-addTable("en-ueb-g2.ctb", _("Unified English Braille Code grade 2"), contracted=True)
-# Translators: The name of a braille table displayed in the
-# braille settings dialog.
-addTable("en-us-comp6.ctb", _("English (U.S.) 6 dot computer braille"))
-# Translators: The name of a braille table displayed in the
-# braille settings dialog.
-addTable("en-us-comp8-ext.utb", _("English (U.S.) 8 dot computer braille"))
-# Translators: The name of a braille table displayed in the
-# braille settings dialog.
-addTable("en-us-g1.ctb", _("English (U.S.) grade 1"))
-# Translators: The name of a braille table displayed in the
-# braille settings dialog.
-addTable("en-us-g2.ctb", _("English (U.S.) grade 2"), contracted=True)
-# Translators: The name of a braille table displayed in the
-# braille settings dialog.
-addTable("eo-g1.ctb", _("Esperanto grade 1"))
-# Translators: The name of a braille table displayed in the
-# braille settings dialog.
-addTable("Es-Es-G0.utb", _("Spanish 8 dot computer braille"))
-# Translators: The name of a braille table displayed in the
-# braille settings dialog.
-addTable("es-g1.ctb", _("Spanish grade 1"))
-# Translators: The name of a braille table displayed in the
-# braille settings dialog.
-addTable("es-g2.ctb", _("Spanish grade 2"), contracted=True)
-# Translators: The name of a braille table displayed in the
-# braille settings dialog.
-addTable("et-g0.utb", _("Estonian grade 0"))
-# Translators: The name of a braille table displayed in the
-# braille settings dialog.
-addTable("ethio-g1.ctb", _("Ethiopic grade 1"))
-# Translators: The name of a braille table displayed in the
-# braille settings dialog.
-addTable("fa-ir-comp8.ctb", _("Persian 8 dot computer braille"))
-# Translators: The name of a braille table displayed in the
-# braille settings dialog.
-addTable("fa-ir-g1.utb", _("Persian grade 1"))
-# Translators: The name of a braille table displayed in the
-# braille settings dialog.
-addTable("fi.utb", _("Finnish 6 dot"))
-# Translators: The name of a braille table displayed in the
-# braille settings dialog.
-addTable("fi-fi-8dot.ctb", _("Finnish 8 dot computer braille"))
-# Translators: The name of a braille table displayed in the
-# braille settings dialog.
-addTable("fr-bfu-comp6.utb", _("French (unified) 6 dot computer braille"))
-# Translators: The name of a braille table displayed in the
-# braille settings dialog.
-addTable("fr-bfu-comp8.utb", _("French (unified) 8 dot computer braille"))
-# Translators: The name of a braille table displayed in the
-# braille settings dialog.
-addTable("fr-bfu-g2.ctb", _("French (unified) grade 2"), contracted=True)
-# Translators: The name of a braille table displayed in the
-# braille settings dialog.
-addTable("ga-g1.utb", _("Irish grade 1"))
-# Translators: The name of a braille table displayed in the
-# braille settings dialog.
-addTable("ga-g2.ctb", _("Irish grade 2"), contracted=True)
-# Translators: The name of a braille table displayed in the
-# braille settings dialog.
-addTable("gu-in-g1.utb", _("Gujarati grade 1"))
-# Translators: The name of a braille table displayed in the
-# braille settings dialog.
-addTable("grc-international-en.utb", _("Greek international braille"))
-# Translators: The name of a braille table displayed in the
-# braille settings dialog.
-addTable("he-IL.utb", _("Israeli grade 1"))
-# Translators: The name of a braille table displayed in the
-# braille settings dialog.
-addTable("he-IL-comp8.utb", _("Hebrew computer braille"))
-# Translators: The name of a braille table displayed in the
-# braille settings dialog.
-addTable("hi-in-g1.utb", _("Hindi grade 1"))
-# Translators: The name of a braille table displayed in the
-# braille settings dialog.
-addTable("hr-comp8.utb", _("Croatian 8 dot computer braille"))
-# Translators: The name of a braille table displayed in the
-# braille settings dialog.
-addTable("hr-g1.ctb", _("Croatian grade 1"))
-# Translators: The name of a braille table displayed in the
-# braille settings dialog.
-addTable("hu-hu-comp8.ctb", _("Hungarian 8 dot computer braille"))
-# Translators: The name of a braille table displayed in the
-# braille settings dialog.
-addTable("hu-hu-g1.ctb", _("Hungarian grade 1"))
-# Translators: The name of a braille table displayed in the
-# braille settings dialog.
-addTable("hu-hu-g2.ctb", _("Hungarian grade 2"), contracted=True)
-# Translators: The name of a braille table displayed in the
-# braille settings dialog.
-addTable("is.ctb", _("Icelandic 8 dot computer braille"))
-# Translators: The name of a braille table displayed in the
-# braille settings dialog.
-addTable("it-it-comp6.utb", _("Italian 6 dot computer braille"))
-# Translators: The name of a braille table displayed in the
-# braille settings dialog.
-addTable("it-it-comp8.utb", _("Italian 8 dot computer braille"))
-# Translators: The name of a braille table displayed in the
-# braille settings dialog.
-addTable("ja-kantenji.utb", _("Japanese (Kantenji) literary braille"), input=False)
-# Translators: The name of a braille table displayed in the
-# braille settings dialog.
-addTable("ka-in-g1.utb", _("Kannada grade 1"))
-# Translators: The name of a braille table displayed in the
-# braille settings dialog.
-addTable("ka.utb", _("Georgian literary braille"))
-# Translators: The name of a braille table displayed in the
-# braille settings dialog.
-addTable("kk.utb", _("Kazakh grade 1"), input=False)
-# Translators: The name of a braille table displayed in the
-# braille settings dialog.
-addTable("km-g1.utb", _("Khmer grade 1"))
-# Translators: The name of a braille table displayed in the
-# braille settings dialog.
-addTable("kmr.tbl", _("Northern Kurdish grade 0"))
-# Translators: The name of a braille table displayed in the
-# braille settings dialog.
-addTable("ko-2006-g1.ctb", _("Korean grade 1 (2006)"))
-# Translators: The name of a braille table displayed in the
-# braille settings dialog.
-addTable("ko-2006-g2.ctb", _("Korean grade 2 (2006)"), contracted=True)
-# Translators: The name of a braille table displayed in the
-# braille settings dialog.
-addTable("ko-g1.ctb", _("Korean grade 1"))
-# Translators: The name of a braille table displayed in the
-# braille settings dialog.
-addTable("ko-g2.ctb", _("Korean grade 2"), contracted=True)
-# Translators: The name of a braille table displayed in the
-# braille settings dialog.
-addTable("ks-in-g1.utb", _("Kashmiri grade 1"))
-# Translators: The name of a braille table displayed in the
-# braille settings dialog.
-addTable("lg-ug-g1.utb", _("Luganda literary braille"))
-# Translators: The name of a braille table displayed in the
-# braille settings dialog.
-addTable("lt.ctb", _("Lithuanian 8 dot"))
-# Translators: The name of a braille table displayed in the
-# braille settings dialog.
-addTable("lt-6dot.utb", _("Lithuanian 6 dot"))
-# Translators: The name of a braille table displayed in the
-# braille settings dialog.
-addTable("Lv-Lv-g1.utb", _("Latvian grade 1"))
-# Translators: The name of a braille table displayed in the
-# braille settings dialog.
-addTable("ml-in-g1.utb", _("Malayalam grade 1"))
-# Translators: The name of a braille table displayed in the
-# braille settings dialog.
-addTable("mn-in-g1.utb", _("Manipuri grade 1"))
-# Translators: The name of a braille table displayed in the
-# braille settings dialog.
-addTable("ms-my-g2.ctb", _("Malay grade 2"), contracted=True)
-# Translators: The name of a braille table displayed in the
-# braille settings dialog.
-addTable("mn-MN-g1.utb", _("Mongolian grade 1"))
-# Translators: The name of a braille table displayed in the
-# braille settings dialog.
-addTable("mn-MN-g2.ctb", _("Mongolian grade 2"), contracted=True)
-# Translators: The name of a braille table displayed in the
-# braille settings dialog.
-addTable("mr-in-g1.utb", _("Marathi grade 1"))
-# Translators: The name of a braille table displayed in the
-# braille settings dialog.
-addTable("my-g1.utb", _("Burmese grade 1"))
-# Translators: The name of a braille table displayed in the
-# braille settings dialog.
-addTable("my-g2.ctb", _("Burmese grade 2"), contracted=True, input=False)
-# Translators: The name of a braille table displayed in the
-# braille settings dialog.
-addTable("nl-NL-g0.utb", _("Dutch 6 dot"))
-# Translators: The name of a braille table displayed in the
-# braille settings dialog.
-addTable("nl-comp8.utb", _("Dutch 8 dot"))
-# Translators: The name of a braille table displayed in the
-# braille settings dialog.
-addTable("no-no-8dot.utb", _("Norwegian 8 dot computer braille"))
-# Translators: The name of a braille table displayed in the
-# braille settings dialog.
-addTable("No-No-g0.utb", _("Norwegian grade 0"))
-# Translators: The name of a braille table displayed in the
-# braille settings dialog.
-addTable("No-No-g1.ctb", _("Norwegian grade 1"))
-# Translators: The name of a braille table displayed in the
-# braille settings dialog.
-addTable("No-No-g2.ctb", _("Norwegian grade 2"), contracted=True)
-# Translators: The name of a braille table displayed in the
-# braille settings dialog.
-addTable("No-No-g3.ctb", _("Norwegian grade 3"), contracted=True)
-# Translators: The name of a braille table displayed in the
-# braille settings dialog.
-addTable("np-in-g1.utb", _("Nepali grade 1"))
-# Translators: The name of a braille table displayed in the
-# braille settings dialog.
-addTable("nso-za-g1.utb", _("Sepedi grade 1"))
-# Translators: The name of a braille table displayed in the
-# braille settings dialog.
-addTable("nso-za-g2.ctb", _("Sepedi grade 2"), contracted=True)
-# Translators: The name of a braille table displayed in the
-# braille settings dialog.
-addTable("ny-mw.utb", _("Chichewa (Malawi) literary braille"))
-# Translators: The name of a braille table displayed in the
-# braille settings dialog.
-addTable("or-in-g1.utb", _("Oriya grade 1"))
-# Translators: The name of a braille table displayed in the
-# braille settings dialog.
-addTable("pl-pl-comp8.ctb", _("Polish 8 dot computer braille"))
-# Translators: The name of a braille table displayed in the
-# braille settings dialog.
-addTable("Pl-Pl-g1.utb", _("Polish literary braille"))
-# Translators: The name of a braille table displayed in the
-# braille settings dialog.
-addTable("pt-pt-comp8.ctb", _("Portuguese 8 dot computer braille"))
-# Translators: The name of a braille table displayed in the
-# braille settings dialog.
-addTable("Pt-Pt-g1.utb", _("Portuguese grade 1"))
-# Translators: The name of a braille table displayed in the
-# braille settings dialog.
-addTable("Pt-Pt-g2.ctb", _("Portuguese grade 2"), contracted=True)
-# Translators: The name of a braille table displayed in the
-# braille settings dialog.
-addTable("pu-in-g1.utb", _("Punjabi grade 1"))
-# Translators: The name of a braille table displayed in the
-# braille settings dialog.
-addTable("ro.ctb", _("Romanian"))
-# Translators: The name of a braille table displayed in the
-# braille settings dialog.
-addTable("ru.ctb", _("Russian computer braille"))
-# Translators: The name of a braille table displayed in the
-# braille settings dialog.
-addTable("ru-litbrl.ctb", _("Russian literary braille"))
-# Translators: The name of a braille table displayed in the
-# braille settings dialog.
-addTable("ru-litbrl-detailed.utb", _("Russian literary braille (detailed)"))
-# Translators: The name of a braille table displayed in the
-# braille settings dialog.
-addTable("ru-ru-g1.ctb", _("Russian contracted braille"), contracted=True, input=False)
-# Translators: The name of a braille table displayed in the
-# braille settings dialog.
-addTable("rw-rw-g1.utb", _("Kinyarwanda literary braille"))
-# Translators: The name of a braille table displayed in the
-# braille settings dialog.
-addTable("sa-in-g1.utb", _("Sanskrit grade 1"))
-# Translators: The name of a braille table displayed in the
-# braille settings dialog.
-addTable("sah.utb", _("Yakut grade 1"), input=False)
-# Translators: The name of a braille table displayed in the
-# braille settings dialog.
-addTable("Se-Se.ctb", _("Swedish 8 dot computer braille"))
-# Translators: The name of a braille table displayed in the
-# braille settings dialog.
-addTable("sk-g1.ctb", _("Slovak grade 1"))
-# Translators: The name of a braille table displayed in the
-# braille settings dialog.
-addTable("sl-si-comp8.ctb", _("Slovenian 8 dot computer braille"))
-# Translators: The name of a braille table displayed in the
-# braille settings dialog.
-addTable("sl-si-g1.utb", _("Slovenian grade 1"))
-# Translators: The name of a braille table displayed in the
-# braille settings dialog.
-addTable("sot-za-g1.ctb", _("Sesotho grade 1"))
-# Translators: The name of a braille table displayed in the
-# braille settings dialog.
-addTable("sot-za-g2.ctb", _("Sesotho grade 2"), contracted=True)
-# Translators: The name of a braille table displayed in the
-# braille settings dialog.
-addTable("sr-g1.ctb", _("Serbian grade 1"))
-
-# Translators: The name of a braille table displayed in the
-# braille settings dialog.
-addTable("sv-g0.utb", _("Swedish uncontracted braille"), input=False)
-# Translators: The name of a braille table displayed in the
-# braille settings dialog.
-addTable("sv-g1.ctb", _("Swedish partially contracted braille"), input=False)
-# Translators: The name of a braille table displayed in the
-# braille settings dialog.
-addTable("sv-g2.ctb", _("Swedish contracted braille"), contracted=True, input=False)
-
-# Translators: The name of a braille table displayed in the
-# braille settings dialog.
-addTable("sw-ke-g1.utb", _("Swahili (Kenya) grade 1"))
-# Translators: The name of a braille table displayed in the
-# braille settings dialog.
-addTable("sw-ke-g1-2.ctb", _("Swahili (Kenya) grade 1.2"), contracted=True)
-# Translators: The name of a braille table displayed in the
-# braille settings dialog.
-addTable("sw-ke-g1-3.ctb", _("Swahili (Kenya) grade 1.3"), contracted=True)
-# Translators: The name of a braille table displayed in the
-# braille settings dialog.
-addTable("sw-ke-g1-4.ctb", _("Swahili (Kenya) grade 1.4"), contracted=True)
-# Translators: The name of a braille table displayed in the
-# braille settings dialog.
-addTable("sw-ke-g1-5.ctb", _("Swahili (Kenya) grade 1.5"), contracted=True)
-# Translators: The name of a braille table displayed in the
-# braille settings dialog.
-addTable("sw-ke-g2.ctb", _("Swahili (Kenya) Grade 2"), contracted=True)
-
-# Translators: The name of a braille table displayed in the
-# braille settings dialog.
-addTable("ta-ta-g1.ctb", _("Tamil grade 1"))
-# Translators: The name of a braille table displayed in the
-# braille settings dialog.
-addTable("tt.utb", _("Tatar grade 1"), input=False)
-# Translators: The name of a braille table displayed in the
-# braille settings dialog.
-addTable("te-in-g1.utb", _("Telugu grade 1"))
-# Translators: The name of a braille table displayed in the
-# braille settings dialog.
-addTable("tr.ctb", _("Turkish grade 1"))
-# Translators: The name of a braille table displayed in the
-# braille settings dialog.
-addTable("tsn-za-g1.ctb", _("Setswana grade 1"))
-# Translators: The name of a braille table displayed in the
-# braille settings dialog.
-addTable("tsn-za-g2.ctb", _("Setswana grade 2"), contracted=True)
-# Translators: The name of a braille table displayed in the
-# braille settings dialog.
-addTable("uk.utb", _("Ukrainian grade 1"))
-# Translators: The name of a braille table displayed in the
-# braille settings dialog.
-addTable("uk-comp.utb", _("Ukrainian computer braille"))
-# Translators: The name of a braille table displayed in the
-# braille settings dialog.
-addTable("ur-pk-g1.utb", _("Urdu grade 1"))
-# Translators: The name of a braille table displayed in the
-# braille settings dialog.
-addTable("ur-pk-g2.ctb", _("Urdu grade 2"), contracted=True)
-# Translators: The name of a braille table displayed in the
-# braille settings dialog.
-addTable("uz-g1.utb", _("Uzbek grade 1"))
-# Translators: The name of a braille table displayed in the
-# braille settings dialog.
-addTable("unicode-braille.utb", _("Unicode braille"), output=False)
-# Translators: The name of a braille table displayed in the
-# braille settings dialog.
-addTable("vi-vn-g0.utb", _("Vietnamese grade 0"))
-# Translators: The name of a braille table displayed in the
-# braille settings dialog.
-addTable("ve-za-g1.utb", _("Tshivenda grade 1"))
-# Translators: The name of a braille table displayed in the
-# braille settings dialog.
-addTable("ve-za-g2.ctb", _("Tshivenda grade 2"), contracted=True)
-# Translators: The name of a braille table displayed in the
-# braille settings dialog.
-addTable("vi-vn-g1.ctb", _("Vietnamese grade 1"), input=False)
-# Translators: The name of a braille table displayed in the
-# braille settings dialog.
-addTable("vi-vn-g2.ctb", _("Vietnamese grade 2"), contracted=True, input=False)
-# Translators: The name of a braille table displayed in the
-# braille settings dialog.
-addTable("vi-saigon-g1.ctb", _("Southern Vietnamese grade 1"), input=False)
-# Translators: The name of a braille table displayed in the
-# braille settings dialog.
-addTable("xh-za-g1.utb", _("Xhosa grade 1"))
-# Translators: The name of a braille table displayed in the
-# braille settings dialog.
-addTable("xh-za-g2.ctb", _("Xhosa grade 2"), contracted=True)
-
-# Translators: The name of a braille table displayed in the
-# braille settings dialog.
-# This should be translated to '中文中国汉语通用盲文' in Mandarin.
-addTable("zhcn-cbs.ctb", _("Chinese common braille (simplified Chinese characters)"), input=False)
-# Translators: The name of a braille table displayed in the
-# braille settings dialog.
-# This should be translated to '中文中国汉语现行盲文（无声调）' in Mandarin.
-addTable("zh-chn.ctb", _("Chinese (China, Mandarin) Current Braille System (no tones)"))
-# Translators: The name of a braille table displayed in the
-# braille settings dialog.
-# This should be translated to '中文中国汉语现行盲文' in Mandarin.
-addTable("zhcn-g1.ctb", _("Chinese (China, Mandarin) Current Braille System"))
-# Translators: The name of a braille table displayed in the
-# braille settings dialog.
-# This should be translated to '中文中国汉语双拼盲文' in Mandarin.
-addTable("zhcn-g2.ctb", _("Chinese (China, Mandarin) Double-phonic Braille System"), contracted=True)
-# Translators: The name of a braille table displayed in the
-# braille settings dialog.
-addTable("zh-hk.ctb", _("Chinese (Hong Kong, Cantonese)"))
-# Translators: The name of a braille table displayed in the
-# braille settings dialog.
-addTable("zh-tw.ctb", _("Chinese (Taiwan, Mandarin)"))
-
-# Translators: The name of a braille table displayed in the
-# braille settings dialog.
-addTable("zu-za-g1.utb", _("Zulu grade 1"))
-# Translators: The name of a braille table displayed in the
-# braille settings dialog.
-addTable("zu-za-g2.ctb", _("Zulu grade 2"), contracted=True)
-
-# Add a new first map for the custom tables - provided in the scratchpad directory
-# and/or by addons.
-_tables = _tables.new_child()
-
-
-def initialize():
-	# The builtin tables were added at import time to the parent map.
-	# Now, add the custom tables to the first map.
-
-	import addonHandler
-	for addon in addonHandler.getRunningAddons():
-		dir_ = os.path.join(addon.path, "brailleTables")
-		if os.path.isdir(dir_):
-			tablesDirs.append(dir_)
-		try:
-			for fileName, tableConfig in addon.manifest.get("brailleTables", {}).items():
-				addTable(fileName, **tableConfig)
-		except Exception:
-			log.exception(f"Error while applying custom braille tables config from addon \"{addon.name}\"")
-
-	# Load the custom tables from the scratchpad last so it takes precedence over add-ons
-	if (
-		not globalVars.appArgs.secure
-		and config.conf['development']['enableScratchpadDir']
-	):
-		dir_ = os.path.join(config.getScratchpadDir(), "brailleTables")
-		if os.path.isdir(dir_):
-			tablesDirs.append(dir_)
-			configspec = {"brailleTables": addonHandler.AddonManifest.configspec["brailleTables"].dict()}
-			dirList = os.listdir(dir_)
-			for fileName in dirList:
-				path = os.path.join(dir_, fileName)
-				if os.path.isfile(path) and fileName.endswith(".ini"):
-					try:
-						with open(path, "rb") as file_:
-							manifest = ConfigObj(file_, configspec=configspec)
-							for fileName, tableConfig in manifest["brailleTables"].items():
-								addTable(fileName, **tableConfig)
-					except Exception:
-						log.exception(f"Error while applying custom braille tables config: {path}")
-
-
-def terminate():
-	global tablesDirs, _tables
-	# Reset to the sole builtin tables directory
-	tablesDirs[:] = [TABLES_DIR]
-	# Clear all the custom tables, preserving only the builtin ones.
-	_tables.clear()
+# -*- coding: UTF-8 -*-
+# A part of NonVisual Desktop Access (NVDA)
+# This file is covered by the GNU General Public License.
+# See the file COPYING for more details.
+# Copyright (C) 2008-2022 NV Access Limited, Joseph Lee, Babbage B.V., , Julien Cochuyt
+
+"""Manages information about available braille translation tables.
+"""
+
+import os
+import collections
+from configobj import ConfigObj
+from locale import strxfrm
+
+import config
+import globalVars
+from logHandler import log
+
+
+#: The directory in which liblouis braille tables are located.
+TABLES_DIR = os.path.join(globalVars.appDir, "louis", "tables")
+
+#: List of directories for braille tables lookup, including custom tables.
+tablesDirs = [TABLES_DIR]
+
+#: Information about a braille table.
+#: This has the following attributes:
+#: * fileName: The file name of the table.
+#: * displayname: The name of the table as displayed to the user. This should be translatable.
+#: * contracted: C{True} if the table is contracted, C{False} if uncontracted.
+#: * output: C{True} if this table can be used for output, C{False} if not.
+#: * input: C{True} if this table can be used for input, C{False} if not.
+BrailleTable = collections.namedtuple("BrailleTable", ("fileName", "displayName", "contracted", "output", "input"))
+
+#: Maps file names to L{BrailleTable} objects.
+#: The parent map will be loaded at import time with the builtin tables.
+#: The first map will be loaded when calling L{initialize} with the custom tables,
+#: and cleared when calling L{terminate}.
+_tables = collections.ChainMap()
+
+
+def addTable(fileName, displayName, contracted=False, output=True, input=True):
+	"""Register a braille translation table.
+	At least one of C{input} or C{output} must be C{True}.
+	@param fileName: The file name of the table.
+	@type fileName: basestring
+	@param displayname: The name of the table as displayed to the user. This should be translatable.
+	@type displayName: unicode
+	@param contracted: C{True} if the table is contracted, C{False} if uncontracted.
+	@type cContracted: bool
+	@param output: C{True} if this table can be used for output, C{False} if not.
+	@type output: bool
+	@param input: C{True} if this table can be used for input, C{False} if not.
+	@type input: bool
+	"""
+	if not output and not input:
+		raise ValueError("input and output cannot both be False")
+	table = BrailleTable(fileName, displayName, contracted, output, input)
+	_tables[fileName] = table
+
+
+def getTable(fileName: str) -> BrailleTable:
+	"""Get information about a table given its file name.
+	@return: The table information.
+	@raise LookupError: If there is no table registered with this file name.
+	"""
+	return _tables[fileName]
+
+
+def listTables():
+	"""List all registered braille tables.
+	@return: A list of braille tables.
+	@rtype: list of L{BrailleTable}
+	"""
+	return sorted(_tables.values(), key=lambda table: strxfrm(table.displayName))
+
+#: Maps old table names to new table names for tables renamed in newer versions of liblouis.
+RENAMED_TABLES = {
+	"ar-fa.utb": "fa-ir-g1.utb",
+	"da-dk-g16.utb": "da-dk-g16.ctb",
+	"da-dk-g18.utb": "da-dk-g18.ctb",
+	"de-de-g0.utb": "de-g0.utb",
+	"de-de-g1.ctb": "de-g1.ctb",
+	"de-de-g2.ctb": "de-g2.ctb",
+	"de-g0-bidi.utb": "de-g0-detailed.utb",
+	"de-g1-bidi.ctb": "de-g1-detailed.ctb",
+	"en-us-comp8.ctb": "en-us-comp8-ext.utb",
+	"fr-ca-g1.utb": "fr-bfu-comp6.utb",
+	"Fr-Ca-g2.ctb": "fr-bfu-g2.ctb",
+	"gr-bb.ctb": "grc-international-en.utb",
+	"gr-gr-g1.utb": "el.ctb",
+	"he.ctb": "he-IL-comp8.utb",
+	"hr.ctb": "hr-comp8.utb",
+	"mn-MN.utb": "mn-MN-g1.utb",
+	"nl-BE-g0.utb": "nl-NL-g0.utb",
+	"nl-NL-g1.ctb": "nl-NL-g0.utb",
+	"no-no.ctb": "no-no-8dot.utb",
+	"no-no-comp8.ctb": "no-no-8dot.utb",
+	"ru-compbrl.ctb": "ru.ctb",
+	"ru-ru-g1.utb": "ru-litbrl-detailed.utb",
+	"Se-Se-g1.utb": "sv-g0.utb",
+	"sk-sk-g1.utb": "sk-g1.ctb",
+	"UEBC-g1.ctb": "en-ueb-g1.ctb",
+	"UEBC-g2.ctb": "en-ueb-g2.ctb",
+	"vi-g1.ctb": "vi-vn-g1.ctb",
+}
+
+
+# Add the builtin tables at import time.
+
+# Translators: The name of a braille table displayed in the
+# braille settings dialog.
+addTable("afr-za-g1.ctb", _("Afrikaans grade 1"))
+# Translators: The name of a braille table displayed in the
+# braille settings dialog.
+addTable("afr-za-g2.ctb", _("Afrikaans grade 2"), contracted=True)
+# Translators: The name of a braille table displayed in the
+# braille settings dialog.
+addTable("ar-ar-comp8.utb", _("Arabic 8 dot computer braille"))
+# Translators: The name of a braille table displayed in the
+# braille settings dialog.
+addTable("ar-ar-g1.utb", _("Arabic grade 1"))
+# Translators: The name of a braille table displayed in the
+# braille settings dialog.
+addTable("ar-ar-g2.ctb", _("Arabic grade 2"), contracted=True)
+# Translators: The name of a braille table displayed in the
+# braille settings dialog.
+addTable("as-in-g1.utb", _("Assamese grade 1"))
+# Translators: The name of a braille table displayed in the
+# braille settings dialog.
+addTable("ba.utb", _("Bashkir grade 1"), input=False)
+# Translators: The name of a braille table displayed in the
+# braille settings dialog.
+addTable("be-in-g1.utb", _("Bengali grade 1"))
+# Translators: The name of a braille table displayed in the
+# braille settings dialog.
+addTable("bel-comp.utb", _("Belarusian computer braille"))
+# Translators: The name of a braille table displayed in the
+# braille settings dialog.
+addTable("bel.utb", _("Belarusian literary braille"), input=False)
+# Translators: The name of a braille table displayed in the
+# braille settings dialog.
+addTable("bg.ctb", _("Bulgarian 8 dot computer braille"))
+# Translators: The name of a braille table displayed in the
+# braille settings dialog.
+addTable("bg.utb", _("Bulgarian grade 1"))
+# Translators: The name of a braille table displayed in the
+# braille settings dialog.
+addTable("ca-g1.ctb", _("Catalan grade 1"))
+# Translators: The name of a braille table displayed in the
+# braille settings dialog.
+addTable("ckb-g1.ctb", _("Central Kurdish grade 1"))
+# Translators: The name of a braille table displayed in the
+# braille settings dialog.
+addTable("cop-eg-comp8.utb", _("Coptic 8 dot computer braille"), input=False)
+# Translators: The name of a braille table displayed in the
+# braille settings dialog.
+addTable("cy-cy-g1.utb", _("Welsh grade 1"))
+# Translators: The name of a braille table displayed in the
+# braille settings dialog.
+addTable("cy-cy-g2.ctb", _("Welsh grade 2"), contracted=True)
+# Translators: The name of a braille table displayed in the
+# braille settings dialog.
+addTable("cs-comp8.utb", _("Czech 8 dot computer braille"))
+# Translators: The name of a braille table displayed in the
+# braille settings dialog.
+addTable("cs-g1.ctb", _("Czech grade 1"))
+
+# Translators: The name of a braille table displayed in the
+# braille settings dialog.
+addTable("da-dk-g08.ctb", _("Danish 8 dot computer braille"))
+# Translators: The name of a braille table displayed in the
+# braille settings dialog.
+addTable("da-dk-g08_1993.ctb", _("Danish 8 dot computer braille (1993)"))
+# Translators: The name of a braille table displayed in the
+# braille settings dialog.
+addTable("da-dk-g16.ctb", _("Danish 6 dot grade 1"))
+# Translators: The name of a braille table displayed in the
+# braille settings dialog.
+addTable("da-dk-g16_1993.ctb", _("Danish 6 dot grade 1 (1993)"))
+# Translators: The name of a braille table displayed in the
+# braille settings dialog.
+addTable("da-dk-g18.ctb", _("Danish 8 dot grade 1"))
+# Translators: The name of a braille table displayed in the
+# braille settings dialog.
+addTable("da-dk-g18_1993.ctb", _("Danish 8 dot grade 1 (1993)"))
+# Translators: The name of a braille table displayed in the
+# braille settings dialog.
+addTable("da-dk-g26.ctb", _("Danish 6 dot grade 2"), contracted=True)
+# Translators: The name of a braille table displayed in the
+# braille settings dialog.
+addTable("da-dk-g26_1993.ctb", _("Danish 6 dot grade 2 (1993)"), contracted=True)
+# Translators: The name of a braille table displayed in the
+# braille settings dialog.
+addTable("da-dk-g28.ctb", _("Danish 8 dot grade 2"), contracted=True)
+# Translators: The name of a braille table displayed in the
+# braille settings dialog.
+addTable("da-dk-g28_1993.ctb", _("Danish 8 dot grade 2 (1993)"), contracted=True)
+
+# Translators: The name of a braille table displayed in the
+# braille settings dialog.
+addTable("de-comp6.utb", _("German 6 dot computer braille"))
+# Translators: The name of a braille table displayed in the
+# braille settings dialog.
+addTable("de-de-comp8.ctb", _("German 8 dot computer braille"))
+# Translators: The name of a braille table displayed in the
+# braille settings dialog.
+addTable("de-g0.utb", _("German grade 0"), input=False)
+
+# Translators: The name of a braille table displayed in the
+# braille settings dialog.
+addTable("de-g0-detailed.utb", _("German grade 0 (detailed)"))
+# Translators: The name of a braille table displayed in the
+# braille settings dialog.
+addTable("de-g1.ctb", _("German grade 1"), input=False)
+
+# Translators: The name of a braille table displayed in the
+# braille settings dialog.
+addTable("de-g1-detailed.ctb", _("German grade 1 (detailed)"))
+# Translators: The name of a braille table displayed in the
+# braille settings dialog.
+addTable("de-g2.ctb", _("German grade 2"), contracted=True, input=False)
+# Translators: The name of a braille table displayed in the
+# braille settings dialog.
+addTable("de-g2-detailed.ctb", _("German grade 2 (detailed)"), contracted=True, input=False)
+
+# Translators: The name of a braille table displayed in the
+# braille settings dialog.
+addTable("el.ctb", _("Greek (Greece)"))
+# Translators: The name of a braille table displayed in the
+# braille settings dialog.
+addTable("en-gb-comp8.ctb", _("English (U.K.) 8 dot computer braille"))
+# Translators: The name of a braille table displayed in the
+# braille settings dialog.
+addTable("en-gb-g1.utb", _("English (U.K.) grade 1"))
+# Translators: The name of a braille table displayed in the
+# braille settings dialog.
+addTable("en-GB-g2.ctb", _("English (U.K.) grade 2"), contracted=True)
+# Translators: The name of a braille table displayed in the
+# braille settings dialog.
+addTable("en-nabcc.utb", _("English North American Braille Computer Code"))
+# Translators: The name of a braille table displayed in the
+# braille settings dialog.
+addTable("en-ueb-g1.ctb", _("Unified English Braille Code grade 1"))
+# Translators: The name of a braille table displayed in the
+# braille settings dialog.
+addTable("en-ueb-g2.ctb", _("Unified English Braille Code grade 2"), contracted=True)
+# Translators: The name of a braille table displayed in the
+# braille settings dialog.
+addTable("en-us-comp6.ctb", _("English (U.S.) 6 dot computer braille"))
+# Translators: The name of a braille table displayed in the
+# braille settings dialog.
+addTable("en-us-comp8-ext.utb", _("English (U.S.) 8 dot computer braille"))
+# Translators: The name of a braille table displayed in the
+# braille settings dialog.
+addTable("en-us-g1.ctb", _("English (U.S.) grade 1"))
+# Translators: The name of a braille table displayed in the
+# braille settings dialog.
+addTable("en-us-g2.ctb", _("English (U.S.) grade 2"), contracted=True)
+# Translators: The name of a braille table displayed in the
+# braille settings dialog.
+addTable("eo-g1.ctb", _("Esperanto grade 1"))
+# Translators: The name of a braille table displayed in the
+# braille settings dialog.
+addTable("Es-Es-G0.utb", _("Spanish 8 dot computer braille"))
+# Translators: The name of a braille table displayed in the
+# braille settings dialog.
+addTable("es-g1.ctb", _("Spanish grade 1"))
+# Translators: The name of a braille table displayed in the
+# braille settings dialog.
+addTable("es-g2.ctb", _("Spanish grade 2"), contracted=True)
+# Translators: The name of a braille table displayed in the
+# braille settings dialog.
+addTable("et-g0.utb", _("Estonian grade 0"))
+# Translators: The name of a braille table displayed in the
+# braille settings dialog.
+addTable("ethio-g1.ctb", _("Ethiopic grade 1"))
+# Translators: The name of a braille table displayed in the
+# braille settings dialog.
+addTable("fa-ir-comp8.ctb", _("Persian 8 dot computer braille"))
+# Translators: The name of a braille table displayed in the
+# braille settings dialog.
+addTable("fa-ir-g1.utb", _("Persian grade 1"))
+# Translators: The name of a braille table displayed in the
+# braille settings dialog.
+addTable("fi.utb", _("Finnish 6 dot"))
+# Translators: The name of a braille table displayed in the
+# braille settings dialog.
+addTable("fi-fi-8dot.ctb", _("Finnish 8 dot computer braille"))
+# Translators: The name of a braille table displayed in the
+# braille settings dialog.
+addTable("fr-bfu-comp6.utb", _("French (unified) 6 dot computer braille"))
+# Translators: The name of a braille table displayed in the
+# braille settings dialog.
+addTable("fr-bfu-comp8.utb", _("French (unified) 8 dot computer braille"))
+# Translators: The name of a braille table displayed in the
+# braille settings dialog.
+addTable("fr-bfu-g2.ctb", _("French (unified) grade 2"), contracted=True)
+# Translators: The name of a braille table displayed in the
+# braille settings dialog.
+addTable("ga-g1.utb", _("Irish grade 1"))
+# Translators: The name of a braille table displayed in the
+# braille settings dialog.
+addTable("ga-g2.ctb", _("Irish grade 2"), contracted=True)
+# Translators: The name of a braille table displayed in the
+# braille settings dialog.
+addTable("gu-in-g1.utb", _("Gujarati grade 1"))
+# Translators: The name of a braille table displayed in the
+# braille settings dialog.
+addTable("grc-international-en.utb", _("Greek international braille"))
+# Translators: The name of a braille table displayed in the
+# braille settings dialog.
+addTable("he-IL.utb", _("Israeli grade 1"))
+# Translators: The name of a braille table displayed in the
+# braille settings dialog.
+addTable("he-IL-comp8.utb", _("Hebrew computer braille"))
+# Translators: The name of a braille table displayed in the
+# braille settings dialog.
+addTable("hi-in-g1.utb", _("Hindi grade 1"))
+# Translators: The name of a braille table displayed in the
+# braille settings dialog.
+addTable("hr-comp8.utb", _("Croatian 8 dot computer braille"))
+# Translators: The name of a braille table displayed in the
+# braille settings dialog.
+addTable("hr-g1.ctb", _("Croatian grade 1"))
+# Translators: The name of a braille table displayed in the
+# braille settings dialog.
+addTable("hu-hu-comp8.ctb", _("Hungarian 8 dot computer braille"))
+# Translators: The name of a braille table displayed in the
+# braille settings dialog.
+addTable("hu-hu-g1.ctb", _("Hungarian grade 1"))
+# Translators: The name of a braille table displayed in the
+# braille settings dialog.
+addTable("hu-hu-g2.ctb", _("Hungarian grade 2"), contracted=True)
+# Translators: The name of a braille table displayed in the
+# braille settings dialog.
+addTable("is.ctb", _("Icelandic 8 dot computer braille"))
+# Translators: The name of a braille table displayed in the
+# braille settings dialog.
+addTable("it-it-comp6.utb", _("Italian 6 dot computer braille"))
+# Translators: The name of a braille table displayed in the
+# braille settings dialog.
+addTable("it-it-comp8.utb", _("Italian 8 dot computer braille"))
+# Translators: The name of a braille table displayed in the
+# braille settings dialog.
+addTable("ja-kantenji.utb", _("Japanese (Kantenji) literary braille"), input=False)
+# Translators: The name of a braille table displayed in the
+# braille settings dialog.
+addTable("ka-in-g1.utb", _("Kannada grade 1"))
+# Translators: The name of a braille table displayed in the
+# braille settings dialog.
+addTable("ka.utb", _("Georgian literary braille"))
+# Translators: The name of a braille table displayed in the
+# braille settings dialog.
+addTable("kk.utb", _("Kazakh grade 1"), input=False)
+# Translators: The name of a braille table displayed in the
+# braille settings dialog.
+addTable("km-g1.utb", _("Khmer grade 1"))
+# Translators: The name of a braille table displayed in the
+# braille settings dialog.
+addTable("kmr.tbl", _("Northern Kurdish grade 0"))
+# Translators: The name of a braille table displayed in the
+# braille settings dialog.
+addTable("ko-2006-g1.ctb", _("Korean grade 1 (2006)"))
+# Translators: The name of a braille table displayed in the
+# braille settings dialog.
+addTable("ko-2006-g2.ctb", _("Korean grade 2 (2006)"), contracted=True)
+# Translators: The name of a braille table displayed in the
+# braille settings dialog.
+addTable("ko-g1.ctb", _("Korean grade 1"))
+# Translators: The name of a braille table displayed in the
+# braille settings dialog.
+addTable("ko-g2.ctb", _("Korean grade 2"), contracted=True)
+# Translators: The name of a braille table displayed in the
+# braille settings dialog.
+addTable("ks-in-g1.utb", _("Kashmiri grade 1"))
+# Translators: The name of a braille table displayed in the
+# braille settings dialog.
+addTable("lg-ug-g1.utb", _("Luganda literary braille"))
+# Translators: The name of a braille table displayed in the
+# braille settings dialog.
+addTable("lt.ctb", _("Lithuanian 8 dot"))
+# Translators: The name of a braille table displayed in the
+# braille settings dialog.
+addTable("lt-6dot.utb", _("Lithuanian 6 dot"))
+# Translators: The name of a braille table displayed in the
+# braille settings dialog.
+addTable("Lv-Lv-g1.utb", _("Latvian grade 1"))
+# Translators: The name of a braille table displayed in the
+# braille settings dialog.
+addTable("ml-in-g1.utb", _("Malayalam grade 1"))
+# Translators: The name of a braille table displayed in the
+# braille settings dialog.
+addTable("mn-in-g1.utb", _("Manipuri grade 1"))
+# Translators: The name of a braille table displayed in the
+# braille settings dialog.
+addTable("ms-my-g2.ctb", _("Malay grade 2"), contracted=True)
+# Translators: The name of a braille table displayed in the
+# braille settings dialog.
+addTable("mn-MN-g1.utb", _("Mongolian grade 1"))
+# Translators: The name of a braille table displayed in the
+# braille settings dialog.
+addTable("mn-MN-g2.ctb", _("Mongolian grade 2"), contracted=True)
+# Translators: The name of a braille table displayed in the
+# braille settings dialog.
+addTable("mr-in-g1.utb", _("Marathi grade 1"))
+# Translators: The name of a braille table displayed in the
+# braille settings dialog.
+addTable("my-g1.utb", _("Burmese grade 1"))
+# Translators: The name of a braille table displayed in the
+# braille settings dialog.
+addTable("my-g2.ctb", _("Burmese grade 2"), contracted=True, input=False)
+# Translators: The name of a braille table displayed in the
+# braille settings dialog.
+addTable("nl-NL-g0.utb", _("Dutch 6 dot"))
+# Translators: The name of a braille table displayed in the
+# braille settings dialog.
+addTable("nl-comp8.utb", _("Dutch 8 dot"))
+# Translators: The name of a braille table displayed in the
+# braille settings dialog.
+addTable("no-no-8dot.utb", _("Norwegian 8 dot computer braille"))
+# Translators: The name of a braille table displayed in the
+# braille settings dialog.
+addTable("No-No-g0.utb", _("Norwegian grade 0"))
+# Translators: The name of a braille table displayed in the
+# braille settings dialog.
+addTable("No-No-g1.ctb", _("Norwegian grade 1"))
+# Translators: The name of a braille table displayed in the
+# braille settings dialog.
+addTable("No-No-g2.ctb", _("Norwegian grade 2"), contracted=True)
+# Translators: The name of a braille table displayed in the
+# braille settings dialog.
+addTable("No-No-g3.ctb", _("Norwegian grade 3"), contracted=True)
+# Translators: The name of a braille table displayed in the
+# braille settings dialog.
+addTable("np-in-g1.utb", _("Nepali grade 1"))
+# Translators: The name of a braille table displayed in the
+# braille settings dialog.
+addTable("nso-za-g1.utb", _("Sepedi grade 1"))
+# Translators: The name of a braille table displayed in the
+# braille settings dialog.
+addTable("nso-za-g2.ctb", _("Sepedi grade 2"), contracted=True)
+# Translators: The name of a braille table displayed in the
+# braille settings dialog.
+addTable("ny-mw.utb", _("Chichewa (Malawi) literary braille"))
+# Translators: The name of a braille table displayed in the
+# braille settings dialog.
+addTable("or-in-g1.utb", _("Oriya grade 1"))
+# Translators: The name of a braille table displayed in the
+# braille settings dialog.
+addTable("pl-pl-comp8.ctb", _("Polish 8 dot computer braille"))
+# Translators: The name of a braille table displayed in the
+# braille settings dialog.
+addTable("Pl-Pl-g1.utb", _("Polish literary braille"))
+# Translators: The name of a braille table displayed in the
+# braille settings dialog.
+addTable("pt-pt-comp8.ctb", _("Portuguese 8 dot computer braille"))
+# Translators: The name of a braille table displayed in the
+# braille settings dialog.
+addTable("Pt-Pt-g1.utb", _("Portuguese grade 1"))
+# Translators: The name of a braille table displayed in the
+# braille settings dialog.
+addTable("Pt-Pt-g2.ctb", _("Portuguese grade 2"), contracted=True)
+# Translators: The name of a braille table displayed in the
+# braille settings dialog.
+addTable("pu-in-g1.utb", _("Punjabi grade 1"))
+# Translators: The name of a braille table displayed in the
+# braille settings dialog.
+addTable("ro.ctb", _("Romanian"))
+# Translators: The name of a braille table displayed in the
+# braille settings dialog.
+addTable("ru.ctb", _("Russian computer braille"))
+# Translators: The name of a braille table displayed in the
+# braille settings dialog.
+addTable("ru-litbrl.ctb", _("Russian literary braille"))
+# Translators: The name of a braille table displayed in the
+# braille settings dialog.
+addTable("ru-litbrl-detailed.utb", _("Russian literary braille (detailed)"))
+# Translators: The name of a braille table displayed in the
+# braille settings dialog.
+addTable("ru-ru-g1.ctb", _("Russian contracted braille"), contracted=True, input=False)
+# Translators: The name of a braille table displayed in the
+# braille settings dialog.
+addTable("rw-rw-g1.utb", _("Kinyarwanda literary braille"))
+# Translators: The name of a braille table displayed in the
+# braille settings dialog.
+addTable("sa-in-g1.utb", _("Sanskrit grade 1"))
+# Translators: The name of a braille table displayed in the
+# braille settings dialog.
+addTable("sah.utb", _("Yakut grade 1"), input=False)
+# Translators: The name of a braille table displayed in the
+# braille settings dialog.
+addTable("Se-Se.ctb", _("Swedish 8 dot computer braille"))
+# Translators: The name of a braille table displayed in the
+# braille settings dialog.
+addTable("sk-g1.ctb", _("Slovak grade 1"))
+# Translators: The name of a braille table displayed in the
+# braille settings dialog.
+addTable("sl-si-comp8.ctb", _("Slovenian 8 dot computer braille"))
+# Translators: The name of a braille table displayed in the
+# braille settings dialog.
+addTable("sl-si-g1.utb", _("Slovenian grade 1"))
+# Translators: The name of a braille table displayed in the
+# braille settings dialog.
+addTable("sot-za-g1.ctb", _("Sesotho grade 1"))
+# Translators: The name of a braille table displayed in the
+# braille settings dialog.
+addTable("sot-za-g2.ctb", _("Sesotho grade 2"), contracted=True)
+# Translators: The name of a braille table displayed in the
+# braille settings dialog.
+addTable("sr-g1.ctb", _("Serbian grade 1"))
+
+# Translators: The name of a braille table displayed in the
+# braille settings dialog.
+addTable("sv-g0.utb", _("Swedish uncontracted braille"), input=False)
+# Translators: The name of a braille table displayed in the
+# braille settings dialog.
+addTable("sv-g1.ctb", _("Swedish partially contracted braille"), input=False)
+# Translators: The name of a braille table displayed in the
+# braille settings dialog.
+addTable("sv-g2.ctb", _("Swedish contracted braille"), contracted=True, input=False)
+
+# Translators: The name of a braille table displayed in the
+# braille settings dialog.
+addTable("sw-ke-g1.utb", _("Swahili (Kenya) grade 1"))
+# Translators: The name of a braille table displayed in the
+# braille settings dialog.
+addTable("sw-ke-g1-2.ctb", _("Swahili (Kenya) grade 1.2"), contracted=True)
+# Translators: The name of a braille table displayed in the
+# braille settings dialog.
+addTable("sw-ke-g1-3.ctb", _("Swahili (Kenya) grade 1.3"), contracted=True)
+# Translators: The name of a braille table displayed in the
+# braille settings dialog.
+addTable("sw-ke-g1-4.ctb", _("Swahili (Kenya) grade 1.4"), contracted=True)
+# Translators: The name of a braille table displayed in the
+# braille settings dialog.
+addTable("sw-ke-g1-5.ctb", _("Swahili (Kenya) grade 1.5"), contracted=True)
+# Translators: The name of a braille table displayed in the
+# braille settings dialog.
+addTable("sw-ke-g2.ctb", _("Swahili (Kenya) Grade 2"), contracted=True)
+
+# Translators: The name of a braille table displayed in the
+# braille settings dialog.
+addTable("ta-ta-g1.ctb", _("Tamil grade 1"))
+# Translators: The name of a braille table displayed in the
+# braille settings dialog.
+addTable("tt.utb", _("Tatar grade 1"), input=False)
+# Translators: The name of a braille table displayed in the
+# braille settings dialog.
+addTable("te-in-g1.utb", _("Telugu grade 1"))
+# Translators: The name of a braille table displayed in the
+# braille settings dialog.
+addTable("tr.ctb", _("Turkish grade 1"))
+# Translators: The name of a braille table displayed in the
+# braille settings dialog.
+addTable("tsn-za-g1.ctb", _("Setswana grade 1"))
+# Translators: The name of a braille table displayed in the
+# braille settings dialog.
+addTable("tsn-za-g2.ctb", _("Setswana grade 2"), contracted=True)
+# Translators: The name of a braille table displayed in the
+# braille settings dialog.
+addTable("uk.utb", _("Ukrainian grade 1"))
+# Translators: The name of a braille table displayed in the
+# braille settings dialog.
+addTable("uk-comp.utb", _("Ukrainian computer braille"))
+# Translators: The name of a braille table displayed in the
+# braille settings dialog.
+addTable("ur-pk-g1.utb", _("Urdu grade 1"))
+# Translators: The name of a braille table displayed in the
+# braille settings dialog.
+addTable("ur-pk-g2.ctb", _("Urdu grade 2"), contracted=True)
+# Translators: The name of a braille table displayed in the
+# braille settings dialog.
+addTable("uz-g1.utb", _("Uzbek grade 1"))
+# Translators: The name of a braille table displayed in the
+# braille settings dialog.
+addTable("unicode-braille.utb", _("Unicode braille"), output=False)
+# Translators: The name of a braille table displayed in the
+# braille settings dialog.
+addTable("vi-vn-g0.utb", _("Vietnamese grade 0"))
+# Translators: The name of a braille table displayed in the
+# braille settings dialog.
+addTable("ve-za-g1.utb", _("Tshivenda grade 1"))
+# Translators: The name of a braille table displayed in the
+# braille settings dialog.
+addTable("ve-za-g2.ctb", _("Tshivenda grade 2"), contracted=True)
+# Translators: The name of a braille table displayed in the
+# braille settings dialog.
+addTable("vi-vn-g1.ctb", _("Vietnamese grade 1"), input=False)
+# Translators: The name of a braille table displayed in the
+# braille settings dialog.
+addTable("vi-vn-g2.ctb", _("Vietnamese grade 2"), contracted=True, input=False)
+# Translators: The name of a braille table displayed in the
+# braille settings dialog.
+addTable("vi-saigon-g1.ctb", _("Southern Vietnamese grade 1"), input=False)
+# Translators: The name of a braille table displayed in the
+# braille settings dialog.
+addTable("xh-za-g1.utb", _("Xhosa grade 1"))
+# Translators: The name of a braille table displayed in the
+# braille settings dialog.
+addTable("xh-za-g2.ctb", _("Xhosa grade 2"), contracted=True)
+
+# Translators: The name of a braille table displayed in the
+# braille settings dialog.
+# This should be translated to '中文中国汉语通用盲文' in Mandarin.
+addTable("zhcn-cbs.ctb", _("Chinese common braille (simplified Chinese characters)"), input=False)
+# Translators: The name of a braille table displayed in the
+# braille settings dialog.
+# This should be translated to '中文中国汉语现行盲文（无声调）' in Mandarin.
+addTable("zh-chn.ctb", _("Chinese (China, Mandarin) Current Braille System (no tones)"))
+# Translators: The name of a braille table displayed in the
+# braille settings dialog.
+# This should be translated to '中文中国汉语现行盲文' in Mandarin.
+addTable("zhcn-g1.ctb", _("Chinese (China, Mandarin) Current Braille System"))
+# Translators: The name of a braille table displayed in the
+# braille settings dialog.
+# This should be translated to '中文中国汉语双拼盲文' in Mandarin.
+addTable("zhcn-g2.ctb", _("Chinese (China, Mandarin) Double-phonic Braille System"), contracted=True)
+# Translators: The name of a braille table displayed in the
+# braille settings dialog.
+addTable("zh-hk.ctb", _("Chinese (Hong Kong, Cantonese)"))
+# Translators: The name of a braille table displayed in the
+# braille settings dialog.
+addTable("zh-tw.ctb", _("Chinese (Taiwan, Mandarin)"))
+
+# Translators: The name of a braille table displayed in the
+# braille settings dialog.
+addTable("zu-za-g1.utb", _("Zulu grade 1"))
+# Translators: The name of a braille table displayed in the
+# braille settings dialog.
+addTable("zu-za-g2.ctb", _("Zulu grade 2"), contracted=True)
+
+# Add a new first map for the custom tables - provided in the scratchpad directory
+# and/or by addons.
+_tables = _tables.new_child()
+
+
+def initialize():
+	# The builtin tables were added at import time to the parent map.
+	# Now, add the custom tables to the first map.
+
+	import addonHandler
+	for addon in addonHandler.getRunningAddons():
+		dir_ = os.path.join(addon.path, "brailleTables")
+		if os.path.isdir(dir_):
+			tablesDirs.append(dir_)
+		try:
+			for fileName, tableConfig in addon.manifest.get("brailleTables", {}).items():
+				addTable(fileName, **tableConfig)
+		except Exception:
+			log.exception(f"Error while applying custom braille tables config from addon \"{addon.name}\"")
+
+	# Load the custom tables from the scratchpad last so it takes precedence over add-ons
+	if (
+		not globalVars.appArgs.secure
+		and config.conf['development']['enableScratchpadDir']
+	):
+		dir_ = os.path.join(config.getScratchpadDir(), "brailleTables")
+		if os.path.isdir(dir_):
+			tablesDirs.append(dir_)
+			configspec = {"brailleTables": addonHandler.AddonManifest.configspec["brailleTables"].dict()}
+			dirList = os.listdir(dir_)
+			for fileName in dirList:
+				path = os.path.join(dir_, fileName)
+				if os.path.isfile(path) and fileName.endswith(".ini"):
+					try:
+						with open(path, "rb") as file_:
+							manifest = ConfigObj(file_, configspec=configspec)
+							for fileName, tableConfig in manifest["brailleTables"].items():
+								addTable(fileName, **tableConfig)
+					except Exception:
+						log.exception(f"Error while applying custom braille tables config: {path}")
+
+
+def terminate():
+	global tablesDirs, _tables
+	# Reset to the sole builtin tables directory
+	tablesDirs[:] = [TABLES_DIR]
+	# Clear all the custom tables, preserving only the builtin ones.
+	_tables.clear()