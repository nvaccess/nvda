# A part of NonVisual Desktop Access (NVDA)
# This file is covered by the GNU General Public License.
# See the file COPYING for more details.
# Copyright (C) 2013-2023 NV Access Limited, Babbage B.V., Leonard de Ruijter

"""Support for braille display detection.
This allows devices to be automatically detected and used when they become available,
as well as providing utilities to query for possible devices for a particular driver.
To support detection for a driver, devices need to be associated
using the C{add*} functions.
Drivers distributed with NVDA do this at the bottom of this module.
For drivers in add-ons, this must be done in a global plugin.
"""

import itertools
import threading
from concurrent.futures import ThreadPoolExecutor, Future
from enum import StrEnum
from typing import (
	Any,
	Callable,
	Dict,
	Generator,
	Iterable,
	Iterator,
	List,
	NamedTuple,
	Optional,
	OrderedDict,
	Set,
	Tuple,
	Type,
	Union,
)
import hwPortUtils
import NVDAState
import braille
import winUser
import config
import appModuleHandler
from baseObject import AutoPropertyObject
import re
from winAPI import messageWindow
import extensionPoints
from logHandler import log
from collections import defaultdict


HID_USAGE_PAGE_BRAILLE = 0x41

DBT_DEVNODES_CHANGED = 7

USB_ID_REGEX = re.compile(r"^VID_[0-9A-F]{4}&PID_[0-9A-F]{4}$", re.U)


class DeviceType(StrEnum):
	HID = "hid"
	"""HID devices"""
	SERIAL = "serial"
	"""Serial devices (COM ports)"""
	CUSTOM = "custom"
	"""Devices with a manufacturer specific driver"""
	BLUETOOTH = "bluetooth"
	"""Bluetooth devices"""


def __getattr__(attrName: str) -> Any:
	"""Module level `__getattr__` used to preserve backward compatibility."""
	if attrName == "DETECT_USB" and NVDAState._allowDeprecatedAPI():
		log.warning(f"{attrName} is deprecated.")
		return 1
	if attrName == "DETECT_BLUETOOTH" and NVDAState._allowDeprecatedAPI():
		log.warning(f"{attrName} is deprecated.")
		return 2
	_deprecatedConstantsMap = {
		"KEY_HID": DeviceType.HID,
		"KEY_SERIAL": DeviceType.SERIAL,
		"KEY_BLUETOOTH": DeviceType.BLUETOOTH,
		"KEY_CUSTOM": DeviceType.CUSTOM,
	}
	if attrName in _deprecatedConstantsMap and NVDAState._allowDeprecatedAPI():
		replacementSymbol = _deprecatedConstantsMap[attrName]
		log.warning(
			f"{attrName} is deprecated. "
			f"Use bdDetect.DeviceType.{replacementSymbol.name} instead. "
		)
		return replacementSymbol
	raise AttributeError(f"module {repr(__name__)} has no attribute {repr(attrName)}")


class DeviceMatch(NamedTuple):
	"""Represents a detected device.
	"""
	type: DeviceType
	"""The type of the device."""
	id: str
	"""The identifier of the device."""
	port: str
	"""The port that can be used by a driver to communicate with a device."""
	deviceInfo: Dict[str, str]
	"""All known information about a device."""


MatchFuncT = Callable[[DeviceMatch], bool]
DriverDictT = defaultdict[DeviceType, set[str] | MatchFuncT]

_driverDevices = OrderedDict[str, DriverDictT]()

scanForDevices = extensionPoints.Chain[Tuple[str, DeviceMatch]]()
"""
A Chain that can be iterated to scan for devices.
Registered handlers should yield a tuple containing a driver name as str and DeviceMatch
Handlers are called with these keyword arguments:
@param usb: Whether the handler is expected to yield USB devices.
@type usb: bool
@param bluetooth: Whether the handler is expected to yield USB devices.
@type bluetooth: bool
@param limitToDevices: Drivers to which detection should be limited.
	C{None} if no driver filtering should occur.
@type limitToDevices: Optional[List[str]]
"""


def _isDebug():
	return config.conf["debugLog"]["hwIo"]


def getDriversForConnectedUsbDevices(
		limitToDevices: Optional[List[str]] = None
) -> Iterator[Tuple[str, DeviceMatch]]:
	"""Get any matching drivers for connected USB devices.
	Looks for (and yields) custom drivers first, then considers if the device is may be compatible with the
	Standard HID Braille spec.
	@param limitToDevices: Drivers to which detection should be limited.
		C{None} if no driver filtering should occur.
	@return: Generator of pairs of drivers and device information.
	"""
	usbCustomDeviceMatches = (
		DeviceMatch(DeviceType.CUSTOM, port["usbID"], port["devicePath"], port)
		for port in deviceInfoFetcher.usbDevices
	)
	usbComDeviceMatches = (
<<<<<<< HEAD
		DeviceMatch(KEY_SERIAL, port["usbID"], port["port"], port)
		for port in deviceInfoFetcher.usbComPorts
=======
		DeviceMatch(DeviceType.SERIAL, port["usbID"], port["port"], port)
		for port in deviceInfoFetcher.comPorts
		if "usbID" in port
>>>>>>> 2214557f
	)
	# Tee is used to ensure that the DeviceMatches aren't created multiple times.
	# The processing of these HID device matches, looking for a custom driver, means that all
	# HID device matches are created, and by teeing the output the matches don't need to be created again.
	# The corollary is that clients of this method don't have to process all devices (and create all
	# device matches), if one is found early the iteration can stop.
	usbHidDeviceMatches, usbHidDeviceMatchesForCustom = itertools.tee((
		DeviceMatch(DeviceType.HID, port["usbID"], port["devicePath"], port)
		for port in deviceInfoFetcher.hidDevices
		if port["provider"] == "usb"
	))
	for match in itertools.chain(usbCustomDeviceMatches, usbHidDeviceMatchesForCustom, usbComDeviceMatches):
		for driver, devs in _driverDevices.items():
			if limitToDevices and driver not in limitToDevices:
				continue
			for type, ids in devs.items():
				if match.type == type and match.id in ids:
					yield driver, match

	hidName = _getStandardHidDriverName()
	if limitToDevices and hidName not in limitToDevices:
		return
	for match in usbHidDeviceMatches:
		# Check for the Braille HID protocol after any other device matching.
		# This ensures that a vendor specific driver is preferred over the braille HID protocol.
		# This preference may change in the future.
		if _isHIDBrailleMatch(match):
			yield (hidName, match)


def _getStandardHidDriverName() -> str:
	"""Return the name of the standard HID Braille device driver
	"""
	import brailleDisplayDrivers.hidBrailleStandard
	return brailleDisplayDrivers.hidBrailleStandard.HidBrailleDriver.name


def _isHIDBrailleMatch(match: DeviceMatch) -> bool:
	return match.type == DeviceType.HID and match.deviceInfo.get('HIDUsagePage') == HID_USAGE_PAGE_BRAILLE


def getDriversForPossibleBluetoothDevices(
		limitToDevices: Optional[List[str]] = None
) -> Iterator[Tuple[str, DeviceMatch]]:
	"""Get any matching drivers for possible Bluetooth devices.
	Looks for (and yields) custom drivers first, then considers if the device is may be compatible with the
	Standard HID Braille spec.
	@param limitToDevices: Drivers to which detection should be limited.
		C{None} if no driver filtering should occur.
	@return: Generator of pairs of drivers and port information.
	"""
	btSerialMatchesForCustom = (
		DeviceMatch(DeviceType.SERIAL, port["bluetoothName"], port["port"], port)
		for port in deviceInfoFetcher.comPorts
		if "bluetoothName" in port
	)
	# Tee is used to ensure that the DeviceMatches aren't created multiple times.
	# The processing of these HID device matches, looking for a custom driver, means that all
	# HID device matches are created, and by teeing the output the matches don't need to be created again.
	# The corollary is that clients of this method don't have to process all devices (and create all
	# device matches), if one is found early the iteration can stop.
	btHidDevMatchesForHid, btHidDevMatchesForCustom = itertools.tee((
		DeviceMatch(DeviceType.HID, port["hardwareID"], port["devicePath"], port)
		for port in deviceInfoFetcher.hidDevices
		if port["provider"] == "bluetooth"
	))
	for match in itertools.chain(btSerialMatchesForCustom, btHidDevMatchesForCustom):
		for driver, devs in _driverDevices.items():
			if limitToDevices and driver not in limitToDevices:
				continue
			matchFunc = devs[DeviceType.BLUETOOTH]
			if not callable(matchFunc):
				continue
			if matchFunc(match):
				yield driver, match

	hidName = _getStandardHidDriverName()
	if limitToDevices and hidName not in limitToDevices:
		return
	for match in btHidDevMatchesForHid:
		# Check for the Braille HID protocol after any other device matching.
		# This ensures that a vendor specific driver is preferred over the braille HID protocol.
		# This preference may change in the future.
		if _isHIDBrailleMatch(match):
			yield (hidName, match)


btDevsCacheT = Optional[List[Tuple[str, DeviceMatch]]]


class _DeviceInfoFetcher(AutoPropertyObject):
	"""Utility class that caches fetched info for available devices for the duration of one core pump cycle."""
	cachePropertiesByDefault = True

	def __init__(self):
		self._btDevsLock = threading.Lock()
		self._btDevsCache: btDevsCacheT = None

	#: Type info for auto property: _get_btDevsCache
	btDevsCache: btDevsCacheT

	def _get_btDevsCache(self) -> btDevsCacheT:
		with self._btDevsLock:
			return self._btDevsCache.copy() if self._btDevsCache else None

	def _set_btDevsCache(
			self,
			cache: btDevsCacheT,
	):
		with self._btDevsLock:
			self._btDevsCache = cache.copy() if cache else None

	#: Type info for auto property: _get_comPorts
	comPorts: list[dict[str, str]]

	def _get_comPorts(self) -> list[dict[str, str]]:
		return list(hwPortUtils.listComPorts(onlyAvailable=True))

	#: Type info for auto property: _get_usbDevices
	usbDevices: List[Dict]

	def _get_usbDevices(self) -> List[Dict]:
		return list(hwPortUtils.listUsbDevices(onlyAvailable=True))

	#: Type info for auto property: _get_usbComPorts
	usbComPorts: list[dict[str, str]]

	def _get_usbComPorts(self) -> list[dict[str, str]]:
		comPorts = []
		for port in self.comPorts:
			if (usbId := port.get("usbID")) is None:
				continue
			if (usbDict := next(
				(d for d in self.usbDevices if d.get("usbID") == usbId),
				None
			)) is not None:
				comPorts.append(port | usbDict)
		return comPorts

	#: Type info for auto property: _get_hidDevices
	hidDevices: List[Dict]

	def _get_hidDevices(self) -> List[Dict]:
		return list(hwPortUtils.listHidDevices(onlyAvailable=True))


deviceInfoFetcher: Optional[_DeviceInfoFetcher] = None


class _Detector:
	"""Detector class used to automatically detect braille displays.
	This should only be used by the L{braille} module.
	"""

	def __init__(self):
		"""Constructor.
		After construction, a scan should be queued with L{queueBgScan}.
		"""
		self._executor = ThreadPoolExecutor(1)
		self._queuedFuture: Optional[Future] = None
		messageWindow.pre_handleWindowMessage.register(self.handleWindowMessage)
		appModuleHandler.post_appSwitch.register(self.pollBluetoothDevices)
		self._stopEvent = threading.Event()
		self._detectUsb = True
		self._detectBluetooth = True
		self._limitToDevices: Optional[List[str]] = None

	def _queueBgScan(
			self,
			usb: bool = False,
			bluetooth: bool = False,
			limitToDevices: Optional[List[str]] = None
	):
		"""Queues a scan for devices.
		If a scan is already in progress, a new scan will be queued after the current scan.
		To explicitely cancel a scan in progress, use L{rescan}.
		@param usb: Whether USB devices should be detected for this and subsequent scans.
		@param bluetooth: Whether Bluetooth devices should be detected for this and subsequent scans.
		@param limitToDevices: Drivers to which detection should be limited for this and subsequent scans.
			C{None} if default driver filtering according to config should occur.
		"""
		self._detectUsb = usb
		self._detectBluetooth = bluetooth
		if limitToDevices is None and config.conf["braille"]["auto"]["excludedDisplays"]:
			limitToDevices = list(getBrailleDisplayDriversEnabledForDetection())
		self._limitToDevices = limitToDevices

		if self._queuedFuture:
			# This will cancel a queued scan (i.e. not the currently running scan, if any)
			# If this future belongs to a scan that is currently running or finished, this does nothing.
			self._queuedFuture.cancel()
		self._queuedFuture = self._executor.submit(self._bgScan, usb, bluetooth, limitToDevices)

	def _stopBgScan(self):
		"""Stops the current scan as soon as possible and prevents a queued scan to start."""
		self._stopEvent.set()
		if self._queuedFuture:
			# This will cancel a queued scan (i.e. not the currently running scan, if any)
			# If this future belongs to a scan that is currently running or finished, this does nothing.
			self._queuedFuture.cancel()

	@staticmethod
	def _bgScanUsb(
			usb: bool = True,
			limitToDevices: Optional[List[str]] = None,
	):
		"""Handler for L{scanForDevices} that yields USB devices.
		See the L{scanForDevices} documentation for information about the parameters.
		"""
		if not usb:
			return
		for driver, match in getDriversForConnectedUsbDevices(limitToDevices):
			yield (driver, match)

	@staticmethod
	def _bgScanBluetooth(
			bluetooth: bool = True,
			limitToDevices: Optional[List[str]] = None,
	):
		"""Handler for L{scanForDevices} that yields Bluetooth devices and keeps an internal cache of devices.
		See the L{scanForDevices} documentation for information about the parameters.
		"""
		if not bluetooth:
			return
		btDevs: Optional[Iterable[Tuple[str, DeviceMatch]]] = deviceInfoFetcher.btDevsCache
		if btDevs is None:
			btDevs = getDriversForPossibleBluetoothDevices(limitToDevices)
			# Cache Bluetooth devices for next time.
			btDevsCache = []
		else:
			btDevsCache = btDevs
		for driver, match in btDevs:
			if btDevsCache is not btDevs:
				btDevsCache.append((driver, match))
			yield (driver, match)
		if btDevsCache is not btDevs:
			deviceInfoFetcher.btDevsCache = btDevsCache

	def _bgScan(
			self,
			usb: bool,
			bluetooth: bool,
			limitToDevices: Optional[List[str]]
	):
		"""Performs the actual background scan.
		this function should be run on a background thread.
		@param usb: Whether USB devices should be detected for this particular scan.
		@param bluetooth: Whether Bluetooth devices should be detected for this particular scan.
		@param limitToDevices: Drivers to which detection should be limited for this scan.
			C{None} if no driver filtering should occur.
		"""
		# Clear the stop event before a scan is started.
		# Since a scan can take some time to complete, another thread can set the stop event to cancel it.
		self._stopEvent.clear()
		iterator = scanForDevices.iter(
			usb=usb,
			bluetooth=bluetooth,
			limitToDevices=limitToDevices,
		)
		for driver, match in iterator:
			if self._stopEvent.is_set():
				return
			if braille.handler.setDisplayByName(driver, detected=match):
				return
			if self._stopEvent.is_set():
				return

	def rescan(
			self,
			usb: bool = True,
			bluetooth: bool = True,
			limitToDevices: Optional[List[str]] = None,
	):
		"""Stop a current scan when in progress, and start scanning from scratch.
		@param usb: Whether USB devices should be detected for this and subsequent scans.
		@type usb: bool
		@param bluetooth: Whether Bluetooth devices should be detected for this and subsequent scans.
		@type bluetooth: bool
		@param limitToDevices: Drivers to which detection should be limited for this and subsequent scans.
			C{None} if default driver filtering according to config should occur.
		"""
		self._stopBgScan()
		# Clear the cache of bluetooth devices so new devices can be picked up.
		deviceInfoFetcher.btDevsCache = None
		self._queueBgScan(usb=usb, bluetooth=bluetooth, limitToDevices=limitToDevices)

	def handleWindowMessage(self, msg=None, wParam=None):
		if msg == winUser.WM_DEVICECHANGE and wParam == DBT_DEVNODES_CHANGED:
			self.rescan(bluetooth=self._detectBluetooth, limitToDevices=self._limitToDevices)

	def pollBluetoothDevices(self):
		"""Poll bluetooth devices that might be in range.
		This does not cancel the current scan."""
		if not self._detectBluetooth:
			# Do not poll bluetooth devices at all when bluetooth is disabled.
			return
		if not deviceInfoFetcher.btDevsCache:
			return
		self._queueBgScan(bluetooth=self._detectBluetooth, limitToDevices=self._limitToDevices)

	def terminate(self):
		appModuleHandler.post_appSwitch.unregister(self.pollBluetoothDevices)
		messageWindow.pre_handleWindowMessage.unregister(self.handleWindowMessage)
		self._stopBgScan()
		# Clear the cache of bluetooth devices so new devices can be picked up with a new instance.
		deviceInfoFetcher.btDevsCache = None
		self._executor.shutdown(wait=False)


def getConnectedUsbDevicesForDriver(driver: str) -> Iterator[DeviceMatch]:
	"""Get any connected USB devices associated with a particular driver.
	@param driver: The name of the driver.
	@return: Device information for each device.
	@raise LookupError: If there is no detection data for this driver.
	"""
	usbDevs = itertools.chain(
		(
			DeviceMatch(DeviceType.CUSTOM, port["usbID"], port["devicePath"], port)
			for port in deviceInfoFetcher.usbDevices
		),
		(
			DeviceMatch(DeviceType.HID, port["usbID"], port["devicePath"], port)
			for port in deviceInfoFetcher.hidDevices if port["provider"] == "usb"
		),
		(
<<<<<<< HEAD
			DeviceMatch(KEY_SERIAL, port["usbID"], port["port"], port)
			for port in deviceInfoFetcher.usbComPorts
=======
			DeviceMatch(DeviceType.SERIAL, port["usbID"], port["port"], port)
			for port in deviceInfoFetcher.comPorts if "usbID" in port
>>>>>>> 2214557f
		)
	)
	for match in usbDevs:
		if driver == _getStandardHidDriverName():
			if _isHIDBrailleMatch(match):
				yield match
		else:
			devs = _driverDevices[driver]
			for type, ids in devs.items():
				if match.type == type and match.id in ids:
					yield match


def getPossibleBluetoothDevicesForDriver(driver: str) -> Iterator[DeviceMatch]:
	"""Get any possible Bluetooth devices associated with a particular driver.
	@param driver: The name of the driver.
	@return: Port information for each port.
	@raise LookupError: If there is no detection data for this driver.
	"""
	if driver == _getStandardHidDriverName():
		matchFunc = _isHIDBrailleMatch
	else:
		matchFunc = _driverDevices[driver][DeviceType.BLUETOOTH]
		if not callable(matchFunc):
			return
	btDevs = itertools.chain(
		(
			DeviceMatch(DeviceType.SERIAL, port["bluetoothName"], port["port"], port)
			for port in deviceInfoFetcher.comPorts
			if "bluetoothName" in port
		),
		(
			DeviceMatch(DeviceType.HID, port["hardwareID"], port["devicePath"], port)
			for port in deviceInfoFetcher.hidDevices if port["provider"] == "bluetooth"
		),
	)
	for match in btDevs:
		if matchFunc(match):
			yield match


def driverHasPossibleDevices(driver: str) -> bool:
	"""Determine whether there are any possible devices associated with a given driver.
	@param driver: The name of the driver.
	@return: C{True} if there are possible devices, C{False} otherwise.
	@raise LookupError: If there is no detection data for this driver.
	"""
	return bool(next(itertools.chain(
		getConnectedUsbDevicesForDriver(driver),
		getPossibleBluetoothDevicesForDriver(driver)
	), None))


def driverSupportsAutoDetection(driver: str) -> bool:
	"""Returns whether the provided driver supports automatic detection of displays.
	@param driver: The name of the driver.
	@return: C{True} if de driver supports auto detection, C{False} otherwise.
	"""
	try:
		driverCls = braille._getDisplayDriver(driver)
	except ImportError:
		return False
	return driverCls.isThreadSafe and driverCls.supportsAutomaticDetection


def driverIsEnabledForAutoDetection(driver: str) -> bool:
	"""Returns whether the provided driver is enabled for automatic detection of displays.
	@param driver: The name of the driver.
	@return: C{True} if de driver is enabled for auto detection, C{False} otherwise.
	"""
	return driver in getBrailleDisplayDriversEnabledForDetection()


def getSupportedBrailleDisplayDrivers(
		onlyEnabled: bool = False
) -> Generator[Type["braille.BrailleDisplayDriver"], Any, Any]:
	return braille.getDisplayDrivers(lambda d: (
		d.isThreadSafe
		and d.supportsAutomaticDetection
		and (
			not onlyEnabled
			or d.name not in config.conf["braille"]["auto"]["excludedDisplays"]
		)
	))


def getBrailleDisplayDriversEnabledForDetection() -> Generator[str, Any, Any]:
	return (d.name for d in getSupportedBrailleDisplayDrivers(onlyEnabled=True))


def initialize():
	""" Initializes bdDetect, such as detection data.
	Calls to addUsbDevices, and addBluetoothDevices.
	Specify the requirements for a detected device to be considered a
	match for a specific driver.
	"""
	global deviceInfoFetcher
	deviceInfoFetcher = _DeviceInfoFetcher()

	scanForDevices.register(_Detector._bgScanUsb)
	scanForDevices.register(_Detector._bgScanBluetooth)

	# Add devices
	for display in getSupportedBrailleDisplayDrivers():
		display.registerAutomaticDetection(DriverRegistrar(display.name))
	# Hack, Caiku Albatross detection conflicts with other drivers
	# when it isn't the last driver in the detection logic.
	_driverDevices.move_to_end("albatross")


def terminate():
	global deviceInfoFetcher
	_driverDevices.clear()
	scanForDevices.unregister(_Detector._bgScanBluetooth)
	scanForDevices.unregister(_Detector._bgScanUsb)
	deviceInfoFetcher = None


class DriverRegistrar:
	""" An object to facilitate registration of drivers in the bdDetect system.
	It is instanciated for a specific driver and
	passed to L{braille.BrailleDisplayDriver.registerAutomaticDetection}.
	"""

	_driver: str

	def __init__(self, driver: str):
		self._driver = driver

	def _getDriverDict(self) -> DriverDictT:
		try:
			return _driverDevices[self._driver]
		except KeyError:
			ret = _driverDevices[self._driver] = DriverDictT(set)
			return ret

	def addUsbDevices(self, type: DeviceType, ids: Set[str]):
		"""Associate USB devices with the driver on this instance.
		:param type: The type of the driver.
		:param ids: A set of USB IDs in the form C{"VID_xxxx&PID_XXXX"}.
			Note that alphabetical characters in hexadecimal numbers should be uppercase.
		:raise ValueError: When one of the provided IDs is malformed.
		"""
		malformedIds = [id for id in ids if not isinstance(id, str) or not USB_ID_REGEX.match(id)]
		if malformedIds:
			raise ValueError(
				f"Invalid IDs provided for driver {self._driver!r}, type {type!r}: "
				f"{', '.join(malformedIds)}"
			)
		devs = self._getDriverDict()
		driverUsb = devs[type]
		driverUsb.update(ids)

	def addBluetoothDevices(self, matchFunc: MatchFuncT):
		"""Associate Bluetooth HID or COM ports with the driver on this instance.
		@param matchFunc: A function which determines whether a given Bluetooth device matches.
			It takes a L{DeviceMatch} as its only argument
			and returns a C{bool} indicating whether it matched.
		"""
		devs = self._getDriverDict()
		devs[DeviceType.BLUETOOTH] = matchFunc

	def addDeviceScanner(
			self,
			scanFunc: Callable[..., Iterable[Tuple[str, DeviceMatch]]],
			moveToStart: bool = False
	):
		"""Register a callable to scan devices.
		This adds a handler to L{scanForDevices}.
		@param scanFunc: Callable that should yield a tuple containing a driver name as str and DeviceMatch.
			The callable is called with these keyword arguments:
			@param usb: Whether the handler is expected to yield USB devices.
			@type usb: bool
			@param bluetooth: Whether the handler is expected to yield USB devices.
			@type bluetooth: bool
			@param limitToDevices: Drivers to which detection should be limited.
				C{None} if no driver filtering should occur.
			@type limitToDevices: Optional[List[str]]
		@param moveToStart: If C{True}, the registered callable will be moved to the start
			of the list of registered handlers.
			Note that subsequent callback registrations may also request to be moved to the start.
			You should never rely on the registered callable being the first in order.
		"""
		scanForDevices.register(scanFunc)
		if moveToStart:
			scanForDevices.moveToEnd(scanFunc, last=False)
<|MERGE_RESOLUTION|>--- conflicted
+++ resolved
@@ -1,668 +1,657 @@
-# A part of NonVisual Desktop Access (NVDA)
-# This file is covered by the GNU General Public License.
-# See the file COPYING for more details.
-# Copyright (C) 2013-2023 NV Access Limited, Babbage B.V., Leonard de Ruijter
-
-"""Support for braille display detection.
-This allows devices to be automatically detected and used when they become available,
-as well as providing utilities to query for possible devices for a particular driver.
-To support detection for a driver, devices need to be associated
-using the C{add*} functions.
-Drivers distributed with NVDA do this at the bottom of this module.
-For drivers in add-ons, this must be done in a global plugin.
-"""
-
-import itertools
-import threading
-from concurrent.futures import ThreadPoolExecutor, Future
-from enum import StrEnum
-from typing import (
-	Any,
-	Callable,
-	Dict,
-	Generator,
-	Iterable,
-	Iterator,
-	List,
-	NamedTuple,
-	Optional,
-	OrderedDict,
-	Set,
-	Tuple,
-	Type,
-	Union,
-)
-import hwPortUtils
-import NVDAState
-import braille
-import winUser
-import config
-import appModuleHandler
-from baseObject import AutoPropertyObject
-import re
-from winAPI import messageWindow
-import extensionPoints
-from logHandler import log
-from collections import defaultdict
-
-
-HID_USAGE_PAGE_BRAILLE = 0x41
-
-DBT_DEVNODES_CHANGED = 7
-
-USB_ID_REGEX = re.compile(r"^VID_[0-9A-F]{4}&PID_[0-9A-F]{4}$", re.U)
-
-
-class DeviceType(StrEnum):
-	HID = "hid"
-	"""HID devices"""
-	SERIAL = "serial"
-	"""Serial devices (COM ports)"""
-	CUSTOM = "custom"
-	"""Devices with a manufacturer specific driver"""
-	BLUETOOTH = "bluetooth"
-	"""Bluetooth devices"""
-
-
-def __getattr__(attrName: str) -> Any:
-	"""Module level `__getattr__` used to preserve backward compatibility."""
-	if attrName == "DETECT_USB" and NVDAState._allowDeprecatedAPI():
-		log.warning(f"{attrName} is deprecated.")
-		return 1
-	if attrName == "DETECT_BLUETOOTH" and NVDAState._allowDeprecatedAPI():
-		log.warning(f"{attrName} is deprecated.")
-		return 2
-	_deprecatedConstantsMap = {
-		"KEY_HID": DeviceType.HID,
-		"KEY_SERIAL": DeviceType.SERIAL,
-		"KEY_BLUETOOTH": DeviceType.BLUETOOTH,
-		"KEY_CUSTOM": DeviceType.CUSTOM,
-	}
-	if attrName in _deprecatedConstantsMap and NVDAState._allowDeprecatedAPI():
-		replacementSymbol = _deprecatedConstantsMap[attrName]
-		log.warning(
-			f"{attrName} is deprecated. "
-			f"Use bdDetect.DeviceType.{replacementSymbol.name} instead. "
-		)
-		return replacementSymbol
-	raise AttributeError(f"module {repr(__name__)} has no attribute {repr(attrName)}")
-
-
-class DeviceMatch(NamedTuple):
-	"""Represents a detected device.
-	"""
-	type: DeviceType
-	"""The type of the device."""
-	id: str
-	"""The identifier of the device."""
-	port: str
-	"""The port that can be used by a driver to communicate with a device."""
-	deviceInfo: Dict[str, str]
-	"""All known information about a device."""
-
-
-MatchFuncT = Callable[[DeviceMatch], bool]
-DriverDictT = defaultdict[DeviceType, set[str] | MatchFuncT]
-
-_driverDevices = OrderedDict[str, DriverDictT]()
-
-scanForDevices = extensionPoints.Chain[Tuple[str, DeviceMatch]]()
-"""
-A Chain that can be iterated to scan for devices.
-Registered handlers should yield a tuple containing a driver name as str and DeviceMatch
-Handlers are called with these keyword arguments:
-@param usb: Whether the handler is expected to yield USB devices.
-@type usb: bool
-@param bluetooth: Whether the handler is expected to yield USB devices.
-@type bluetooth: bool
-@param limitToDevices: Drivers to which detection should be limited.
-	C{None} if no driver filtering should occur.
-@type limitToDevices: Optional[List[str]]
-"""
-
-
-def _isDebug():
-	return config.conf["debugLog"]["hwIo"]
-
-
-def getDriversForConnectedUsbDevices(
-		limitToDevices: Optional[List[str]] = None
-) -> Iterator[Tuple[str, DeviceMatch]]:
-	"""Get any matching drivers for connected USB devices.
-	Looks for (and yields) custom drivers first, then considers if the device is may be compatible with the
-	Standard HID Braille spec.
-	@param limitToDevices: Drivers to which detection should be limited.
-		C{None} if no driver filtering should occur.
-	@return: Generator of pairs of drivers and device information.
-	"""
-	usbCustomDeviceMatches = (
-		DeviceMatch(DeviceType.CUSTOM, port["usbID"], port["devicePath"], port)
-		for port in deviceInfoFetcher.usbDevices
-	)
-	usbComDeviceMatches = (
-<<<<<<< HEAD
-		DeviceMatch(KEY_SERIAL, port["usbID"], port["port"], port)
-		for port in deviceInfoFetcher.usbComPorts
-=======
-		DeviceMatch(DeviceType.SERIAL, port["usbID"], port["port"], port)
-		for port in deviceInfoFetcher.comPorts
-		if "usbID" in port
->>>>>>> 2214557f
-	)
-	# Tee is used to ensure that the DeviceMatches aren't created multiple times.
-	# The processing of these HID device matches, looking for a custom driver, means that all
-	# HID device matches are created, and by teeing the output the matches don't need to be created again.
-	# The corollary is that clients of this method don't have to process all devices (and create all
-	# device matches), if one is found early the iteration can stop.
-	usbHidDeviceMatches, usbHidDeviceMatchesForCustom = itertools.tee((
-		DeviceMatch(DeviceType.HID, port["usbID"], port["devicePath"], port)
-		for port in deviceInfoFetcher.hidDevices
-		if port["provider"] == "usb"
-	))
-	for match in itertools.chain(usbCustomDeviceMatches, usbHidDeviceMatchesForCustom, usbComDeviceMatches):
-		for driver, devs in _driverDevices.items():
-			if limitToDevices and driver not in limitToDevices:
-				continue
-			for type, ids in devs.items():
-				if match.type == type and match.id in ids:
-					yield driver, match
-
-	hidName = _getStandardHidDriverName()
-	if limitToDevices and hidName not in limitToDevices:
-		return
-	for match in usbHidDeviceMatches:
-		# Check for the Braille HID protocol after any other device matching.
-		# This ensures that a vendor specific driver is preferred over the braille HID protocol.
-		# This preference may change in the future.
-		if _isHIDBrailleMatch(match):
-			yield (hidName, match)
-
-
-def _getStandardHidDriverName() -> str:
-	"""Return the name of the standard HID Braille device driver
-	"""
-	import brailleDisplayDrivers.hidBrailleStandard
-	return brailleDisplayDrivers.hidBrailleStandard.HidBrailleDriver.name
-
-
-def _isHIDBrailleMatch(match: DeviceMatch) -> bool:
-	return match.type == DeviceType.HID and match.deviceInfo.get('HIDUsagePage') == HID_USAGE_PAGE_BRAILLE
-
-
-def getDriversForPossibleBluetoothDevices(
-		limitToDevices: Optional[List[str]] = None
-) -> Iterator[Tuple[str, DeviceMatch]]:
-	"""Get any matching drivers for possible Bluetooth devices.
-	Looks for (and yields) custom drivers first, then considers if the device is may be compatible with the
-	Standard HID Braille spec.
-	@param limitToDevices: Drivers to which detection should be limited.
-		C{None} if no driver filtering should occur.
-	@return: Generator of pairs of drivers and port information.
-	"""
-	btSerialMatchesForCustom = (
-		DeviceMatch(DeviceType.SERIAL, port["bluetoothName"], port["port"], port)
-		for port in deviceInfoFetcher.comPorts
-		if "bluetoothName" in port
-	)
-	# Tee is used to ensure that the DeviceMatches aren't created multiple times.
-	# The processing of these HID device matches, looking for a custom driver, means that all
-	# HID device matches are created, and by teeing the output the matches don't need to be created again.
-	# The corollary is that clients of this method don't have to process all devices (and create all
-	# device matches), if one is found early the iteration can stop.
-	btHidDevMatchesForHid, btHidDevMatchesForCustom = itertools.tee((
-		DeviceMatch(DeviceType.HID, port["hardwareID"], port["devicePath"], port)
-		for port in deviceInfoFetcher.hidDevices
-		if port["provider"] == "bluetooth"
-	))
-	for match in itertools.chain(btSerialMatchesForCustom, btHidDevMatchesForCustom):
-		for driver, devs in _driverDevices.items():
-			if limitToDevices and driver not in limitToDevices:
-				continue
-			matchFunc = devs[DeviceType.BLUETOOTH]
-			if not callable(matchFunc):
-				continue
-			if matchFunc(match):
-				yield driver, match
-
-	hidName = _getStandardHidDriverName()
-	if limitToDevices and hidName not in limitToDevices:
-		return
-	for match in btHidDevMatchesForHid:
-		# Check for the Braille HID protocol after any other device matching.
-		# This ensures that a vendor specific driver is preferred over the braille HID protocol.
-		# This preference may change in the future.
-		if _isHIDBrailleMatch(match):
-			yield (hidName, match)
-
-
-btDevsCacheT = Optional[List[Tuple[str, DeviceMatch]]]
-
-
-class _DeviceInfoFetcher(AutoPropertyObject):
-	"""Utility class that caches fetched info for available devices for the duration of one core pump cycle."""
-	cachePropertiesByDefault = True
-
-	def __init__(self):
-		self._btDevsLock = threading.Lock()
-		self._btDevsCache: btDevsCacheT = None
-
-	#: Type info for auto property: _get_btDevsCache
-	btDevsCache: btDevsCacheT
-
-	def _get_btDevsCache(self) -> btDevsCacheT:
-		with self._btDevsLock:
-			return self._btDevsCache.copy() if self._btDevsCache else None
-
-	def _set_btDevsCache(
-			self,
-			cache: btDevsCacheT,
-	):
-		with self._btDevsLock:
-			self._btDevsCache = cache.copy() if cache else None
-
-	#: Type info for auto property: _get_comPorts
-	comPorts: list[dict[str, str]]
-
-	def _get_comPorts(self) -> list[dict[str, str]]:
-		return list(hwPortUtils.listComPorts(onlyAvailable=True))
-
-	#: Type info for auto property: _get_usbDevices
-	usbDevices: List[Dict]
-
-	def _get_usbDevices(self) -> List[Dict]:
-		return list(hwPortUtils.listUsbDevices(onlyAvailable=True))
-
-	#: Type info for auto property: _get_usbComPorts
-	usbComPorts: list[dict[str, str]]
-
-	def _get_usbComPorts(self) -> list[dict[str, str]]:
-		comPorts = []
-		for port in self.comPorts:
-			if (usbId := port.get("usbID")) is None:
-				continue
-			if (usbDict := next(
-				(d for d in self.usbDevices if d.get("usbID") == usbId),
-				None
-			)) is not None:
-				comPorts.append(port | usbDict)
-		return comPorts
-
-	#: Type info for auto property: _get_hidDevices
-	hidDevices: List[Dict]
-
-	def _get_hidDevices(self) -> List[Dict]:
-		return list(hwPortUtils.listHidDevices(onlyAvailable=True))
-
-
-deviceInfoFetcher: Optional[_DeviceInfoFetcher] = None
-
-
-class _Detector:
-	"""Detector class used to automatically detect braille displays.
-	This should only be used by the L{braille} module.
-	"""
-
-	def __init__(self):
-		"""Constructor.
-		After construction, a scan should be queued with L{queueBgScan}.
-		"""
-		self._executor = ThreadPoolExecutor(1)
-		self._queuedFuture: Optional[Future] = None
-		messageWindow.pre_handleWindowMessage.register(self.handleWindowMessage)
-		appModuleHandler.post_appSwitch.register(self.pollBluetoothDevices)
-		self._stopEvent = threading.Event()
-		self._detectUsb = True
-		self._detectBluetooth = True
-		self._limitToDevices: Optional[List[str]] = None
-
-	def _queueBgScan(
-			self,
-			usb: bool = False,
-			bluetooth: bool = False,
-			limitToDevices: Optional[List[str]] = None
-	):
-		"""Queues a scan for devices.
-		If a scan is already in progress, a new scan will be queued after the current scan.
-		To explicitely cancel a scan in progress, use L{rescan}.
-		@param usb: Whether USB devices should be detected for this and subsequent scans.
-		@param bluetooth: Whether Bluetooth devices should be detected for this and subsequent scans.
-		@param limitToDevices: Drivers to which detection should be limited for this and subsequent scans.
-			C{None} if default driver filtering according to config should occur.
-		"""
-		self._detectUsb = usb
-		self._detectBluetooth = bluetooth
-		if limitToDevices is None and config.conf["braille"]["auto"]["excludedDisplays"]:
-			limitToDevices = list(getBrailleDisplayDriversEnabledForDetection())
-		self._limitToDevices = limitToDevices
-
-		if self._queuedFuture:
-			# This will cancel a queued scan (i.e. not the currently running scan, if any)
-			# If this future belongs to a scan that is currently running or finished, this does nothing.
-			self._queuedFuture.cancel()
-		self._queuedFuture = self._executor.submit(self._bgScan, usb, bluetooth, limitToDevices)
-
-	def _stopBgScan(self):
-		"""Stops the current scan as soon as possible and prevents a queued scan to start."""
-		self._stopEvent.set()
-		if self._queuedFuture:
-			# This will cancel a queued scan (i.e. not the currently running scan, if any)
-			# If this future belongs to a scan that is currently running or finished, this does nothing.
-			self._queuedFuture.cancel()
-
-	@staticmethod
-	def _bgScanUsb(
-			usb: bool = True,
-			limitToDevices: Optional[List[str]] = None,
-	):
-		"""Handler for L{scanForDevices} that yields USB devices.
-		See the L{scanForDevices} documentation for information about the parameters.
-		"""
-		if not usb:
-			return
-		for driver, match in getDriversForConnectedUsbDevices(limitToDevices):
-			yield (driver, match)
-
-	@staticmethod
-	def _bgScanBluetooth(
-			bluetooth: bool = True,
-			limitToDevices: Optional[List[str]] = None,
-	):
-		"""Handler for L{scanForDevices} that yields Bluetooth devices and keeps an internal cache of devices.
-		See the L{scanForDevices} documentation for information about the parameters.
-		"""
-		if not bluetooth:
-			return
-		btDevs: Optional[Iterable[Tuple[str, DeviceMatch]]] = deviceInfoFetcher.btDevsCache
-		if btDevs is None:
-			btDevs = getDriversForPossibleBluetoothDevices(limitToDevices)
-			# Cache Bluetooth devices for next time.
-			btDevsCache = []
-		else:
-			btDevsCache = btDevs
-		for driver, match in btDevs:
-			if btDevsCache is not btDevs:
-				btDevsCache.append((driver, match))
-			yield (driver, match)
-		if btDevsCache is not btDevs:
-			deviceInfoFetcher.btDevsCache = btDevsCache
-
-	def _bgScan(
-			self,
-			usb: bool,
-			bluetooth: bool,
-			limitToDevices: Optional[List[str]]
-	):
-		"""Performs the actual background scan.
-		this function should be run on a background thread.
-		@param usb: Whether USB devices should be detected for this particular scan.
-		@param bluetooth: Whether Bluetooth devices should be detected for this particular scan.
-		@param limitToDevices: Drivers to which detection should be limited for this scan.
-			C{None} if no driver filtering should occur.
-		"""
-		# Clear the stop event before a scan is started.
-		# Since a scan can take some time to complete, another thread can set the stop event to cancel it.
-		self._stopEvent.clear()
-		iterator = scanForDevices.iter(
-			usb=usb,
-			bluetooth=bluetooth,
-			limitToDevices=limitToDevices,
-		)
-		for driver, match in iterator:
-			if self._stopEvent.is_set():
-				return
-			if braille.handler.setDisplayByName(driver, detected=match):
-				return
-			if self._stopEvent.is_set():
-				return
-
-	def rescan(
-			self,
-			usb: bool = True,
-			bluetooth: bool = True,
-			limitToDevices: Optional[List[str]] = None,
-	):
-		"""Stop a current scan when in progress, and start scanning from scratch.
-		@param usb: Whether USB devices should be detected for this and subsequent scans.
-		@type usb: bool
-		@param bluetooth: Whether Bluetooth devices should be detected for this and subsequent scans.
-		@type bluetooth: bool
-		@param limitToDevices: Drivers to which detection should be limited for this and subsequent scans.
-			C{None} if default driver filtering according to config should occur.
-		"""
-		self._stopBgScan()
-		# Clear the cache of bluetooth devices so new devices can be picked up.
-		deviceInfoFetcher.btDevsCache = None
-		self._queueBgScan(usb=usb, bluetooth=bluetooth, limitToDevices=limitToDevices)
-
-	def handleWindowMessage(self, msg=None, wParam=None):
-		if msg == winUser.WM_DEVICECHANGE and wParam == DBT_DEVNODES_CHANGED:
-			self.rescan(bluetooth=self._detectBluetooth, limitToDevices=self._limitToDevices)
-
-	def pollBluetoothDevices(self):
-		"""Poll bluetooth devices that might be in range.
-		This does not cancel the current scan."""
-		if not self._detectBluetooth:
-			# Do not poll bluetooth devices at all when bluetooth is disabled.
-			return
-		if not deviceInfoFetcher.btDevsCache:
-			return
-		self._queueBgScan(bluetooth=self._detectBluetooth, limitToDevices=self._limitToDevices)
-
-	def terminate(self):
-		appModuleHandler.post_appSwitch.unregister(self.pollBluetoothDevices)
-		messageWindow.pre_handleWindowMessage.unregister(self.handleWindowMessage)
-		self._stopBgScan()
-		# Clear the cache of bluetooth devices so new devices can be picked up with a new instance.
-		deviceInfoFetcher.btDevsCache = None
-		self._executor.shutdown(wait=False)
-
-
-def getConnectedUsbDevicesForDriver(driver: str) -> Iterator[DeviceMatch]:
-	"""Get any connected USB devices associated with a particular driver.
-	@param driver: The name of the driver.
-	@return: Device information for each device.
-	@raise LookupError: If there is no detection data for this driver.
-	"""
-	usbDevs = itertools.chain(
-		(
-			DeviceMatch(DeviceType.CUSTOM, port["usbID"], port["devicePath"], port)
-			for port in deviceInfoFetcher.usbDevices
-		),
-		(
-			DeviceMatch(DeviceType.HID, port["usbID"], port["devicePath"], port)
-			for port in deviceInfoFetcher.hidDevices if port["provider"] == "usb"
-		),
-		(
-<<<<<<< HEAD
-			DeviceMatch(KEY_SERIAL, port["usbID"], port["port"], port)
-			for port in deviceInfoFetcher.usbComPorts
-=======
-			DeviceMatch(DeviceType.SERIAL, port["usbID"], port["port"], port)
-			for port in deviceInfoFetcher.comPorts if "usbID" in port
->>>>>>> 2214557f
-		)
-	)
-	for match in usbDevs:
-		if driver == _getStandardHidDriverName():
-			if _isHIDBrailleMatch(match):
-				yield match
-		else:
-			devs = _driverDevices[driver]
-			for type, ids in devs.items():
-				if match.type == type and match.id in ids:
-					yield match
-
-
-def getPossibleBluetoothDevicesForDriver(driver: str) -> Iterator[DeviceMatch]:
-	"""Get any possible Bluetooth devices associated with a particular driver.
-	@param driver: The name of the driver.
-	@return: Port information for each port.
-	@raise LookupError: If there is no detection data for this driver.
-	"""
-	if driver == _getStandardHidDriverName():
-		matchFunc = _isHIDBrailleMatch
-	else:
-		matchFunc = _driverDevices[driver][DeviceType.BLUETOOTH]
-		if not callable(matchFunc):
-			return
-	btDevs = itertools.chain(
-		(
-			DeviceMatch(DeviceType.SERIAL, port["bluetoothName"], port["port"], port)
-			for port in deviceInfoFetcher.comPorts
-			if "bluetoothName" in port
-		),
-		(
-			DeviceMatch(DeviceType.HID, port["hardwareID"], port["devicePath"], port)
-			for port in deviceInfoFetcher.hidDevices if port["provider"] == "bluetooth"
-		),
-	)
-	for match in btDevs:
-		if matchFunc(match):
-			yield match
-
-
-def driverHasPossibleDevices(driver: str) -> bool:
-	"""Determine whether there are any possible devices associated with a given driver.
-	@param driver: The name of the driver.
-	@return: C{True} if there are possible devices, C{False} otherwise.
-	@raise LookupError: If there is no detection data for this driver.
-	"""
-	return bool(next(itertools.chain(
-		getConnectedUsbDevicesForDriver(driver),
-		getPossibleBluetoothDevicesForDriver(driver)
-	), None))
-
-
-def driverSupportsAutoDetection(driver: str) -> bool:
-	"""Returns whether the provided driver supports automatic detection of displays.
-	@param driver: The name of the driver.
-	@return: C{True} if de driver supports auto detection, C{False} otherwise.
-	"""
-	try:
-		driverCls = braille._getDisplayDriver(driver)
-	except ImportError:
-		return False
-	return driverCls.isThreadSafe and driverCls.supportsAutomaticDetection
-
-
-def driverIsEnabledForAutoDetection(driver: str) -> bool:
-	"""Returns whether the provided driver is enabled for automatic detection of displays.
-	@param driver: The name of the driver.
-	@return: C{True} if de driver is enabled for auto detection, C{False} otherwise.
-	"""
-	return driver in getBrailleDisplayDriversEnabledForDetection()
-
-
-def getSupportedBrailleDisplayDrivers(
-		onlyEnabled: bool = False
-) -> Generator[Type["braille.BrailleDisplayDriver"], Any, Any]:
-	return braille.getDisplayDrivers(lambda d: (
-		d.isThreadSafe
-		and d.supportsAutomaticDetection
-		and (
-			not onlyEnabled
-			or d.name not in config.conf["braille"]["auto"]["excludedDisplays"]
-		)
-	))
-
-
-def getBrailleDisplayDriversEnabledForDetection() -> Generator[str, Any, Any]:
-	return (d.name for d in getSupportedBrailleDisplayDrivers(onlyEnabled=True))
-
-
-def initialize():
-	""" Initializes bdDetect, such as detection data.
-	Calls to addUsbDevices, and addBluetoothDevices.
-	Specify the requirements for a detected device to be considered a
-	match for a specific driver.
-	"""
-	global deviceInfoFetcher
-	deviceInfoFetcher = _DeviceInfoFetcher()
-
-	scanForDevices.register(_Detector._bgScanUsb)
-	scanForDevices.register(_Detector._bgScanBluetooth)
-
-	# Add devices
-	for display in getSupportedBrailleDisplayDrivers():
-		display.registerAutomaticDetection(DriverRegistrar(display.name))
-	# Hack, Caiku Albatross detection conflicts with other drivers
-	# when it isn't the last driver in the detection logic.
-	_driverDevices.move_to_end("albatross")
-
-
-def terminate():
-	global deviceInfoFetcher
-	_driverDevices.clear()
-	scanForDevices.unregister(_Detector._bgScanBluetooth)
-	scanForDevices.unregister(_Detector._bgScanUsb)
-	deviceInfoFetcher = None
-
-
-class DriverRegistrar:
-	""" An object to facilitate registration of drivers in the bdDetect system.
-	It is instanciated for a specific driver and
-	passed to L{braille.BrailleDisplayDriver.registerAutomaticDetection}.
-	"""
-
-	_driver: str
-
-	def __init__(self, driver: str):
-		self._driver = driver
-
-	def _getDriverDict(self) -> DriverDictT:
-		try:
-			return _driverDevices[self._driver]
-		except KeyError:
-			ret = _driverDevices[self._driver] = DriverDictT(set)
-			return ret
-
-	def addUsbDevices(self, type: DeviceType, ids: Set[str]):
-		"""Associate USB devices with the driver on this instance.
-		:param type: The type of the driver.
-		:param ids: A set of USB IDs in the form C{"VID_xxxx&PID_XXXX"}.
-			Note that alphabetical characters in hexadecimal numbers should be uppercase.
-		:raise ValueError: When one of the provided IDs is malformed.
-		"""
-		malformedIds = [id for id in ids if not isinstance(id, str) or not USB_ID_REGEX.match(id)]
-		if malformedIds:
-			raise ValueError(
-				f"Invalid IDs provided for driver {self._driver!r}, type {type!r}: "
-				f"{', '.join(malformedIds)}"
-			)
-		devs = self._getDriverDict()
-		driverUsb = devs[type]
-		driverUsb.update(ids)
-
-	def addBluetoothDevices(self, matchFunc: MatchFuncT):
-		"""Associate Bluetooth HID or COM ports with the driver on this instance.
-		@param matchFunc: A function which determines whether a given Bluetooth device matches.
-			It takes a L{DeviceMatch} as its only argument
-			and returns a C{bool} indicating whether it matched.
-		"""
-		devs = self._getDriverDict()
-		devs[DeviceType.BLUETOOTH] = matchFunc
-
-	def addDeviceScanner(
-			self,
-			scanFunc: Callable[..., Iterable[Tuple[str, DeviceMatch]]],
-			moveToStart: bool = False
-	):
-		"""Register a callable to scan devices.
-		This adds a handler to L{scanForDevices}.
-		@param scanFunc: Callable that should yield a tuple containing a driver name as str and DeviceMatch.
-			The callable is called with these keyword arguments:
-			@param usb: Whether the handler is expected to yield USB devices.
-			@type usb: bool
-			@param bluetooth: Whether the handler is expected to yield USB devices.
-			@type bluetooth: bool
-			@param limitToDevices: Drivers to which detection should be limited.
-				C{None} if no driver filtering should occur.
-			@type limitToDevices: Optional[List[str]]
-		@param moveToStart: If C{True}, the registered callable will be moved to the start
-			of the list of registered handlers.
-			Note that subsequent callback registrations may also request to be moved to the start.
-			You should never rely on the registered callable being the first in order.
-		"""
-		scanForDevices.register(scanFunc)
-		if moveToStart:
-			scanForDevices.moveToEnd(scanFunc, last=False)
+# A part of NonVisual Desktop Access (NVDA)
+# This file is covered by the GNU General Public License.
+# See the file COPYING for more details.
+# Copyright (C) 2013-2023 NV Access Limited, Babbage B.V., Leonard de Ruijter
+
+"""Support for braille display detection.
+This allows devices to be automatically detected and used when they become available,
+as well as providing utilities to query for possible devices for a particular driver.
+To support detection for a driver, devices need to be associated
+using the C{add*} functions.
+Drivers distributed with NVDA do this at the bottom of this module.
+For drivers in add-ons, this must be done in a global plugin.
+"""
+
+import itertools
+import threading
+from concurrent.futures import ThreadPoolExecutor, Future
+from enum import StrEnum
+from typing import (
+	Any,
+	Callable,
+	Dict,
+	Generator,
+	Iterable,
+	Iterator,
+	List,
+	NamedTuple,
+	Optional,
+	OrderedDict,
+	Set,
+	Tuple,
+	Type,
+	Union,
+)
+import hwPortUtils
+import NVDAState
+import braille
+import winUser
+import config
+import appModuleHandler
+from baseObject import AutoPropertyObject
+import re
+from winAPI import messageWindow
+import extensionPoints
+from logHandler import log
+from collections import defaultdict
+
+
+HID_USAGE_PAGE_BRAILLE = 0x41
+
+DBT_DEVNODES_CHANGED = 7
+
+USB_ID_REGEX = re.compile(r"^VID_[0-9A-F]{4}&PID_[0-9A-F]{4}$", re.U)
+
+
+class DeviceType(StrEnum):
+	HID = "hid"
+	"""HID devices"""
+	SERIAL = "serial"
+	"""Serial devices (COM ports)"""
+	CUSTOM = "custom"
+	"""Devices with a manufacturer specific driver"""
+	BLUETOOTH = "bluetooth"
+	"""Bluetooth devices"""
+
+
+def __getattr__(attrName: str) -> Any:
+	"""Module level `__getattr__` used to preserve backward compatibility."""
+	if attrName == "DETECT_USB" and NVDAState._allowDeprecatedAPI():
+		log.warning(f"{attrName} is deprecated.")
+		return 1
+	if attrName == "DETECT_BLUETOOTH" and NVDAState._allowDeprecatedAPI():
+		log.warning(f"{attrName} is deprecated.")
+		return 2
+	_deprecatedConstantsMap = {
+		"KEY_HID": DeviceType.HID,
+		"KEY_SERIAL": DeviceType.SERIAL,
+		"KEY_BLUETOOTH": DeviceType.BLUETOOTH,
+		"KEY_CUSTOM": DeviceType.CUSTOM,
+	}
+	if attrName in _deprecatedConstantsMap and NVDAState._allowDeprecatedAPI():
+		replacementSymbol = _deprecatedConstantsMap[attrName]
+		log.warning(
+			f"{attrName} is deprecated. "
+			f"Use bdDetect.DeviceType.{replacementSymbol.name} instead. "
+		)
+		return replacementSymbol
+	raise AttributeError(f"module {repr(__name__)} has no attribute {repr(attrName)}")
+
+
+class DeviceMatch(NamedTuple):
+	"""Represents a detected device.
+	"""
+	type: DeviceType
+	"""The type of the device."""
+	id: str
+	"""The identifier of the device."""
+	port: str
+	"""The port that can be used by a driver to communicate with a device."""
+	deviceInfo: Dict[str, str]
+	"""All known information about a device."""
+
+
+MatchFuncT = Callable[[DeviceMatch], bool]
+DriverDictT = defaultdict[DeviceType, set[str] | MatchFuncT]
+
+_driverDevices = OrderedDict[str, DriverDictT]()
+
+scanForDevices = extensionPoints.Chain[Tuple[str, DeviceMatch]]()
+"""
+A Chain that can be iterated to scan for devices.
+Registered handlers should yield a tuple containing a driver name as str and DeviceMatch
+Handlers are called with these keyword arguments:
+@param usb: Whether the handler is expected to yield USB devices.
+@type usb: bool
+@param bluetooth: Whether the handler is expected to yield USB devices.
+@type bluetooth: bool
+@param limitToDevices: Drivers to which detection should be limited.
+	C{None} if no driver filtering should occur.
+@type limitToDevices: Optional[List[str]]
+"""
+
+
+def _isDebug():
+	return config.conf["debugLog"]["hwIo"]
+
+
+def getDriversForConnectedUsbDevices(
+		limitToDevices: Optional[List[str]] = None
+) -> Iterator[Tuple[str, DeviceMatch]]:
+	"""Get any matching drivers for connected USB devices.
+	Looks for (and yields) custom drivers first, then considers if the device is may be compatible with the
+	Standard HID Braille spec.
+	@param limitToDevices: Drivers to which detection should be limited.
+		C{None} if no driver filtering should occur.
+	@return: Generator of pairs of drivers and device information.
+	"""
+	usbCustomDeviceMatches = (
+		DeviceMatch(DeviceType.CUSTOM, port["usbID"], port["devicePath"], port)
+		for port in deviceInfoFetcher.usbDevices
+	)
+	usbComDeviceMatches = (
+		DeviceMatch(DeviceType.SERIAL, port["usbID"], port["port"], port)
+		for port in deviceInfoFetcher.usbComPorts
+	)
+	# Tee is used to ensure that the DeviceMatches aren't created multiple times.
+	# The processing of these HID device matches, looking for a custom driver, means that all
+	# HID device matches are created, and by teeing the output the matches don't need to be created again.
+	# The corollary is that clients of this method don't have to process all devices (and create all
+	# device matches), if one is found early the iteration can stop.
+	usbHidDeviceMatches, usbHidDeviceMatchesForCustom = itertools.tee((
+		DeviceMatch(DeviceType.HID, port["usbID"], port["devicePath"], port)
+		for port in deviceInfoFetcher.hidDevices
+		if port["provider"] == "usb"
+	))
+	for match in itertools.chain(usbCustomDeviceMatches, usbHidDeviceMatchesForCustom, usbComDeviceMatches):
+		for driver, devs in _driverDevices.items():
+			if limitToDevices and driver not in limitToDevices:
+				continue
+			for type, ids in devs.items():
+				if match.type == type and match.id in ids:
+					yield driver, match
+
+	hidName = _getStandardHidDriverName()
+	if limitToDevices and hidName not in limitToDevices:
+		return
+	for match in usbHidDeviceMatches:
+		# Check for the Braille HID protocol after any other device matching.
+		# This ensures that a vendor specific driver is preferred over the braille HID protocol.
+		# This preference may change in the future.
+		if _isHIDBrailleMatch(match):
+			yield (hidName, match)
+
+
+def _getStandardHidDriverName() -> str:
+	"""Return the name of the standard HID Braille device driver
+	"""
+	import brailleDisplayDrivers.hidBrailleStandard
+	return brailleDisplayDrivers.hidBrailleStandard.HidBrailleDriver.name
+
+
+def _isHIDBrailleMatch(match: DeviceMatch) -> bool:
+	return match.type == DeviceType.HID and match.deviceInfo.get('HIDUsagePage') == HID_USAGE_PAGE_BRAILLE
+
+
+def getDriversForPossibleBluetoothDevices(
+		limitToDevices: Optional[List[str]] = None
+) -> Iterator[Tuple[str, DeviceMatch]]:
+	"""Get any matching drivers for possible Bluetooth devices.
+	Looks for (and yields) custom drivers first, then considers if the device is may be compatible with the
+	Standard HID Braille spec.
+	@param limitToDevices: Drivers to which detection should be limited.
+		C{None} if no driver filtering should occur.
+	@return: Generator of pairs of drivers and port information.
+	"""
+	btSerialMatchesForCustom = (
+		DeviceMatch(DeviceType.SERIAL, port["bluetoothName"], port["port"], port)
+		for port in deviceInfoFetcher.comPorts
+		if "bluetoothName" in port
+	)
+	# Tee is used to ensure that the DeviceMatches aren't created multiple times.
+	# The processing of these HID device matches, looking for a custom driver, means that all
+	# HID device matches are created, and by teeing the output the matches don't need to be created again.
+	# The corollary is that clients of this method don't have to process all devices (and create all
+	# device matches), if one is found early the iteration can stop.
+	btHidDevMatchesForHid, btHidDevMatchesForCustom = itertools.tee((
+		DeviceMatch(DeviceType.HID, port["hardwareID"], port["devicePath"], port)
+		for port in deviceInfoFetcher.hidDevices
+		if port["provider"] == "bluetooth"
+	))
+	for match in itertools.chain(btSerialMatchesForCustom, btHidDevMatchesForCustom):
+		for driver, devs in _driverDevices.items():
+			if limitToDevices and driver not in limitToDevices:
+				continue
+			matchFunc = devs[DeviceType.BLUETOOTH]
+			if not callable(matchFunc):
+				continue
+			if matchFunc(match):
+				yield driver, match
+
+	hidName = _getStandardHidDriverName()
+	if limitToDevices and hidName not in limitToDevices:
+		return
+	for match in btHidDevMatchesForHid:
+		# Check for the Braille HID protocol after any other device matching.
+		# This ensures that a vendor specific driver is preferred over the braille HID protocol.
+		# This preference may change in the future.
+		if _isHIDBrailleMatch(match):
+			yield (hidName, match)
+
+
+btDevsCacheT = Optional[List[Tuple[str, DeviceMatch]]]
+
+
+class _DeviceInfoFetcher(AutoPropertyObject):
+	"""Utility class that caches fetched info for available devices for the duration of one core pump cycle."""
+	cachePropertiesByDefault = True
+
+	def __init__(self):
+		self._btDevsLock = threading.Lock()
+		self._btDevsCache: btDevsCacheT = None
+
+	#: Type info for auto property: _get_btDevsCache
+	btDevsCache: btDevsCacheT
+
+	def _get_btDevsCache(self) -> btDevsCacheT:
+		with self._btDevsLock:
+			return self._btDevsCache.copy() if self._btDevsCache else None
+
+	def _set_btDevsCache(
+			self,
+			cache: btDevsCacheT,
+	):
+		with self._btDevsLock:
+			self._btDevsCache = cache.copy() if cache else None
+
+	#: Type info for auto property: _get_comPorts
+	comPorts: list[dict[str, str]]
+
+	def _get_comPorts(self) -> list[dict[str, str]]:
+		return list(hwPortUtils.listComPorts(onlyAvailable=True))
+
+	#: Type info for auto property: _get_usbDevices
+	usbDevices: List[Dict]
+
+	def _get_usbDevices(self) -> List[Dict]:
+		return list(hwPortUtils.listUsbDevices(onlyAvailable=True))
+
+	#: Type info for auto property: _get_usbComPorts
+	usbComPorts: list[dict[str, str]]
+
+	def _get_usbComPorts(self) -> list[dict[str, str]]:
+		comPorts = []
+		for port in self.comPorts:
+			if (usbId := port.get("usbID")) is None:
+				continue
+			if (usbDict := next(
+				(d for d in self.usbDevices if d.get("usbID") == usbId),
+				None
+			)) is not None:
+				comPorts.append(port | usbDict)
+		return comPorts
+
+	#: Type info for auto property: _get_hidDevices
+	hidDevices: List[Dict]
+
+	def _get_hidDevices(self) -> List[Dict]:
+		return list(hwPortUtils.listHidDevices(onlyAvailable=True))
+
+
+deviceInfoFetcher: Optional[_DeviceInfoFetcher] = None
+
+
+class _Detector:
+	"""Detector class used to automatically detect braille displays.
+	This should only be used by the L{braille} module.
+	"""
+
+	def __init__(self):
+		"""Constructor.
+		After construction, a scan should be queued with L{queueBgScan}.
+		"""
+		self._executor = ThreadPoolExecutor(1)
+		self._queuedFuture: Optional[Future] = None
+		messageWindow.pre_handleWindowMessage.register(self.handleWindowMessage)
+		appModuleHandler.post_appSwitch.register(self.pollBluetoothDevices)
+		self._stopEvent = threading.Event()
+		self._detectUsb = True
+		self._detectBluetooth = True
+		self._limitToDevices: Optional[List[str]] = None
+
+	def _queueBgScan(
+			self,
+			usb: bool = False,
+			bluetooth: bool = False,
+			limitToDevices: Optional[List[str]] = None
+	):
+		"""Queues a scan for devices.
+		If a scan is already in progress, a new scan will be queued after the current scan.
+		To explicitely cancel a scan in progress, use L{rescan}.
+		@param usb: Whether USB devices should be detected for this and subsequent scans.
+		@param bluetooth: Whether Bluetooth devices should be detected for this and subsequent scans.
+		@param limitToDevices: Drivers to which detection should be limited for this and subsequent scans.
+			C{None} if default driver filtering according to config should occur.
+		"""
+		self._detectUsb = usb
+		self._detectBluetooth = bluetooth
+		if limitToDevices is None and config.conf["braille"]["auto"]["excludedDisplays"]:
+			limitToDevices = list(getBrailleDisplayDriversEnabledForDetection())
+		self._limitToDevices = limitToDevices
+
+		if self._queuedFuture:
+			# This will cancel a queued scan (i.e. not the currently running scan, if any)
+			# If this future belongs to a scan that is currently running or finished, this does nothing.
+			self._queuedFuture.cancel()
+		self._queuedFuture = self._executor.submit(self._bgScan, usb, bluetooth, limitToDevices)
+
+	def _stopBgScan(self):
+		"""Stops the current scan as soon as possible and prevents a queued scan to start."""
+		self._stopEvent.set()
+		if self._queuedFuture:
+			# This will cancel a queued scan (i.e. not the currently running scan, if any)
+			# If this future belongs to a scan that is currently running or finished, this does nothing.
+			self._queuedFuture.cancel()
+
+	@staticmethod
+	def _bgScanUsb(
+			usb: bool = True,
+			limitToDevices: Optional[List[str]] = None,
+	):
+		"""Handler for L{scanForDevices} that yields USB devices.
+		See the L{scanForDevices} documentation for information about the parameters.
+		"""
+		if not usb:
+			return
+		for driver, match in getDriversForConnectedUsbDevices(limitToDevices):
+			yield (driver, match)
+
+	@staticmethod
+	def _bgScanBluetooth(
+			bluetooth: bool = True,
+			limitToDevices: Optional[List[str]] = None,
+	):
+		"""Handler for L{scanForDevices} that yields Bluetooth devices and keeps an internal cache of devices.
+		See the L{scanForDevices} documentation for information about the parameters.
+		"""
+		if not bluetooth:
+			return
+		btDevs: Optional[Iterable[Tuple[str, DeviceMatch]]] = deviceInfoFetcher.btDevsCache
+		if btDevs is None:
+			btDevs = getDriversForPossibleBluetoothDevices(limitToDevices)
+			# Cache Bluetooth devices for next time.
+			btDevsCache = []
+		else:
+			btDevsCache = btDevs
+		for driver, match in btDevs:
+			if btDevsCache is not btDevs:
+				btDevsCache.append((driver, match))
+			yield (driver, match)
+		if btDevsCache is not btDevs:
+			deviceInfoFetcher.btDevsCache = btDevsCache
+
+	def _bgScan(
+			self,
+			usb: bool,
+			bluetooth: bool,
+			limitToDevices: Optional[List[str]]
+	):
+		"""Performs the actual background scan.
+		this function should be run on a background thread.
+		@param usb: Whether USB devices should be detected for this particular scan.
+		@param bluetooth: Whether Bluetooth devices should be detected for this particular scan.
+		@param limitToDevices: Drivers to which detection should be limited for this scan.
+			C{None} if no driver filtering should occur.
+		"""
+		# Clear the stop event before a scan is started.
+		# Since a scan can take some time to complete, another thread can set the stop event to cancel it.
+		self._stopEvent.clear()
+		iterator = scanForDevices.iter(
+			usb=usb,
+			bluetooth=bluetooth,
+			limitToDevices=limitToDevices,
+		)
+		for driver, match in iterator:
+			if self._stopEvent.is_set():
+				return
+			if braille.handler.setDisplayByName(driver, detected=match):
+				return
+			if self._stopEvent.is_set():
+				return
+
+	def rescan(
+			self,
+			usb: bool = True,
+			bluetooth: bool = True,
+			limitToDevices: Optional[List[str]] = None,
+	):
+		"""Stop a current scan when in progress, and start scanning from scratch.
+		@param usb: Whether USB devices should be detected for this and subsequent scans.
+		@type usb: bool
+		@param bluetooth: Whether Bluetooth devices should be detected for this and subsequent scans.
+		@type bluetooth: bool
+		@param limitToDevices: Drivers to which detection should be limited for this and subsequent scans.
+			C{None} if default driver filtering according to config should occur.
+		"""
+		self._stopBgScan()
+		# Clear the cache of bluetooth devices so new devices can be picked up.
+		deviceInfoFetcher.btDevsCache = None
+		self._queueBgScan(usb=usb, bluetooth=bluetooth, limitToDevices=limitToDevices)
+
+	def handleWindowMessage(self, msg=None, wParam=None):
+		if msg == winUser.WM_DEVICECHANGE and wParam == DBT_DEVNODES_CHANGED:
+			self.rescan(bluetooth=self._detectBluetooth, limitToDevices=self._limitToDevices)
+
+	def pollBluetoothDevices(self):
+		"""Poll bluetooth devices that might be in range.
+		This does not cancel the current scan."""
+		if not self._detectBluetooth:
+			# Do not poll bluetooth devices at all when bluetooth is disabled.
+			return
+		if not deviceInfoFetcher.btDevsCache:
+			return
+		self._queueBgScan(bluetooth=self._detectBluetooth, limitToDevices=self._limitToDevices)
+
+	def terminate(self):
+		appModuleHandler.post_appSwitch.unregister(self.pollBluetoothDevices)
+		messageWindow.pre_handleWindowMessage.unregister(self.handleWindowMessage)
+		self._stopBgScan()
+		# Clear the cache of bluetooth devices so new devices can be picked up with a new instance.
+		deviceInfoFetcher.btDevsCache = None
+		self._executor.shutdown(wait=False)
+
+
+def getConnectedUsbDevicesForDriver(driver: str) -> Iterator[DeviceMatch]:
+	"""Get any connected USB devices associated with a particular driver.
+	@param driver: The name of the driver.
+	@return: Device information for each device.
+	@raise LookupError: If there is no detection data for this driver.
+	"""
+	usbDevs = itertools.chain(
+		(
+			DeviceMatch(DeviceType.CUSTOM, port["usbID"], port["devicePath"], port)
+			for port in deviceInfoFetcher.usbDevices
+		),
+		(
+			DeviceMatch(DeviceType.HID, port["usbID"], port["devicePath"], port)
+			for port in deviceInfoFetcher.hidDevices if port["provider"] == "usb"
+		),
+		(
+			DeviceMatch(DeviceType.SERIAL, port["usbID"], port["port"], port)
+			for port in deviceInfoFetcher.usbComPorts
+		)
+	)
+	for match in usbDevs:
+		if driver == _getStandardHidDriverName():
+			if _isHIDBrailleMatch(match):
+				yield match
+		else:
+			devs = _driverDevices[driver]
+			for type, ids in devs.items():
+				if match.type == type and match.id in ids:
+					yield match
+
+
+def getPossibleBluetoothDevicesForDriver(driver: str) -> Iterator[DeviceMatch]:
+	"""Get any possible Bluetooth devices associated with a particular driver.
+	@param driver: The name of the driver.
+	@return: Port information for each port.
+	@raise LookupError: If there is no detection data for this driver.
+	"""
+	if driver == _getStandardHidDriverName():
+		matchFunc = _isHIDBrailleMatch
+	else:
+		matchFunc = _driverDevices[driver][DeviceType.BLUETOOTH]
+		if not callable(matchFunc):
+			return
+	btDevs = itertools.chain(
+		(
+			DeviceMatch(DeviceType.SERIAL, port["bluetoothName"], port["port"], port)
+			for port in deviceInfoFetcher.comPorts
+			if "bluetoothName" in port
+		),
+		(
+			DeviceMatch(DeviceType.HID, port["hardwareID"], port["devicePath"], port)
+			for port in deviceInfoFetcher.hidDevices if port["provider"] == "bluetooth"
+		),
+	)
+	for match in btDevs:
+		if matchFunc(match):
+			yield match
+
+
+def driverHasPossibleDevices(driver: str) -> bool:
+	"""Determine whether there are any possible devices associated with a given driver.
+	@param driver: The name of the driver.
+	@return: C{True} if there are possible devices, C{False} otherwise.
+	@raise LookupError: If there is no detection data for this driver.
+	"""
+	return bool(next(itertools.chain(
+		getConnectedUsbDevicesForDriver(driver),
+		getPossibleBluetoothDevicesForDriver(driver)
+	), None))
+
+
+def driverSupportsAutoDetection(driver: str) -> bool:
+	"""Returns whether the provided driver supports automatic detection of displays.
+	@param driver: The name of the driver.
+	@return: C{True} if de driver supports auto detection, C{False} otherwise.
+	"""
+	try:
+		driverCls = braille._getDisplayDriver(driver)
+	except ImportError:
+		return False
+	return driverCls.isThreadSafe and driverCls.supportsAutomaticDetection
+
+
+def driverIsEnabledForAutoDetection(driver: str) -> bool:
+	"""Returns whether the provided driver is enabled for automatic detection of displays.
+	@param driver: The name of the driver.
+	@return: C{True} if de driver is enabled for auto detection, C{False} otherwise.
+	"""
+	return driver in getBrailleDisplayDriversEnabledForDetection()
+
+
+def getSupportedBrailleDisplayDrivers(
+		onlyEnabled: bool = False
+) -> Generator[Type["braille.BrailleDisplayDriver"], Any, Any]:
+	return braille.getDisplayDrivers(lambda d: (
+		d.isThreadSafe
+		and d.supportsAutomaticDetection
+		and (
+			not onlyEnabled
+			or d.name not in config.conf["braille"]["auto"]["excludedDisplays"]
+		)
+	))
+
+
+def getBrailleDisplayDriversEnabledForDetection() -> Generator[str, Any, Any]:
+	return (d.name for d in getSupportedBrailleDisplayDrivers(onlyEnabled=True))
+
+
+def initialize():
+	""" Initializes bdDetect, such as detection data.
+	Calls to addUsbDevices, and addBluetoothDevices.
+	Specify the requirements for a detected device to be considered a
+	match for a specific driver.
+	"""
+	global deviceInfoFetcher
+	deviceInfoFetcher = _DeviceInfoFetcher()
+
+	scanForDevices.register(_Detector._bgScanUsb)
+	scanForDevices.register(_Detector._bgScanBluetooth)
+
+	# Add devices
+	for display in getSupportedBrailleDisplayDrivers():
+		display.registerAutomaticDetection(DriverRegistrar(display.name))
+	# Hack, Caiku Albatross detection conflicts with other drivers
+	# when it isn't the last driver in the detection logic.
+	_driverDevices.move_to_end("albatross")
+
+
+def terminate():
+	global deviceInfoFetcher
+	_driverDevices.clear()
+	scanForDevices.unregister(_Detector._bgScanBluetooth)
+	scanForDevices.unregister(_Detector._bgScanUsb)
+	deviceInfoFetcher = None
+
+
+class DriverRegistrar:
+	""" An object to facilitate registration of drivers in the bdDetect system.
+	It is instanciated for a specific driver and
+	passed to L{braille.BrailleDisplayDriver.registerAutomaticDetection}.
+	"""
+
+	_driver: str
+
+	def __init__(self, driver: str):
+		self._driver = driver
+
+	def _getDriverDict(self) -> DriverDictT:
+		try:
+			return _driverDevices[self._driver]
+		except KeyError:
+			ret = _driverDevices[self._driver] = DriverDictT(set)
+			return ret
+
+	def addUsbDevices(self, type: DeviceType, ids: Set[str]):
+		"""Associate USB devices with the driver on this instance.
+		:param type: The type of the driver.
+		:param ids: A set of USB IDs in the form C{"VID_xxxx&PID_XXXX"}.
+			Note that alphabetical characters in hexadecimal numbers should be uppercase.
+		:raise ValueError: When one of the provided IDs is malformed.
+		"""
+		malformedIds = [id for id in ids if not isinstance(id, str) or not USB_ID_REGEX.match(id)]
+		if malformedIds:
+			raise ValueError(
+				f"Invalid IDs provided for driver {self._driver!r}, type {type!r}: "
+				f"{', '.join(malformedIds)}"
+			)
+		devs = self._getDriverDict()
+		driverUsb = devs[type]
+		driverUsb.update(ids)
+
+	def addBluetoothDevices(self, matchFunc: MatchFuncT):
+		"""Associate Bluetooth HID or COM ports with the driver on this instance.
+		@param matchFunc: A function which determines whether a given Bluetooth device matches.
+			It takes a L{DeviceMatch} as its only argument
+			and returns a C{bool} indicating whether it matched.
+		"""
+		devs = self._getDriverDict()
+		devs[DeviceType.BLUETOOTH] = matchFunc
+
+	def addDeviceScanner(
+			self,
+			scanFunc: Callable[..., Iterable[Tuple[str, DeviceMatch]]],
+			moveToStart: bool = False
+	):
+		"""Register a callable to scan devices.
+		This adds a handler to L{scanForDevices}.
+		@param scanFunc: Callable that should yield a tuple containing a driver name as str and DeviceMatch.
+			The callable is called with these keyword arguments:
+			@param usb: Whether the handler is expected to yield USB devices.
+			@type usb: bool
+			@param bluetooth: Whether the handler is expected to yield USB devices.
+			@type bluetooth: bool
+			@param limitToDevices: Drivers to which detection should be limited.
+				C{None} if no driver filtering should occur.
+			@type limitToDevices: Optional[List[str]]
+		@param moveToStart: If C{True}, the registered callable will be moved to the start
+			of the list of registered handlers.
+			Note that subsequent callback registrations may also request to be moved to the start.
+			You should never rely on the registered callable being the first in order.
+		"""
+		scanForDevices.register(scanFunc)
+		if moveToStart:
+			scanForDevices.moveToEnd(scanFunc, last=False)