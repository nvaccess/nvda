# A part of NonVisual Desktop Access (NVDA)
# This file is covered by the GNU General Public License.
# See the file COPYING for more details.
# Copyright (C) 2013-2022 NV Access Limited

"""Support for braille display detection.
This allows devices to be automatically detected and used when they become available,
as well as providing utilities to query for possible devices for a particular driver.
To support detection for a driver, devices need to be associated
using the C{add*} functions.
Drivers distributed with NVDA do this at the bottom of this module.
For drivers in add-ons, this must be done in a global plugin.
"""

import itertools
import threading
from concurrent.futures import ThreadPoolExecutor, Future
from typing import (
	Callable,
	DefaultDict,
	Dict,
	Iterable,
	Iterator,
	List,
	NamedTuple,
	Optional,
	OrderedDict,
	Set,
	Tuple,
	Union,
)
import hwPortUtils
import braille
import winUser
import config
import appModuleHandler
from baseObject import AutoPropertyObject
import re
from winAPI import messageWindow
import extensionPoints


HID_USAGE_PAGE_BRAILLE = 0x41

DBT_DEVNODES_CHANGED = 7

USB_ID_REGEX = re.compile(r"^VID_[0-9A-F]{4}&PID_[0-9A-F]{4}$", re.U)


class DeviceMatch(NamedTuple):
	"""Represents a detected device.
	"""
	type: str
	"""The type of the device."""
	id: str
	"""The identifier of the device."""
	port: str
	"""The port that can be used by a driver to communicate with a device."""
	deviceInfo: Dict[str, str]
	"""All known information about a device."""


MatchFuncT = Callable[[DeviceMatch], bool]
DriverDictT = DefaultDict[str, Union[Set[str], MatchFuncT]]

_driverDevices = OrderedDict[str, DriverDictT]()

scanForDevices = extensionPoints.Chain[Tuple[str, DeviceMatch]]()
"""
A Chain that can be iterated to scan for devices.
Registered handlers should yield a tuple containing a driver name as str and DeviceMatch
Handlers are called with these keyword arguments:
@param usb: Whether the handler is expected to yield USB devices.
@type usb: bool
@param bluetooth: Whether the handler is expected to yield USB devices.
@type bluetooth: bool
@param limitToDevices: Drivers to which detection should be limited.
	C{None} if no driver filtering should occur.
@type limitToDevices: Optional[List[str]]
"""


# Device type constants
#: Key constant for HID devices
KEY_HID = "hid"
#: Key for serial devices (COM ports)
KEY_SERIAL = "serial"
#: Key for devices with a manufacturer specific driver
KEY_CUSTOM = "custom"
#: Key for bluetooth devices
KEY_BLUETOOTH = "bluetooth"

# Constants for USB and bluetooth detection to be used by the background thread scanner.
DETECT_USB = 1
DETECT_BLUETOOTH = 2


def _isDebug():
	return config.conf["debugLog"]["hwIo"]


def _getDriver(driver: str) -> DriverDictT:
	try:
		return _driverDevices[driver]
	except KeyError:
		ret = _driverDevices[driver] = DriverDictT(set)
		return ret


def addUsbDevices(driver: str, type: str, ids: Set[str]):
	"""Associate USB devices with a driver.
	@param driver: The name of the driver.
	@param type: The type of the driver, either C{KEY_HID}, C{KEY_SERIAL} or C{KEY_CUSTOM}.
	@param ids: A set of USB IDs in the form C{"VID_xxxx&PID_XXXX"}.
		Note that alphabetical characters in hexadecimal numbers should be uppercase.
	@raise ValueError: When one of the provided IDs is malformed.
	"""
	malformedIds = [id for id in ids if not isinstance(id, str) or not USB_ID_REGEX.match(id)]
	if malformedIds:
		raise ValueError(
			f"Invalid IDs provided for driver {driver!r}, type {type!r}: "
			f"{', '.join(malformedIds)}"
		)
	devs = _getDriver(driver)
	driverUsb = devs[type]
	driverUsb.update(ids)


def addBluetoothDevices(driver: str, matchFunc: MatchFuncT):
	"""Associate Bluetooth HID or COM ports with a driver.
	@param driver: The name of the driver.
	@param matchFunc: A function which determines whether a given Bluetooth device matches.
		It takes a L{DeviceMatch} as its only argument
		and returns a C{bool} indicating whether it matched.
	"""
	devs = _getDriver(driver)
	devs[KEY_BLUETOOTH] = matchFunc


def getDriversForConnectedUsbDevices() -> Iterator[Tuple[str, DeviceMatch]]:
	"""Get any matching drivers for connected USB devices.
	Looks for (and yields) custom drivers first, then considers if the device is may be compatible with the
	Standard HID Braille spec.
	@return: Generator of pairs of drivers and device information.
	"""
	usbCustomDeviceMatches = (
		DeviceMatch(KEY_CUSTOM, port["usbID"], port["devicePath"], port)
		for port in deviceInfoFetcher.usbDevices
	)
	usbComDeviceMatches = (
		DeviceMatch(KEY_SERIAL, port["usbID"], port["port"], port)
		for port in deviceInfoFetcher.comPorts
		if "usbID" in port
	)
	# Tee is used to ensure that the DeviceMatches aren't created multiple times.
	# The processing of these HID device matches, looking for a custom driver, means that all
	# HID device matches are created, and by teeing the output the matches don't need to be created again.
	# The corollary is that clients of this method don't have to process all devices (and create all
	# device matches), if one is found early the iteration can stop.
	usbHidDeviceMatches, usbHidDeviceMatchesForCustom = itertools.tee((
		DeviceMatch(KEY_HID, port["usbID"], port["devicePath"], port)
		for port in deviceInfoFetcher.hidDevices
		if port["provider"] == "usb"
	))
	for match in itertools.chain(usbCustomDeviceMatches, usbHidDeviceMatchesForCustom, usbComDeviceMatches):
		for driver, devs in _driverDevices.items():
			for type, ids in devs.items():
				if match.type == type and match.id in ids:
					yield driver, match

	if _isHidBrailleStandardSupported():
		for match in usbHidDeviceMatches:
			# Check for the Braille HID protocol after any other device matching.
			# This ensures that a vendor specific driver is preferred over the braille HID protocol.
			# This preference may change in the future.
			if _isHIDBrailleMatch(match):
				yield (
					_getStandardHidDriverName(),
					match
				)


def _getStandardHidDriverName() -> str:
	"""Return the name of the standard HID Braille device driver
	"""
	import brailleDisplayDrivers.hidBrailleStandard
	return brailleDisplayDrivers.hidBrailleStandard.HidBrailleDriver.name


def _isHidBrailleStandardSupported() -> bool:
	"""Check if standard HID braille is supported"""
	import brailleDisplayDrivers.hidBrailleStandard
	return brailleDisplayDrivers.hidBrailleStandard.isSupportEnabled()


def _isHIDBrailleMatch(match: DeviceMatch) -> bool:
	return match.type == KEY_HID and match.deviceInfo.get('HIDUsagePage') == HID_USAGE_PAGE_BRAILLE


def getDriversForPossibleBluetoothDevices() -> Iterator[Tuple[str, DeviceMatch]]:
	"""Get any matching drivers for possible Bluetooth devices.
	Looks for (and yields) custom drivers first, then considers if the device is may be compatible with the
	Standard HID Braille spec.
	@return: Generator of pairs of drivers and port information.
	"""
	btSerialMatchesForCustom = (
		DeviceMatch(KEY_SERIAL, port["bluetoothName"], port["port"], port)
		for port in deviceInfoFetcher.comPorts
		if "bluetoothName" in port
	)
	# Tee is used to ensure that the DeviceMatches aren't created multiple times.
	# The processing of these HID device matches, looking for a custom driver, means that all
	# HID device matches are created, and by teeing the output the matches don't need to be created again.
	# The corollary is that clients of this method don't have to process all devices (and create all
	# device matches), if one is found early the iteration can stop.
	btHidDevMatchesForHid, btHidDevMatchesForCustom = itertools.tee((
		DeviceMatch(KEY_HID, port["hardwareID"], port["devicePath"], port)
		for port in deviceInfoFetcher.hidDevices
		if port["provider"] == "bluetooth"
	))
	for match in itertools.chain(btSerialMatchesForCustom, btHidDevMatchesForCustom):
		for driver, devs in _driverDevices.items():
			matchFunc = devs[KEY_BLUETOOTH]
			if not callable(matchFunc):
				continue
			if matchFunc(match):
				yield driver, match

	if _isHidBrailleStandardSupported():
		for match in btHidDevMatchesForHid:
			# Check for the Braille HID protocol after any other device matching.
			# This ensures that a vendor specific driver is preferred over the braille HID protocol.
			# This preference may change in the future.
			if _isHIDBrailleMatch(match):
				yield (
					_getStandardHidDriverName(),
					match
				)


btDevsCacheT = Optional[List[Tuple[str, DeviceMatch]]]


class _DeviceInfoFetcher(AutoPropertyObject):
	"""Utility class that caches fetched info for available devices for the duration of one core pump cycle."""
	cachePropertiesByDefault = True

	def __init__(self):
		self._btDevsLock = threading.Lock()
		self._btDevsCache: btDevsCacheT = None

	#: Type info for auto property: _get_btDevsCache
	btDevsCache: btDevsCacheT

	def _get_btDevsCache(self) -> btDevsCacheT:
		with self._btDevsLock:
			return self._btDevsCache.copy() if self._btDevsCache else None

	def _set_btDevsCache(
			self,
			cache: btDevsCacheT,
	):
		with self._btDevsLock:
			self._btDevsCache = cache.copy() if cache else None

	#: Type info for auto property: _get_comPorts
	comPorts: List[Dict]

	def _get_comPorts(self) -> List[Dict]:
		return list(hwPortUtils.listComPorts(onlyAvailable=True))

	#: Type info for auto property: _get_usbDevices
	usbDevices: List[Dict]

	def _get_usbDevices(self) -> List[Dict]:
		return list(hwPortUtils.listUsbDevices(onlyAvailable=True))

	#: Type info for auto property: _get_hidDevices
	hidDevices: List[Dict]

	def _get_hidDevices(self) -> List[Dict]:
		return list(hwPortUtils.listHidDevices(onlyAvailable=True))


deviceInfoFetcher: Optional[_DeviceInfoFetcher] = None


class _Detector:
	"""Detector class used to automatically detect braille displays.
	This should only be used by the L{braille} module.
	"""

	def __init__(self):
		"""Constructor.
		After construction, a scan should be queued with L{queueBgScan}.
		"""
		self._executor = ThreadPoolExecutor(1)
		self._queuedFuture: Optional[Future] = None
		messageWindow.pre_handleWindowMessage.register(self.handleWindowMessage)
		appModuleHandler.post_appSwitch.register(self.pollBluetoothDevices)
		self._stopEvent = threading.Event()
		self._detectUsb = True
		self._detectBluetooth = True
		self._limitToDevices: Optional[List[str]] = None

	def _queueBgScan(
			self,
			usb: bool = False,
			bluetooth: bool = False,
			limitToDevices: Optional[List[str]] = None
	):
		"""Queues a scan for devices.
		If a scan is already in progress, a new scan will be queued after the current scan.
		To explicitely cancel a scan in progress, use L{rescan}.
		@param usb: Whether USB devices should be detected for this and subsequent scans.
		@param bluetooth: Whether Bluetooth devices should be detected for this and subsequent scans.
		@param limitToDevices: Drivers to which detection should be limited for this and subsequent scans.
			C{None} if no driver filtering should occur.
		"""
		self._detectUsb = usb
		self._detectBluetooth = bluetooth
		self._limitToDevices = limitToDevices
		if self._queuedFuture:
			# This will cancel a queued scan (i.e. not the currently running scan, if any)
			# If this future belongs to a scan that is currently running or finished, this does nothing.
			self._queuedFuture.cancel()
		self._queuedFuture = self._executor.submit(self._bgScan, usb, bluetooth, limitToDevices)

	def _stopBgScan(self):
		"""Stops the current scan as soon as possible and prevents a queued scan to start."""
		self._stopEvent.set()
		if self._queuedFuture:
			# This will cancel a queued scan (i.e. not the currently running scan, if any)
			# If this future belongs to a scan that is currently running or finished, this does nothing.
			self._queuedFuture.cancel()

	@staticmethod
	def _bgScanUsb(
			usb: bool = True,
			limitToDevices: Optional[List[str]] = None,
	):
		"""Handler for L{scanForDevices} that yields USB devices.
		See the L{scanForDevices} documentation for information about the parameters.
		"""
		if not usb:
			return
		for driver, match in getDriversForConnectedUsbDevices():
			if limitToDevices and driver not in limitToDevices:
				continue
			yield (driver, match)

	@staticmethod
	def _bgScanBluetooth(
			bluetooth: bool = True,
			limitToDevices: Optional[List[str]] = None,
	):
		"""Handler for L{scanForDevices} that yields Bluetooth devices and keeps an internal cache of devices.
		See the L{scanForDevices} documentation for information about the parameters.
		"""
		if not bluetooth:
			return
		btDevs: Optional[Iterable[Tuple[str, DeviceMatch]]] = _DeviceInfoFetcher.btDevsCache
		if btDevs is None:
			btDevs = getDriversForPossibleBluetoothDevices()
			# Cache Bluetooth devices for next time.
			btDevsCache = []
		else:
			btDevsCache = btDevs
		for driver, match in btDevs:
			if limitToDevices and driver not in limitToDevices:
				continue
			if btDevsCache is not btDevs:
				btDevsCache.append((driver, match))
			yield (driver, match)
		if btDevsCache is not btDevs:
			_DeviceInfoFetcher.btDevsCache = btDevsCache

	def _bgScan(
			self,
			usb: bool,
			bluetooth: bool,
			limitToDevices: Optional[List[str]]
	):
		"""Performs the actual background scan.
		this function should be run on a background thread.
		@param usb: Whether USB devices should be detected for this particular scan.
		@param bluetooth: Whether Bluetooth devices should be detected for this particular scan.
		@param limitToDevices: Drivers to which detection should be limited for this scan.
			C{None} if no driver filtering should occur.
		"""
		# Clear the stop event before a scan is started.
		# Since a scan can take some time to complete, another thread can set the stop event to cancel it.
		self._stopEvent.clear()
		iterator = scanForDevices.iter(
			usb=usb,
			bluetooth=bluetooth,
			limitToDevices=limitToDevices,
		)
		for driver, match in iterator:
			if self._stopEvent.is_set():
				return
			if braille.handler.setDisplayByName(driver, detected=match):
				return
			if self._stopEvent.is_set():
				return

	def rescan(
			self,
			usb: bool = True,
			bluetooth: bool = True,
			limitToDevices: Optional[List[str]] = None,
	):
		"""Stop a current scan when in progress, and start scanning from scratch.
		@param usb: Whether USB devices should be detected for this and subsequent scans.
		@type usb: bool
		@param bluetooth: Whether Bluetooth devices should be detected for this and subsequent scans.
		@type bluetooth: bool
		@param limitToDevices: Drivers to which detection should be limited for this and subsequent scans.
			C{None} if no driver filtering should occur.
		"""
		self._stopBgScan()
		# Clear the cache of bluetooth devices so new devices can be picked up.
		_DeviceInfoFetcher.btDevsCache = None
		self._queueBgScan(usb=usb, bluetooth=bluetooth, limitToDevices=limitToDevices)

	def handleWindowMessage(self, msg=None, wParam=None):
		if msg == winUser.WM_DEVICECHANGE and wParam == DBT_DEVNODES_CHANGED:
			self.rescan(bluetooth=self._detectBluetooth, limitToDevices=self._limitToDevices)

	def pollBluetoothDevices(self):
		"""Poll bluetooth devices that might be in range.
		This does not cancel the current scan."""
		if not self._detectBluetooth:
			# Do not poll bluetooth devices at all when bluetooth is disabled.
			return
		if not _DeviceInfoFetcher.btDevsCache:
			return
		self._queueBgScan(bluetooth=self._detectBluetooth, limitToDevices=self._limitToDevices)

	def terminate(self):
		appModuleHandler.post_appSwitch.unregister(self.pollBluetoothDevices)
		messageWindow.pre_handleWindowMessage.unregister(self.handleWindowMessage)
		self._stopBgScan()
		# Clear the cache of bluetooth devices so new devices can be picked up with a new instance.
		_DeviceInfoFetcher.btDevsCache = None
		self._executor.shutdown(wait=False)


def getConnectedUsbDevicesForDriver(driver: str) -> Iterator[DeviceMatch]:
	"""Get any connected USB devices associated with a particular driver.
	@param driver: The name of the driver.
	@return: Device information for each device.
	@raise LookupError: If there is no detection data for this driver.
	"""
	usbDevs = itertools.chain(
		(
			DeviceMatch(KEY_CUSTOM, port["usbID"], port["devicePath"], port)
			for port in deviceInfoFetcher.usbDevices
		),
		(
			DeviceMatch(KEY_HID, port["usbID"], port["devicePath"], port)
			for port in deviceInfoFetcher.hidDevices if port["provider"] == "usb"
		),
		(
			DeviceMatch(KEY_SERIAL, port["usbID"], port["port"], port)
			for port in deviceInfoFetcher.comPorts if "usbID" in port
		)
	)
	for match in usbDevs:
		if driver == _getStandardHidDriverName():
			if(
				_isHidBrailleStandardSupported()
				and _isHIDBrailleMatch(match)
			):
				yield match
		else:
			devs = _driverDevices[driver]
			for type, ids in devs.items():
				if match.type == type and match.id in ids:
					yield match


def getPossibleBluetoothDevicesForDriver(driver: str) -> Iterator[DeviceMatch]:
	"""Get any possible Bluetooth devices associated with a particular driver.
	@param driver: The name of the driver.
	@return: Port information for each port.
	@raise LookupError: If there is no detection data for this driver.
	"""
	if driver == _getStandardHidDriverName():
		def matchFunc(checkMatch: DeviceMatch) -> bool:
			return (
				_isHidBrailleStandardSupported()
				and _isHIDBrailleMatch(checkMatch)
			)
	else:
		matchFunc = _driverDevices[driver][KEY_BLUETOOTH]
		if not callable(matchFunc):
			return
	btDevs = itertools.chain(
		(
			DeviceMatch(KEY_SERIAL, port["bluetoothName"], port["port"], port)
			for port in deviceInfoFetcher.comPorts
			if "bluetoothName" in port
		),
		(
			DeviceMatch(KEY_HID, port["hardwareID"], port["devicePath"], port)
			for port in deviceInfoFetcher.hidDevices if port["provider"] == "bluetooth"
		),
	)
	for match in btDevs:
		if matchFunc(match):
			yield match


def driverHasPossibleDevices(driver: str) -> bool:
	"""Determine whether there are any possible devices associated with a given driver.
	@param driver: The name of the driver.
	@return: C{True} if there are possible devices, C{False} otherwise.
	@raise LookupError: If there is no detection data for this driver.
	"""
	return bool(next(itertools.chain(
		getConnectedUsbDevicesForDriver(driver),
		getPossibleBluetoothDevicesForDriver(driver)
	), None))


def driverSupportsAutoDetection(driver: str) -> bool:
	"""Returns whether the provided driver supports automatic detection of displays.
	@param driver: The name of the driver.
	@return: C{True} if de driver supports auto detection, C{False} otherwise.
	"""
	return driver in _driverDevices


def initialize():
	""" Initializes bdDetect, such as detection data.
	Calls to addUsbDevices, and addBluetoothDevices.
	Specify the requirements for a detected device to be considered a
	match for a specific driver.
	"""
	global deviceInfoFetcher
	deviceInfoFetcher = _DeviceInfoFetcher()

	scanForDevices.register(_Detector._bgScanUsb)
	scanForDevices.register(_Detector._bgScanBluetooth)

	# Add devices
	# alva
	addUsbDevices("alva", KEY_HID, {
		"VID_0798&PID_0640",  # BC640
		"VID_0798&PID_0680",  # BC680
		"VID_0798&PID_0699",  # USB protocol converter
	})

	addBluetoothDevices("alva", lambda m: m.id.startswith("ALVA "))

	# baum
	addUsbDevices("baum", KEY_HID, {
		"VID_0904&PID_3001",  # RefreshaBraille 18
		"VID_0904&PID_6101",  # VarioUltra 20
		"VID_0904&PID_6103",  # VarioUltra 32
		"VID_0904&PID_6102",  # VarioUltra 40
		"VID_0904&PID_4004",  # Pronto! 18 V3
		"VID_0904&PID_4005",  # Pronto! 40 V3
		"VID_0904&PID_4007",  # Pronto! 18 V4
		"VID_0904&PID_4008",  # Pronto! 40 V4
		"VID_0904&PID_6001",  # SuperVario2 40
		"VID_0904&PID_6002",  # SuperVario2 24
		"VID_0904&PID_6003",  # SuperVario2 32
		"VID_0904&PID_6004",  # SuperVario2 64
		"VID_0904&PID_6005",  # SuperVario2 80
		"VID_0904&PID_6006",  # Brailliant2 40
		"VID_0904&PID_6007",  # Brailliant2 24
		"VID_0904&PID_6008",  # Brailliant2 32
		"VID_0904&PID_6009",  # Brailliant2 64
		"VID_0904&PID_600A",  # Brailliant2 80
		"VID_0904&PID_6201",  # Vario 340
		"VID_0483&PID_A1D3",  # Orbit Reader 20
		"VID_0904&PID_6301",  # Vario 4
	})

	addUsbDevices("baum", KEY_SERIAL, {
		"VID_0403&PID_FE70",  # Vario 40
		"VID_0403&PID_FE71",  # PocketVario
		"VID_0403&PID_FE72",  # SuperVario/Brailliant 40
		"VID_0403&PID_FE73",  # SuperVario/Brailliant 32
		"VID_0403&PID_FE74",  # SuperVario/Brailliant 64
		"VID_0403&PID_FE75",  # SuperVario/Brailliant 80
		"VID_0904&PID_2001",  # EcoVario 24
		"VID_0904&PID_2002",  # EcoVario 40
		"VID_0904&PID_2007",  # VarioConnect/BrailleConnect 40
		"VID_0904&PID_2008",  # VarioConnect/BrailleConnect 32
		"VID_0904&PID_2009",  # VarioConnect/BrailleConnect 24
		"VID_0904&PID_2010",  # VarioConnect/BrailleConnect 64
		"VID_0904&PID_2011",  # VarioConnect/BrailleConnect 80
		"VID_0904&PID_2014",  # EcoVario 32
		"VID_0904&PID_2015",  # EcoVario 64
		"VID_0904&PID_2016",  # EcoVario 80
		"VID_0904&PID_3000",  # RefreshaBraille 18
	})

	addBluetoothDevices("baum", lambda m: any(m.id.startswith(prefix) for prefix in (
		"Baum SuperVario",
		"Baum PocketVario",
		"Baum SVario",
		"HWG Brailliant",
		"Refreshabraille",
		"VarioConnect",
		"BrailleConnect",
		"Pronto!",
		"VarioUltra",
		"Orbit Reader 20",
		"Vario 4",
	)))

	# brailleNote
	addUsbDevices("brailleNote", KEY_SERIAL, {
		"VID_1C71&PID_C004",  # Apex
	})
	addBluetoothDevices("brailleNote", lambda m: (
		any(
			first <= m.deviceInfo.get("bluetoothAddress", 0) <= last
			for first, last in (
				(0x0025EC000000, 0x0025EC01869F),  # Apex
			)
		)
		or m.id.startswith("Braillenote")
	))

	# brailliantB
	addUsbDevices("brailliantB", KEY_HID, {
		"VID_1C71&PID_C111",  # Mantis Q 40
		"VID_1C71&PID_C101",  # Chameleon 20
		"VID_1C71&PID_C121",  # Humanware BrailleOne 20 HID
		"VID_1C71&PID_CE01",  # NLS eReader 20 HID
		"VID_1C71&PID_C006",  # Brailliant BI 32, 40 and 80
		"VID_1C71&PID_C022",  # Brailliant BI 14
		"VID_1C71&PID_C131",  # Brailliant BI 40X
		"VID_1C71&PID_C141",  # Brailliant BI 20X
		"VID_1C71&PID_C00A",  # BrailleNote Touch
		"VID_1C71&PID_C00E",  # BrailleNote Touch v2
	})
	addUsbDevices("brailliantB", KEY_SERIAL, {
		"VID_1C71&PID_C005",  # Brailliant BI 32, 40 and 80
		"VID_1C71&PID_C021",  # Brailliant BI 14
	})
	addBluetoothDevices(
		"brailliantB", lambda m: (
			m.type == KEY_SERIAL
			and (
				m.id.startswith("Brailliant B")
				or m.id == "Brailliant 80"
				or "BrailleNote Touch" in m.id
			)
		)
		or (
			m.type == KEY_HID
			and m.deviceInfo.get("manufacturer") == "Humanware"
			and m.deviceInfo.get("product") in (
				"Brailliant HID",
				"APH Chameleon 20",
				"APH Mantis Q40",
				"Humanware BrailleOne",
				"NLS eReader",
				"NLS eReader Humanware",
				"Brailliant BI 40X",
				"Brailliant BI 20X",
			)
		)
	)

	# eurobraille
	addUsbDevices("eurobraille", KEY_HID, {
		"VID_C251&PID_1122",  # Esys (version < 3.0, no SD card
		"VID_C251&PID_1123",  # Esys (version >= 3.0, with HID keyboard, no SD card
		"VID_C251&PID_1124",  # Esys (version < 3.0, with SD card
		"VID_C251&PID_1125",  # Esys (version >= 3.0, with HID keyboard, with SD card
		"VID_C251&PID_1126",  # Esys (version >= 3.0, no SD card
		"VID_C251&PID_1127",  # Reserved
		"VID_C251&PID_1128",  # Esys (version >= 3.0, with SD card
		"VID_C251&PID_1129",  # Reserved
		"VID_C251&PID_112A",  # Reserved
		"VID_C251&PID_112B",  # Reserved
		"VID_C251&PID_112C",  # Reserved
		"VID_C251&PID_112D",  # Reserved
		"VID_C251&PID_112E",  # Reserved
		"VID_C251&PID_112F",  # Reserved
		"VID_C251&PID_1130",  # Esytime
		"VID_C251&PID_1131",  # Reserved
		"VID_C251&PID_1132",  # Reserved
	})

	addBluetoothDevices("eurobraille", lambda m: m.id.startswith("Esys"))

	# freedomScientific
	addUsbDevices("freedomScientific", KEY_CUSTOM, {
		"VID_0F4E&PID_0100",  # Focus 1
		"VID_0F4E&PID_0111",  # PAC Mate
		"VID_0F4E&PID_0112",  # Focus 2
		"VID_0F4E&PID_0114",  # Focus Blue
	})

	addBluetoothDevices("freedomScientific", lambda m: (
		any(
			m.id.startswith(prefix)
			for prefix in (
				"F14", "Focus 14 BT",
				"Focus 40 BT",
				"Focus 80 BT",
			)
		)
	))

	# handyTech
	addUsbDevices("handyTech", KEY_SERIAL, {
		"VID_0403&PID_6001",  # FTDI chip
		"VID_0921&PID_1200",  # GoHubs chip
	})

	# Newer Handy Tech displays have a native HID processor
	addUsbDevices("handyTech", KEY_HID, {
		"VID_1FE4&PID_0054",  # Active Braille
		"VID_1FE4&PID_0055",  # Connect Braille
		"VID_1FE4&PID_0061",  # Actilino
		"VID_1FE4&PID_0064",  # Active Star 40
		"VID_1FE4&PID_0081",  # Basic Braille 16
		"VID_1FE4&PID_0082",  # Basic Braille 20
		"VID_1FE4&PID_0083",  # Basic Braille 32
		"VID_1FE4&PID_0084",  # Basic Braille 40
		"VID_1FE4&PID_008A",  # Basic Braille 48
		"VID_1FE4&PID_0086",  # Basic Braille 64
		"VID_1FE4&PID_0087",  # Basic Braille 80
		"VID_1FE4&PID_008B",  # Basic Braille 160
		"VID_1FE4&PID_008C",  # Basic Braille 84
		"VID_1FE4&PID_0093",  # Basic Braille Plus 32
		"VID_1FE4&PID_0094",  # Basic Braille Plus 40
	})

	# Some older HT displays use a HID converter and an internal serial interface
	addUsbDevices("handyTech", KEY_HID, {
		"VID_1FE4&PID_0003",  # USB-HID adapter
		"VID_1FE4&PID_0074",  # Braille Star 40
		"VID_1FE4&PID_0044",  # Easy Braille
	})

	addBluetoothDevices("handyTech", lambda m: any(m.id.startswith(prefix) for prefix in (
		"Actilino AL",
		"Active Braille AB",
		"Active Star AS",
		"Basic Braille BB",
		"Basic Braille Plus BP",
		"Braille Star 40 BS",
		"Braillino BL",
		"Braille Wave BW",
		"Easy Braille EBR",
	)))

	# hims
	# Bulk devices
	addUsbDevices("hims", KEY_CUSTOM, {
		"VID_045E&PID_930A",  # Braille Sense & Smart Beetle
		"VID_045E&PID_930B",  # Braille EDGE 40
	})

	# Sync Braille, serial device
	addUsbDevices("hims", KEY_SERIAL, {
		"VID_0403&PID_6001",
	})

	addBluetoothDevices("hims", lambda m: any(m.id.startswith(prefix) for prefix in (
		"BrailleSense",
		"BrailleEDGE",
		"SmartBeetle",
	)))

	# NattiqBraille
	addUsbDevices("nattiqbraille", KEY_SERIAL, {
		"VID_2341&PID_8036",  # Atmel-based USB Serial for Nattiq nBraille
	})

	# superBrl
	addUsbDevices("superBrl", KEY_SERIAL, {
		"VID_10C4&PID_EA60",  # SuperBraille 3.2
	})

	# seika
	addUsbDevices("seikantk", KEY_HID, {
		"VID_10C4&PID_EA80",  # Seika Notetaker
	})

	from brailleDisplayDrivers.seikantk import isSeikaBluetoothDeviceMatch
	addBluetoothDevices(
		"seikantk",
		isSeikaBluetoothDeviceMatch
	)

<<<<<<< HEAD

def terminate():
	global deviceInfoFetcher
	_driverDevices.clear()
	scanForDevices.unregister(_Detector._bgScanBluetooth)
	scanForDevices.unregister(_Detector._bgScanUsb)
	deviceInfoFetcher = None

=======
	# albatross
	addUsbDevices("albatross", KEY_SERIAL, {
		"VID_0403&PID_6001",  # Caiku Albatross 46/80
	})

>>>>>>> 180c9f2b
<|MERGE_RESOLUTION|>--- conflicted
+++ resolved
@@ -1,812 +1,809 @@
-# A part of NonVisual Desktop Access (NVDA)
-# This file is covered by the GNU General Public License.
-# See the file COPYING for more details.
-# Copyright (C) 2013-2022 NV Access Limited
-
-"""Support for braille display detection.
-This allows devices to be automatically detected and used when they become available,
-as well as providing utilities to query for possible devices for a particular driver.
-To support detection for a driver, devices need to be associated
-using the C{add*} functions.
-Drivers distributed with NVDA do this at the bottom of this module.
-For drivers in add-ons, this must be done in a global plugin.
-"""
-
-import itertools
-import threading
-from concurrent.futures import ThreadPoolExecutor, Future
-from typing import (
-	Callable,
-	DefaultDict,
-	Dict,
-	Iterable,
-	Iterator,
-	List,
-	NamedTuple,
-	Optional,
-	OrderedDict,
-	Set,
-	Tuple,
-	Union,
-)
-import hwPortUtils
-import braille
-import winUser
-import config
-import appModuleHandler
-from baseObject import AutoPropertyObject
-import re
-from winAPI import messageWindow
-import extensionPoints
-
-
-HID_USAGE_PAGE_BRAILLE = 0x41
-
-DBT_DEVNODES_CHANGED = 7
-
-USB_ID_REGEX = re.compile(r"^VID_[0-9A-F]{4}&PID_[0-9A-F]{4}$", re.U)
-
-
-class DeviceMatch(NamedTuple):
-	"""Represents a detected device.
-	"""
-	type: str
-	"""The type of the device."""
-	id: str
-	"""The identifier of the device."""
-	port: str
-	"""The port that can be used by a driver to communicate with a device."""
-	deviceInfo: Dict[str, str]
-	"""All known information about a device."""
-
-
-MatchFuncT = Callable[[DeviceMatch], bool]
-DriverDictT = DefaultDict[str, Union[Set[str], MatchFuncT]]
-
-_driverDevices = OrderedDict[str, DriverDictT]()
-
-scanForDevices = extensionPoints.Chain[Tuple[str, DeviceMatch]]()
-"""
-A Chain that can be iterated to scan for devices.
-Registered handlers should yield a tuple containing a driver name as str and DeviceMatch
-Handlers are called with these keyword arguments:
-@param usb: Whether the handler is expected to yield USB devices.
-@type usb: bool
-@param bluetooth: Whether the handler is expected to yield USB devices.
-@type bluetooth: bool
-@param limitToDevices: Drivers to which detection should be limited.
-	C{None} if no driver filtering should occur.
-@type limitToDevices: Optional[List[str]]
-"""
-
-
-# Device type constants
-#: Key constant for HID devices
-KEY_HID = "hid"
-#: Key for serial devices (COM ports)
-KEY_SERIAL = "serial"
-#: Key for devices with a manufacturer specific driver
-KEY_CUSTOM = "custom"
-#: Key for bluetooth devices
-KEY_BLUETOOTH = "bluetooth"
-
-# Constants for USB and bluetooth detection to be used by the background thread scanner.
-DETECT_USB = 1
-DETECT_BLUETOOTH = 2
-
-
-def _isDebug():
-	return config.conf["debugLog"]["hwIo"]
-
-
-def _getDriver(driver: str) -> DriverDictT:
-	try:
-		return _driverDevices[driver]
-	except KeyError:
-		ret = _driverDevices[driver] = DriverDictT(set)
-		return ret
-
-
-def addUsbDevices(driver: str, type: str, ids: Set[str]):
-	"""Associate USB devices with a driver.
-	@param driver: The name of the driver.
-	@param type: The type of the driver, either C{KEY_HID}, C{KEY_SERIAL} or C{KEY_CUSTOM}.
-	@param ids: A set of USB IDs in the form C{"VID_xxxx&PID_XXXX"}.
-		Note that alphabetical characters in hexadecimal numbers should be uppercase.
-	@raise ValueError: When one of the provided IDs is malformed.
-	"""
-	malformedIds = [id for id in ids if not isinstance(id, str) or not USB_ID_REGEX.match(id)]
-	if malformedIds:
-		raise ValueError(
-			f"Invalid IDs provided for driver {driver!r}, type {type!r}: "
-			f"{', '.join(malformedIds)}"
-		)
-	devs = _getDriver(driver)
-	driverUsb = devs[type]
-	driverUsb.update(ids)
-
-
-def addBluetoothDevices(driver: str, matchFunc: MatchFuncT):
-	"""Associate Bluetooth HID or COM ports with a driver.
-	@param driver: The name of the driver.
-	@param matchFunc: A function which determines whether a given Bluetooth device matches.
-		It takes a L{DeviceMatch} as its only argument
-		and returns a C{bool} indicating whether it matched.
-	"""
-	devs = _getDriver(driver)
-	devs[KEY_BLUETOOTH] = matchFunc
-
-
-def getDriversForConnectedUsbDevices() -> Iterator[Tuple[str, DeviceMatch]]:
-	"""Get any matching drivers for connected USB devices.
-	Looks for (and yields) custom drivers first, then considers if the device is may be compatible with the
-	Standard HID Braille spec.
-	@return: Generator of pairs of drivers and device information.
-	"""
-	usbCustomDeviceMatches = (
-		DeviceMatch(KEY_CUSTOM, port["usbID"], port["devicePath"], port)
-		for port in deviceInfoFetcher.usbDevices
-	)
-	usbComDeviceMatches = (
-		DeviceMatch(KEY_SERIAL, port["usbID"], port["port"], port)
-		for port in deviceInfoFetcher.comPorts
-		if "usbID" in port
-	)
-	# Tee is used to ensure that the DeviceMatches aren't created multiple times.
-	# The processing of these HID device matches, looking for a custom driver, means that all
-	# HID device matches are created, and by teeing the output the matches don't need to be created again.
-	# The corollary is that clients of this method don't have to process all devices (and create all
-	# device matches), if one is found early the iteration can stop.
-	usbHidDeviceMatches, usbHidDeviceMatchesForCustom = itertools.tee((
-		DeviceMatch(KEY_HID, port["usbID"], port["devicePath"], port)
-		for port in deviceInfoFetcher.hidDevices
-		if port["provider"] == "usb"
-	))
-	for match in itertools.chain(usbCustomDeviceMatches, usbHidDeviceMatchesForCustom, usbComDeviceMatches):
-		for driver, devs in _driverDevices.items():
-			for type, ids in devs.items():
-				if match.type == type and match.id in ids:
-					yield driver, match
-
-	if _isHidBrailleStandardSupported():
-		for match in usbHidDeviceMatches:
-			# Check for the Braille HID protocol after any other device matching.
-			# This ensures that a vendor specific driver is preferred over the braille HID protocol.
-			# This preference may change in the future.
-			if _isHIDBrailleMatch(match):
-				yield (
-					_getStandardHidDriverName(),
-					match
-				)
-
-
-def _getStandardHidDriverName() -> str:
-	"""Return the name of the standard HID Braille device driver
-	"""
-	import brailleDisplayDrivers.hidBrailleStandard
-	return brailleDisplayDrivers.hidBrailleStandard.HidBrailleDriver.name
-
-
-def _isHidBrailleStandardSupported() -> bool:
-	"""Check if standard HID braille is supported"""
-	import brailleDisplayDrivers.hidBrailleStandard
-	return brailleDisplayDrivers.hidBrailleStandard.isSupportEnabled()
-
-
-def _isHIDBrailleMatch(match: DeviceMatch) -> bool:
-	return match.type == KEY_HID and match.deviceInfo.get('HIDUsagePage') == HID_USAGE_PAGE_BRAILLE
-
-
-def getDriversForPossibleBluetoothDevices() -> Iterator[Tuple[str, DeviceMatch]]:
-	"""Get any matching drivers for possible Bluetooth devices.
-	Looks for (and yields) custom drivers first, then considers if the device is may be compatible with the
-	Standard HID Braille spec.
-	@return: Generator of pairs of drivers and port information.
-	"""
-	btSerialMatchesForCustom = (
-		DeviceMatch(KEY_SERIAL, port["bluetoothName"], port["port"], port)
-		for port in deviceInfoFetcher.comPorts
-		if "bluetoothName" in port
-	)
-	# Tee is used to ensure that the DeviceMatches aren't created multiple times.
-	# The processing of these HID device matches, looking for a custom driver, means that all
-	# HID device matches are created, and by teeing the output the matches don't need to be created again.
-	# The corollary is that clients of this method don't have to process all devices (and create all
-	# device matches), if one is found early the iteration can stop.
-	btHidDevMatchesForHid, btHidDevMatchesForCustom = itertools.tee((
-		DeviceMatch(KEY_HID, port["hardwareID"], port["devicePath"], port)
-		for port in deviceInfoFetcher.hidDevices
-		if port["provider"] == "bluetooth"
-	))
-	for match in itertools.chain(btSerialMatchesForCustom, btHidDevMatchesForCustom):
-		for driver, devs in _driverDevices.items():
-			matchFunc = devs[KEY_BLUETOOTH]
-			if not callable(matchFunc):
-				continue
-			if matchFunc(match):
-				yield driver, match
-
-	if _isHidBrailleStandardSupported():
-		for match in btHidDevMatchesForHid:
-			# Check for the Braille HID protocol after any other device matching.
-			# This ensures that a vendor specific driver is preferred over the braille HID protocol.
-			# This preference may change in the future.
-			if _isHIDBrailleMatch(match):
-				yield (
-					_getStandardHidDriverName(),
-					match
-				)
-
-
-btDevsCacheT = Optional[List[Tuple[str, DeviceMatch]]]
-
-
-class _DeviceInfoFetcher(AutoPropertyObject):
-	"""Utility class that caches fetched info for available devices for the duration of one core pump cycle."""
-	cachePropertiesByDefault = True
-
-	def __init__(self):
-		self._btDevsLock = threading.Lock()
-		self._btDevsCache: btDevsCacheT = None
-
-	#: Type info for auto property: _get_btDevsCache
-	btDevsCache: btDevsCacheT
-
-	def _get_btDevsCache(self) -> btDevsCacheT:
-		with self._btDevsLock:
-			return self._btDevsCache.copy() if self._btDevsCache else None
-
-	def _set_btDevsCache(
-			self,
-			cache: btDevsCacheT,
-	):
-		with self._btDevsLock:
-			self._btDevsCache = cache.copy() if cache else None
-
-	#: Type info for auto property: _get_comPorts
-	comPorts: List[Dict]
-
-	def _get_comPorts(self) -> List[Dict]:
-		return list(hwPortUtils.listComPorts(onlyAvailable=True))
-
-	#: Type info for auto property: _get_usbDevices
-	usbDevices: List[Dict]
-
-	def _get_usbDevices(self) -> List[Dict]:
-		return list(hwPortUtils.listUsbDevices(onlyAvailable=True))
-
-	#: Type info for auto property: _get_hidDevices
-	hidDevices: List[Dict]
-
-	def _get_hidDevices(self) -> List[Dict]:
-		return list(hwPortUtils.listHidDevices(onlyAvailable=True))
-
-
-deviceInfoFetcher: Optional[_DeviceInfoFetcher] = None
-
-
-class _Detector:
-	"""Detector class used to automatically detect braille displays.
-	This should only be used by the L{braille} module.
-	"""
-
-	def __init__(self):
-		"""Constructor.
-		After construction, a scan should be queued with L{queueBgScan}.
-		"""
-		self._executor = ThreadPoolExecutor(1)
-		self._queuedFuture: Optional[Future] = None
-		messageWindow.pre_handleWindowMessage.register(self.handleWindowMessage)
-		appModuleHandler.post_appSwitch.register(self.pollBluetoothDevices)
-		self._stopEvent = threading.Event()
-		self._detectUsb = True
-		self._detectBluetooth = True
-		self._limitToDevices: Optional[List[str]] = None
-
-	def _queueBgScan(
-			self,
-			usb: bool = False,
-			bluetooth: bool = False,
-			limitToDevices: Optional[List[str]] = None
-	):
-		"""Queues a scan for devices.
-		If a scan is already in progress, a new scan will be queued after the current scan.
-		To explicitely cancel a scan in progress, use L{rescan}.
-		@param usb: Whether USB devices should be detected for this and subsequent scans.
-		@param bluetooth: Whether Bluetooth devices should be detected for this and subsequent scans.
-		@param limitToDevices: Drivers to which detection should be limited for this and subsequent scans.
-			C{None} if no driver filtering should occur.
-		"""
-		self._detectUsb = usb
-		self._detectBluetooth = bluetooth
-		self._limitToDevices = limitToDevices
-		if self._queuedFuture:
-			# This will cancel a queued scan (i.e. not the currently running scan, if any)
-			# If this future belongs to a scan that is currently running or finished, this does nothing.
-			self._queuedFuture.cancel()
-		self._queuedFuture = self._executor.submit(self._bgScan, usb, bluetooth, limitToDevices)
-
-	def _stopBgScan(self):
-		"""Stops the current scan as soon as possible and prevents a queued scan to start."""
-		self._stopEvent.set()
-		if self._queuedFuture:
-			# This will cancel a queued scan (i.e. not the currently running scan, if any)
-			# If this future belongs to a scan that is currently running or finished, this does nothing.
-			self._queuedFuture.cancel()
-
-	@staticmethod
-	def _bgScanUsb(
-			usb: bool = True,
-			limitToDevices: Optional[List[str]] = None,
-	):
-		"""Handler for L{scanForDevices} that yields USB devices.
-		See the L{scanForDevices} documentation for information about the parameters.
-		"""
-		if not usb:
-			return
-		for driver, match in getDriversForConnectedUsbDevices():
-			if limitToDevices and driver not in limitToDevices:
-				continue
-			yield (driver, match)
-
-	@staticmethod
-	def _bgScanBluetooth(
-			bluetooth: bool = True,
-			limitToDevices: Optional[List[str]] = None,
-	):
-		"""Handler for L{scanForDevices} that yields Bluetooth devices and keeps an internal cache of devices.
-		See the L{scanForDevices} documentation for information about the parameters.
-		"""
-		if not bluetooth:
-			return
-		btDevs: Optional[Iterable[Tuple[str, DeviceMatch]]] = _DeviceInfoFetcher.btDevsCache
-		if btDevs is None:
-			btDevs = getDriversForPossibleBluetoothDevices()
-			# Cache Bluetooth devices for next time.
-			btDevsCache = []
-		else:
-			btDevsCache = btDevs
-		for driver, match in btDevs:
-			if limitToDevices and driver not in limitToDevices:
-				continue
-			if btDevsCache is not btDevs:
-				btDevsCache.append((driver, match))
-			yield (driver, match)
-		if btDevsCache is not btDevs:
-			_DeviceInfoFetcher.btDevsCache = btDevsCache
-
-	def _bgScan(
-			self,
-			usb: bool,
-			bluetooth: bool,
-			limitToDevices: Optional[List[str]]
-	):
-		"""Performs the actual background scan.
-		this function should be run on a background thread.
-		@param usb: Whether USB devices should be detected for this particular scan.
-		@param bluetooth: Whether Bluetooth devices should be detected for this particular scan.
-		@param limitToDevices: Drivers to which detection should be limited for this scan.
-			C{None} if no driver filtering should occur.
-		"""
-		# Clear the stop event before a scan is started.
-		# Since a scan can take some time to complete, another thread can set the stop event to cancel it.
-		self._stopEvent.clear()
-		iterator = scanForDevices.iter(
-			usb=usb,
-			bluetooth=bluetooth,
-			limitToDevices=limitToDevices,
-		)
-		for driver, match in iterator:
-			if self._stopEvent.is_set():
-				return
-			if braille.handler.setDisplayByName(driver, detected=match):
-				return
-			if self._stopEvent.is_set():
-				return
-
-	def rescan(
-			self,
-			usb: bool = True,
-			bluetooth: bool = True,
-			limitToDevices: Optional[List[str]] = None,
-	):
-		"""Stop a current scan when in progress, and start scanning from scratch.
-		@param usb: Whether USB devices should be detected for this and subsequent scans.
-		@type usb: bool
-		@param bluetooth: Whether Bluetooth devices should be detected for this and subsequent scans.
-		@type bluetooth: bool
-		@param limitToDevices: Drivers to which detection should be limited for this and subsequent scans.
-			C{None} if no driver filtering should occur.
-		"""
-		self._stopBgScan()
-		# Clear the cache of bluetooth devices so new devices can be picked up.
-		_DeviceInfoFetcher.btDevsCache = None
-		self._queueBgScan(usb=usb, bluetooth=bluetooth, limitToDevices=limitToDevices)
-
-	def handleWindowMessage(self, msg=None, wParam=None):
-		if msg == winUser.WM_DEVICECHANGE and wParam == DBT_DEVNODES_CHANGED:
-			self.rescan(bluetooth=self._detectBluetooth, limitToDevices=self._limitToDevices)
-
-	def pollBluetoothDevices(self):
-		"""Poll bluetooth devices that might be in range.
-		This does not cancel the current scan."""
-		if not self._detectBluetooth:
-			# Do not poll bluetooth devices at all when bluetooth is disabled.
-			return
-		if not _DeviceInfoFetcher.btDevsCache:
-			return
-		self._queueBgScan(bluetooth=self._detectBluetooth, limitToDevices=self._limitToDevices)
-
-	def terminate(self):
-		appModuleHandler.post_appSwitch.unregister(self.pollBluetoothDevices)
-		messageWindow.pre_handleWindowMessage.unregister(self.handleWindowMessage)
-		self._stopBgScan()
-		# Clear the cache of bluetooth devices so new devices can be picked up with a new instance.
-		_DeviceInfoFetcher.btDevsCache = None
-		self._executor.shutdown(wait=False)
-
-
-def getConnectedUsbDevicesForDriver(driver: str) -> Iterator[DeviceMatch]:
-	"""Get any connected USB devices associated with a particular driver.
-	@param driver: The name of the driver.
-	@return: Device information for each device.
-	@raise LookupError: If there is no detection data for this driver.
-	"""
-	usbDevs = itertools.chain(
-		(
-			DeviceMatch(KEY_CUSTOM, port["usbID"], port["devicePath"], port)
-			for port in deviceInfoFetcher.usbDevices
-		),
-		(
-			DeviceMatch(KEY_HID, port["usbID"], port["devicePath"], port)
-			for port in deviceInfoFetcher.hidDevices if port["provider"] == "usb"
-		),
-		(
-			DeviceMatch(KEY_SERIAL, port["usbID"], port["port"], port)
-			for port in deviceInfoFetcher.comPorts if "usbID" in port
-		)
-	)
-	for match in usbDevs:
-		if driver == _getStandardHidDriverName():
-			if(
-				_isHidBrailleStandardSupported()
-				and _isHIDBrailleMatch(match)
-			):
-				yield match
-		else:
-			devs = _driverDevices[driver]
-			for type, ids in devs.items():
-				if match.type == type and match.id in ids:
-					yield match
-
-
-def getPossibleBluetoothDevicesForDriver(driver: str) -> Iterator[DeviceMatch]:
-	"""Get any possible Bluetooth devices associated with a particular driver.
-	@param driver: The name of the driver.
-	@return: Port information for each port.
-	@raise LookupError: If there is no detection data for this driver.
-	"""
-	if driver == _getStandardHidDriverName():
-		def matchFunc(checkMatch: DeviceMatch) -> bool:
-			return (
-				_isHidBrailleStandardSupported()
-				and _isHIDBrailleMatch(checkMatch)
-			)
-	else:
-		matchFunc = _driverDevices[driver][KEY_BLUETOOTH]
-		if not callable(matchFunc):
-			return
-	btDevs = itertools.chain(
-		(
-			DeviceMatch(KEY_SERIAL, port["bluetoothName"], port["port"], port)
-			for port in deviceInfoFetcher.comPorts
-			if "bluetoothName" in port
-		),
-		(
-			DeviceMatch(KEY_HID, port["hardwareID"], port["devicePath"], port)
-			for port in deviceInfoFetcher.hidDevices if port["provider"] == "bluetooth"
-		),
-	)
-	for match in btDevs:
-		if matchFunc(match):
-			yield match
-
-
-def driverHasPossibleDevices(driver: str) -> bool:
-	"""Determine whether there are any possible devices associated with a given driver.
-	@param driver: The name of the driver.
-	@return: C{True} if there are possible devices, C{False} otherwise.
-	@raise LookupError: If there is no detection data for this driver.
-	"""
-	return bool(next(itertools.chain(
-		getConnectedUsbDevicesForDriver(driver),
-		getPossibleBluetoothDevicesForDriver(driver)
-	), None))
-
-
-def driverSupportsAutoDetection(driver: str) -> bool:
-	"""Returns whether the provided driver supports automatic detection of displays.
-	@param driver: The name of the driver.
-	@return: C{True} if de driver supports auto detection, C{False} otherwise.
-	"""
-	return driver in _driverDevices
-
-
-def initialize():
-	""" Initializes bdDetect, such as detection data.
-	Calls to addUsbDevices, and addBluetoothDevices.
-	Specify the requirements for a detected device to be considered a
-	match for a specific driver.
-	"""
-	global deviceInfoFetcher
-	deviceInfoFetcher = _DeviceInfoFetcher()
-
-	scanForDevices.register(_Detector._bgScanUsb)
-	scanForDevices.register(_Detector._bgScanBluetooth)
-
-	# Add devices
-	# alva
-	addUsbDevices("alva", KEY_HID, {
-		"VID_0798&PID_0640",  # BC640
-		"VID_0798&PID_0680",  # BC680
-		"VID_0798&PID_0699",  # USB protocol converter
-	})
-
-	addBluetoothDevices("alva", lambda m: m.id.startswith("ALVA "))
-
-	# baum
-	addUsbDevices("baum", KEY_HID, {
-		"VID_0904&PID_3001",  # RefreshaBraille 18
-		"VID_0904&PID_6101",  # VarioUltra 20
-		"VID_0904&PID_6103",  # VarioUltra 32
-		"VID_0904&PID_6102",  # VarioUltra 40
-		"VID_0904&PID_4004",  # Pronto! 18 V3
-		"VID_0904&PID_4005",  # Pronto! 40 V3
-		"VID_0904&PID_4007",  # Pronto! 18 V4
-		"VID_0904&PID_4008",  # Pronto! 40 V4
-		"VID_0904&PID_6001",  # SuperVario2 40
-		"VID_0904&PID_6002",  # SuperVario2 24
-		"VID_0904&PID_6003",  # SuperVario2 32
-		"VID_0904&PID_6004",  # SuperVario2 64
-		"VID_0904&PID_6005",  # SuperVario2 80
-		"VID_0904&PID_6006",  # Brailliant2 40
-		"VID_0904&PID_6007",  # Brailliant2 24
-		"VID_0904&PID_6008",  # Brailliant2 32
-		"VID_0904&PID_6009",  # Brailliant2 64
-		"VID_0904&PID_600A",  # Brailliant2 80
-		"VID_0904&PID_6201",  # Vario 340
-		"VID_0483&PID_A1D3",  # Orbit Reader 20
-		"VID_0904&PID_6301",  # Vario 4
-	})
-
-	addUsbDevices("baum", KEY_SERIAL, {
-		"VID_0403&PID_FE70",  # Vario 40
-		"VID_0403&PID_FE71",  # PocketVario
-		"VID_0403&PID_FE72",  # SuperVario/Brailliant 40
-		"VID_0403&PID_FE73",  # SuperVario/Brailliant 32
-		"VID_0403&PID_FE74",  # SuperVario/Brailliant 64
-		"VID_0403&PID_FE75",  # SuperVario/Brailliant 80
-		"VID_0904&PID_2001",  # EcoVario 24
-		"VID_0904&PID_2002",  # EcoVario 40
-		"VID_0904&PID_2007",  # VarioConnect/BrailleConnect 40
-		"VID_0904&PID_2008",  # VarioConnect/BrailleConnect 32
-		"VID_0904&PID_2009",  # VarioConnect/BrailleConnect 24
-		"VID_0904&PID_2010",  # VarioConnect/BrailleConnect 64
-		"VID_0904&PID_2011",  # VarioConnect/BrailleConnect 80
-		"VID_0904&PID_2014",  # EcoVario 32
-		"VID_0904&PID_2015",  # EcoVario 64
-		"VID_0904&PID_2016",  # EcoVario 80
-		"VID_0904&PID_3000",  # RefreshaBraille 18
-	})
-
-	addBluetoothDevices("baum", lambda m: any(m.id.startswith(prefix) for prefix in (
-		"Baum SuperVario",
-		"Baum PocketVario",
-		"Baum SVario",
-		"HWG Brailliant",
-		"Refreshabraille",
-		"VarioConnect",
-		"BrailleConnect",
-		"Pronto!",
-		"VarioUltra",
-		"Orbit Reader 20",
-		"Vario 4",
-	)))
-
-	# brailleNote
-	addUsbDevices("brailleNote", KEY_SERIAL, {
-		"VID_1C71&PID_C004",  # Apex
-	})
-	addBluetoothDevices("brailleNote", lambda m: (
-		any(
-			first <= m.deviceInfo.get("bluetoothAddress", 0) <= last
-			for first, last in (
-				(0x0025EC000000, 0x0025EC01869F),  # Apex
-			)
-		)
-		or m.id.startswith("Braillenote")
-	))
-
-	# brailliantB
-	addUsbDevices("brailliantB", KEY_HID, {
-		"VID_1C71&PID_C111",  # Mantis Q 40
-		"VID_1C71&PID_C101",  # Chameleon 20
-		"VID_1C71&PID_C121",  # Humanware BrailleOne 20 HID
-		"VID_1C71&PID_CE01",  # NLS eReader 20 HID
-		"VID_1C71&PID_C006",  # Brailliant BI 32, 40 and 80
-		"VID_1C71&PID_C022",  # Brailliant BI 14
-		"VID_1C71&PID_C131",  # Brailliant BI 40X
-		"VID_1C71&PID_C141",  # Brailliant BI 20X
-		"VID_1C71&PID_C00A",  # BrailleNote Touch
-		"VID_1C71&PID_C00E",  # BrailleNote Touch v2
-	})
-	addUsbDevices("brailliantB", KEY_SERIAL, {
-		"VID_1C71&PID_C005",  # Brailliant BI 32, 40 and 80
-		"VID_1C71&PID_C021",  # Brailliant BI 14
-	})
-	addBluetoothDevices(
-		"brailliantB", lambda m: (
-			m.type == KEY_SERIAL
-			and (
-				m.id.startswith("Brailliant B")
-				or m.id == "Brailliant 80"
-				or "BrailleNote Touch" in m.id
-			)
-		)
-		or (
-			m.type == KEY_HID
-			and m.deviceInfo.get("manufacturer") == "Humanware"
-			and m.deviceInfo.get("product") in (
-				"Brailliant HID",
-				"APH Chameleon 20",
-				"APH Mantis Q40",
-				"Humanware BrailleOne",
-				"NLS eReader",
-				"NLS eReader Humanware",
-				"Brailliant BI 40X",
-				"Brailliant BI 20X",
-			)
-		)
-	)
-
-	# eurobraille
-	addUsbDevices("eurobraille", KEY_HID, {
-		"VID_C251&PID_1122",  # Esys (version < 3.0, no SD card
-		"VID_C251&PID_1123",  # Esys (version >= 3.0, with HID keyboard, no SD card
-		"VID_C251&PID_1124",  # Esys (version < 3.0, with SD card
-		"VID_C251&PID_1125",  # Esys (version >= 3.0, with HID keyboard, with SD card
-		"VID_C251&PID_1126",  # Esys (version >= 3.0, no SD card
-		"VID_C251&PID_1127",  # Reserved
-		"VID_C251&PID_1128",  # Esys (version >= 3.0, with SD card
-		"VID_C251&PID_1129",  # Reserved
-		"VID_C251&PID_112A",  # Reserved
-		"VID_C251&PID_112B",  # Reserved
-		"VID_C251&PID_112C",  # Reserved
-		"VID_C251&PID_112D",  # Reserved
-		"VID_C251&PID_112E",  # Reserved
-		"VID_C251&PID_112F",  # Reserved
-		"VID_C251&PID_1130",  # Esytime
-		"VID_C251&PID_1131",  # Reserved
-		"VID_C251&PID_1132",  # Reserved
-	})
-
-	addBluetoothDevices("eurobraille", lambda m: m.id.startswith("Esys"))
-
-	# freedomScientific
-	addUsbDevices("freedomScientific", KEY_CUSTOM, {
-		"VID_0F4E&PID_0100",  # Focus 1
-		"VID_0F4E&PID_0111",  # PAC Mate
-		"VID_0F4E&PID_0112",  # Focus 2
-		"VID_0F4E&PID_0114",  # Focus Blue
-	})
-
-	addBluetoothDevices("freedomScientific", lambda m: (
-		any(
-			m.id.startswith(prefix)
-			for prefix in (
-				"F14", "Focus 14 BT",
-				"Focus 40 BT",
-				"Focus 80 BT",
-			)
-		)
-	))
-
-	# handyTech
-	addUsbDevices("handyTech", KEY_SERIAL, {
-		"VID_0403&PID_6001",  # FTDI chip
-		"VID_0921&PID_1200",  # GoHubs chip
-	})
-
-	# Newer Handy Tech displays have a native HID processor
-	addUsbDevices("handyTech", KEY_HID, {
-		"VID_1FE4&PID_0054",  # Active Braille
-		"VID_1FE4&PID_0055",  # Connect Braille
-		"VID_1FE4&PID_0061",  # Actilino
-		"VID_1FE4&PID_0064",  # Active Star 40
-		"VID_1FE4&PID_0081",  # Basic Braille 16
-		"VID_1FE4&PID_0082",  # Basic Braille 20
-		"VID_1FE4&PID_0083",  # Basic Braille 32
-		"VID_1FE4&PID_0084",  # Basic Braille 40
-		"VID_1FE4&PID_008A",  # Basic Braille 48
-		"VID_1FE4&PID_0086",  # Basic Braille 64
-		"VID_1FE4&PID_0087",  # Basic Braille 80
-		"VID_1FE4&PID_008B",  # Basic Braille 160
-		"VID_1FE4&PID_008C",  # Basic Braille 84
-		"VID_1FE4&PID_0093",  # Basic Braille Plus 32
-		"VID_1FE4&PID_0094",  # Basic Braille Plus 40
-	})
-
-	# Some older HT displays use a HID converter and an internal serial interface
-	addUsbDevices("handyTech", KEY_HID, {
-		"VID_1FE4&PID_0003",  # USB-HID adapter
-		"VID_1FE4&PID_0074",  # Braille Star 40
-		"VID_1FE4&PID_0044",  # Easy Braille
-	})
-
-	addBluetoothDevices("handyTech", lambda m: any(m.id.startswith(prefix) for prefix in (
-		"Actilino AL",
-		"Active Braille AB",
-		"Active Star AS",
-		"Basic Braille BB",
-		"Basic Braille Plus BP",
-		"Braille Star 40 BS",
-		"Braillino BL",
-		"Braille Wave BW",
-		"Easy Braille EBR",
-	)))
-
-	# hims
-	# Bulk devices
-	addUsbDevices("hims", KEY_CUSTOM, {
-		"VID_045E&PID_930A",  # Braille Sense & Smart Beetle
-		"VID_045E&PID_930B",  # Braille EDGE 40
-	})
-
-	# Sync Braille, serial device
-	addUsbDevices("hims", KEY_SERIAL, {
-		"VID_0403&PID_6001",
-	})
-
-	addBluetoothDevices("hims", lambda m: any(m.id.startswith(prefix) for prefix in (
-		"BrailleSense",
-		"BrailleEDGE",
-		"SmartBeetle",
-	)))
-
-	# NattiqBraille
-	addUsbDevices("nattiqbraille", KEY_SERIAL, {
-		"VID_2341&PID_8036",  # Atmel-based USB Serial for Nattiq nBraille
-	})
-
-	# superBrl
-	addUsbDevices("superBrl", KEY_SERIAL, {
-		"VID_10C4&PID_EA60",  # SuperBraille 3.2
-	})
-
-	# seika
-	addUsbDevices("seikantk", KEY_HID, {
-		"VID_10C4&PID_EA80",  # Seika Notetaker
-	})
-
-	from brailleDisplayDrivers.seikantk import isSeikaBluetoothDeviceMatch
-	addBluetoothDevices(
-		"seikantk",
-		isSeikaBluetoothDeviceMatch
-	)
-
-<<<<<<< HEAD
-
-def terminate():
-	global deviceInfoFetcher
-	_driverDevices.clear()
-	scanForDevices.unregister(_Detector._bgScanBluetooth)
-	scanForDevices.unregister(_Detector._bgScanUsb)
-	deviceInfoFetcher = None
-
-=======
-	# albatross
-	addUsbDevices("albatross", KEY_SERIAL, {
-		"VID_0403&PID_6001",  # Caiku Albatross 46/80
-	})
-
->>>>>>> 180c9f2b
+# A part of NonVisual Desktop Access (NVDA)
+# This file is covered by the GNU General Public License.
+# See the file COPYING for more details.
+# Copyright (C) 2013-2022 NV Access Limited
+
+"""Support for braille display detection.
+This allows devices to be automatically detected and used when they become available,
+as well as providing utilities to query for possible devices for a particular driver.
+To support detection for a driver, devices need to be associated
+using the C{add*} functions.
+Drivers distributed with NVDA do this at the bottom of this module.
+For drivers in add-ons, this must be done in a global plugin.
+"""
+
+import itertools
+import threading
+from concurrent.futures import ThreadPoolExecutor, Future
+from typing import (
+	Callable,
+	DefaultDict,
+	Dict,
+	Iterable,
+	Iterator,
+	List,
+	NamedTuple,
+	Optional,
+	OrderedDict,
+	Set,
+	Tuple,
+	Union,
+)
+import hwPortUtils
+import braille
+import winUser
+import config
+import appModuleHandler
+from baseObject import AutoPropertyObject
+import re
+from winAPI import messageWindow
+import extensionPoints
+
+
+HID_USAGE_PAGE_BRAILLE = 0x41
+
+DBT_DEVNODES_CHANGED = 7
+
+USB_ID_REGEX = re.compile(r"^VID_[0-9A-F]{4}&PID_[0-9A-F]{4}$", re.U)
+
+
+class DeviceMatch(NamedTuple):
+	"""Represents a detected device.
+	"""
+	type: str
+	"""The type of the device."""
+	id: str
+	"""The identifier of the device."""
+	port: str
+	"""The port that can be used by a driver to communicate with a device."""
+	deviceInfo: Dict[str, str]
+	"""All known information about a device."""
+
+
+MatchFuncT = Callable[[DeviceMatch], bool]
+DriverDictT = DefaultDict[str, Union[Set[str], MatchFuncT]]
+
+_driverDevices = OrderedDict[str, DriverDictT]()
+
+scanForDevices = extensionPoints.Chain[Tuple[str, DeviceMatch]]()
+"""
+A Chain that can be iterated to scan for devices.
+Registered handlers should yield a tuple containing a driver name as str and DeviceMatch
+Handlers are called with these keyword arguments:
+@param usb: Whether the handler is expected to yield USB devices.
+@type usb: bool
+@param bluetooth: Whether the handler is expected to yield USB devices.
+@type bluetooth: bool
+@param limitToDevices: Drivers to which detection should be limited.
+	C{None} if no driver filtering should occur.
+@type limitToDevices: Optional[List[str]]
+"""
+
+
+# Device type constants
+#: Key constant for HID devices
+KEY_HID = "hid"
+#: Key for serial devices (COM ports)
+KEY_SERIAL = "serial"
+#: Key for devices with a manufacturer specific driver
+KEY_CUSTOM = "custom"
+#: Key for bluetooth devices
+KEY_BLUETOOTH = "bluetooth"
+
+# Constants for USB and bluetooth detection to be used by the background thread scanner.
+DETECT_USB = 1
+DETECT_BLUETOOTH = 2
+
+
+def _isDebug():
+	return config.conf["debugLog"]["hwIo"]
+
+
+def _getDriver(driver: str) -> DriverDictT:
+	try:
+		return _driverDevices[driver]
+	except KeyError:
+		ret = _driverDevices[driver] = DriverDictT(set)
+		return ret
+
+
+def addUsbDevices(driver: str, type: str, ids: Set[str]):
+	"""Associate USB devices with a driver.
+	@param driver: The name of the driver.
+	@param type: The type of the driver, either C{KEY_HID}, C{KEY_SERIAL} or C{KEY_CUSTOM}.
+	@param ids: A set of USB IDs in the form C{"VID_xxxx&PID_XXXX"}.
+		Note that alphabetical characters in hexadecimal numbers should be uppercase.
+	@raise ValueError: When one of the provided IDs is malformed.
+	"""
+	malformedIds = [id for id in ids if not isinstance(id, str) or not USB_ID_REGEX.match(id)]
+	if malformedIds:
+		raise ValueError(
+			f"Invalid IDs provided for driver {driver!r}, type {type!r}: "
+			f"{', '.join(malformedIds)}"
+		)
+	devs = _getDriver(driver)
+	driverUsb = devs[type]
+	driverUsb.update(ids)
+
+
+def addBluetoothDevices(driver: str, matchFunc: MatchFuncT):
+	"""Associate Bluetooth HID or COM ports with a driver.
+	@param driver: The name of the driver.
+	@param matchFunc: A function which determines whether a given Bluetooth device matches.
+		It takes a L{DeviceMatch} as its only argument
+		and returns a C{bool} indicating whether it matched.
+	"""
+	devs = _getDriver(driver)
+	devs[KEY_BLUETOOTH] = matchFunc
+
+
+def getDriversForConnectedUsbDevices() -> Iterator[Tuple[str, DeviceMatch]]:
+	"""Get any matching drivers for connected USB devices.
+	Looks for (and yields) custom drivers first, then considers if the device is may be compatible with the
+	Standard HID Braille spec.
+	@return: Generator of pairs of drivers and device information.
+	"""
+	usbCustomDeviceMatches = (
+		DeviceMatch(KEY_CUSTOM, port["usbID"], port["devicePath"], port)
+		for port in deviceInfoFetcher.usbDevices
+	)
+	usbComDeviceMatches = (
+		DeviceMatch(KEY_SERIAL, port["usbID"], port["port"], port)
+		for port in deviceInfoFetcher.comPorts
+		if "usbID" in port
+	)
+	# Tee is used to ensure that the DeviceMatches aren't created multiple times.
+	# The processing of these HID device matches, looking for a custom driver, means that all
+	# HID device matches are created, and by teeing the output the matches don't need to be created again.
+	# The corollary is that clients of this method don't have to process all devices (and create all
+	# device matches), if one is found early the iteration can stop.
+	usbHidDeviceMatches, usbHidDeviceMatchesForCustom = itertools.tee((
+		DeviceMatch(KEY_HID, port["usbID"], port["devicePath"], port)
+		for port in deviceInfoFetcher.hidDevices
+		if port["provider"] == "usb"
+	))
+	for match in itertools.chain(usbCustomDeviceMatches, usbHidDeviceMatchesForCustom, usbComDeviceMatches):
+		for driver, devs in _driverDevices.items():
+			for type, ids in devs.items():
+				if match.type == type and match.id in ids:
+					yield driver, match
+
+	if _isHidBrailleStandardSupported():
+		for match in usbHidDeviceMatches:
+			# Check for the Braille HID protocol after any other device matching.
+			# This ensures that a vendor specific driver is preferred over the braille HID protocol.
+			# This preference may change in the future.
+			if _isHIDBrailleMatch(match):
+				yield (
+					_getStandardHidDriverName(),
+					match
+				)
+
+
+def _getStandardHidDriverName() -> str:
+	"""Return the name of the standard HID Braille device driver
+	"""
+	import brailleDisplayDrivers.hidBrailleStandard
+	return brailleDisplayDrivers.hidBrailleStandard.HidBrailleDriver.name
+
+
+def _isHidBrailleStandardSupported() -> bool:
+	"""Check if standard HID braille is supported"""
+	import brailleDisplayDrivers.hidBrailleStandard
+	return brailleDisplayDrivers.hidBrailleStandard.isSupportEnabled()
+
+
+def _isHIDBrailleMatch(match: DeviceMatch) -> bool:
+	return match.type == KEY_HID and match.deviceInfo.get('HIDUsagePage') == HID_USAGE_PAGE_BRAILLE
+
+
+def getDriversForPossibleBluetoothDevices() -> Iterator[Tuple[str, DeviceMatch]]:
+	"""Get any matching drivers for possible Bluetooth devices.
+	Looks for (and yields) custom drivers first, then considers if the device is may be compatible with the
+	Standard HID Braille spec.
+	@return: Generator of pairs of drivers and port information.
+	"""
+	btSerialMatchesForCustom = (
+		DeviceMatch(KEY_SERIAL, port["bluetoothName"], port["port"], port)
+		for port in deviceInfoFetcher.comPorts
+		if "bluetoothName" in port
+	)
+	# Tee is used to ensure that the DeviceMatches aren't created multiple times.
+	# The processing of these HID device matches, looking for a custom driver, means that all
+	# HID device matches are created, and by teeing the output the matches don't need to be created again.
+	# The corollary is that clients of this method don't have to process all devices (and create all
+	# device matches), if one is found early the iteration can stop.
+	btHidDevMatchesForHid, btHidDevMatchesForCustom = itertools.tee((
+		DeviceMatch(KEY_HID, port["hardwareID"], port["devicePath"], port)
+		for port in deviceInfoFetcher.hidDevices
+		if port["provider"] == "bluetooth"
+	))
+	for match in itertools.chain(btSerialMatchesForCustom, btHidDevMatchesForCustom):
+		for driver, devs in _driverDevices.items():
+			matchFunc = devs[KEY_BLUETOOTH]
+			if not callable(matchFunc):
+				continue
+			if matchFunc(match):
+				yield driver, match
+
+	if _isHidBrailleStandardSupported():
+		for match in btHidDevMatchesForHid:
+			# Check for the Braille HID protocol after any other device matching.
+			# This ensures that a vendor specific driver is preferred over the braille HID protocol.
+			# This preference may change in the future.
+			if _isHIDBrailleMatch(match):
+				yield (
+					_getStandardHidDriverName(),
+					match
+				)
+
+
+btDevsCacheT = Optional[List[Tuple[str, DeviceMatch]]]
+
+
+class _DeviceInfoFetcher(AutoPropertyObject):
+	"""Utility class that caches fetched info for available devices for the duration of one core pump cycle."""
+	cachePropertiesByDefault = True
+
+	def __init__(self):
+		self._btDevsLock = threading.Lock()
+		self._btDevsCache: btDevsCacheT = None
+
+	#: Type info for auto property: _get_btDevsCache
+	btDevsCache: btDevsCacheT
+
+	def _get_btDevsCache(self) -> btDevsCacheT:
+		with self._btDevsLock:
+			return self._btDevsCache.copy() if self._btDevsCache else None
+
+	def _set_btDevsCache(
+			self,
+			cache: btDevsCacheT,
+	):
+		with self._btDevsLock:
+			self._btDevsCache = cache.copy() if cache else None
+
+	#: Type info for auto property: _get_comPorts
+	comPorts: List[Dict]
+
+	def _get_comPorts(self) -> List[Dict]:
+		return list(hwPortUtils.listComPorts(onlyAvailable=True))
+
+	#: Type info for auto property: _get_usbDevices
+	usbDevices: List[Dict]
+
+	def _get_usbDevices(self) -> List[Dict]:
+		return list(hwPortUtils.listUsbDevices(onlyAvailable=True))
+
+	#: Type info for auto property: _get_hidDevices
+	hidDevices: List[Dict]
+
+	def _get_hidDevices(self) -> List[Dict]:
+		return list(hwPortUtils.listHidDevices(onlyAvailable=True))
+
+
+deviceInfoFetcher: Optional[_DeviceInfoFetcher] = None
+
+
+class _Detector:
+	"""Detector class used to automatically detect braille displays.
+	This should only be used by the L{braille} module.
+	"""
+
+	def __init__(self):
+		"""Constructor.
+		After construction, a scan should be queued with L{queueBgScan}.
+		"""
+		self._executor = ThreadPoolExecutor(1)
+		self._queuedFuture: Optional[Future] = None
+		messageWindow.pre_handleWindowMessage.register(self.handleWindowMessage)
+		appModuleHandler.post_appSwitch.register(self.pollBluetoothDevices)
+		self._stopEvent = threading.Event()
+		self._detectUsb = True
+		self._detectBluetooth = True
+		self._limitToDevices: Optional[List[str]] = None
+
+	def _queueBgScan(
+			self,
+			usb: bool = False,
+			bluetooth: bool = False,
+			limitToDevices: Optional[List[str]] = None
+	):
+		"""Queues a scan for devices.
+		If a scan is already in progress, a new scan will be queued after the current scan.
+		To explicitely cancel a scan in progress, use L{rescan}.
+		@param usb: Whether USB devices should be detected for this and subsequent scans.
+		@param bluetooth: Whether Bluetooth devices should be detected for this and subsequent scans.
+		@param limitToDevices: Drivers to which detection should be limited for this and subsequent scans.
+			C{None} if no driver filtering should occur.
+		"""
+		self._detectUsb = usb
+		self._detectBluetooth = bluetooth
+		self._limitToDevices = limitToDevices
+		if self._queuedFuture:
+			# This will cancel a queued scan (i.e. not the currently running scan, if any)
+			# If this future belongs to a scan that is currently running or finished, this does nothing.
+			self._queuedFuture.cancel()
+		self._queuedFuture = self._executor.submit(self._bgScan, usb, bluetooth, limitToDevices)
+
+	def _stopBgScan(self):
+		"""Stops the current scan as soon as possible and prevents a queued scan to start."""
+		self._stopEvent.set()
+		if self._queuedFuture:
+			# This will cancel a queued scan (i.e. not the currently running scan, if any)
+			# If this future belongs to a scan that is currently running or finished, this does nothing.
+			self._queuedFuture.cancel()
+
+	@staticmethod
+	def _bgScanUsb(
+			usb: bool = True,
+			limitToDevices: Optional[List[str]] = None,
+	):
+		"""Handler for L{scanForDevices} that yields USB devices.
+		See the L{scanForDevices} documentation for information about the parameters.
+		"""
+		if not usb:
+			return
+		for driver, match in getDriversForConnectedUsbDevices():
+			if limitToDevices and driver not in limitToDevices:
+				continue
+			yield (driver, match)
+
+	@staticmethod
+	def _bgScanBluetooth(
+			bluetooth: bool = True,
+			limitToDevices: Optional[List[str]] = None,
+	):
+		"""Handler for L{scanForDevices} that yields Bluetooth devices and keeps an internal cache of devices.
+		See the L{scanForDevices} documentation for information about the parameters.
+		"""
+		if not bluetooth:
+			return
+		btDevs: Optional[Iterable[Tuple[str, DeviceMatch]]] = _DeviceInfoFetcher.btDevsCache
+		if btDevs is None:
+			btDevs = getDriversForPossibleBluetoothDevices()
+			# Cache Bluetooth devices for next time.
+			btDevsCache = []
+		else:
+			btDevsCache = btDevs
+		for driver, match in btDevs:
+			if limitToDevices and driver not in limitToDevices:
+				continue
+			if btDevsCache is not btDevs:
+				btDevsCache.append((driver, match))
+			yield (driver, match)
+		if btDevsCache is not btDevs:
+			_DeviceInfoFetcher.btDevsCache = btDevsCache
+
+	def _bgScan(
+			self,
+			usb: bool,
+			bluetooth: bool,
+			limitToDevices: Optional[List[str]]
+	):
+		"""Performs the actual background scan.
+		this function should be run on a background thread.
+		@param usb: Whether USB devices should be detected for this particular scan.
+		@param bluetooth: Whether Bluetooth devices should be detected for this particular scan.
+		@param limitToDevices: Drivers to which detection should be limited for this scan.
+			C{None} if no driver filtering should occur.
+		"""
+		# Clear the stop event before a scan is started.
+		# Since a scan can take some time to complete, another thread can set the stop event to cancel it.
+		self._stopEvent.clear()
+		iterator = scanForDevices.iter(
+			usb=usb,
+			bluetooth=bluetooth,
+			limitToDevices=limitToDevices,
+		)
+		for driver, match in iterator:
+			if self._stopEvent.is_set():
+				return
+			if braille.handler.setDisplayByName(driver, detected=match):
+				return
+			if self._stopEvent.is_set():
+				return
+
+	def rescan(
+			self,
+			usb: bool = True,
+			bluetooth: bool = True,
+			limitToDevices: Optional[List[str]] = None,
+	):
+		"""Stop a current scan when in progress, and start scanning from scratch.
+		@param usb: Whether USB devices should be detected for this and subsequent scans.
+		@type usb: bool
+		@param bluetooth: Whether Bluetooth devices should be detected for this and subsequent scans.
+		@type bluetooth: bool
+		@param limitToDevices: Drivers to which detection should be limited for this and subsequent scans.
+			C{None} if no driver filtering should occur.
+		"""
+		self._stopBgScan()
+		# Clear the cache of bluetooth devices so new devices can be picked up.
+		_DeviceInfoFetcher.btDevsCache = None
+		self._queueBgScan(usb=usb, bluetooth=bluetooth, limitToDevices=limitToDevices)
+
+	def handleWindowMessage(self, msg=None, wParam=None):
+		if msg == winUser.WM_DEVICECHANGE and wParam == DBT_DEVNODES_CHANGED:
+			self.rescan(bluetooth=self._detectBluetooth, limitToDevices=self._limitToDevices)
+
+	def pollBluetoothDevices(self):
+		"""Poll bluetooth devices that might be in range.
+		This does not cancel the current scan."""
+		if not self._detectBluetooth:
+			# Do not poll bluetooth devices at all when bluetooth is disabled.
+			return
+		if not _DeviceInfoFetcher.btDevsCache:
+			return
+		self._queueBgScan(bluetooth=self._detectBluetooth, limitToDevices=self._limitToDevices)
+
+	def terminate(self):
+		appModuleHandler.post_appSwitch.unregister(self.pollBluetoothDevices)
+		messageWindow.pre_handleWindowMessage.unregister(self.handleWindowMessage)
+		self._stopBgScan()
+		# Clear the cache of bluetooth devices so new devices can be picked up with a new instance.
+		_DeviceInfoFetcher.btDevsCache = None
+		self._executor.shutdown(wait=False)
+
+
+def getConnectedUsbDevicesForDriver(driver: str) -> Iterator[DeviceMatch]:
+	"""Get any connected USB devices associated with a particular driver.
+	@param driver: The name of the driver.
+	@return: Device information for each device.
+	@raise LookupError: If there is no detection data for this driver.
+	"""
+	usbDevs = itertools.chain(
+		(
+			DeviceMatch(KEY_CUSTOM, port["usbID"], port["devicePath"], port)
+			for port in deviceInfoFetcher.usbDevices
+		),
+		(
+			DeviceMatch(KEY_HID, port["usbID"], port["devicePath"], port)
+			for port in deviceInfoFetcher.hidDevices if port["provider"] == "usb"
+		),
+		(
+			DeviceMatch(KEY_SERIAL, port["usbID"], port["port"], port)
+			for port in deviceInfoFetcher.comPorts if "usbID" in port
+		)
+	)
+	for match in usbDevs:
+		if driver == _getStandardHidDriverName():
+			if(
+				_isHidBrailleStandardSupported()
+				and _isHIDBrailleMatch(match)
+			):
+				yield match
+		else:
+			devs = _driverDevices[driver]
+			for type, ids in devs.items():
+				if match.type == type and match.id in ids:
+					yield match
+
+
+def getPossibleBluetoothDevicesForDriver(driver: str) -> Iterator[DeviceMatch]:
+	"""Get any possible Bluetooth devices associated with a particular driver.
+	@param driver: The name of the driver.
+	@return: Port information for each port.
+	@raise LookupError: If there is no detection data for this driver.
+	"""
+	if driver == _getStandardHidDriverName():
+		def matchFunc(checkMatch: DeviceMatch) -> bool:
+			return (
+				_isHidBrailleStandardSupported()
+				and _isHIDBrailleMatch(checkMatch)
+			)
+	else:
+		matchFunc = _driverDevices[driver][KEY_BLUETOOTH]
+		if not callable(matchFunc):
+			return
+	btDevs = itertools.chain(
+		(
+			DeviceMatch(KEY_SERIAL, port["bluetoothName"], port["port"], port)
+			for port in deviceInfoFetcher.comPorts
+			if "bluetoothName" in port
+		),
+		(
+			DeviceMatch(KEY_HID, port["hardwareID"], port["devicePath"], port)
+			for port in deviceInfoFetcher.hidDevices if port["provider"] == "bluetooth"
+		),
+	)
+	for match in btDevs:
+		if matchFunc(match):
+			yield match
+
+
+def driverHasPossibleDevices(driver: str) -> bool:
+	"""Determine whether there are any possible devices associated with a given driver.
+	@param driver: The name of the driver.
+	@return: C{True} if there are possible devices, C{False} otherwise.
+	@raise LookupError: If there is no detection data for this driver.
+	"""
+	return bool(next(itertools.chain(
+		getConnectedUsbDevicesForDriver(driver),
+		getPossibleBluetoothDevicesForDriver(driver)
+	), None))
+
+
+def driverSupportsAutoDetection(driver: str) -> bool:
+	"""Returns whether the provided driver supports automatic detection of displays.
+	@param driver: The name of the driver.
+	@return: C{True} if de driver supports auto detection, C{False} otherwise.
+	"""
+	return driver in _driverDevices
+
+
+def initialize():
+	""" Initializes bdDetect, such as detection data.
+	Calls to addUsbDevices, and addBluetoothDevices.
+	Specify the requirements for a detected device to be considered a
+	match for a specific driver.
+	"""
+	global deviceInfoFetcher
+	deviceInfoFetcher = _DeviceInfoFetcher()
+
+	scanForDevices.register(_Detector._bgScanUsb)
+	scanForDevices.register(_Detector._bgScanBluetooth)
+
+	# Add devices
+	# albatross
+	addUsbDevices("albatross", KEY_SERIAL, {
+		"VID_0403&PID_6001",  # Caiku Albatross 46/80
+	})
+
+	# alva
+	addUsbDevices("alva", KEY_HID, {
+		"VID_0798&PID_0640",  # BC640
+		"VID_0798&PID_0680",  # BC680
+		"VID_0798&PID_0699",  # USB protocol converter
+	})
+
+	addBluetoothDevices("alva", lambda m: m.id.startswith("ALVA "))
+
+	# baum
+	addUsbDevices("baum", KEY_HID, {
+		"VID_0904&PID_3001",  # RefreshaBraille 18
+		"VID_0904&PID_6101",  # VarioUltra 20
+		"VID_0904&PID_6103",  # VarioUltra 32
+		"VID_0904&PID_6102",  # VarioUltra 40
+		"VID_0904&PID_4004",  # Pronto! 18 V3
+		"VID_0904&PID_4005",  # Pronto! 40 V3
+		"VID_0904&PID_4007",  # Pronto! 18 V4
+		"VID_0904&PID_4008",  # Pronto! 40 V4
+		"VID_0904&PID_6001",  # SuperVario2 40
+		"VID_0904&PID_6002",  # SuperVario2 24
+		"VID_0904&PID_6003",  # SuperVario2 32
+		"VID_0904&PID_6004",  # SuperVario2 64
+		"VID_0904&PID_6005",  # SuperVario2 80
+		"VID_0904&PID_6006",  # Brailliant2 40
+		"VID_0904&PID_6007",  # Brailliant2 24
+		"VID_0904&PID_6008",  # Brailliant2 32
+		"VID_0904&PID_6009",  # Brailliant2 64
+		"VID_0904&PID_600A",  # Brailliant2 80
+		"VID_0904&PID_6201",  # Vario 340
+		"VID_0483&PID_A1D3",  # Orbit Reader 20
+		"VID_0904&PID_6301",  # Vario 4
+	})
+
+	addUsbDevices("baum", KEY_SERIAL, {
+		"VID_0403&PID_FE70",  # Vario 40
+		"VID_0403&PID_FE71",  # PocketVario
+		"VID_0403&PID_FE72",  # SuperVario/Brailliant 40
+		"VID_0403&PID_FE73",  # SuperVario/Brailliant 32
+		"VID_0403&PID_FE74",  # SuperVario/Brailliant 64
+		"VID_0403&PID_FE75",  # SuperVario/Brailliant 80
+		"VID_0904&PID_2001",  # EcoVario 24
+		"VID_0904&PID_2002",  # EcoVario 40
+		"VID_0904&PID_2007",  # VarioConnect/BrailleConnect 40
+		"VID_0904&PID_2008",  # VarioConnect/BrailleConnect 32
+		"VID_0904&PID_2009",  # VarioConnect/BrailleConnect 24
+		"VID_0904&PID_2010",  # VarioConnect/BrailleConnect 64
+		"VID_0904&PID_2011",  # VarioConnect/BrailleConnect 80
+		"VID_0904&PID_2014",  # EcoVario 32
+		"VID_0904&PID_2015",  # EcoVario 64
+		"VID_0904&PID_2016",  # EcoVario 80
+		"VID_0904&PID_3000",  # RefreshaBraille 18
+	})
+
+	addBluetoothDevices("baum", lambda m: any(m.id.startswith(prefix) for prefix in (
+		"Baum SuperVario",
+		"Baum PocketVario",
+		"Baum SVario",
+		"HWG Brailliant",
+		"Refreshabraille",
+		"VarioConnect",
+		"BrailleConnect",
+		"Pronto!",
+		"VarioUltra",
+		"Orbit Reader 20",
+		"Vario 4",
+	)))
+
+	# brailleNote
+	addUsbDevices("brailleNote", KEY_SERIAL, {
+		"VID_1C71&PID_C004",  # Apex
+	})
+	addBluetoothDevices("brailleNote", lambda m: (
+		any(
+			first <= m.deviceInfo.get("bluetoothAddress", 0) <= last
+			for first, last in (
+				(0x0025EC000000, 0x0025EC01869F),  # Apex
+			)
+		)
+		or m.id.startswith("Braillenote")
+	))
+
+	# brailliantB
+	addUsbDevices("brailliantB", KEY_HID, {
+		"VID_1C71&PID_C111",  # Mantis Q 40
+		"VID_1C71&PID_C101",  # Chameleon 20
+		"VID_1C71&PID_C121",  # Humanware BrailleOne 20 HID
+		"VID_1C71&PID_CE01",  # NLS eReader 20 HID
+		"VID_1C71&PID_C006",  # Brailliant BI 32, 40 and 80
+		"VID_1C71&PID_C022",  # Brailliant BI 14
+		"VID_1C71&PID_C131",  # Brailliant BI 40X
+		"VID_1C71&PID_C141",  # Brailliant BI 20X
+		"VID_1C71&PID_C00A",  # BrailleNote Touch
+		"VID_1C71&PID_C00E",  # BrailleNote Touch v2
+	})
+	addUsbDevices("brailliantB", KEY_SERIAL, {
+		"VID_1C71&PID_C005",  # Brailliant BI 32, 40 and 80
+		"VID_1C71&PID_C021",  # Brailliant BI 14
+	})
+	addBluetoothDevices(
+		"brailliantB", lambda m: (
+			m.type == KEY_SERIAL
+			and (
+				m.id.startswith("Brailliant B")
+				or m.id == "Brailliant 80"
+				or "BrailleNote Touch" in m.id
+			)
+		)
+		or (
+			m.type == KEY_HID
+			and m.deviceInfo.get("manufacturer") == "Humanware"
+			and m.deviceInfo.get("product") in (
+				"Brailliant HID",
+				"APH Chameleon 20",
+				"APH Mantis Q40",
+				"Humanware BrailleOne",
+				"NLS eReader",
+				"NLS eReader Humanware",
+				"Brailliant BI 40X",
+				"Brailliant BI 20X",
+			)
+		)
+	)
+
+	# eurobraille
+	addUsbDevices("eurobraille", KEY_HID, {
+		"VID_C251&PID_1122",  # Esys (version < 3.0, no SD card
+		"VID_C251&PID_1123",  # Esys (version >= 3.0, with HID keyboard, no SD card
+		"VID_C251&PID_1124",  # Esys (version < 3.0, with SD card
+		"VID_C251&PID_1125",  # Esys (version >= 3.0, with HID keyboard, with SD card
+		"VID_C251&PID_1126",  # Esys (version >= 3.0, no SD card
+		"VID_C251&PID_1127",  # Reserved
+		"VID_C251&PID_1128",  # Esys (version >= 3.0, with SD card
+		"VID_C251&PID_1129",  # Reserved
+		"VID_C251&PID_112A",  # Reserved
+		"VID_C251&PID_112B",  # Reserved
+		"VID_C251&PID_112C",  # Reserved
+		"VID_C251&PID_112D",  # Reserved
+		"VID_C251&PID_112E",  # Reserved
+		"VID_C251&PID_112F",  # Reserved
+		"VID_C251&PID_1130",  # Esytime
+		"VID_C251&PID_1131",  # Reserved
+		"VID_C251&PID_1132",  # Reserved
+	})
+
+	addBluetoothDevices("eurobraille", lambda m: m.id.startswith("Esys"))
+
+	# freedomScientific
+	addUsbDevices("freedomScientific", KEY_CUSTOM, {
+		"VID_0F4E&PID_0100",  # Focus 1
+		"VID_0F4E&PID_0111",  # PAC Mate
+		"VID_0F4E&PID_0112",  # Focus 2
+		"VID_0F4E&PID_0114",  # Focus Blue
+	})
+
+	addBluetoothDevices("freedomScientific", lambda m: (
+		any(
+			m.id.startswith(prefix)
+			for prefix in (
+				"F14", "Focus 14 BT",
+				"Focus 40 BT",
+				"Focus 80 BT",
+			)
+		)
+	))
+
+	# handyTech
+	addUsbDevices("handyTech", KEY_SERIAL, {
+		"VID_0403&PID_6001",  # FTDI chip
+		"VID_0921&PID_1200",  # GoHubs chip
+	})
+
+	# Newer Handy Tech displays have a native HID processor
+	addUsbDevices("handyTech", KEY_HID, {
+		"VID_1FE4&PID_0054",  # Active Braille
+		"VID_1FE4&PID_0055",  # Connect Braille
+		"VID_1FE4&PID_0061",  # Actilino
+		"VID_1FE4&PID_0064",  # Active Star 40
+		"VID_1FE4&PID_0081",  # Basic Braille 16
+		"VID_1FE4&PID_0082",  # Basic Braille 20
+		"VID_1FE4&PID_0083",  # Basic Braille 32
+		"VID_1FE4&PID_0084",  # Basic Braille 40
+		"VID_1FE4&PID_008A",  # Basic Braille 48
+		"VID_1FE4&PID_0086",  # Basic Braille 64
+		"VID_1FE4&PID_0087",  # Basic Braille 80
+		"VID_1FE4&PID_008B",  # Basic Braille 160
+		"VID_1FE4&PID_008C",  # Basic Braille 84
+		"VID_1FE4&PID_0093",  # Basic Braille Plus 32
+		"VID_1FE4&PID_0094",  # Basic Braille Plus 40
+	})
+
+	# Some older HT displays use a HID converter and an internal serial interface
+	addUsbDevices("handyTech", KEY_HID, {
+		"VID_1FE4&PID_0003",  # USB-HID adapter
+		"VID_1FE4&PID_0074",  # Braille Star 40
+		"VID_1FE4&PID_0044",  # Easy Braille
+	})
+
+	addBluetoothDevices("handyTech", lambda m: any(m.id.startswith(prefix) for prefix in (
+		"Actilino AL",
+		"Active Braille AB",
+		"Active Star AS",
+		"Basic Braille BB",
+		"Basic Braille Plus BP",
+		"Braille Star 40 BS",
+		"Braillino BL",
+		"Braille Wave BW",
+		"Easy Braille EBR",
+	)))
+
+	# hims
+	# Bulk devices
+	addUsbDevices("hims", KEY_CUSTOM, {
+		"VID_045E&PID_930A",  # Braille Sense & Smart Beetle
+		"VID_045E&PID_930B",  # Braille EDGE 40
+	})
+
+	# Sync Braille, serial device
+	addUsbDevices("hims", KEY_SERIAL, {
+		"VID_0403&PID_6001",
+	})
+
+	addBluetoothDevices("hims", lambda m: any(m.id.startswith(prefix) for prefix in (
+		"BrailleSense",
+		"BrailleEDGE",
+		"SmartBeetle",
+	)))
+
+	# NattiqBraille
+	addUsbDevices("nattiqbraille", KEY_SERIAL, {
+		"VID_2341&PID_8036",  # Atmel-based USB Serial for Nattiq nBraille
+	})
+
+	# superBrl
+	addUsbDevices("superBrl", KEY_SERIAL, {
+		"VID_10C4&PID_EA60",  # SuperBraille 3.2
+	})
+
+	# seika
+	addUsbDevices("seikantk", KEY_HID, {
+		"VID_10C4&PID_EA80",  # Seika Notetaker
+	})
+
+	from brailleDisplayDrivers.seikantk import isSeikaBluetoothDeviceMatch
+	addBluetoothDevices(
+		"seikantk",
+		isSeikaBluetoothDeviceMatch
+	)
+
+
+def terminate():
+	global deviceInfoFetcher
+	_driverDevices.clear()
+	scanForDevices.unregister(_Detector._bgScanBluetooth)
+	scanForDevices.unregister(_Detector._bgScanUsb)
+	deviceInfoFetcher = None
+