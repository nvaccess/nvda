--- conflicted
+++ resolved
@@ -11,10 +11,6 @@
 import winUser
 import IAccessibleHandler
 import oleacc
-<<<<<<< HEAD
-from logHandler import log
-=======
->>>>>>> 86f79e6b
 import textInfos
 import languageHandler
 
