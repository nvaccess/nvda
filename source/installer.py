# -*- coding: UTF-8 -*-
# A part of NonVisual Desktop Access (NVDA)
# This file is covered by the GNU General Public License.
# See the file COPYING for more details.
# Copyright (C) 2011-2024 NV Access Limited, Joseph Lee, Babbage B.V., Łukasz Golonka

import ctypes
import pathlib
import winreg
import time
import os
import tempfile
import shutil
import itertools
import shellapi
import globalVars
import languageHandler
import config
import versionInfo
from logHandler import log
import addonHandler
import easeOfAccess
import COMRegistrationFixes
import winKernel
from typing import (
	Dict,
	Iterable,
	Union,
)
import NVDAState
from NVDAState import WritePaths
from utils.tempFile import _createEmptyTempFileForDeletingFile

_wsh=None
def _getWSH():
	global _wsh
	if not _wsh:
		import comtypes.client
		_wsh=comtypes.client.CreateObject("wScript.Shell",dynamic=True)
	return _wsh

defaultStartMenuFolder=versionInfo.name
with winreg.OpenKey(winreg.HKEY_LOCAL_MACHINE, r"SOFTWARE\Microsoft\Windows\CurrentVersion") as k:
	programFilesPath=winreg.QueryValueEx(k, "ProgramFilesDir")[0] 
defaultInstallPath=os.path.join(programFilesPath, versionInfo.name)

def createShortcut(path,targetPath=None,arguments=None,iconLocation=None,workingDirectory=None,hotkey=None,prependSpecialFolder=None):
	# #7696: The shortcut is only physically saved to disk if it does not already exist, or one or more properties have changed. 
	wsh=_getWSH()
	if prependSpecialFolder:
		specialPath=wsh.SpecialFolders(prependSpecialFolder)
		path=os.path.join(specialPath,path)
	if not os.path.isdir(os.path.dirname(path)):
		os.makedirs(os.path.dirname(path))
	shortcutExists=os.path.isfile(path)
	short=wsh.CreateShortcut(path)
	needsSave=not shortcutExists
	if short.targetPath!=targetPath:
		short.TargetPath=targetPath
		needsSave=True
	if arguments and short.arguments!=arguments:
		short.arguments=arguments
		needsSave=True
	if not shortcutExists and hotkey:
		short.Hotkey=hotkey
		needsSave=True
	if iconLocation and short.iconLocation!=iconLocation:
		short.IconLocation=iconLocation
		needsSave=True
	if workingDirectory and short.workingDirectory!=workingDirectory:
		short.workingDirectory=workingDirectory
		needsSave=True
	if needsSave:
		short.Save()

def getStartMenuFolder(noDefault=False):
	try:
		with winreg.OpenKey(winreg.HKEY_LOCAL_MACHINE, config.RegistryKey.NVDA.value) as k:
			return winreg.QueryValueEx(k,u"Start Menu Folder")[0]
	except WindowsError:
		return defaultStartMenuFolder if not noDefault else None

def getInstallPath(noDefault=False):
	try:
		k=winreg.OpenKey(winreg.HKEY_LOCAL_MACHINE,r"SOFTWARE\Microsoft\Windows\CurrentVersion\Uninstall\NVDA")
		return winreg.QueryValueEx(k,"UninstallDirectory")[0]
	except WindowsError:
		return defaultInstallPath if not noDefault else None

def comparePreviousInstall():
	"""Returns 1 if the existing installation is newer than this running version,
	0 if it is the same, -1 if it is older,
	None if there is no existing installation.
	"""
	path = getInstallPath(True)
	if not path or not os.path.isdir(path):
		return None
	try:
		oldTime=os.path.getmtime(os.path.join(path, "nvda_slave.exe"))
		newTime=os.path.getmtime("nvda_slave.exe")
	except OSError:
		return None
	# cmp no longer exists in Python3.
	# Per the Python3 What's New docs:
	# cmp can be replaced with (a>b)-(a<b).
	# In other words, False and True coerce to 0 and 1 respectively.
	return (oldTime>newTime)-(oldTime<newTime)

def getDocFilePath(fileName,installDir):
	rootPath=os.path.join(installDir,'documentation')
	lang = languageHandler.getLanguage()
	tryLangs = [lang]
	if "_" in lang:
		# This locale has a sub-locale, but documentation might not exist for the sub-locale, so try stripping it.
		tryLangs.append(lang.split("_")[0])
	# If all else fails, use English.
	tryLangs.append("en")
	fileName, fileExt = os.path.splitext(fileName)
	for tryLang in tryLangs:
		tryDir = os.path.join(rootPath, tryLang)
		if not os.path.isdir(tryDir):
			continue
		# Some out of date translations might include .txt files which are now .html files in newer translations.
		# Therefore, ignore the extension and try both .html and .txt.
		for tryExt in ("html", "txt"):
			tryPath = os.path.join(tryDir, "%s.%s" % (fileName, tryExt))
			if os.path.isfile(tryPath):
				return tryPath

def copyProgramFiles(destPath):
	sourcePath = globalVars.appDir
	detectUserConfig=True
<<<<<<< HEAD
	detectNVDAExe=True
=======
	detectNVDAExe=True  # noqa: F841
>>>>>>> 86f79e6b
	for curSourceDir,subDirs,files in os.walk(sourcePath):
		if detectUserConfig:
			detectUserConfig=False
			subDirs[:]=[x for x in subDirs if os.path.basename(x).lower() not in ('userconfig','systemconfig')]
		curDestDir=os.path.join(destPath,os.path.relpath(curSourceDir,sourcePath))
		if not os.path.isdir(curDestDir):
			os.makedirs(curDestDir)
		for f in files:
			#Never copy nvda.exe as one of the other executables will be renamed later
			if sourcePath==curSourceDir and f.lower()=="nvda.exe":
				continue
			sourceFilePath=os.path.join(curSourceDir,f)
			destFilePath=os.path.join(destPath,os.path.relpath(sourceFilePath,sourcePath))
			tryCopyFile(sourceFilePath,destFilePath)

def copyUserConfig(destPath):
	sourcePath = WritePaths.configDir
	for curSourceDir,subDirs,files in os.walk(sourcePath):
		curDestDir=os.path.join(destPath,os.path.relpath(curSourceDir,sourcePath))
		if not os.path.isdir(curDestDir):
			os.makedirs(curDestDir)
		for f in files:
			sourceFilePath=os.path.join(curSourceDir,f)
			destFilePath=os.path.join(destPath,os.path.relpath(sourceFilePath,sourcePath))
			tryCopyFile(sourceFilePath,destFilePath)


def removeOldLibFiles(destPath, rebootOK=False):
	"""
	Removes library files from previous versions of NVDA.
	@param destPath: The path where NVDA is installed.
	@type destPath: string
	@param rebootOK: If true then files can be removed on next reboot if trying to do so now fails.
	@type rebootOK: boolean
	"""
	for topDir in ('lib', 'lib64', 'libArm64'):
		currentLibPath = os.path.join(destPath, topDir, versionInfo.version)
		for parent, subdirs, files in os.walk(os.path.join(destPath, topDir), topdown=False):
			if parent==currentLibPath:
				# Lib dir for current installation. Don't touch this!
				log.debug("Skipping current install lib path: %r"%parent)
				continue
			for d in subdirs:
				path = os.path.join(parent, d)
				if path != currentLibPath:
					log.debug(f"Removing old lib directory: {repr(path)}")
					try:
						os.rmdir(path)
					except OSError:
						log.warning(
							"Failed to remove a directory no longer needed. "
							"This can be manually removed after a reboot or the  installer will try"
							f" removing it again next time. Directory: {repr(path)}"
						)
			for f in files:
				path = os.path.join(parent, f)
				log.debug("Removing old lib file: %r"%path)
				try:
					tryRemoveFile(path, numRetries=2, rebootOK=rebootOK)
				except RetriableFailure:
					log.warning("A file no longer needed could not be removed. This can be manually removed after a reboot, or  the installer will try again next time. File: %r"%path)

def removeOldProgramFiles(destPath):
	# #3181: Remove espeak-ng-data\voices except for variants.
	# Otherwise, there will be duplicates if voices have been moved in this new eSpeak version.
	root = os.path.join(destPath, "synthDrivers", "espeak-ng-data", "voices")
	try:
		files = set(os.listdir(root))
	except OSError:
		pass
	else:
		# Don't remove variants.
		files.discard("!v")
		for fn in files:
			fn = os.path.join(root, fn)
			# No need to use tryRemoveFile here because these files should never be locked.
			# TODO: should we use tryRemoveFile anyway here?
			if os.path.isdir(fn):
				shutil.rmtree(fn)
			else:
				os.remove(fn)

	# #9960: If compiled python files from older versions aren't removed correctly,
	# this could cause strange errors when Python tries to create tracebacks
	# in a newer version of NVDA.
	#  However don't touch user and system config.
	#  Also remove old .dll and .manifest files.
	for curDestDir,subDirs,files in os.walk(destPath):
		if curDestDir == destPath:
			subDirs[:] = [x for x in subDirs if os.path.basename(x).lower() not in (
				'userconfig',
				'systemconfig',
				#  Do not remove old libraries here. It is done by removeOldLibFiles.
				'lib',
				'lib64',
				'libarm64')]
		for f in files:
			if f.endswith((".pyc", ".pyo", ".pyd", ".dll", ".manifest")):
				path=os.path.join(curDestDir, f)
				log.debug(f"Removing old byte compiled python file: {path!r}")
				try:
					tryRemoveFile(path)
				except RetriableFailure:
					log.warning(f"Couldn't remove file: {path!r}")


def getUninstallerRegInfo(installDir: str) -> Dict[str, Union[str, int]]:
	"""
	Constructs a dictionary that is written to the registry for NVDA to show up
	in the Windows "Apps and Features" overview.
	"""
	return dict(
		DisplayName=f"{versionInfo.name} {versionInfo.version}",
		DisplayVersion=versionInfo.version_detailed,
		DisplayIcon=os.path.join(installDir, "images", "nvda.ico"),
		# EstimatedSize is in KiB
		EstimatedSize=getDirectorySize(installDir) // 1024,
		InstallDir=installDir,
		Publisher=versionInfo.publisher,
		UninstallDirectory=installDir,
		UninstallString=os.path.join(installDir, "uninstall.exe"),
		URLInfoAbout=versionInfo.url,
	)


def getDirectorySize(path: str) -> int:
	"""Calculates the size of a directory in bytes.
	"""
	total = 0
	with os.scandir(path) as iterator:
		for entry in iterator:
			if entry.is_file():
				total += entry.stat().st_size
			elif entry.is_dir():
				total += getDirectorySize(entry.path)
	return total


def registerInstallation(
		installDir: str,
		startMenuFolder: str,
		shouldCreateDesktopShortcut: bool,
		startOnLogonScreen: bool,
		configInLocalAppData: bool = False
) -> None:
	calculatedUninstallerRegInfo = getUninstallerRegInfo(installDir)
	log.debug(f"Estimated install size: {calculatedUninstallerRegInfo.get('EstimatedSize')} KiB")
	with winreg.CreateKeyEx(
		winreg.HKEY_LOCAL_MACHINE,
		r"SOFTWARE\Microsoft\Windows\CurrentVersion\Uninstall\NVDA",
		0,
		winreg.KEY_WRITE
	) as k:
		for name, value in calculatedUninstallerRegInfo.items():
			if isinstance(value, int):
				regType = winreg.REG_DWORD
			elif isinstance(value, str):
				regType = winreg.REG_SZ
			else:
				raise NotImplementedError("Unexpected value from dictionary in getUninstallerRegInfo")
			winreg.SetValueEx(
				k,
				name,
				None,
				regType,
				value
			)
	with winreg.CreateKeyEx(winreg.HKEY_LOCAL_MACHINE,"SOFTWARE\\Microsoft\\Windows\\CurrentVersion\\App Paths\\nvda.exe",0,winreg.KEY_WRITE) as k:
		winreg.SetValueEx(k,"",None,winreg.REG_SZ,os.path.join(installDir,"nvda.exe"))
	with winreg.CreateKeyEx(winreg.HKEY_LOCAL_MACHINE, config.RegistryKey.NVDA.value, 0, winreg.KEY_WRITE) as k:
		winreg.SetValueEx(k,"startMenuFolder",None,winreg.REG_SZ,startMenuFolder)
		if configInLocalAppData:
			winreg.SetValueEx(
				k,
				config.RegistryKey.CONFIG_IN_LOCAL_APPDATA_SUBKEY.value,
				None,
				winreg.REG_DWORD,
				int(configInLocalAppData)
			)
		if NVDAState._forceSecureModeEnabled():
			winreg.SetValueEx(
				k,
				config.RegistryKey.FORCE_SECURE_MODE_SUBKEY.value,
				None,
				winreg.REG_DWORD,
				1
			)
	registerEaseOfAccess(installDir)
	if startOnLogonScreen is not None:
		config._setStartOnLogonScreen(startOnLogonScreen)
	NVDAExe=os.path.join(installDir,u"nvda.exe")
	slaveExe=os.path.join(installDir,u"nvda_slave.exe")
	try:
		_updateShortcuts(NVDAExe, installDir, shouldCreateDesktopShortcut, slaveExe, startMenuFolder)
	except Exception:
		log.error("Error while creating shortcuts", exc_info=True)
	registerAddonFileAssociation(slaveExe)


def _createShortcutWithFallback(
		path,
		targetPath=None,
		arguments=None,
		iconLocation=None,
		workingDirectory=None,
		hotkey=None,
		prependSpecialFolder=None,
		fallbackHotkey=None,
		fallbackPath=None,
):
	"""Sometimes translations are used (for `path` or `hotkey` arguments) which include unicode characters
	which cause the createShortcut method to fail. In these cases, try again using the English string if it is
	provided via the `fallbackHotkey` / `fallbackPath` arguments.
	"""
	try:
		createShortcut(
			path,
			targetPath,
			arguments,
			iconLocation,
			workingDirectory,
			hotkey,
			prependSpecialFolder
		)
	except Exception:
		if hotkey is not None and fallbackHotkey is not None:
			log.error(f"Error creating {path}. With hotkey ({hotkey}). Trying fallback hotkey: {fallbackHotkey}")
			_createShortcutWithFallback(
				hotkey=fallbackHotkey,
				fallbackHotkey=None,
				path=path,
				fallbackPath=fallbackPath,
				targetPath=targetPath,
				arguments=arguments,
				prependSpecialFolder=prependSpecialFolder,
			)
		elif fallbackPath is not None:
			log.error(f"Error creating {path}. Trying without translation of filename, instead using: {fallbackPath}")
			_createShortcutWithFallback(
				path=fallbackPath,
				fallbackPath=None,
				targetPath=targetPath,
				arguments=arguments,
				hotkey=hotkey,
				prependSpecialFolder=prependSpecialFolder,
				fallbackHotkey=fallbackHotkey,
			)
		else:
			log.error(
				f"Error creating {path}, no mitigation possible. "
				f"Perhaps controlled folder access is active for this directory."
			)


def _updateShortcuts(NVDAExe, installDir, shouldCreateDesktopShortcut, slaveExe, startMenuFolder) -> None:
	if shouldCreateDesktopShortcut:
		# Translators: The shortcut key used to start NVDA.
		# This should normally be left as is, but might be changed for some locales
		# if the default key causes problems for the normal locale keyboard layout.
		# The key must be formatted as described in this article:
		# http://msdn.microsoft.com/en-us/library/3zb1shc6%28v=vs.84%29.aspx
		hotkeyTranslated = _("CTRL+ALT+N")

		# #8320: -r|--replace is now the default. Nevertheless, keep creating
		# the shortcut with the now superfluous argument in case a downgrade of
		# NVDA is later performed.
		_createShortcutWithFallback(
			path="NVDA.lnk",
			targetPath=slaveExe,
			arguments="launchNVDA -r",
			hotkey=hotkeyTranslated,
			fallbackHotkey="CTRL+ALT+N",
			workingDirectory=installDir,
			prependSpecialFolder="AllUsersDesktop",
		)

	_createShortcutWithFallback(
		path=os.path.join(startMenuFolder, "NVDA.lnk"),
		targetPath=NVDAExe,
		workingDirectory=installDir,
		prependSpecialFolder="AllUsersPrograms"
	)

	# Translators: A label for a shortcut in start menu and a menu entry in NVDA menu (to go to NVDA website).
	webSiteTranslated = _("NVDA web site")
	_createShortcutWithFallback(
		path=os.path.join(startMenuFolder, webSiteTranslated + ".lnk"),
		fallbackPath=os.path.join(startMenuFolder, "NVDA web site.lnk"),
		targetPath=versionInfo.url,
		prependSpecialFolder="AllUsersPrograms"
	)

	# Translators: A label for a shortcut item in start menu to uninstall NVDA from the computer.
	uninstallTranslated = _("Uninstall NVDA")
	_createShortcutWithFallback(
		path=os.path.join(startMenuFolder, uninstallTranslated + ".lnk"),
		fallbackPath=os.path.join(startMenuFolder, "Uninstall NVDA.lnk"),
		targetPath=os.path.join(installDir, "uninstall.exe"),
		workingDirectory=installDir,
		prependSpecialFolder="AllUsersPrograms"
	)

	# Translators: A label for a shortcut item in start menu to open current user's NVDA configuration directory.
	exploreConfDirTranslated = _("Explore NVDA user configuration directory")
	_createShortcutWithFallback(
		path=os.path.join(startMenuFolder, exploreConfDirTranslated + ".lnk"),
		fallbackPath=os.path.join(startMenuFolder, "Explore NVDA user configuration directory.lnk"),
		targetPath=slaveExe,
		arguments="explore_userConfigPath",
		workingDirectory=installDir,
		prependSpecialFolder="AllUsersPrograms"
	)

	# Translators: The label of the NVDA Documentation menu in the Start Menu.
	docFolder = os.path.join(startMenuFolder, _("Documentation"))

	# Translators: The label of the Start Menu item to open the Commands Quick Reference document.
	commandsRefTranslated = _("Commands Quick Reference")
	_createShortcutWithFallback(
		path=os.path.join(docFolder, commandsRefTranslated + ".lnk"),
		fallbackPath=os.path.join(docFolder, "Commands Quick Reference.lnk"),
		targetPath=getDocFilePath("keyCommands.html", installDir),
		prependSpecialFolder="AllUsersPrograms"
	)

	# Translators: A label for a shortcut in start menu to open NVDA user guide.
	userGuideTranslated = _("User Guide")
	_createShortcutWithFallback(
		path=os.path.join(docFolder, userGuideTranslated + ".lnk"),
		fallbackPath=os.path.join(docFolder, "User Guide.lnk"),
		targetPath=getDocFilePath("userGuide.html", installDir),
		prependSpecialFolder="AllUsersPrograms"
	)

	# Translators: A label for a shortcut in start menu to open NVDA what's new.
	changesTranslated = _("What's new")
	_createShortcutWithFallback(
		path=os.path.join(docFolder, changesTranslated + ".lnk"),
		fallbackPath=os.path.join(docFolder, "What's new.lnk"),
		targetPath=getDocFilePath("changes.html", installDir),
		prependSpecialFolder="AllUsersPrograms"
	)


def isDesktopShortcutInstalled():
	wsh=_getWSH()
	specialPath=wsh.SpecialFolders("allUsersDesktop")
	shortcutPath=os.path.join(specialPath,"nvda.lnk")
	return os.path.isfile(shortcutPath)

def unregisterInstallation(keepDesktopShortcut=False):
	try:
		winreg.DeleteKeyEx(
			winreg.HKEY_LOCAL_MACHINE,
			easeOfAccess.RegistryKey.APP.value,
			winreg.KEY_WOW64_64KEY
		)
		easeOfAccess.setAutoStart(easeOfAccess.AutoStartContext.ON_LOGON_SCREEN, False)
	except WindowsError:
		pass
	wsh=_getWSH()
	desktopPath=os.path.join(wsh.SpecialFolders("AllUsersDesktop"),"NVDA.lnk")
	if not keepDesktopShortcut and os.path.isfile(desktopPath):
		try:
			os.remove(desktopPath)
		except WindowsError:
			pass
	startMenuFolder=getStartMenuFolder()
	if startMenuFolder:
		programsPath=wsh.SpecialFolders("AllUsersPrograms")
		startMenuPath=os.path.join(programsPath,startMenuFolder)
		if os.path.isdir(startMenuPath):
			shutil.rmtree(startMenuPath,ignore_errors=True)
	try:
		winreg.DeleteKey(winreg.HKEY_LOCAL_MACHINE,"SOFTWARE\\Microsoft\\Windows\\CurrentVersion\\Uninstall\\nvda")
	except WindowsError:
		pass
	try:
		winreg.DeleteKey(winreg.HKEY_LOCAL_MACHINE,"SOFTWARE\\Microsoft\\Windows\\CurrentVersion\\App Paths\\nvda.exe")
	except WindowsError:
		pass
	try:
		winreg.DeleteKey(winreg.HKEY_LOCAL_MACHINE, config.RegistryKey.NVDA.value)
	except WindowsError:
		pass
	unregisterAddonFileAssociation()

def registerAddonFileAssociation(slaveExe):
	try:
		# Create progID for NVDA ad-ons
		with winreg.CreateKeyEx(winreg.HKEY_LOCAL_MACHINE, "SOFTWARE\\Classes\\%s" % addonHandler.NVDA_ADDON_PROG_ID, 0, winreg.KEY_WRITE) as k:
			# Translators: A file extension label for NVDA add-on package.
			winreg.SetValueEx(k, None, 0, winreg.REG_SZ, _("NVDA add-on package"))
			with winreg.CreateKeyEx(k, "DefaultIcon", 0, winreg.KEY_WRITE) as k2:
				winreg.SetValueEx(k2, None, 0, winreg.REG_SZ, "@{slaveExe},1".format(slaveExe=slaveExe))
			# Point the open verb to nvda_slave addons_installAddonPackage action
			with winreg.CreateKeyEx(k, "shell\\open\\command", 0, winreg.KEY_WRITE) as k2:
				winreg.SetValueEx(k2, None, 0, winreg.REG_SZ, u"\"{slaveExe}\" addons_installAddonPackage \"%1\"".format(slaveExe=slaveExe))
		# Now associate addon extension to the created prog id.
		with winreg.CreateKeyEx(winreg.HKEY_LOCAL_MACHINE, "SOFTWARE\\Classes\\.%s" % addonHandler.BUNDLE_EXTENSION, 0, winreg.KEY_WRITE) as k:
			winreg.SetValueEx(k, None, 0, winreg.REG_SZ, addonHandler.NVDA_ADDON_PROG_ID)
			winreg.SetValueEx(k, "Content Type", 0, winreg.REG_SZ, addonHandler.BUNDLE_MIMETYPE)
			# Add NVDA to the "open With" list
			k2 = winreg.CreateKeyEx(k, "OpenWithProgids\\%s" % addonHandler.NVDA_ADDON_PROG_ID, 0, winreg.KEY_WRITE)
			winreg.CloseKey(k2)
		# Notify the shell that a file association has changed:
		shellapi.SHChangeNotify(shellapi.SHCNE_ASSOCCHANGED, shellapi.SHCNF_IDLIST, None, None)
	except WindowsError:
		log.error("Can not create addon file association.", exc_info=True)

def unregisterAddonFileAssociation():
	try:
		# As per MSDN recomendation, we only need to remove the prog ID.
		_deleteKeyAndSubkeys(winreg.HKEY_LOCAL_MACHINE, "Software\\Classes\\%s" % addonHandler.NVDA_ADDON_PROG_ID)
	except WindowsError:
		# This is probably the first install, so just ignore the error.
		return
	# Notify the shell that a file association has changed:
	shellapi.SHChangeNotify(shellapi.SHCNE_ASSOCCHANGED, shellapi.SHCNF_IDLIST, None, None)

# Windows API call regDeleteTree is only available on vist and above so rule our own.
def _deleteKeyAndSubkeys(key, subkey):
	with winreg.OpenKey(key, subkey, 0, winreg.KEY_WRITE|winreg.KEY_READ) as k:
		# Recursively delete subkeys (Depth first search order)
		# So Pythonic... </rant>
		for i in itertools.count():
			try:
				subkeyName = winreg.EnumKey(k, i)
			except WindowsError:
				break
			# Recursive call.
			_deleteKeyAndSubkeys(k, subkeyName)
		# Delete this key
		winreg.DeleteKey(k, "")

class RetriableFailure(Exception):
	pass


def tryRemoveFile(
		path: str,
		numRetries: int = 6,
		retryInterval: float = 0.5,
		rebootOK: bool = False
):
	dirPath=os.path.dirname(path)
	tempPath = _createEmptyTempFileForDeletingFile(dir=dirPath)
	try:
		os.replace(path, tempPath)
	except (WindowsError,IOError):
		raise RetriableFailure("Failed to rename file %s before  remove"%path)
	for count in range(numRetries):
		try:
			if os.path.isdir(tempPath):
				shutil.rmtree(tempPath)
			else:
				os.remove(tempPath)
			return
		except OSError:
			log.debugWarning(f"Failed to delete file {tempPath}, attempt {count}/{numRetries}", exc_info=True)
		time.sleep(retryInterval)
	if rebootOK:
		log.debugWarning("Failed to delete file %s, marking for delete on reboot"%tempPath)
		try:
			# Use escapes in a unicode string instead of raw.
			# In a raw string the trailing slash escapes the closing quote leading to a python syntax error.
			pathQualifier=u"\\\\?\\"
			# #9847: Move file to None to delete it.
			winKernel.moveFileEx(pathQualifier+tempPath,None,winKernel.MOVEFILE_DELAY_UNTIL_REBOOT)
		except WindowsError:
			log.debugWarning(f"Failed to mark file {tempPath} for delete on reboot", exc_info=True)
		else:
			return
	try:
		os.replace(tempPath, path)
	except Exception:
		log.exception(f"Unable to rename back to {path} before retriable failure")
	raise RetriableFailure("File %s could not be removed"%path)

def tryCopyFile(sourceFilePath,destFilePath):
	if not sourceFilePath.startswith('\\\\'):
		sourceFilePath=u"\\\\?\\"+sourceFilePath
	if not destFilePath.startswith('\\\\'):
		destFilePath=u"\\\\?\\"+destFilePath
	if ctypes.windll.kernel32.CopyFileW(sourceFilePath, destFilePath, False) == 0:
		errorCode = ctypes.GetLastError()
		log.debugWarning("Unable to copy %s, error %d"%(sourceFilePath,errorCode))
		if not os.path.exists(destFilePath):
			raise OSError("error %d copying %s to %s"%(errorCode,sourceFilePath,destFilePath))
		tempPath = _createEmptyTempFileForDeletingFile(dir=os.path.dirname(destFilePath))
		try:
			os.replace(destFilePath, tempPath)
		except (WindowsError,OSError):
			log.error("Failed to rename %s after failed overwrite"%destFilePath,exc_info=True)
			raise RetriableFailure("Failed to rename %s after failed overwrite"%destFilePath) 
		winKernel.moveFileEx(tempPath,None,winKernel.MOVEFILE_DELAY_UNTIL_REBOOT)
		if ctypes.windll.kernel32.CopyFileW(sourceFilePath, destFilePath, False) == 0:
			errorCode = ctypes.GetLastError()
			raise OSError("Unable to copy file %s to %s, error %d"%(sourceFilePath,destFilePath,errorCode))


_nvdaExes = {
	"nvda.exe",
	"nvda_noUIAccess.exe",
	"nvda_uiAccess.exe",
	"nvda_dmp.exe",
	"nvda_slave.exe"
}


def _revertGroupDelete(tempDir: str, installDir: str):
	"""Move all files in tempDir back to installDir, retaining the same relative path"""
	for tempFile in pathlib.Path(tempDir).rglob("*"):
		relativePath = tempFile.relative_to(tempDir)
		originalPath = os.path.join(installDir, relativePath.as_posix())
		try:
			os.replace(tempFile.absolute(), originalPath)
		except OSError:
			log.exception(f"Failed to rename {tempFile} back to {originalPath}")


def _deleteFileGroupOrFail(
		installDir: str,
		relativeFilepaths: Iterable[str],
		numTries: int = 6,
		retryWaitInterval: float = 0.5
):
	"""
	Delete a group of files in the installer folder.
	Each file tries to be deleted up to `numTries` times,
	with a wait of `retryWaitInterval` seconds between each attempt.
	If all tries to delete a file fail, revert the deletion of all other files.

	:param installDir: an iterable of file paths relative to installDir
	:param relativeFilepaths: an iterable of file paths relative to installDir

	:raises RetriableFailure: if the files fail to be deleted.
	"""
	tempDir = tempfile.mkdtemp()
	try:
		for filepath in relativeFilepaths:
			originalPath = os.path.join(installDir, filepath)
			if not pathlib.Path(originalPath).exists():
				log.debug(f"Skipping remove for non-existent file: {originalPath}")
				continue
			tempPath = os.path.join(tempDir, filepath)
			pathlib.Path(tempPath).parent.mkdir(parents=True, exist_ok=True)
			shutil.copyfile(originalPath, tempPath)
			for count in range(1, numTries + 1):
				if count > 1:
					time.sleep(retryWaitInterval)
				try:
					os.remove(originalPath)
				except OSError as e:
					log.warning(f"Failed to delete file {originalPath}: {e}, attempt {count}/{numTries}")
				else:
					log.debug(f"Deleted {originalPath}")
					break
			else:
				# If the file failed to be deleted, revert the deletion of all other files
				# and raise a RetriableFailure.

				# Delete this specific copied file as the remove failed.
				os.remove(tempPath)
				log.error(f"Failed to move {originalPath} to {tempPath}")
				_revertGroupDelete(tempDir, installDir)
				raise RetriableFailure("Failed to move files to temp directory for deletion")
	finally:
		try:
			shutil.rmtree(tempDir)
		except OSError:
			# Ignore this failure, as the temp directory should get deleted eventually
			log.debugWarning(f"Failed to remove temp directory {tempDir}", exc_info=True)


def install(shouldCreateDesktopShortcut: bool = True, shouldRunAtLogon: bool = True):
	prevInstallPath=getInstallPath(noDefault=True)
	installDir=defaultInstallPath
	startMenuFolder=defaultStartMenuFolder
	# Give some time for the installed NVDA (which may have been running on a secure screen)
	# to shut down before we start deleting files.
	time.sleep(1)

	# Remove all the main executables always.
	# We do this for two reasons:
	# 1. If this fails, it means another copy of NVDA is running elsewhere,
	# so we shouldn't proceed.
	# 2. The appropriate executable for nvda.exe will be determined by
	# which executables exist after copying program files.
	# Some exes are no longer used, but we remove them anyway from legacy copies.
	# nvda_service.exe was removed in 2017.4 (#7625).
	# TODO: nvda_eoaProxy.exe should be added to this list in 2024.1 (#15544).
	_deleteFileGroupOrFail(
		installDir,
		_nvdaExes.union({"nvda_service.exe"}),
		numTries=6,
		retryWaitInterval=0.5
	)
	unregisterInstallation(keepDesktopShortcut=shouldCreateDesktopShortcut)
	if prevInstallPath:
		removeOldLoggedFiles(prevInstallPath)
	removeOldProgramFiles(installDir)
	copyProgramFiles(installDir)
	for f in ("nvda_UIAccess.exe","nvda_noUIAccess.exe"):
		f=os.path.join(installDir,f)
		if os.path.isfile(f):
			tryCopyFile(f,os.path.join(installDir,"nvda.exe"))
			break
	else:
		raise RuntimeError("No available executable to use as nvda.exe")
	removeOldLibFiles(installDir, rebootOK=True)
	registerInstallation(
		installDir,
		startMenuFolder,
		shouldCreateDesktopShortcut,
		shouldRunAtLogon,
		NVDAState._configInLocalAppDataEnabled()
	)
	COMRegistrationFixes.fixCOMRegistrations()

def removeOldLoggedFiles(installPath):
	datPath=os.path.join(installPath,"uninstall.dat")
	lines=[]
	if os.path.isfile(datPath):
		with open(datPath,"r") as datFile:
			datFile.readline()
			lines=datFile.readlines()
			lines.append(os.path.join(installPath,'uninstall.exe'))
			lines.sort(reverse=True)
			lines.append(os.path.join(installPath,'uninstall.dat'))
	for line in lines:
		filePath=line.rstrip('\n')
		if os.path.exists(filePath):
			tryRemoveFile(filePath,rebootOK=True)

def createPortableCopy(destPath,shouldCopyUserConfig=True):
	assert os.path.isabs(destPath), f"Destination path {destPath} is not absolute"
	# Remove all the main executables always
	_deleteFileGroupOrFail(destPath, {"nvda.exe", "nvda_noUIAccess.exe", "nvda_UIAccess.exe"})
	removeOldProgramFiles(destPath)
	copyProgramFiles(destPath)
	tryCopyFile(os.path.join(destPath,"nvda_noUIAccess.exe"),os.path.join(destPath,"nvda.exe"))
	if shouldCopyUserConfig:
		copyUserConfig(os.path.join(destPath,'userConfig'))
	removeOldLibFiles(destPath,rebootOK=True)

def registerEaseOfAccess(installDir):
	with winreg.CreateKeyEx(
		winreg.HKEY_LOCAL_MACHINE,
		easeOfAccess.RegistryKey.APP.value,
		0,
		winreg.KEY_ALL_ACCESS | winreg.KEY_WOW64_64KEY
	) as appKey:
		winreg.SetValueEx(appKey, "ApplicationName", None, winreg.REG_SZ,
			versionInfo.name)
		winreg.SetValueEx(appKey, "Description", None, winreg.REG_SZ,
			versionInfo.longName)
		winreg.SetValueEx(
			appKey,
			"Profile",
			None,
			winreg.REG_SZ,
			'<HCIModel><Accommodation type="severe vision"/></HCIModel>'
		)
		winreg.SetValueEx(
			appKey,
			"SimpleProfile",
			None,
			winreg.REG_SZ,
			"screenreader"
		)
		winreg.SetValueEx(
			appKey,
			"ATExe",
			None,
			winreg.REG_SZ,
			"nvda.exe"
		)
		winreg.SetValueEx(
			appKey,
			"StartExe",
			None,
			winreg.REG_SZ,
			os.path.join(installDir, "nvda.exe")
		)
		winreg.SetValueEx(
			appKey,
			"StartParams",
			None,
			winreg.REG_SZ,
			"--ease-of-access"
		)
		winreg.SetValueEx(
			appKey,
			"TerminateOnDesktopSwitch",
			None,
			winreg.REG_DWORD,
			0
		)<|MERGE_RESOLUTION|>--- conflicted
+++ resolved
@@ -130,11 +130,7 @@
 def copyProgramFiles(destPath):
 	sourcePath = globalVars.appDir
 	detectUserConfig=True
-<<<<<<< HEAD
-	detectNVDAExe=True
-=======
 	detectNVDAExe=True  # noqa: F841
->>>>>>> 86f79e6b
 	for curSourceDir,subDirs,files in os.walk(sourcePath):
 		if detectUserConfig:
 			detectUserConfig=False
