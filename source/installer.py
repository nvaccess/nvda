# A part of NonVisual Desktop Access (NVDA)
# This file is covered by the GNU General Public License.
# See the file COPYING for more details.
# Copyright (C) 2011-2025 NV Access Limited, Joseph Lee, Babbage B.V., Łukasz Golonka, Cyrille Bougot

import ctypes
import pathlib
import winreg
import time
import os
import tempfile
import shutil
import itertools
import shellapi
import globalVars
import languageHandler
import config
from config.registry import RegistryKey
import versionInfo
from logHandler import log
import addonHandler
import easeOfAccess
import COMRegistrationFixes
import winKernel
from typing import (
	Dict,
	Iterable,
	Union,
)
import NVDAState
from NVDAState import WritePaths
from utils.tempFile import _createEmptyTempFileForDeletingFile

_wsh = None


def _getWSH():
	global _wsh
	if not _wsh:
		import comtypes.client

		_wsh = comtypes.client.CreateObject("wScript.Shell", dynamic=True)
	return _wsh


defaultStartMenuFolder = versionInfo.name
with winreg.OpenKey(winreg.HKEY_LOCAL_MACHINE, RegistryKey.CURRENT_VERSION.value) as k:
	programFilesPath = winreg.QueryValueEx(k, "ProgramFilesDir")[0]
defaultInstallPath = os.path.join(programFilesPath, versionInfo.name)


def createShortcut(
	path,
	targetPath=None,
	arguments=None,
	iconLocation=None,
	workingDirectory=None,
	hotkey=None,
	prependSpecialFolder=None,
):
	# #7696: The shortcut is only physically saved to disk if it does not already exist, or one or more properties have changed.
	wsh = _getWSH()
	if prependSpecialFolder:
		specialPath = wsh.SpecialFolders(prependSpecialFolder)
		path = os.path.join(specialPath, path)
	if not os.path.isdir(os.path.dirname(path)):
		os.makedirs(os.path.dirname(path))
	shortcutExists = os.path.isfile(path)
	short = wsh.CreateShortcut(path)
	needsSave = not shortcutExists
	if short.targetPath != targetPath:
		short.TargetPath = targetPath
		needsSave = True
	if arguments and short.arguments != arguments:
		short.arguments = arguments
		needsSave = True
	if not shortcutExists and hotkey:
		short.Hotkey = hotkey
		needsSave = True
	if iconLocation and short.iconLocation != iconLocation:
		short.IconLocation = iconLocation
		needsSave = True
	if workingDirectory and short.workingDirectory != workingDirectory:
		short.workingDirectory = workingDirectory
		needsSave = True
	if needsSave:
		short.Save()


def getStartMenuFolder(noDefault=False):
	try:
		with winreg.OpenKey(winreg.HKEY_LOCAL_MACHINE, RegistryKey.NVDA.value) as k:
			return winreg.QueryValueEx(k, "Start Menu Folder")[0]
	except WindowsError:
		return defaultStartMenuFolder if not noDefault else None


def getInstallPath(noDefault: bool = False) -> str | None:
	try:
		k = winreg.OpenKey(
			winreg.HKEY_LOCAL_MACHINE,
			RegistryKey.INSTALLED_COPY.value,
		)
		return winreg.QueryValueEx(k, "UninstallDirectory")[0]
	except WindowsError:
		return defaultInstallPath if not noDefault else None


def comparePreviousInstall() -> int | None:
	"""Returns 1 if the existing installation is newer than this running version,
	0 if it is the same, -1 if it is older,
	None if there is no existing installation.
	"""
	path = getInstallPath(True)
	if not path or not os.path.isdir(path):
		return None
	try:
		oldTime = os.path.getmtime(os.path.join(path, "nvda_slave.exe"))
		newTime = os.path.getmtime("nvda_slave.exe")
	except OSError:
		return None
	return (oldTime > newTime) - (oldTime < newTime)


def getDocFilePath(fileName, installDir):
	rootPath = os.path.join(installDir, "documentation")
	lang = languageHandler.getLanguage()
	tryLangs = [lang]
	if "_" in lang:
		# This locale has a sub-locale, but documentation might not exist for the sub-locale, so try stripping it.
		tryLangs.append(lang.split("_")[0])
	# If all else fails, use English.
	tryLangs.append("en")
	fileName, fileExt = os.path.splitext(fileName)
	for tryLang in tryLangs:
		tryDir = os.path.join(rootPath, tryLang)
		if not os.path.isdir(tryDir):
			continue
		tryPath = os.path.join(tryDir, f"{fileName}.html")
		if os.path.isfile(tryPath):
			return tryPath


def copyProgramFiles(destPath):
	sourcePath = globalVars.appDir
	detectUserConfig = True
	for curSourceDir, subDirs, files in os.walk(sourcePath):
		if detectUserConfig:
			detectUserConfig = False
			subDirs[:] = [
				x for x in subDirs if os.path.basename(x).lower() not in ("userconfig", "systemconfig")
			]
		curDestDir = os.path.join(destPath, os.path.relpath(curSourceDir, sourcePath))
		if not os.path.isdir(curDestDir):
			os.makedirs(curDestDir)
		for f in files:
			# Never copy nvda.exe as one of the other executables will be renamed later
			if sourcePath == curSourceDir and f.lower() == "nvda.exe":
				continue
			sourceFilePath = os.path.join(curSourceDir, f)
			destFilePath = os.path.join(destPath, os.path.relpath(sourceFilePath, sourcePath))
			tryCopyFile(sourceFilePath, destFilePath)


def copyUserConfig(destPath):
	sourcePath = WritePaths.configDir
	for curSourceDir, subDirs, files in os.walk(sourcePath):
		curDestDir = os.path.join(destPath, os.path.relpath(curSourceDir, sourcePath))
		if not os.path.isdir(curDestDir):
			os.makedirs(curDestDir)
		for f in files:
			sourceFilePath = os.path.join(curSourceDir, f)
			destFilePath = os.path.join(destPath, os.path.relpath(sourceFilePath, sourcePath))
			tryCopyFile(sourceFilePath, destFilePath)


def removeOldLibFiles(destPath, rebootOK=False):
	"""
	Removes library files from previous versions of NVDA.
	@param destPath: The path where NVDA is installed.
	@type destPath: string
	@param rebootOK: If true then files can be removed on next reboot if trying to do so now fails.
	@type rebootOK: boolean
	"""
	for topDir in ("lib", "lib64", "libArm64"):
		currentLibPath = os.path.join(destPath, topDir, versionInfo.version)
		for parent, subdirs, files in os.walk(os.path.join(destPath, topDir), topdown=False):
<<<<<<< HEAD
			if parent.startswith(currentLibPath):
=======
			if os.path.commonpath(
				[os.path.abspath(parent), os.path.abspath(currentLibPath)],
			) == os.path.abspath(currentLibPath):
>>>>>>> fc828d21
				# We are in the lib dir for current installation. Don't touch this!
				log.debug("Skipping current install lib path: %r" % parent)
				continue
			for d in subdirs:
				path = os.path.join(parent, d)
				if path != currentLibPath:
					log.debug(f"Removing old lib directory: {repr(path)}")
					try:
						os.rmdir(path)
					except OSError:
						log.warning(
							"Failed to remove a directory no longer needed. "
							"This can be manually removed after a reboot or the  installer will try"
							f" removing it again next time. Directory: {repr(path)}",
						)
			for f in files:
				path = os.path.join(parent, f)
				log.debug("Removing old lib file: %r" % path)
				try:
					tryRemoveFile(path, numRetries=2, rebootOK=rebootOK)
				except RetriableFailure:
					log.warning(
						"A file no longer needed could not be removed. This can be manually removed after a reboot, or  the installer will try again next time. File: %r"
						% path,
					)


def removeOldProgramFiles(destPath):
	# #3181: Remove espeak-ng-data\voices except for variants.
	# Otherwise, there will be duplicates if voices have been moved in this new eSpeak version.
	root = os.path.join(destPath, "synthDrivers", "espeak-ng-data", "voices")
	try:
		files = set(os.listdir(root))
	except OSError:
		pass
	else:
		# Don't remove variants.
		files.discard("!v")
		for fn in files:
			fn = os.path.join(root, fn)
			# No need to use tryRemoveFile here because these files should never be locked.
			# TODO: should we use tryRemoveFile anyway here?
			if os.path.isdir(fn):
				shutil.rmtree(fn)
			else:
				os.remove(fn)

	# #9960: If compiled python files from older versions aren't removed correctly,
	# this could cause strange errors when Python tries to create tracebacks
	# in a newer version of NVDA.
	#  However don't touch user and system config.
	#  Also remove old .dll and .manifest files.
	for curDestDir, subDirs, files in os.walk(destPath):
		if curDestDir == destPath:
			subDirs[:] = [
				x
				for x in subDirs
				if os.path.basename(x).lower()
				not in (
					"userconfig",
					"systemconfig",
					#  Do not remove old libraries here. It is done by removeOldLibFiles.
					"lib",
					"lib64",
					"libarm64",
				)
			]
		for f in files:
			if f.endswith((".pyc", ".pyo", ".pyd", ".dll", ".manifest")):
				path = os.path.join(curDestDir, f)
				log.debug(f"Removing old byte compiled python file: {path!r}")
				try:
					tryRemoveFile(path)
				except RetriableFailure:
					log.warning(f"Couldn't remove file: {path!r}")


def getUninstallerRegInfo(installDir: str) -> Dict[str, Union[str, int]]:
	"""
	Constructs a dictionary that is written to the registry for NVDA to show up
	in the Windows "Apps and Features" overview.
	"""
	return dict(
		DisplayName=f"{versionInfo.name} {versionInfo.version}",
		DisplayVersion=versionInfo.version_detailed,
		DisplayIcon=os.path.join(installDir, "images", "nvda.ico"),
		# EstimatedSize is in KiB
		EstimatedSize=getDirectorySize(installDir) // 1024,
		InstallDir=installDir,
		Publisher=versionInfo.publisher,
		UninstallDirectory=installDir,
		UninstallString=os.path.join(installDir, "uninstall.exe"),
		URLInfoAbout=versionInfo.url,
	)


def getDirectorySize(path: str) -> int:
	"""Calculates the size of a directory in bytes."""
	total = 0
	with os.scandir(path) as iterator:
		for entry in iterator:
			if entry.is_file():
				total += entry.stat().st_size
			elif entry.is_dir():
				total += getDirectorySize(entry.path)
	return total


def registerInstallation(
	installDir: str,
	startMenuFolder: str,
	shouldCreateDesktopShortcut: bool,
	startOnLogonScreen: bool,
	configInLocalAppData: bool = False,
) -> None:
	calculatedUninstallerRegInfo = getUninstallerRegInfo(installDir)
	log.debug(f"Estimated install size: {calculatedUninstallerRegInfo.get('EstimatedSize')} KiB")
	with winreg.CreateKeyEx(
		winreg.HKEY_LOCAL_MACHINE,
		RegistryKey.INSTALLED_COPY.value,
		0,
		winreg.KEY_WRITE,
	) as k:
		for name, value in calculatedUninstallerRegInfo.items():
			if isinstance(value, int):
				regType = winreg.REG_DWORD
			elif isinstance(value, str):
				regType = winreg.REG_SZ
			else:
				raise NotImplementedError("Unexpected value from dictionary in getUninstallerRegInfo")
			winreg.SetValueEx(
				k,
				name,
				None,
				regType,
				value,
			)
	with winreg.CreateKeyEx(
		winreg.HKEY_LOCAL_MACHINE,
		RegistryKey.APP_PATH.value,
		0,
		winreg.KEY_WRITE,
	) as k:
		winreg.SetValueEx(k, "", None, winreg.REG_SZ, os.path.join(installDir, "nvda.exe"))
	with winreg.CreateKeyEx(
		winreg.HKEY_LOCAL_MACHINE,
		RegistryKey.NVDA.value,
		0,
		winreg.KEY_WRITE,
	) as k:
		winreg.SetValueEx(k, "startMenuFolder", None, winreg.REG_SZ, startMenuFolder)
		if configInLocalAppData:
			winreg.SetValueEx(
				k,
				RegistryKey.CONFIG_IN_LOCAL_APPDATA_SUBKEY.value,
				None,
				winreg.REG_DWORD,
				int(configInLocalAppData),
			)
		if NVDAState._forceSecureModeEnabled():
			winreg.SetValueEx(
				k,
				RegistryKey.FORCE_SECURE_MODE_SUBKEY.value,
				None,
				winreg.REG_DWORD,
				1,
			)
	registerEaseOfAccess(installDir)
	if startOnLogonScreen is not None:
		config._setStartOnLogonScreen(startOnLogonScreen)
	NVDAExe = os.path.join(installDir, "nvda.exe")
	slaveExe = os.path.join(installDir, "nvda_slave.exe")
	try:
		_updateShortcuts(NVDAExe, installDir, shouldCreateDesktopShortcut, slaveExe, startMenuFolder)
	except Exception:
		log.error("Error while creating shortcuts", exc_info=True)
	registerAddonFileAssociation(slaveExe)


def _createShortcutWithFallback(
	path,
	targetPath=None,
	arguments=None,
	iconLocation=None,
	workingDirectory=None,
	hotkey=None,
	prependSpecialFolder=None,
	fallbackHotkey=None,
	fallbackPath=None,
):
	"""Sometimes translations are used (for `path` or `hotkey` arguments) which include unicode characters
	which cause the createShortcut method to fail. In these cases, try again using the English string if it is
	provided via the `fallbackHotkey` / `fallbackPath` arguments.
	"""
	try:
		createShortcut(
			path,
			targetPath,
			arguments,
			iconLocation,
			workingDirectory,
			hotkey,
			prependSpecialFolder,
		)
	except Exception:
		if hotkey is not None and fallbackHotkey is not None:
			log.error(
				f"Error creating {path}. With hotkey ({hotkey}). Trying fallback hotkey: {fallbackHotkey}",
			)
			_createShortcutWithFallback(
				hotkey=fallbackHotkey,
				fallbackHotkey=None,
				path=path,
				fallbackPath=fallbackPath,
				targetPath=targetPath,
				arguments=arguments,
				prependSpecialFolder=prependSpecialFolder,
			)
		elif fallbackPath is not None:
			log.error(
				f"Error creating {path}. Trying without translation of filename, instead using: {fallbackPath}",
			)
			_createShortcutWithFallback(
				path=fallbackPath,
				fallbackPath=None,
				targetPath=targetPath,
				arguments=arguments,
				hotkey=hotkey,
				prependSpecialFolder=prependSpecialFolder,
				fallbackHotkey=fallbackHotkey,
			)
		else:
			log.error(
				f"Error creating {path}, no mitigation possible. "
				f"Perhaps controlled folder access is active for this directory.",
			)


def _updateShortcuts(NVDAExe, installDir, shouldCreateDesktopShortcut, slaveExe, startMenuFolder) -> None:
	if shouldCreateDesktopShortcut:
		# Translators: The shortcut key used to start NVDA.
		# This should normally be left as is, but might be changed for some locales
		# if the default key causes problems for the normal locale keyboard layout.
		# The key must be formatted as described in this article:
		# http://msdn.microsoft.com/en-us/library/3zb1shc6%28v=vs.84%29.aspx
		hotkeyTranslated = _("CTRL+ALT+N")

		# #8320: -r|--replace is now the default. Nevertheless, keep creating
		# the shortcut with the now superfluous argument in case a downgrade of
		# NVDA is later performed.
		_createShortcutWithFallback(
			path="NVDA.lnk",
			targetPath=slaveExe,
			arguments="launchNVDA -r",
			hotkey=hotkeyTranslated,
			fallbackHotkey="CTRL+ALT+N",
			workingDirectory=installDir,
			prependSpecialFolder="AllUsersDesktop",
		)

	_createShortcutWithFallback(
		path=os.path.join(startMenuFolder, "NVDA.lnk"),
		targetPath=NVDAExe,
		workingDirectory=installDir,
		prependSpecialFolder="AllUsersPrograms",
	)

	# Translators: A label for a shortcut in start menu and a menu entry in NVDA menu (to go to NVDA website).
	webSiteTranslated = _("NVDA web site")
	_createShortcutWithFallback(
		path=os.path.join(startMenuFolder, webSiteTranslated + ".lnk"),
		fallbackPath=os.path.join(startMenuFolder, "NVDA web site.lnk"),
		targetPath=versionInfo.url,
		prependSpecialFolder="AllUsersPrograms",
	)

	# Translators: A label for a shortcut item in start menu to uninstall NVDA from the computer.
	uninstallTranslated = _("Uninstall NVDA")
	_createShortcutWithFallback(
		path=os.path.join(startMenuFolder, uninstallTranslated + ".lnk"),
		fallbackPath=os.path.join(startMenuFolder, "Uninstall NVDA.lnk"),
		targetPath=os.path.join(installDir, "uninstall.exe"),
		workingDirectory=installDir,
		prependSpecialFolder="AllUsersPrograms",
	)

	# Translators: A label for a shortcut item in start menu to open current user's NVDA configuration directory.
	exploreConfDirTranslated = _("Explore NVDA user configuration directory")
	_createShortcutWithFallback(
		path=os.path.join(startMenuFolder, exploreConfDirTranslated + ".lnk"),
		fallbackPath=os.path.join(startMenuFolder, "Explore NVDA user configuration directory.lnk"),
		targetPath=slaveExe,
		arguments="explore_userConfigPath",
		workingDirectory=installDir,
		prependSpecialFolder="AllUsersPrograms",
	)

	# Translators: The label of the NVDA Documentation menu in the Start Menu.
	docFolder = os.path.join(startMenuFolder, _("Documentation"))

	# Translators: The label of the Start Menu item to open the Commands Quick Reference document.
	commandsRefTranslated = _("Commands Quick Reference")
	_createShortcutWithFallback(
		path=os.path.join(docFolder, commandsRefTranslated + ".lnk"),
		fallbackPath=os.path.join(docFolder, "Commands Quick Reference.lnk"),
		targetPath=getDocFilePath("keyCommands.html", installDir),
		prependSpecialFolder="AllUsersPrograms",
	)

	# Translators: A label for a shortcut in start menu to open NVDA user guide.
	userGuideTranslated = _("User Guide")
	_createShortcutWithFallback(
		path=os.path.join(docFolder, userGuideTranslated + ".lnk"),
		fallbackPath=os.path.join(docFolder, "User Guide.lnk"),
		targetPath=getDocFilePath("userGuide.html", installDir),
		prependSpecialFolder="AllUsersPrograms",
	)

	# Translators: A label for a shortcut in start menu to open NVDA what's new.
	changesTranslated = _("What's new")
	_createShortcutWithFallback(
		path=os.path.join(docFolder, changesTranslated + ".lnk"),
		fallbackPath=os.path.join(docFolder, "What's new.lnk"),
		targetPath=getDocFilePath("changes.html", installDir),
		prependSpecialFolder="AllUsersPrograms",
	)


def isDesktopShortcutInstalled():
	wsh = _getWSH()
	specialPath = wsh.SpecialFolders("allUsersDesktop")
	shortcutPath = os.path.join(specialPath, "nvda.lnk")
	return os.path.isfile(shortcutPath)


def unregisterInstallation(keepDesktopShortcut: bool = False) -> None:
	try:
		winreg.DeleteKeyEx(
			winreg.HKEY_LOCAL_MACHINE,
			RegistryKey.EASE_OF_ACCESS_APP.value,
			winreg.KEY_WOW64_64KEY,
		)
		easeOfAccess.setAutoStart(easeOfAccess.AutoStartContext.ON_LOGON_SCREEN, False)
	except WindowsError:
		pass
	wsh = _getWSH()
	desktopPath = os.path.join(wsh.SpecialFolders("AllUsersDesktop"), "NVDA.lnk")
	if not keepDesktopShortcut and os.path.isfile(desktopPath):
		try:
			os.remove(desktopPath)
		except WindowsError:
			pass
	startMenuFolder = getStartMenuFolder()
	if startMenuFolder:
		programsPath = wsh.SpecialFolders("AllUsersPrograms")
		startMenuPath = os.path.join(programsPath, startMenuFolder)
		if os.path.isdir(startMenuPath):
			shutil.rmtree(startMenuPath, ignore_errors=True)
	try:
		winreg.DeleteKey(
			winreg.HKEY_LOCAL_MACHINE,
			RegistryKey.INSTALLED_COPY.value,
		)
	except WindowsError:
		pass
	try:
		winreg.DeleteKey(
			winreg.HKEY_LOCAL_MACHINE,
			RegistryKey.APP_PATH.value,
		)
	except WindowsError:
		pass
	try:
		winreg.DeleteKey(winreg.HKEY_LOCAL_MACHINE, RegistryKey.NVDA.value)
	except WindowsError:
		pass
	unregisterAddonFileAssociation()


def registerAddonFileAssociation(slaveExe):
	try:
		# Create progID for NVDA ad-ons
		with winreg.CreateKeyEx(
			winreg.HKEY_LOCAL_MACHINE,
			"SOFTWARE\\Classes\\%s" % addonHandler.NVDA_ADDON_PROG_ID,
			0,
			winreg.KEY_WRITE,
		) as k:
			# Translators: A file extension label for NVDA add-on package.
			winreg.SetValueEx(k, None, 0, winreg.REG_SZ, _("NVDA add-on package"))
			with winreg.CreateKeyEx(k, "DefaultIcon", 0, winreg.KEY_WRITE) as k2:
				winreg.SetValueEx(k2, None, 0, winreg.REG_SZ, "@{slaveExe},1".format(slaveExe=slaveExe))
			# Point the open verb to nvda_slave addons_installAddonPackage action
			with winreg.CreateKeyEx(k, "shell\\open\\command", 0, winreg.KEY_WRITE) as k2:
				winreg.SetValueEx(
					k2,
					None,
					0,
					winreg.REG_SZ,
					'"{slaveExe}" addons_installAddonPackage "%1"'.format(slaveExe=slaveExe),
				)
		# Now associate addon extension to the created prog id.
		with winreg.CreateKeyEx(
			winreg.HKEY_LOCAL_MACHINE,
			"SOFTWARE\\Classes\\.%s" % addonHandler.BUNDLE_EXTENSION,
			0,
			winreg.KEY_WRITE,
		) as k:
			winreg.SetValueEx(k, None, 0, winreg.REG_SZ, addonHandler.NVDA_ADDON_PROG_ID)
			winreg.SetValueEx(k, "Content Type", 0, winreg.REG_SZ, addonHandler.BUNDLE_MIMETYPE)
			# Add NVDA to the "open With" list
			k2 = winreg.CreateKeyEx(
				k,
				"OpenWithProgids\\%s" % addonHandler.NVDA_ADDON_PROG_ID,
				0,
				winreg.KEY_WRITE,
			)
			winreg.CloseKey(k2)
		# Notify the shell that a file association has changed:
		shellapi.SHChangeNotify(shellapi.SHCNE_ASSOCCHANGED, shellapi.SHCNF_IDLIST, None, None)
	except WindowsError:
		log.error("Can not create addon file association.", exc_info=True)


def unregisterAddonFileAssociation():
	try:
		# As per MSDN recomendation, we only need to remove the prog ID.
		_deleteKeyAndSubkeys(
			winreg.HKEY_LOCAL_MACHINE,
			"Software\\Classes\\%s" % addonHandler.NVDA_ADDON_PROG_ID,
		)
	except WindowsError:
		# This is probably the first install, so just ignore the error.
		return
	# Notify the shell that a file association has changed:
	shellapi.SHChangeNotify(shellapi.SHCNE_ASSOCCHANGED, shellapi.SHCNF_IDLIST, None, None)


# Windows API call regDeleteTree is only available on vist and above so rule our own.
def _deleteKeyAndSubkeys(key, subkey):
	with winreg.OpenKey(key, subkey, access=winreg.KEY_WRITE | winreg.KEY_READ) as k:
		# Recursively delete subkeys (Depth first search order)
		# So Pythonic... </rant>
		for i in itertools.count():
			try:
				subkeyName = winreg.EnumKey(k, i)
			except WindowsError:
				break
			# Recursive call.
			_deleteKeyAndSubkeys(k, subkeyName)
		# Delete this key
		winreg.DeleteKey(k, "")


class RetriableFailure(Exception):
	pass


def tryRemoveFile(
	path: str,
	numRetries: int = 6,
	retryInterval: float = 0.5,
	rebootOK: bool = False,
):
	dirPath = os.path.dirname(path)
	tempPath = _createEmptyTempFileForDeletingFile(dir=dirPath)
	try:
		os.replace(path, tempPath)
	except (WindowsError, IOError):
		raise RetriableFailure("Failed to rename file %s before  remove" % path)
	for count in range(numRetries):
		try:
			if os.path.isdir(tempPath):
				shutil.rmtree(tempPath)
			else:
				os.remove(tempPath)
			return
		except OSError:
			log.debugWarning(f"Failed to delete file {tempPath}, attempt {count}/{numRetries}", exc_info=True)
		time.sleep(retryInterval)
	if rebootOK:
		log.debugWarning("Failed to delete file %s, marking for delete on reboot" % tempPath)
		try:
			# Use escapes in a unicode string instead of raw.
			# In a raw string the trailing slash escapes the closing quote leading to a python syntax error.
			pathQualifier = "\\\\?\\"
			# #9847: Move file to None to delete it.
			winKernel.moveFileEx(pathQualifier + tempPath, None, winKernel.MOVEFILE_DELAY_UNTIL_REBOOT)
		except WindowsError:
			log.debugWarning(f"Failed to mark file {tempPath} for delete on reboot", exc_info=True)
		else:
			return
	try:
		os.replace(tempPath, path)
	except Exception:
		log.exception(f"Unable to rename back to {path} before retriable failure")
	raise RetriableFailure("File %s could not be removed" % path)


def tryCopyFile(sourceFilePath, destFilePath):
	if not sourceFilePath.startswith("\\\\"):
		sourceFilePath = "\\\\?\\" + sourceFilePath
	if not destFilePath.startswith("\\\\"):
		destFilePath = "\\\\?\\" + destFilePath
	if ctypes.windll.kernel32.CopyFileW(sourceFilePath, destFilePath, False) == 0:
		errorCode = ctypes.GetLastError()
		log.debugWarning("Unable to copy %s, error %d" % (sourceFilePath, errorCode))
		if not os.path.exists(destFilePath):
			raise OSError("error %d copying %s to %s" % (errorCode, sourceFilePath, destFilePath))
		tempPath = _createEmptyTempFileForDeletingFile(dir=os.path.dirname(destFilePath))
		try:
			os.replace(destFilePath, tempPath)
		except (WindowsError, OSError):
			log.error("Failed to rename %s after failed overwrite" % destFilePath, exc_info=True)
			raise RetriableFailure("Failed to rename %s after failed overwrite" % destFilePath)
		winKernel.moveFileEx(tempPath, None, winKernel.MOVEFILE_DELAY_UNTIL_REBOOT)
		if ctypes.windll.kernel32.CopyFileW(sourceFilePath, destFilePath, False) == 0:
			errorCode = ctypes.GetLastError()
			raise OSError(
				"Unable to copy file %s to %s, error %d" % (sourceFilePath, destFilePath, errorCode),
			)


_nvdaExes = {
	"nvda.exe",
	"nvda_noUIAccess.exe",
	"nvda_uiAccess.exe",
	"nvda_dmp.exe",
	"nvda_slave.exe",
}


def _revertGroupDelete(tempDir: str, installDir: str):
	"""Move all files in tempDir back to installDir, retaining the same relative path"""
	for tempFile in pathlib.Path(tempDir).rglob("*"):
		relativePath = tempFile.relative_to(tempDir)
		originalPath = os.path.join(installDir, relativePath.as_posix())
		try:
			os.replace(tempFile.absolute(), originalPath)
		except OSError:
			log.exception(f"Failed to rename {tempFile} back to {originalPath}")


def _deleteFileGroupOrFail(
	installDir: str,
	relativeFilepaths: Iterable[str],
	numTries: int = 6,
	retryWaitInterval: float = 0.5,
):
	"""
	Delete a group of files in the installer folder.
	Each file tries to be deleted up to `numTries` times,
	with a wait of `retryWaitInterval` seconds between each attempt.
	If all tries to delete a file fail, revert the deletion of all other files.

	:param installDir: an iterable of file paths relative to installDir
	:param relativeFilepaths: an iterable of file paths relative to installDir

	:raises RetriableFailure: if the files fail to be deleted.
	"""
	tempDir = tempfile.mkdtemp()
	try:
		for filepath in relativeFilepaths:
			originalPath = os.path.join(installDir, filepath)
			if not pathlib.Path(originalPath).exists():
				log.debug(f"Skipping remove for non-existent file: {originalPath}")
				continue
			tempPath = os.path.join(tempDir, filepath)
			pathlib.Path(tempPath).parent.mkdir(parents=True, exist_ok=True)
			shutil.copyfile(originalPath, tempPath)
			for count in range(1, numTries + 1):
				if count > 1:
					time.sleep(retryWaitInterval)
				try:
					os.remove(originalPath)
				except OSError as e:
					log.warning(f"Failed to delete file {originalPath}: {e}, attempt {count}/{numTries}")
				else:
					log.debug(f"Deleted {originalPath}")
					break
			else:
				# If the file failed to be deleted, revert the deletion of all other files
				# and raise a RetriableFailure.

				# Delete this specific copied file as the remove failed.
				os.remove(tempPath)
				log.error(f"Failed to move {originalPath} to {tempPath}")
				_revertGroupDelete(tempDir, installDir)
				raise RetriableFailure("Failed to move files to temp directory for deletion")
	finally:
		try:
			shutil.rmtree(tempDir)
		except OSError:
			# Ignore this failure, as the temp directory should get deleted eventually
			log.debugWarning(f"Failed to remove temp directory {tempDir}", exc_info=True)


def install(shouldCreateDesktopShortcut: bool = True, shouldRunAtLogon: bool = True):
	prevInstallPath = getInstallPath(noDefault=True)
	installDir = defaultInstallPath
	startMenuFolder = defaultStartMenuFolder
	# Give some time for the installed NVDA (which may have been running on a secure screen)
	# to shut down before we start deleting files.
	time.sleep(1)

	# Remove all the main executables always.
	# We do this for two reasons:
	# 1. If this fails, it means another copy of NVDA is running elsewhere,
	# so we shouldn't proceed.
	# 2. The appropriate executable for nvda.exe will be determined by
	# which executables exist after copying program files.
	# Some exes are no longer used, but we remove them anyway from legacy copies.
	# nvda_service.exe was removed in 2017.4 (#7625).
	# nvda_eoaProxy.exe existed to support Windows 7 Ease of Access, and was removed in 2024.1 (#15577).
	_deleteFileGroupOrFail(
		installDir,
		_nvdaExes.union({"nvda_service.exe", "nvda_eoaProxy.exe"}),
		numTries=6,
		retryWaitInterval=0.5,
	)
	unregisterInstallation(keepDesktopShortcut=shouldCreateDesktopShortcut)
	if prevInstallPath:
		removeOldLoggedFiles(prevInstallPath)
	removeOldProgramFiles(installDir)
	copyProgramFiles(installDir)
	for f in ("nvda_UIAccess.exe", "nvda_noUIAccess.exe"):
		f = os.path.join(installDir, f)
		if os.path.isfile(f):
			tryCopyFile(f, os.path.join(installDir, "nvda.exe"))
			break
	else:
		raise RuntimeError("No available executable to use as nvda.exe")
	removeOldLibFiles(installDir, rebootOK=True)
	registerInstallation(
		installDir,
		startMenuFolder,
		shouldCreateDesktopShortcut,
		shouldRunAtLogon,
		NVDAState._configInLocalAppDataEnabled(),
	)
	COMRegistrationFixes.fixCOMRegistrations()


def removeOldLoggedFiles(installPath):
	datPath = os.path.join(installPath, "uninstall.dat")
	lines = []
	if os.path.isfile(datPath):
		with open(datPath, "r") as datFile:
			datFile.readline()
			lines = datFile.readlines()
			lines.append(os.path.join(installPath, "uninstall.exe"))
			lines.sort(reverse=True)
			lines.append(os.path.join(installPath, "uninstall.dat"))
	for line in lines:
		filePath = line.rstrip("\n")
		if os.path.exists(filePath):
			tryRemoveFile(filePath, rebootOK=True)


def createPortableCopy(destPath, shouldCopyUserConfig=True):
	assert os.path.isabs(destPath), f"Destination path {destPath} is not absolute"
	# Remove all the main executables always
	_deleteFileGroupOrFail(destPath, {"nvda.exe", "nvda_noUIAccess.exe", "nvda_UIAccess.exe"})
	removeOldProgramFiles(destPath)
	copyProgramFiles(destPath)
	tryCopyFile(os.path.join(destPath, "nvda_noUIAccess.exe"), os.path.join(destPath, "nvda.exe"))
	if shouldCopyUserConfig:
		copyUserConfig(os.path.join(destPath, "userConfig"))
	removeOldLibFiles(destPath, rebootOK=True)


def registerEaseOfAccess(installDir):
	with winreg.CreateKeyEx(
		winreg.HKEY_LOCAL_MACHINE,
		RegistryKey.EASE_OF_ACCESS_APP.value,
		0,
		winreg.KEY_ALL_ACCESS | winreg.KEY_WOW64_64KEY,
	) as appKey:
		winreg.SetValueEx(
			appKey,
			"ApplicationName",
			None,
			winreg.REG_SZ,
			versionInfo.name,
		)
		winreg.SetValueEx(
			appKey,
			"Description",
			None,
			winreg.REG_SZ,
			versionInfo.longName,
		)
		winreg.SetValueEx(
			appKey,
			"Profile",
			None,
			winreg.REG_SZ,
			'<HCIModel><Accommodation type="severe vision"/></HCIModel>',
		)
		winreg.SetValueEx(
			appKey,
			"SimpleProfile",
			None,
			winreg.REG_SZ,
			"screenreader",
		)
		winreg.SetValueEx(
			appKey,
			"ATExe",
			None,
			winreg.REG_SZ,
			"nvda.exe",
		)
		winreg.SetValueEx(
			appKey,
			"StartExe",
			None,
			winreg.REG_SZ,
			os.path.join(installDir, "nvda.exe"),
		)
		winreg.SetValueEx(
			appKey,
			"StartParams",
			None,
			winreg.REG_SZ,
			"--ease-of-access",
		)
		winreg.SetValueEx(
			appKey,
			"TerminateOnDesktopSwitch",
			None,
			winreg.REG_DWORD,
			0,
		)<|MERGE_RESOLUTION|>--- conflicted
+++ resolved
@@ -185,13 +185,9 @@
 	for topDir in ("lib", "lib64", "libArm64"):
 		currentLibPath = os.path.join(destPath, topDir, versionInfo.version)
 		for parent, subdirs, files in os.walk(os.path.join(destPath, topDir), topdown=False):
-<<<<<<< HEAD
-			if parent.startswith(currentLibPath):
-=======
 			if os.path.commonpath(
 				[os.path.abspath(parent), os.path.abspath(currentLibPath)],
 			) == os.path.abspath(currentLibPath):
->>>>>>> fc828d21
 				# We are in the lib dir for current installation. Don't touch this!
 				log.debug("Skipping current install lib path: %r" % parent)
 				continue
