--- conflicted
+++ resolved
@@ -8,21 +8,10 @@
 """
 
 import os
-<<<<<<< HEAD
-import typing
-from ctypes import Structure, WinError, c_float, windll
-from ctypes.wintypes import BOOL
-
-import globalVars
-import nvwave
-=======
 from vision import providerBase
 from autoSettingsUtils.driverSetting import BooleanDriverSetting
 from autoSettingsUtils.autoSettings import SupportedSettingType
->>>>>>> f535af1f
 import wx
-from autoSettingsUtils.autoSettings import SupportedSettingType
-from autoSettingsUtils.driverSetting import BooleanDriverSetting
 from gui.nvdaControls import MessageDialog
 from gui.settingsDialogs import (
 	AutoSettingsMixin,
@@ -30,20 +19,6 @@
 	VisionProviderStateControl,
 )
 from logHandler import log
-<<<<<<< HEAD
-from utils.ctypesUtils import OutParam, Pointer, dllFunc
-from vision import providerBase
-
-import NVDAHelper
-
-isScreenFullyBlack = NVDAHelper.localLib.isScreenFullyBlack
-isScreenFullyBlack.argtypes = ()
-isScreenFullyBlack.restype = BOOL
-
-
-class MAGCOLOREFFECT(Structure):
-	_fields_ = (("transform", c_float * 5 * 5),)
-=======
 from typing import Optional, Type
 import nvwave
 import globalVars
@@ -56,7 +31,6 @@
 	_deprecate.MovedSymbol("MAGCOLOREFFECT", "winBindings.magnification"),
 	_deprecate.MovedSymbol("isScreenFullyBlack", "NVDAHelper.localLib"),
 )
->>>>>>> f535af1f
 
 
 # homogeneous matrix for a 4-space transformation (red, green, blue, opacity).
@@ -65,47 +39,6 @@
 TRANSFORM_BLACK.transform[4][4] = 1.0  # retain as an affine transformation
 TRANSFORM_BLACK.transform[3][3] = 1.0  # retain opacity, while scaling other colours to zero (#12491)
 
-<<<<<<< HEAD
-
-def _errCheck(result, func, args):
-	if result == 0:
-		raise WinError()
-	return args
-
-
-class Magnification:
-	"""Static class that wraps necessary functions from the Windows magnification API."""
-
-	_magnification = windll.Magnification
-
-	@staticmethod
-	@dllFunc(_magnification, errcheck=_errCheck)
-	def MagSetFullscreenColorEffect(
-		effect: Pointer[MAGCOLOREFFECT] | MAGCOLOREFFECT,
-	) -> typing.Annotated[int, BOOL]: ...
-
-	@staticmethod
-	@dllFunc(_magnification, restype=BOOL, errcheck=_errCheck)
-	def MagGetFullscreenColorEffect() -> typing.Annotated[
-		MAGCOLOREFFECT,
-		OutParam("effect"),
-	]: ...
-
-	@staticmethod
-	@dllFunc(_magnification, errcheck=_errCheck)
-	def MagShowSystemCursor(showCursor: bool | BOOL) -> typing.Annotated[int, BOOL]: ...
-
-	@staticmethod
-	@dllFunc(_magnification, errcheck=_errCheck)
-	def MagInitialize() -> typing.Annotated[int, BOOL]: ...
-
-	@staticmethod
-	@dllFunc(_magnification, errcheck=_errCheck)
-	def MagUninitialize() -> typing.Annotated[int, BOOL]: ...
-
-
-=======
->>>>>>> f535af1f
 # Translators: Name for a vision enhancement provider that disables output to the screen,
 # making it black.
 screenCurtainTranslatedName = _("Screen Curtain")
@@ -291,9 +224,9 @@
 		@returns: C{True} when OCR is active, C{False} otherwise.
 		"""
 		import api
+		from contentRecog.recogUi import RefreshableRecogResultNVDAObject
 		import speech
 		import ui
-		from contentRecog.recogUi import RefreshableRecogResultNVDAObject
 
 		focusObj = api.getFocusObject()
 		if isinstance(focusObj, RefreshableRecogResultNVDAObject) and focusObj.recognizer.allowAutoRefresh:
@@ -341,7 +274,7 @@
 		return True
 
 	@classmethod
-	def getSettingsPanelClass(cls) -> type | None:
+	def getSettingsPanelClass(cls) -> Optional[Type]:
 		"""Returns the instance to be used in order to construct a settings panel for the provider.
 		@return: Optional[SettingsPanel]
 		@remarks: When None is returned, L{gui.settingsDialogs.VisionProviderSubPanel_Wrapper} is used.
