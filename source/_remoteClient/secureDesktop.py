--- conflicted
+++ resolved
@@ -26,37 +26,27 @@
 import uuid
 from pathlib import Path
 from typing import Any, Optional
-<<<<<<< HEAD
-from ctypes import create_unicode_buffer
-=======
 from ctypes import (
 	POINTER,
 	FormatError,
 	GetLastError,
-	c_bool,
 	c_size_t,
 	sizeof,
 	windll,
-	c_wchar_p,
-	c_ushort,
 	create_unicode_buffer,
 	WINFUNCTYPE,
 	wstring_at,
 )
 from ctypes.wintypes import BOOL, DWORD, HANDLE, LPCVOID, LPCWSTR, LPVOID, WCHAR
 from serial.win32 import INVALID_HANDLE_VALUE
->>>>>>> a8f4f802
 
 import shlobj
 from logHandler import log
 from winAPI.secureDesktop import post_secureDesktopStateChange
 from NVDAHelper import localLib
-<<<<<<< HEAD
-from winBindings import kernel32
-=======
+from winBindings import kernel32 as _kernel32
 from winKernel import closeHandle
 from winKernel import ERROR_ALREADY_EXISTS, SECURITY_ATTRIBUTES
->>>>>>> a8f4f802
 
 from . import bridge, server
 from .connectionInfo import ConnectionInfo, ConnectionMode
@@ -321,7 +311,7 @@
 		if self._mapFile is not None:
 			if not closeHandle(self._mapFile):
 				log.debugWarning(
-					f"Error closing handle to IPC file mapping. {GetLastError()}: {FormatError()}"
+					f"Error closing handle to IPC file mapping. {GetLastError()}: {FormatError()}",
 				)
 		log.info("Secure desktop cleanup completed")
 
@@ -392,7 +382,7 @@
 			log.error(f"Couldn't map view of file. {GetLastError()}: {FormatError()}")
 			if not closeHandle(mapFile):
 				log.debugWarning(
-					f"Error closing handle to IPC file mapping. {GetLastError()}: {FormatError()}"
+					f"Error closing handle to IPC file mapping. {GetLastError()}: {FormatError()}",
 				)
 			return
 		buffer = (WCHAR * self._IPC_MAXLEN).from_address(bufferAddress)
@@ -418,7 +408,7 @@
 				log.debugWarning(f"Error unmapping IPC shared memory. {GetLastError()}: {FormatError()}")
 			if not closeHandle(mapFile):
 				log.debugWarning(
-					f"Error closing handle to IPC file mapping. {GetLastError()}: {FormatError()}"
+					f"Error closing handle to IPC file mapping. {GetLastError()}: {FormatError()}",
 				)
 			self.sdServer.close()
 			self.sdServer = None
@@ -490,7 +480,7 @@
 		if self._mapFile is not None:
 			if not closeHandle(self._mapFile):
 				log.debugWarning(
-					"Failed to close handle to memory mapped IPC file. {GetLastError()}: {FormatError()}"
+					"Failed to close handle to memory mapped IPC file. {GetLastError()}: {FormatError()}",
 				)
 			self._mapFile = None
 
@@ -533,7 +523,7 @@
 
 			# Check that a socket is open on the right IP and port and with the same owning process image
 			processImageName = create_unicode_buffer(1024)
-			kernel32.GetModuleFileName(0, processImageName, 1024)
+			_kernel32.GetModuleFileName(0, processImageName, 1024)
 			if not localLib.localListeningSocketExists(port, processImageName):
 				raise RuntimeError("Matching socket not open.")
 
@@ -554,7 +544,7 @@
 				log.debugWarning(f"Failed to unmap view of IPC file. {GetLastError()}: {FormatError()}")
 			if not closeHandle(mapFile):
 				log.debugWarning(
-					f"Failed to close handle to IPC file mapping. {GetLastError()}: {FormatError()}"
+					f"Failed to close handle to IPC file mapping. {GetLastError()}: {FormatError()}",
 				)
 
 	def _onLeaderDisplayChange(self, **kwargs: Any) -> None:
