# A part of NonVisual Desktop Access (NVDA)
# Copyright (C) 2014-2019 NV Access Limited
# This file is covered by the GNU General Public License.
# See the file COPYING for more details.
import enum
import time
from typing import List, Optional

import wx
import gui
import config
from logHandler import log
import fonts
<<<<<<< HEAD
import inputCore
=======
import gui.contextHelp
>>>>>>> d261fe45

BRAILLE_UNICODE_PATTERNS_START = 0x2800
BRAILLE_SPACE_CHARACTER = chr(BRAILLE_UNICODE_PATTERNS_START)
BRAILLE_INIT_CHARACTER = chr(BRAILLE_UNICODE_PATTERNS_START + 1)
SPACE_CHARACTER = u" "
TIMER_INTERVAL = 32


def _linearInterpolate(value, start, end):
	difference = tuple(map(lambda i, j: i - j, end, start))
	return tuple(map(lambda i, j: i + value * j, start, difference))


def _getCharIndexUnderMouse(ctrl: wx.TextCtrl) -> Optional[int]:
	""" Get the index of the character under the mouse.
	@note: Assumes all characters are on one line
	"""
	mousePos = wx.GetMousePosition()
	toClient = ctrl.ScreenToClient(mousePos)
	# This hit test is inaccurate, there seems to be a bug in wx.
	# When the mouse is above or before the window it is counted as a hit.
	# Above: mouseY is less than windowY I.E. when 'toClient.y' < 0
	# Before: mouseX is less than windowX I.E. when 'toClient.x' < 0
	result, index = ctrl.HitTestPos(
		toClient
	)
	if result == wx.TE_HT_ON_TEXT and toClient.y > 0 and toClient.x > 0:
		return index
	return None


def _shouldDoHover():
	return config.conf["brailleViewer"]["shouldHoverRouteToCell"]


def createBackgroundColorTextAttr(newColor: wx.Colour) -> wx.TextAttr:
	attr = wx.TextAttr()
	attr.SetBackgroundColour(newColor)
	return attr


class CharCellBackgroundColorAnimation:
	""" Transition from one colour to another over time for a character cell background.
	"""
	def __init__(
			self,
			textCtrl: wx.TextCtrl,
			textCellIndex: int,
			startValue: float,
			originColor: wx.Colour,
			destColor: wx.Colour,
			durationSeconds: float,
	):
		"""
		:param textCtrl: the TextCtrl to perform the background colour animation on.
		:param textCellIndex: the character cell index that should be highlighted with the animation
		:param startValue: a percentage (0->1). At elapsed == 0 the colour transition will already be
			this far through. Allows for a beginning bump in the colour transition.
		:param originColor: The origin colour.
		:param destColor: The destination colour. Reached at elapsed == totalTime.
		:param durationSeconds: total time that the transition should take in seconds
		"""
		self._textCtrl = textCtrl
		self._textCellIndex = textCellIndex
		self._originColor = originColor
		self._destColor = destColor
		self._startValue = startValue
		self._durationSeconds = durationSeconds
		self._startTime = time.time()
		normalBGColor = textCtrl.GetBackgroundColour()
		self._currentAttr = self._normalBGStyle = createBackgroundColorTextAttr(normalBGColor)

	def update(self):
		accumulatedElapsedTime = time.time() - self._startTime
		# [0..1] proportion accumulatedElapsedTime is through totalTime
		normalisedElapsed = min(1.0, max(0.0, (0.001 + accumulatedElapsedTime) / self._durationSeconds))
		colourTransitionValue = self._startValue + normalisedElapsed * (1 - self._startValue)
		currentColorTuple = _linearInterpolate(
			colourTransitionValue,
			self._originColor.Get(includeAlpha=False),
			self._destColor.Get(includeAlpha=False)
		)
		currentStyle = createBackgroundColorTextAttr(wx.Colour(*currentColorTuple))
		index = self._textCellIndex
		length = len(self._textCtrl.GetValue())
		self._textCtrl.SetStyle(index, index + 1, currentStyle)
		self._textCtrl.SetStyle(0, index, self._normalBGStyle)
		self._textCtrl.SetStyle(index + 1, length, self._normalBGStyle)

	def resetColor(self):
		length = len(self._textCtrl.GetValue())
		self._textCtrl.SetStyle(0, length, self._normalBGStyle)


class TextCellHover:
	"""Tracks a the mouse hovering over a cell in a textCtrl.
	"""

	@enum.unique
	class Stage(enum.Enum):
		NOT_STARTED = enum.auto()
		HOVER_PENDING = enum.auto()
		ACTIVATED = enum.auto()
		FINISHED = enum.auto()
		CANCELLED = enum.auto()

	def __init__(self, textCtrl: wx.TextCtrl):
		self._secondsOfHoverToActivate = config.conf["brailleViewer"]["secondsOfHoverToActivate"]
		self._secondsOfPostActivate = 0.4
		self._textCtrl = textCtrl
		self._normalBGColor = textCtrl.GetBackgroundColour()
		self._charIndex = None
		self._doneRouteCall = False
		self._cellAnimation: Optional[CharCellBackgroundColorAnimation] = None
		self._setStage(self.Stage.NOT_STARTED)

	def isInProgress(self) -> bool:
		return self._stage not in [
			self.Stage.NOT_STARTED,
			self.Stage.FINISHED,
			# Cancelled still requires a state change.
		]

	def _setStage(self, newStage: Stage):
		self._stage = newStage
		self._stageStartTime = time.time()

	def cancelPendingHover(self):
		self._charIndex: Optional[int] = None  # cancels a pending hover action
		self._setStage(self.Stage.CANCELLED)

	def startPendingHover(self, index):
		self._charIndex = index
		self._setStage(self.Stage.HOVER_PENDING)
		# set pre-activate style
		self._cellAnimation = CharCellBackgroundColorAnimation(
			self._textCtrl,
			index,
			startValue=0.2,
			originColor=self._normalBGColor,
			destColor=wx.Colour(255, 205, 60),  # orange-yellow
			durationSeconds=self._secondsOfHoverToActivate
		)

	def _setPostActivateStyle(self):
		self._cellAnimation = CharCellBackgroundColorAnimation(
			self._textCtrl,
			self._charIndex,
			startValue=0.0,
			originColor=wx.Colour(81, 215, 81),  # green
			destColor=self._normalBGColor,
			durationSeconds=self._secondsOfPostActivate
		)

	def doHoverTracking(self):
		if not _shouldDoHover():
			return
		index = _getCharIndexUnderMouse(self._textCtrl)

		if index == self._charIndex:
			return
		if index is None:
			# Mouse no longer over braille cells
			self.cancelPendingHover()
			return
		# Mouse over a new braille cell, start hover process again.
		self.startPendingHover(index)

	def updateControls(self):
		self._updateHoverStage()
		if self._cellAnimation:
			self._cellAnimation.update()

	def _updateHoverStage(self):
		""" Update visualization of hover, over time.
		"""
		if not self.isInProgress():
			return
		timeElapsed = time.time() - self._stageStartTime
		if (
			self._stage == self.Stage.HOVER_PENDING
			and timeElapsed > self._secondsOfHoverToActivate
		):
			self._activateRouteToCell()
			self._setPostActivateStyle()
			self._setStage(self.Stage.ACTIVATED)
		elif (
			self._stage == self.Stage.ACTIVATED
			and timeElapsed > self._secondsOfPostActivate
		):
			# This hover is now complete, don't reset _charIndex, the hover shouldn't start again.
			self._setStage(self.Stage.FINISHED)
			self._cellAnimation.resetColor()
			self._cellAnimation = None
		elif self._stage == self.Stage.CANCELLED:
			self._setStage(self.Stage.NOT_STARTED)
			if self._cellAnimation:
				self._cellAnimation.resetColor()
				self._cellAnimation = None

	def _activateRouteToCell(self):
		from .brailleViewerInputGesture import BrailleViewerGesture_RouteTo
		inputCore.manager.executeGesture(
			BrailleViewerGesture_RouteTo(self._charIndex)
		)


def _setBrailleFont(fontName: str, textCtrl: wx.Control) -> wx.Font:
	fonts.importFonts()
	# Ideally the raw characters should align with the braille dots.
	#
	# On most systems, it seems that Windows will fall back to using "Segoe UI Symbol" font.
	# The width of BRAILLE_SPACE_CHARACTER ('no pins up') does not match the other braille characters.
	# This causes variations in the length of the braille text, particularly when the cursor is flashing.
	# The other disadvantage of using this font is that it is difficult to get its width to match the width
	# of the raw text characters.
	# These issues are solved by using a custom font (FreeMono-FixedBraille), which due to its free (GPL 3)
	# status, allowed us to modify it, and fix the visual issues that it also had.
	#
	# Remaining visual issues:
	# Some words when translated to braille have more characters than the raw text.
	# This may be because there is a leading "number" or "capital letter" cell.
	# Currently we do not handle this.
	font: wx.Font = textCtrl.GetFont()
	font.SetPointSize(20)
	font.SetFaceName(fontName)
	textCtrl.SetFont(font)
	return font


# Inherit from wx.Frame because these windows show in the alt+tab menu (where miniFrame does not)
# wx.Dialog causes a crash on destruction when multiple were created at the same time (speechViewer
# may start at the same time)
class BrailleViewerFrame(
		gui.contextHelp.ContextHelpMixin,
		wx.Frame  # wxPython does not seem to call base class initializer, put last in MRO
):

	helpId = "BrailleViewer"

	# Translators: The title of the NVDA Braille Viewer tool window.
	_title = _("NVDA Braille Viewer")
	_numCells: int
	_rawTextOutputLastSet: str
	_rawTextOutput: wx.TextCtrl
	_brailleOutputLastSet: str
	_brailleOutput: wx.TextCtrl
	_shouldShowOnStartupCheckBox: wx.CheckBox

	def __init__(self, numCells, onDestroyed):
		log.debug(f"Starting braille viewer with {numCells} cells")

		dialogPos = wx.DefaultPosition
		if not config.conf["brailleViewer"]["autoPositionWindow"] and self._doDisplaysMatchConfig():
			log.debug("Setting brailleViewer window position")
			brailleViewSection = config.conf["brailleViewer"]
			dialogPos = wx.Point(x=brailleViewSection["x"], y=brailleViewSection["y"])
		self._newBraille: Optional[str] = None
		self._newRawText: Optional[str] = None
		self._newCellCount: Optional[int] = None

		super().__init__(
			gui.mainFrame,
			title=self._title,
			pos=dialogPos,
			style=wx.CAPTION | wx.STAY_ON_TOP
		)
		self.Bind(wx.EVT_CLOSE, self._onClose)
		self.Bind(wx.EVT_WINDOW_DESTROY, self._onDestroy)

		self._notifyOfDestroyed = onDestroyed
		self._numCells = numCells
		self._brailleOutputLastSet = BRAILLE_SPACE_CHARACTER * numCells
		self._rawTextOutputLastSet = ""

		self.frameContentsSizer = wx.BoxSizer(wx.HORIZONTAL)
		self.SetSizer(self.frameContentsSizer)
		self.panel = wx.Panel(self)
		self.panel.SetDoubleBuffered(on=True)  # fix for flickering during rapid updates.
		self.frameContentsSizer.Add(self.panel, proportion=1, flag=wx.EXPAND)

		self.panelContentsSizer = wx.BoxSizer(wx.VERTICAL)
		self.panel.SetSizer(self.panelContentsSizer)

		borderSizer = wx.BoxSizer(wx.VERTICAL)
		self.panelContentsSizer .Add(
			borderSizer,
			proportion=1,
			flag=wx.EXPAND | wx.ALL,
			border=5,
		)

		# The timer ensures that updates and animations happen smoothly.
		# When hover to route is enabled (and the mouse is over the window) the timer is running to regularly
		# call _updateGui. When the mouse leaves the window, or if hover to route is disabled, the timer is
		# used as a "one-shot" timer only when there are update to what should be displayed.
		self._timer: wx.Timer = wx.Timer(self)
		self.Bind(wx.EVT_TIMER, lambda evt: self._updateGui())

		self._createControls(borderSizer, self.panel)
		self.ShowWithoutActivating()
		self.Fit()

	def _createBrailleTextSizeTestCtrl(self, sizer, parent):
		self._brailleSizeTest = wx.StaticText(parent)
		# Use the same font so the size is accurate.
		_setBrailleFont(
			"FreeMono-FixedBraille",
			self._brailleSizeTest
		)

		# Keep the label hidden since it provides no information.
		# Don't destroy it, it will be used later if
		# the number of cells changes (if another braille display is connected with a different cell count)
		self._brailleSizeTest.Hide()
		sizer.Add(self._brailleSizeTest, flag=wx.EXPAND | wx.LEFT | wx.RIGHT, border=10, proportion=1)

	def _calculateBrailleOutputSize(self, numCells: int) -> wx.Size:
		self._brailleSizeTest.SetLabel((numCells + 5) * " ")
		return self._brailleSizeTest.GetSize()

	def _createControls(self, sizer, parent):
		# There seems to be no way to make a TextCtrl (used for braille and raw text output) match its
		# text content: https://forums.wxwidgets.org/viewtopic.php?t=44472
		# Hacky fix:
		# Use a Static text to calculate the width of the dialog required for the number of cells.
		self._createBrailleTextSizeTestCtrl(sizer, parent)
		labelSize = self._calculateBrailleOutputSize(self._numCells)
		log.debug(f"Initial braille label size {labelSize}")

		self._brailleOutput = wx.TextCtrl(
			parent,
			value=self._brailleOutputLastSet,
			style=wx.TE_RICH | wx.TE_READONLY,
			size=wx.Size(labelSize.x, -1)
		)
		_setBrailleFont(
			"FreeMono-FixedBraille",
			self._brailleOutput
		)
		log.debug(f"Font for braille: {self._brailleOutput.GetFont().GetNativeFontInfoUserDesc()}")
		sizer.Add(self._brailleOutput, flag=wx.EXPAND, proportion=1)

		self._hoverTracker = TextCellHover(self._brailleOutput)

		self._rawTextOutput = wx.TextCtrl(
			parent,
			value=self._rawTextOutputLastSet,
			style=wx.TE_RICH2 | wx.TE_READONLY
		)
		_setBrailleFont(
			"FreeMono-FixedBraille",
			self._rawTextOutput
		)
		log.debug(f"Font for raw text: {self._rawTextOutput.Font.GetNativeFontInfoUserDesc()}")
		sizer.Add(self._rawTextOutput, flag=wx.EXPAND, proportion=1)

		optionsSizer = wx.BoxSizer(wx.HORIZONTAL)
		# Translators: The label for a setting in the braille viewer that controls
		# whether the braille viewer is shown at startup or not.
		showOnStartupCheckboxLabel = _("&Show Braille Viewer on Startup")
		self._shouldShowOnStartupCheckBox = wx.CheckBox(
			parent=parent,
			label=showOnStartupCheckboxLabel)
		self._shouldShowOnStartupCheckBox.SetValue(config.conf["brailleViewer"]["showBrailleViewerAtStartup"])
		self._shouldShowOnStartupCheckBox.Bind(wx.EVT_CHECKBOX, self._onShouldShowOnStartupChanged)
		optionsSizer.Add(self._shouldShowOnStartupCheckBox)

		# Translators: The label for a setting in the braille viewer that controls
		# whether hovering mouse routes to the cell.
		hoverRoutesCellText = _("&Hover for cell routing")
		self._shouldHoverRouteToCellCheckBox = wx.CheckBox(
			parent=parent,
			label=hoverRoutesCellText
		)
		self._shouldHoverRouteToCellCheckBox.Bind(wx.EVT_CHECKBOX, self._onShouldHoverRouteToCellCheckBoxChanged)
		self._shouldHoverRouteToCellCheckBox.SetValue(_shouldDoHover())
		self._updateMouseOverBinding(_shouldDoHover())
		optionsSizer.Add(self._shouldHoverRouteToCellCheckBox)
		sizer.Add(optionsSizer, flag=wx.EXPAND | wx.TOP, border=5)

	def _onShouldShowOnStartupChanged(self, evt):
		config.conf["brailleViewer"]["showBrailleViewerAtStartup"] = self._shouldShowOnStartupCheckBox.IsChecked()

	def _onShouldHoverRouteToCellCheckBoxChanged(self, evt: wx.CommandEvent):
		config.conf["brailleViewer"]["shouldHoverRouteToCell"] = evt.IsChecked()
		self._updateMouseOverBinding(evt.IsChecked())

	def _updateMouseOverBinding(self, shouldReceiveMouseMotion: bool):
		if not shouldReceiveMouseMotion:
			self._brailleOutput.Unbind(wx.EVT_MOTION, source=None, handler=self._mouseOver)
			self._hoverTracker.cancelPendingHover()
		else:
			self._brailleOutput.Bind(wx.EVT_MOTION, handler=self._mouseOver)

	def _mouseOver(self, unused: wx.MouseEvent):
		if _shouldDoHover():
			self._triggerGuiUpdate()

	def updateBrailleDisplayed(
			self,
			cells: List[int],
			rawText: str,
			currentCellCount: int,
	):
		if self.isDestroyed:
			return

		padToLen = currentCellCount + 2  # Ensure all content is displayed, append 2 extra space characters
		adjustOffsetsToUnicode = u"".join([
			chr(BRAILLE_UNICODE_PATTERNS_START + cell)
			for cell in cells
		])

		# Determine what we must update
		brailleEqual = self._brailleOutputLastSet == adjustOffsetsToUnicode
		textEqual = self._rawTextOutputLastSet == rawText
		if brailleEqual and textEqual:
			# Exit early if we do not have to update either label.
			return
		if not brailleEqual:
			self._brailleOutputLastSet = adjustOffsetsToUnicode
			# Create a unicode string that is at least as long as expected.
			# A later call to `Fit` will ensure that strings that are too long are handled.
			paddedBraille = adjustOffsetsToUnicode.ljust(padToLen, BRAILLE_SPACE_CHARACTER)
			self._newBraille = paddedBraille
		if not textEqual:
			self._rawTextOutputLastSet = rawText
			paddedRawText = rawText.ljust(padToLen, " ")
			self._newRawText = paddedRawText
		if self._numCells != currentCellCount:
			self._newCellCount = currentCellCount

		self._triggerGuiUpdate()

	def _triggerGuiUpdate(self):
		continuousTimerRunning = self._timer.IsRunning() and not self._timer.IsOneShot()
		hoverInProgress = self._hoverTracker.isInProgress()
		if hoverInProgress and not continuousTimerRunning:
			self._timer.Stop()
			self._timer.Start(milliseconds=TIMER_INTERVAL)
		elif not hoverInProgress and not self._timer.IsRunning():
			self._timer.StartOnce()

	def _updateGui(self):
		"""Ensure all GUI updates happen in one place to create a smooth update, all changes should happen
		between freeze and thaw.
		"""
		self.Freeze()
		if self._newBraille is not None:
			self._brailleOutput.SetValue(self._newBraille)
			self._newBraille = None
		if self._newRawText is not None:
			self._rawTextOutput.SetValue(self._newRawText)
			self._newRawText = None
		if self._newCellCount is not None:
			# do resize
			self._numCells = self._newCellCount
			oldSize = self._brailleOutput.GetSize()
			labelSize = self._calculateBrailleOutputSize(self._numCells)
			self._brailleOutput.SetMinSize(size=wx.Size(labelSize.x, -1))
			newSize = self._brailleOutput.GetSize()
			log.debug(
				f"Updating brailleViewer cell count to: {self._newCellCount}"
				f", braille label size {oldSize} -> {newSize}"
			)
			# Ensure that any variation in the number of characters displayed is still shown by calling `Fit`.
			# This should really only happen when an external display with a different cell count is connected.
			# If there is some other reason, it is better for the window size to adjust, than to miss content.
			self.Fit()
			self._newCellCount = None

		self._hoverTracker.doHoverTracking()
		self._hoverTracker.updateControls()
		self.Thaw()
		if not self._hoverTracker.isInProgress():
			self._timer.Stop()

	def _doDisplaysMatchConfig(self):
		configSizes = config.conf["brailleViewer"]["displays"]
		attachedSizes = self._getAttachedDisplaySizesAsStringArray()
		lengthsMatch = len(configSizes) == len(attachedSizes)
		allSizesMatch = all(
			confSize == attachedSize
			for (confSize, attachedSize)
			in zip(configSizes, attachedSizes)
		)
		return lengthsMatch and allSizesMatch

	def _getAttachedDisplaySizesAsStringArray(self):
		displays = (
			wx.Display(i).GetGeometry().GetSize()
			for i in range(wx.Display.GetCount())
		)
		return [
			repr((disp.width, disp.height))
			for disp in displays
		]

	def _savePositionInformation(self):
		log.debug("Save braille viewer position info")
		position = self.GetPosition()
		config.conf["brailleViewer"]["x"] = position.x
		config.conf["brailleViewer"]["y"] = position.y
		config.conf["brailleViewer"]["displays"] = self._getAttachedDisplaySizesAsStringArray()
		config.conf["brailleViewer"]["autoPositionWindow"] = False

	isDestroyed: bool = False

	def saveInfoAndDestroy(self):
		self._savePositionInformation()
		self.isDestroyed = True
		self.Destroy()

	def _onClose(self, evt):
		log.debug("braille viewer gui onClose")
		self.saveInfoAndDestroy()

	def _onDestroy(self, evt):
		log.debug("braille viewer gui onDestroy")
		self.isDestroyed = True
		self._notifyOfDestroyed()
		evt.Skip()
<|MERGE_RESOLUTION|>--- conflicted
+++ resolved
@@ -1,541 +1,538 @@
-# A part of NonVisual Desktop Access (NVDA)
-# Copyright (C) 2014-2019 NV Access Limited
-# This file is covered by the GNU General Public License.
-# See the file COPYING for more details.
-import enum
-import time
-from typing import List, Optional
-
-import wx
-import gui
-import config
-from logHandler import log
-import fonts
-<<<<<<< HEAD
-import inputCore
-=======
-import gui.contextHelp
->>>>>>> d261fe45
-
-BRAILLE_UNICODE_PATTERNS_START = 0x2800
-BRAILLE_SPACE_CHARACTER = chr(BRAILLE_UNICODE_PATTERNS_START)
-BRAILLE_INIT_CHARACTER = chr(BRAILLE_UNICODE_PATTERNS_START + 1)
-SPACE_CHARACTER = u" "
-TIMER_INTERVAL = 32
-
-
-def _linearInterpolate(value, start, end):
-	difference = tuple(map(lambda i, j: i - j, end, start))
-	return tuple(map(lambda i, j: i + value * j, start, difference))
-
-
-def _getCharIndexUnderMouse(ctrl: wx.TextCtrl) -> Optional[int]:
-	""" Get the index of the character under the mouse.
-	@note: Assumes all characters are on one line
-	"""
-	mousePos = wx.GetMousePosition()
-	toClient = ctrl.ScreenToClient(mousePos)
-	# This hit test is inaccurate, there seems to be a bug in wx.
-	# When the mouse is above or before the window it is counted as a hit.
-	# Above: mouseY is less than windowY I.E. when 'toClient.y' < 0
-	# Before: mouseX is less than windowX I.E. when 'toClient.x' < 0
-	result, index = ctrl.HitTestPos(
-		toClient
-	)
-	if result == wx.TE_HT_ON_TEXT and toClient.y > 0 and toClient.x > 0:
-		return index
-	return None
-
-
-def _shouldDoHover():
-	return config.conf["brailleViewer"]["shouldHoverRouteToCell"]
-
-
-def createBackgroundColorTextAttr(newColor: wx.Colour) -> wx.TextAttr:
-	attr = wx.TextAttr()
-	attr.SetBackgroundColour(newColor)
-	return attr
-
-
-class CharCellBackgroundColorAnimation:
-	""" Transition from one colour to another over time for a character cell background.
-	"""
-	def __init__(
-			self,
-			textCtrl: wx.TextCtrl,
-			textCellIndex: int,
-			startValue: float,
-			originColor: wx.Colour,
-			destColor: wx.Colour,
-			durationSeconds: float,
-	):
-		"""
-		:param textCtrl: the TextCtrl to perform the background colour animation on.
-		:param textCellIndex: the character cell index that should be highlighted with the animation
-		:param startValue: a percentage (0->1). At elapsed == 0 the colour transition will already be
-			this far through. Allows for a beginning bump in the colour transition.
-		:param originColor: The origin colour.
-		:param destColor: The destination colour. Reached at elapsed == totalTime.
-		:param durationSeconds: total time that the transition should take in seconds
-		"""
-		self._textCtrl = textCtrl
-		self._textCellIndex = textCellIndex
-		self._originColor = originColor
-		self._destColor = destColor
-		self._startValue = startValue
-		self._durationSeconds = durationSeconds
-		self._startTime = time.time()
-		normalBGColor = textCtrl.GetBackgroundColour()
-		self._currentAttr = self._normalBGStyle = createBackgroundColorTextAttr(normalBGColor)
-
-	def update(self):
-		accumulatedElapsedTime = time.time() - self._startTime
-		# [0..1] proportion accumulatedElapsedTime is through totalTime
-		normalisedElapsed = min(1.0, max(0.0, (0.001 + accumulatedElapsedTime) / self._durationSeconds))
-		colourTransitionValue = self._startValue + normalisedElapsed * (1 - self._startValue)
-		currentColorTuple = _linearInterpolate(
-			colourTransitionValue,
-			self._originColor.Get(includeAlpha=False),
-			self._destColor.Get(includeAlpha=False)
-		)
-		currentStyle = createBackgroundColorTextAttr(wx.Colour(*currentColorTuple))
-		index = self._textCellIndex
-		length = len(self._textCtrl.GetValue())
-		self._textCtrl.SetStyle(index, index + 1, currentStyle)
-		self._textCtrl.SetStyle(0, index, self._normalBGStyle)
-		self._textCtrl.SetStyle(index + 1, length, self._normalBGStyle)
-
-	def resetColor(self):
-		length = len(self._textCtrl.GetValue())
-		self._textCtrl.SetStyle(0, length, self._normalBGStyle)
-
-
-class TextCellHover:
-	"""Tracks a the mouse hovering over a cell in a textCtrl.
-	"""
-
-	@enum.unique
-	class Stage(enum.Enum):
-		NOT_STARTED = enum.auto()
-		HOVER_PENDING = enum.auto()
-		ACTIVATED = enum.auto()
-		FINISHED = enum.auto()
-		CANCELLED = enum.auto()
-
-	def __init__(self, textCtrl: wx.TextCtrl):
-		self._secondsOfHoverToActivate = config.conf["brailleViewer"]["secondsOfHoverToActivate"]
-		self._secondsOfPostActivate = 0.4
-		self._textCtrl = textCtrl
-		self._normalBGColor = textCtrl.GetBackgroundColour()
-		self._charIndex = None
-		self._doneRouteCall = False
-		self._cellAnimation: Optional[CharCellBackgroundColorAnimation] = None
-		self._setStage(self.Stage.NOT_STARTED)
-
-	def isInProgress(self) -> bool:
-		return self._stage not in [
-			self.Stage.NOT_STARTED,
-			self.Stage.FINISHED,
-			# Cancelled still requires a state change.
-		]
-
-	def _setStage(self, newStage: Stage):
-		self._stage = newStage
-		self._stageStartTime = time.time()
-
-	def cancelPendingHover(self):
-		self._charIndex: Optional[int] = None  # cancels a pending hover action
-		self._setStage(self.Stage.CANCELLED)
-
-	def startPendingHover(self, index):
-		self._charIndex = index
-		self._setStage(self.Stage.HOVER_PENDING)
-		# set pre-activate style
-		self._cellAnimation = CharCellBackgroundColorAnimation(
-			self._textCtrl,
-			index,
-			startValue=0.2,
-			originColor=self._normalBGColor,
-			destColor=wx.Colour(255, 205, 60),  # orange-yellow
-			durationSeconds=self._secondsOfHoverToActivate
-		)
-
-	def _setPostActivateStyle(self):
-		self._cellAnimation = CharCellBackgroundColorAnimation(
-			self._textCtrl,
-			self._charIndex,
-			startValue=0.0,
-			originColor=wx.Colour(81, 215, 81),  # green
-			destColor=self._normalBGColor,
-			durationSeconds=self._secondsOfPostActivate
-		)
-
-	def doHoverTracking(self):
-		if not _shouldDoHover():
-			return
-		index = _getCharIndexUnderMouse(self._textCtrl)
-
-		if index == self._charIndex:
-			return
-		if index is None:
-			# Mouse no longer over braille cells
-			self.cancelPendingHover()
-			return
-		# Mouse over a new braille cell, start hover process again.
-		self.startPendingHover(index)
-
-	def updateControls(self):
-		self._updateHoverStage()
-		if self._cellAnimation:
-			self._cellAnimation.update()
-
-	def _updateHoverStage(self):
-		""" Update visualization of hover, over time.
-		"""
-		if not self.isInProgress():
-			return
-		timeElapsed = time.time() - self._stageStartTime
-		if (
-			self._stage == self.Stage.HOVER_PENDING
-			and timeElapsed > self._secondsOfHoverToActivate
-		):
-			self._activateRouteToCell()
-			self._setPostActivateStyle()
-			self._setStage(self.Stage.ACTIVATED)
-		elif (
-			self._stage == self.Stage.ACTIVATED
-			and timeElapsed > self._secondsOfPostActivate
-		):
-			# This hover is now complete, don't reset _charIndex, the hover shouldn't start again.
-			self._setStage(self.Stage.FINISHED)
-			self._cellAnimation.resetColor()
-			self._cellAnimation = None
-		elif self._stage == self.Stage.CANCELLED:
-			self._setStage(self.Stage.NOT_STARTED)
-			if self._cellAnimation:
-				self._cellAnimation.resetColor()
-				self._cellAnimation = None
-
-	def _activateRouteToCell(self):
-		from .brailleViewerInputGesture import BrailleViewerGesture_RouteTo
-		inputCore.manager.executeGesture(
-			BrailleViewerGesture_RouteTo(self._charIndex)
-		)
-
-
-def _setBrailleFont(fontName: str, textCtrl: wx.Control) -> wx.Font:
-	fonts.importFonts()
-	# Ideally the raw characters should align with the braille dots.
-	#
-	# On most systems, it seems that Windows will fall back to using "Segoe UI Symbol" font.
-	# The width of BRAILLE_SPACE_CHARACTER ('no pins up') does not match the other braille characters.
-	# This causes variations in the length of the braille text, particularly when the cursor is flashing.
-	# The other disadvantage of using this font is that it is difficult to get its width to match the width
-	# of the raw text characters.
-	# These issues are solved by using a custom font (FreeMono-FixedBraille), which due to its free (GPL 3)
-	# status, allowed us to modify it, and fix the visual issues that it also had.
-	#
-	# Remaining visual issues:
-	# Some words when translated to braille have more characters than the raw text.
-	# This may be because there is a leading "number" or "capital letter" cell.
-	# Currently we do not handle this.
-	font: wx.Font = textCtrl.GetFont()
-	font.SetPointSize(20)
-	font.SetFaceName(fontName)
-	textCtrl.SetFont(font)
-	return font
-
-
-# Inherit from wx.Frame because these windows show in the alt+tab menu (where miniFrame does not)
-# wx.Dialog causes a crash on destruction when multiple were created at the same time (speechViewer
-# may start at the same time)
-class BrailleViewerFrame(
-		gui.contextHelp.ContextHelpMixin,
-		wx.Frame  # wxPython does not seem to call base class initializer, put last in MRO
-):
-
-	helpId = "BrailleViewer"
-
-	# Translators: The title of the NVDA Braille Viewer tool window.
-	_title = _("NVDA Braille Viewer")
-	_numCells: int
-	_rawTextOutputLastSet: str
-	_rawTextOutput: wx.TextCtrl
-	_brailleOutputLastSet: str
-	_brailleOutput: wx.TextCtrl
-	_shouldShowOnStartupCheckBox: wx.CheckBox
-
-	def __init__(self, numCells, onDestroyed):
-		log.debug(f"Starting braille viewer with {numCells} cells")
-
-		dialogPos = wx.DefaultPosition
-		if not config.conf["brailleViewer"]["autoPositionWindow"] and self._doDisplaysMatchConfig():
-			log.debug("Setting brailleViewer window position")
-			brailleViewSection = config.conf["brailleViewer"]
-			dialogPos = wx.Point(x=brailleViewSection["x"], y=brailleViewSection["y"])
-		self._newBraille: Optional[str] = None
-		self._newRawText: Optional[str] = None
-		self._newCellCount: Optional[int] = None
-
-		super().__init__(
-			gui.mainFrame,
-			title=self._title,
-			pos=dialogPos,
-			style=wx.CAPTION | wx.STAY_ON_TOP
-		)
-		self.Bind(wx.EVT_CLOSE, self._onClose)
-		self.Bind(wx.EVT_WINDOW_DESTROY, self._onDestroy)
-
-		self._notifyOfDestroyed = onDestroyed
-		self._numCells = numCells
-		self._brailleOutputLastSet = BRAILLE_SPACE_CHARACTER * numCells
-		self._rawTextOutputLastSet = ""
-
-		self.frameContentsSizer = wx.BoxSizer(wx.HORIZONTAL)
-		self.SetSizer(self.frameContentsSizer)
-		self.panel = wx.Panel(self)
-		self.panel.SetDoubleBuffered(on=True)  # fix for flickering during rapid updates.
-		self.frameContentsSizer.Add(self.panel, proportion=1, flag=wx.EXPAND)
-
-		self.panelContentsSizer = wx.BoxSizer(wx.VERTICAL)
-		self.panel.SetSizer(self.panelContentsSizer)
-
-		borderSizer = wx.BoxSizer(wx.VERTICAL)
-		self.panelContentsSizer .Add(
-			borderSizer,
-			proportion=1,
-			flag=wx.EXPAND | wx.ALL,
-			border=5,
-		)
-
-		# The timer ensures that updates and animations happen smoothly.
-		# When hover to route is enabled (and the mouse is over the window) the timer is running to regularly
-		# call _updateGui. When the mouse leaves the window, or if hover to route is disabled, the timer is
-		# used as a "one-shot" timer only when there are update to what should be displayed.
-		self._timer: wx.Timer = wx.Timer(self)
-		self.Bind(wx.EVT_TIMER, lambda evt: self._updateGui())
-
-		self._createControls(borderSizer, self.panel)
-		self.ShowWithoutActivating()
-		self.Fit()
-
-	def _createBrailleTextSizeTestCtrl(self, sizer, parent):
-		self._brailleSizeTest = wx.StaticText(parent)
-		# Use the same font so the size is accurate.
-		_setBrailleFont(
-			"FreeMono-FixedBraille",
-			self._brailleSizeTest
-		)
-
-		# Keep the label hidden since it provides no information.
-		# Don't destroy it, it will be used later if
-		# the number of cells changes (if another braille display is connected with a different cell count)
-		self._brailleSizeTest.Hide()
-		sizer.Add(self._brailleSizeTest, flag=wx.EXPAND | wx.LEFT | wx.RIGHT, border=10, proportion=1)
-
-	def _calculateBrailleOutputSize(self, numCells: int) -> wx.Size:
-		self._brailleSizeTest.SetLabel((numCells + 5) * " ")
-		return self._brailleSizeTest.GetSize()
-
-	def _createControls(self, sizer, parent):
-		# There seems to be no way to make a TextCtrl (used for braille and raw text output) match its
-		# text content: https://forums.wxwidgets.org/viewtopic.php?t=44472
-		# Hacky fix:
-		# Use a Static text to calculate the width of the dialog required for the number of cells.
-		self._createBrailleTextSizeTestCtrl(sizer, parent)
-		labelSize = self._calculateBrailleOutputSize(self._numCells)
-		log.debug(f"Initial braille label size {labelSize}")
-
-		self._brailleOutput = wx.TextCtrl(
-			parent,
-			value=self._brailleOutputLastSet,
-			style=wx.TE_RICH | wx.TE_READONLY,
-			size=wx.Size(labelSize.x, -1)
-		)
-		_setBrailleFont(
-			"FreeMono-FixedBraille",
-			self._brailleOutput
-		)
-		log.debug(f"Font for braille: {self._brailleOutput.GetFont().GetNativeFontInfoUserDesc()}")
-		sizer.Add(self._brailleOutput, flag=wx.EXPAND, proportion=1)
-
-		self._hoverTracker = TextCellHover(self._brailleOutput)
-
-		self._rawTextOutput = wx.TextCtrl(
-			parent,
-			value=self._rawTextOutputLastSet,
-			style=wx.TE_RICH2 | wx.TE_READONLY
-		)
-		_setBrailleFont(
-			"FreeMono-FixedBraille",
-			self._rawTextOutput
-		)
-		log.debug(f"Font for raw text: {self._rawTextOutput.Font.GetNativeFontInfoUserDesc()}")
-		sizer.Add(self._rawTextOutput, flag=wx.EXPAND, proportion=1)
-
-		optionsSizer = wx.BoxSizer(wx.HORIZONTAL)
-		# Translators: The label for a setting in the braille viewer that controls
-		# whether the braille viewer is shown at startup or not.
-		showOnStartupCheckboxLabel = _("&Show Braille Viewer on Startup")
-		self._shouldShowOnStartupCheckBox = wx.CheckBox(
-			parent=parent,
-			label=showOnStartupCheckboxLabel)
-		self._shouldShowOnStartupCheckBox.SetValue(config.conf["brailleViewer"]["showBrailleViewerAtStartup"])
-		self._shouldShowOnStartupCheckBox.Bind(wx.EVT_CHECKBOX, self._onShouldShowOnStartupChanged)
-		optionsSizer.Add(self._shouldShowOnStartupCheckBox)
-
-		# Translators: The label for a setting in the braille viewer that controls
-		# whether hovering mouse routes to the cell.
-		hoverRoutesCellText = _("&Hover for cell routing")
-		self._shouldHoverRouteToCellCheckBox = wx.CheckBox(
-			parent=parent,
-			label=hoverRoutesCellText
-		)
-		self._shouldHoverRouteToCellCheckBox.Bind(wx.EVT_CHECKBOX, self._onShouldHoverRouteToCellCheckBoxChanged)
-		self._shouldHoverRouteToCellCheckBox.SetValue(_shouldDoHover())
-		self._updateMouseOverBinding(_shouldDoHover())
-		optionsSizer.Add(self._shouldHoverRouteToCellCheckBox)
-		sizer.Add(optionsSizer, flag=wx.EXPAND | wx.TOP, border=5)
-
-	def _onShouldShowOnStartupChanged(self, evt):
-		config.conf["brailleViewer"]["showBrailleViewerAtStartup"] = self._shouldShowOnStartupCheckBox.IsChecked()
-
-	def _onShouldHoverRouteToCellCheckBoxChanged(self, evt: wx.CommandEvent):
-		config.conf["brailleViewer"]["shouldHoverRouteToCell"] = evt.IsChecked()
-		self._updateMouseOverBinding(evt.IsChecked())
-
-	def _updateMouseOverBinding(self, shouldReceiveMouseMotion: bool):
-		if not shouldReceiveMouseMotion:
-			self._brailleOutput.Unbind(wx.EVT_MOTION, source=None, handler=self._mouseOver)
-			self._hoverTracker.cancelPendingHover()
-		else:
-			self._brailleOutput.Bind(wx.EVT_MOTION, handler=self._mouseOver)
-
-	def _mouseOver(self, unused: wx.MouseEvent):
-		if _shouldDoHover():
-			self._triggerGuiUpdate()
-
-	def updateBrailleDisplayed(
-			self,
-			cells: List[int],
-			rawText: str,
-			currentCellCount: int,
-	):
-		if self.isDestroyed:
-			return
-
-		padToLen = currentCellCount + 2  # Ensure all content is displayed, append 2 extra space characters
-		adjustOffsetsToUnicode = u"".join([
-			chr(BRAILLE_UNICODE_PATTERNS_START + cell)
-			for cell in cells
-		])
-
-		# Determine what we must update
-		brailleEqual = self._brailleOutputLastSet == adjustOffsetsToUnicode
-		textEqual = self._rawTextOutputLastSet == rawText
-		if brailleEqual and textEqual:
-			# Exit early if we do not have to update either label.
-			return
-		if not brailleEqual:
-			self._brailleOutputLastSet = adjustOffsetsToUnicode
-			# Create a unicode string that is at least as long as expected.
-			# A later call to `Fit` will ensure that strings that are too long are handled.
-			paddedBraille = adjustOffsetsToUnicode.ljust(padToLen, BRAILLE_SPACE_CHARACTER)
-			self._newBraille = paddedBraille
-		if not textEqual:
-			self._rawTextOutputLastSet = rawText
-			paddedRawText = rawText.ljust(padToLen, " ")
-			self._newRawText = paddedRawText
-		if self._numCells != currentCellCount:
-			self._newCellCount = currentCellCount
-
-		self._triggerGuiUpdate()
-
-	def _triggerGuiUpdate(self):
-		continuousTimerRunning = self._timer.IsRunning() and not self._timer.IsOneShot()
-		hoverInProgress = self._hoverTracker.isInProgress()
-		if hoverInProgress and not continuousTimerRunning:
-			self._timer.Stop()
-			self._timer.Start(milliseconds=TIMER_INTERVAL)
-		elif not hoverInProgress and not self._timer.IsRunning():
-			self._timer.StartOnce()
-
-	def _updateGui(self):
-		"""Ensure all GUI updates happen in one place to create a smooth update, all changes should happen
-		between freeze and thaw.
-		"""
-		self.Freeze()
-		if self._newBraille is not None:
-			self._brailleOutput.SetValue(self._newBraille)
-			self._newBraille = None
-		if self._newRawText is not None:
-			self._rawTextOutput.SetValue(self._newRawText)
-			self._newRawText = None
-		if self._newCellCount is not None:
-			# do resize
-			self._numCells = self._newCellCount
-			oldSize = self._brailleOutput.GetSize()
-			labelSize = self._calculateBrailleOutputSize(self._numCells)
-			self._brailleOutput.SetMinSize(size=wx.Size(labelSize.x, -1))
-			newSize = self._brailleOutput.GetSize()
-			log.debug(
-				f"Updating brailleViewer cell count to: {self._newCellCount}"
-				f", braille label size {oldSize} -> {newSize}"
-			)
-			# Ensure that any variation in the number of characters displayed is still shown by calling `Fit`.
-			# This should really only happen when an external display with a different cell count is connected.
-			# If there is some other reason, it is better for the window size to adjust, than to miss content.
-			self.Fit()
-			self._newCellCount = None
-
-		self._hoverTracker.doHoverTracking()
-		self._hoverTracker.updateControls()
-		self.Thaw()
-		if not self._hoverTracker.isInProgress():
-			self._timer.Stop()
-
-	def _doDisplaysMatchConfig(self):
-		configSizes = config.conf["brailleViewer"]["displays"]
-		attachedSizes = self._getAttachedDisplaySizesAsStringArray()
-		lengthsMatch = len(configSizes) == len(attachedSizes)
-		allSizesMatch = all(
-			confSize == attachedSize
-			for (confSize, attachedSize)
-			in zip(configSizes, attachedSizes)
-		)
-		return lengthsMatch and allSizesMatch
-
-	def _getAttachedDisplaySizesAsStringArray(self):
-		displays = (
-			wx.Display(i).GetGeometry().GetSize()
-			for i in range(wx.Display.GetCount())
-		)
-		return [
-			repr((disp.width, disp.height))
-			for disp in displays
-		]
-
-	def _savePositionInformation(self):
-		log.debug("Save braille viewer position info")
-		position = self.GetPosition()
-		config.conf["brailleViewer"]["x"] = position.x
-		config.conf["brailleViewer"]["y"] = position.y
-		config.conf["brailleViewer"]["displays"] = self._getAttachedDisplaySizesAsStringArray()
-		config.conf["brailleViewer"]["autoPositionWindow"] = False
-
-	isDestroyed: bool = False
-
-	def saveInfoAndDestroy(self):
-		self._savePositionInformation()
-		self.isDestroyed = True
-		self.Destroy()
-
-	def _onClose(self, evt):
-		log.debug("braille viewer gui onClose")
-		self.saveInfoAndDestroy()
-
-	def _onDestroy(self, evt):
-		log.debug("braille viewer gui onDestroy")
-		self.isDestroyed = True
-		self._notifyOfDestroyed()
-		evt.Skip()
+# A part of NonVisual Desktop Access (NVDA)
+# Copyright (C) 2014-2019 NV Access Limited
+# This file is covered by the GNU General Public License.
+# See the file COPYING for more details.
+import enum
+import time
+from typing import List, Optional
+
+import wx
+import gui
+import config
+from logHandler import log
+import fonts
+import inputCore
+import gui.contextHelp
+
+BRAILLE_UNICODE_PATTERNS_START = 0x2800
+BRAILLE_SPACE_CHARACTER = chr(BRAILLE_UNICODE_PATTERNS_START)
+BRAILLE_INIT_CHARACTER = chr(BRAILLE_UNICODE_PATTERNS_START + 1)
+SPACE_CHARACTER = u" "
+TIMER_INTERVAL = 32
+
+
+def _linearInterpolate(value, start, end):
+	difference = tuple(map(lambda i, j: i - j, end, start))
+	return tuple(map(lambda i, j: i + value * j, start, difference))
+
+
+def _getCharIndexUnderMouse(ctrl: wx.TextCtrl) -> Optional[int]:
+	""" Get the index of the character under the mouse.
+	@note: Assumes all characters are on one line
+	"""
+	mousePos = wx.GetMousePosition()
+	toClient = ctrl.ScreenToClient(mousePos)
+	# This hit test is inaccurate, there seems to be a bug in wx.
+	# When the mouse is above or before the window it is counted as a hit.
+	# Above: mouseY is less than windowY I.E. when 'toClient.y' < 0
+	# Before: mouseX is less than windowX I.E. when 'toClient.x' < 0
+	result, index = ctrl.HitTestPos(
+		toClient
+	)
+	if result == wx.TE_HT_ON_TEXT and toClient.y > 0 and toClient.x > 0:
+		return index
+	return None
+
+
+def _shouldDoHover():
+	return config.conf["brailleViewer"]["shouldHoverRouteToCell"]
+
+
+def createBackgroundColorTextAttr(newColor: wx.Colour) -> wx.TextAttr:
+	attr = wx.TextAttr()
+	attr.SetBackgroundColour(newColor)
+	return attr
+
+
+class CharCellBackgroundColorAnimation:
+	""" Transition from one colour to another over time for a character cell background.
+	"""
+	def __init__(
+			self,
+			textCtrl: wx.TextCtrl,
+			textCellIndex: int,
+			startValue: float,
+			originColor: wx.Colour,
+			destColor: wx.Colour,
+			durationSeconds: float,
+	):
+		"""
+		:param textCtrl: the TextCtrl to perform the background colour animation on.
+		:param textCellIndex: the character cell index that should be highlighted with the animation
+		:param startValue: a percentage (0->1). At elapsed == 0 the colour transition will already be
+			this far through. Allows for a beginning bump in the colour transition.
+		:param originColor: The origin colour.
+		:param destColor: The destination colour. Reached at elapsed == totalTime.
+		:param durationSeconds: total time that the transition should take in seconds
+		"""
+		self._textCtrl = textCtrl
+		self._textCellIndex = textCellIndex
+		self._originColor = originColor
+		self._destColor = destColor
+		self._startValue = startValue
+		self._durationSeconds = durationSeconds
+		self._startTime = time.time()
+		normalBGColor = textCtrl.GetBackgroundColour()
+		self._currentAttr = self._normalBGStyle = createBackgroundColorTextAttr(normalBGColor)
+
+	def update(self):
+		accumulatedElapsedTime = time.time() - self._startTime
+		# [0..1] proportion accumulatedElapsedTime is through totalTime
+		normalisedElapsed = min(1.0, max(0.0, (0.001 + accumulatedElapsedTime) / self._durationSeconds))
+		colourTransitionValue = self._startValue + normalisedElapsed * (1 - self._startValue)
+		currentColorTuple = _linearInterpolate(
+			colourTransitionValue,
+			self._originColor.Get(includeAlpha=False),
+			self._destColor.Get(includeAlpha=False)
+		)
+		currentStyle = createBackgroundColorTextAttr(wx.Colour(*currentColorTuple))
+		index = self._textCellIndex
+		length = len(self._textCtrl.GetValue())
+		self._textCtrl.SetStyle(index, index + 1, currentStyle)
+		self._textCtrl.SetStyle(0, index, self._normalBGStyle)
+		self._textCtrl.SetStyle(index + 1, length, self._normalBGStyle)
+
+	def resetColor(self):
+		length = len(self._textCtrl.GetValue())
+		self._textCtrl.SetStyle(0, length, self._normalBGStyle)
+
+
+class TextCellHover:
+	"""Tracks a the mouse hovering over a cell in a textCtrl.
+	"""
+
+	@enum.unique
+	class Stage(enum.Enum):
+		NOT_STARTED = enum.auto()
+		HOVER_PENDING = enum.auto()
+		ACTIVATED = enum.auto()
+		FINISHED = enum.auto()
+		CANCELLED = enum.auto()
+
+	def __init__(self, textCtrl: wx.TextCtrl):
+		self._secondsOfHoverToActivate = config.conf["brailleViewer"]["secondsOfHoverToActivate"]
+		self._secondsOfPostActivate = 0.4
+		self._textCtrl = textCtrl
+		self._normalBGColor = textCtrl.GetBackgroundColour()
+		self._charIndex = None
+		self._doneRouteCall = False
+		self._cellAnimation: Optional[CharCellBackgroundColorAnimation] = None
+		self._setStage(self.Stage.NOT_STARTED)
+
+	def isInProgress(self) -> bool:
+		return self._stage not in [
+			self.Stage.NOT_STARTED,
+			self.Stage.FINISHED,
+			# Cancelled still requires a state change.
+		]
+
+	def _setStage(self, newStage: Stage):
+		self._stage = newStage
+		self._stageStartTime = time.time()
+
+	def cancelPendingHover(self):
+		self._charIndex: Optional[int] = None  # cancels a pending hover action
+		self._setStage(self.Stage.CANCELLED)
+
+	def startPendingHover(self, index):
+		self._charIndex = index
+		self._setStage(self.Stage.HOVER_PENDING)
+		# set pre-activate style
+		self._cellAnimation = CharCellBackgroundColorAnimation(
+			self._textCtrl,
+			index,
+			startValue=0.2,
+			originColor=self._normalBGColor,
+			destColor=wx.Colour(255, 205, 60),  # orange-yellow
+			durationSeconds=self._secondsOfHoverToActivate
+		)
+
+	def _setPostActivateStyle(self):
+		self._cellAnimation = CharCellBackgroundColorAnimation(
+			self._textCtrl,
+			self._charIndex,
+			startValue=0.0,
+			originColor=wx.Colour(81, 215, 81),  # green
+			destColor=self._normalBGColor,
+			durationSeconds=self._secondsOfPostActivate
+		)
+
+	def doHoverTracking(self):
+		if not _shouldDoHover():
+			return
+		index = _getCharIndexUnderMouse(self._textCtrl)
+
+		if index == self._charIndex:
+			return
+		if index is None:
+			# Mouse no longer over braille cells
+			self.cancelPendingHover()
+			return
+		# Mouse over a new braille cell, start hover process again.
+		self.startPendingHover(index)
+
+	def updateControls(self):
+		self._updateHoverStage()
+		if self._cellAnimation:
+			self._cellAnimation.update()
+
+	def _updateHoverStage(self):
+		""" Update visualization of hover, over time.
+		"""
+		if not self.isInProgress():
+			return
+		timeElapsed = time.time() - self._stageStartTime
+		if (
+			self._stage == self.Stage.HOVER_PENDING
+			and timeElapsed > self._secondsOfHoverToActivate
+		):
+			self._activateRouteToCell()
+			self._setPostActivateStyle()
+			self._setStage(self.Stage.ACTIVATED)
+		elif (
+			self._stage == self.Stage.ACTIVATED
+			and timeElapsed > self._secondsOfPostActivate
+		):
+			# This hover is now complete, don't reset _charIndex, the hover shouldn't start again.
+			self._setStage(self.Stage.FINISHED)
+			self._cellAnimation.resetColor()
+			self._cellAnimation = None
+		elif self._stage == self.Stage.CANCELLED:
+			self._setStage(self.Stage.NOT_STARTED)
+			if self._cellAnimation:
+				self._cellAnimation.resetColor()
+				self._cellAnimation = None
+
+	def _activateRouteToCell(self):
+		from .brailleViewerInputGesture import BrailleViewerGesture_RouteTo
+		inputCore.manager.executeGesture(
+			BrailleViewerGesture_RouteTo(self._charIndex)
+		)
+
+
+def _setBrailleFont(fontName: str, textCtrl: wx.Control) -> wx.Font:
+	fonts.importFonts()
+	# Ideally the raw characters should align with the braille dots.
+	#
+	# On most systems, it seems that Windows will fall back to using "Segoe UI Symbol" font.
+	# The width of BRAILLE_SPACE_CHARACTER ('no pins up') does not match the other braille characters.
+	# This causes variations in the length of the braille text, particularly when the cursor is flashing.
+	# The other disadvantage of using this font is that it is difficult to get its width to match the width
+	# of the raw text characters.
+	# These issues are solved by using a custom font (FreeMono-FixedBraille), which due to its free (GPL 3)
+	# status, allowed us to modify it, and fix the visual issues that it also had.
+	#
+	# Remaining visual issues:
+	# Some words when translated to braille have more characters than the raw text.
+	# This may be because there is a leading "number" or "capital letter" cell.
+	# Currently we do not handle this.
+	font: wx.Font = textCtrl.GetFont()
+	font.SetPointSize(20)
+	font.SetFaceName(fontName)
+	textCtrl.SetFont(font)
+	return font
+
+
+# Inherit from wx.Frame because these windows show in the alt+tab menu (where miniFrame does not)
+# wx.Dialog causes a crash on destruction when multiple were created at the same time (speechViewer
+# may start at the same time)
+class BrailleViewerFrame(
+		gui.contextHelp.ContextHelpMixin,
+		wx.Frame  # wxPython does not seem to call base class initializer, put last in MRO
+):
+
+	helpId = "BrailleViewer"
+
+	# Translators: The title of the NVDA Braille Viewer tool window.
+	_title = _("NVDA Braille Viewer")
+	_numCells: int
+	_rawTextOutputLastSet: str
+	_rawTextOutput: wx.TextCtrl
+	_brailleOutputLastSet: str
+	_brailleOutput: wx.TextCtrl
+	_shouldShowOnStartupCheckBox: wx.CheckBox
+
+	def __init__(self, numCells, onDestroyed):
+		log.debug(f"Starting braille viewer with {numCells} cells")
+
+		dialogPos = wx.DefaultPosition
+		if not config.conf["brailleViewer"]["autoPositionWindow"] and self._doDisplaysMatchConfig():
+			log.debug("Setting brailleViewer window position")
+			brailleViewSection = config.conf["brailleViewer"]
+			dialogPos = wx.Point(x=brailleViewSection["x"], y=brailleViewSection["y"])
+		self._newBraille: Optional[str] = None
+		self._newRawText: Optional[str] = None
+		self._newCellCount: Optional[int] = None
+
+		super().__init__(
+			gui.mainFrame,
+			title=self._title,
+			pos=dialogPos,
+			style=wx.CAPTION | wx.STAY_ON_TOP
+		)
+		self.Bind(wx.EVT_CLOSE, self._onClose)
+		self.Bind(wx.EVT_WINDOW_DESTROY, self._onDestroy)
+
+		self._notifyOfDestroyed = onDestroyed
+		self._numCells = numCells
+		self._brailleOutputLastSet = BRAILLE_SPACE_CHARACTER * numCells
+		self._rawTextOutputLastSet = ""
+
+		self.frameContentsSizer = wx.BoxSizer(wx.HORIZONTAL)
+		self.SetSizer(self.frameContentsSizer)
+		self.panel = wx.Panel(self)
+		self.panel.SetDoubleBuffered(on=True)  # fix for flickering during rapid updates.
+		self.frameContentsSizer.Add(self.panel, proportion=1, flag=wx.EXPAND)
+
+		self.panelContentsSizer = wx.BoxSizer(wx.VERTICAL)
+		self.panel.SetSizer(self.panelContentsSizer)
+
+		borderSizer = wx.BoxSizer(wx.VERTICAL)
+		self.panelContentsSizer .Add(
+			borderSizer,
+			proportion=1,
+			flag=wx.EXPAND | wx.ALL,
+			border=5,
+		)
+
+		# The timer ensures that updates and animations happen smoothly.
+		# When hover to route is enabled (and the mouse is over the window) the timer is running to regularly
+		# call _updateGui. When the mouse leaves the window, or if hover to route is disabled, the timer is
+		# used as a "one-shot" timer only when there are update to what should be displayed.
+		self._timer: wx.Timer = wx.Timer(self)
+		self.Bind(wx.EVT_TIMER, lambda evt: self._updateGui())
+
+		self._createControls(borderSizer, self.panel)
+		self.ShowWithoutActivating()
+		self.Fit()
+
+	def _createBrailleTextSizeTestCtrl(self, sizer, parent):
+		self._brailleSizeTest = wx.StaticText(parent)
+		# Use the same font so the size is accurate.
+		_setBrailleFont(
+			"FreeMono-FixedBraille",
+			self._brailleSizeTest
+		)
+
+		# Keep the label hidden since it provides no information.
+		# Don't destroy it, it will be used later if
+		# the number of cells changes (if another braille display is connected with a different cell count)
+		self._brailleSizeTest.Hide()
+		sizer.Add(self._brailleSizeTest, flag=wx.EXPAND | wx.LEFT | wx.RIGHT, border=10, proportion=1)
+
+	def _calculateBrailleOutputSize(self, numCells: int) -> wx.Size:
+		self._brailleSizeTest.SetLabel((numCells + 5) * " ")
+		return self._brailleSizeTest.GetSize()
+
+	def _createControls(self, sizer, parent):
+		# There seems to be no way to make a TextCtrl (used for braille and raw text output) match its
+		# text content: https://forums.wxwidgets.org/viewtopic.php?t=44472
+		# Hacky fix:
+		# Use a Static text to calculate the width of the dialog required for the number of cells.
+		self._createBrailleTextSizeTestCtrl(sizer, parent)
+		labelSize = self._calculateBrailleOutputSize(self._numCells)
+		log.debug(f"Initial braille label size {labelSize}")
+
+		self._brailleOutput = wx.TextCtrl(
+			parent,
+			value=self._brailleOutputLastSet,
+			style=wx.TE_RICH | wx.TE_READONLY,
+			size=wx.Size(labelSize.x, -1)
+		)
+		_setBrailleFont(
+			"FreeMono-FixedBraille",
+			self._brailleOutput
+		)
+		log.debug(f"Font for braille: {self._brailleOutput.GetFont().GetNativeFontInfoUserDesc()}")
+		sizer.Add(self._brailleOutput, flag=wx.EXPAND, proportion=1)
+
+		self._hoverTracker = TextCellHover(self._brailleOutput)
+
+		self._rawTextOutput = wx.TextCtrl(
+			parent,
+			value=self._rawTextOutputLastSet,
+			style=wx.TE_RICH2 | wx.TE_READONLY
+		)
+		_setBrailleFont(
+			"FreeMono-FixedBraille",
+			self._rawTextOutput
+		)
+		log.debug(f"Font for raw text: {self._rawTextOutput.Font.GetNativeFontInfoUserDesc()}")
+		sizer.Add(self._rawTextOutput, flag=wx.EXPAND, proportion=1)
+
+		optionsSizer = wx.BoxSizer(wx.HORIZONTAL)
+		# Translators: The label for a setting in the braille viewer that controls
+		# whether the braille viewer is shown at startup or not.
+		showOnStartupCheckboxLabel = _("&Show Braille Viewer on Startup")
+		self._shouldShowOnStartupCheckBox = wx.CheckBox(
+			parent=parent,
+			label=showOnStartupCheckboxLabel)
+		self._shouldShowOnStartupCheckBox.SetValue(config.conf["brailleViewer"]["showBrailleViewerAtStartup"])
+		self._shouldShowOnStartupCheckBox.Bind(wx.EVT_CHECKBOX, self._onShouldShowOnStartupChanged)
+		optionsSizer.Add(self._shouldShowOnStartupCheckBox)
+
+		# Translators: The label for a setting in the braille viewer that controls
+		# whether hovering mouse routes to the cell.
+		hoverRoutesCellText = _("&Hover for cell routing")
+		self._shouldHoverRouteToCellCheckBox = wx.CheckBox(
+			parent=parent,
+			label=hoverRoutesCellText
+		)
+		self._shouldHoverRouteToCellCheckBox.Bind(wx.EVT_CHECKBOX, self._onShouldHoverRouteToCellCheckBoxChanged)
+		self._shouldHoverRouteToCellCheckBox.SetValue(_shouldDoHover())
+		self._updateMouseOverBinding(_shouldDoHover())
+		optionsSizer.Add(self._shouldHoverRouteToCellCheckBox)
+		sizer.Add(optionsSizer, flag=wx.EXPAND | wx.TOP, border=5)
+
+	def _onShouldShowOnStartupChanged(self, evt):
+		config.conf["brailleViewer"]["showBrailleViewerAtStartup"] = self._shouldShowOnStartupCheckBox.IsChecked()
+
+	def _onShouldHoverRouteToCellCheckBoxChanged(self, evt: wx.CommandEvent):
+		config.conf["brailleViewer"]["shouldHoverRouteToCell"] = evt.IsChecked()
+		self._updateMouseOverBinding(evt.IsChecked())
+
+	def _updateMouseOverBinding(self, shouldReceiveMouseMotion: bool):
+		if not shouldReceiveMouseMotion:
+			self._brailleOutput.Unbind(wx.EVT_MOTION, source=None, handler=self._mouseOver)
+			self._hoverTracker.cancelPendingHover()
+		else:
+			self._brailleOutput.Bind(wx.EVT_MOTION, handler=self._mouseOver)
+
+	def _mouseOver(self, unused: wx.MouseEvent):
+		if _shouldDoHover():
+			self._triggerGuiUpdate()
+
+	def updateBrailleDisplayed(
+			self,
+			cells: List[int],
+			rawText: str,
+			currentCellCount: int,
+	):
+		if self.isDestroyed:
+			return
+
+		padToLen = currentCellCount + 2  # Ensure all content is displayed, append 2 extra space characters
+		adjustOffsetsToUnicode = u"".join([
+			chr(BRAILLE_UNICODE_PATTERNS_START + cell)
+			for cell in cells
+		])
+
+		# Determine what we must update
+		brailleEqual = self._brailleOutputLastSet == adjustOffsetsToUnicode
+		textEqual = self._rawTextOutputLastSet == rawText
+		if brailleEqual and textEqual:
+			# Exit early if we do not have to update either label.
+			return
+		if not brailleEqual:
+			self._brailleOutputLastSet = adjustOffsetsToUnicode
+			# Create a unicode string that is at least as long as expected.
+			# A later call to `Fit` will ensure that strings that are too long are handled.
+			paddedBraille = adjustOffsetsToUnicode.ljust(padToLen, BRAILLE_SPACE_CHARACTER)
+			self._newBraille = paddedBraille
+		if not textEqual:
+			self._rawTextOutputLastSet = rawText
+			paddedRawText = rawText.ljust(padToLen, " ")
+			self._newRawText = paddedRawText
+		if self._numCells != currentCellCount:
+			self._newCellCount = currentCellCount
+
+		self._triggerGuiUpdate()
+
+	def _triggerGuiUpdate(self):
+		continuousTimerRunning = self._timer.IsRunning() and not self._timer.IsOneShot()
+		hoverInProgress = self._hoverTracker.isInProgress()
+		if hoverInProgress and not continuousTimerRunning:
+			self._timer.Stop()
+			self._timer.Start(milliseconds=TIMER_INTERVAL)
+		elif not hoverInProgress and not self._timer.IsRunning():
+			self._timer.StartOnce()
+
+	def _updateGui(self):
+		"""Ensure all GUI updates happen in one place to create a smooth update, all changes should happen
+		between freeze and thaw.
+		"""
+		self.Freeze()
+		if self._newBraille is not None:
+			self._brailleOutput.SetValue(self._newBraille)
+			self._newBraille = None
+		if self._newRawText is not None:
+			self._rawTextOutput.SetValue(self._newRawText)
+			self._newRawText = None
+		if self._newCellCount is not None:
+			# do resize
+			self._numCells = self._newCellCount
+			oldSize = self._brailleOutput.GetSize()
+			labelSize = self._calculateBrailleOutputSize(self._numCells)
+			self._brailleOutput.SetMinSize(size=wx.Size(labelSize.x, -1))
+			newSize = self._brailleOutput.GetSize()
+			log.debug(
+				f"Updating brailleViewer cell count to: {self._newCellCount}"
+				f", braille label size {oldSize} -> {newSize}"
+			)
+			# Ensure that any variation in the number of characters displayed is still shown by calling `Fit`.
+			# This should really only happen when an external display with a different cell count is connected.
+			# If there is some other reason, it is better for the window size to adjust, than to miss content.
+			self.Fit()
+			self._newCellCount = None
+
+		self._hoverTracker.doHoverTracking()
+		self._hoverTracker.updateControls()
+		self.Thaw()
+		if not self._hoverTracker.isInProgress():
+			self._timer.Stop()
+
+	def _doDisplaysMatchConfig(self):
+		configSizes = config.conf["brailleViewer"]["displays"]
+		attachedSizes = self._getAttachedDisplaySizesAsStringArray()
+		lengthsMatch = len(configSizes) == len(attachedSizes)
+		allSizesMatch = all(
+			confSize == attachedSize
+			for (confSize, attachedSize)
+			in zip(configSizes, attachedSizes)
+		)
+		return lengthsMatch and allSizesMatch
+
+	def _getAttachedDisplaySizesAsStringArray(self):
+		displays = (
+			wx.Display(i).GetGeometry().GetSize()
+			for i in range(wx.Display.GetCount())
+		)
+		return [
+			repr((disp.width, disp.height))
+			for disp in displays
+		]
+
+	def _savePositionInformation(self):
+		log.debug("Save braille viewer position info")
+		position = self.GetPosition()
+		config.conf["brailleViewer"]["x"] = position.x
+		config.conf["brailleViewer"]["y"] = position.y
+		config.conf["brailleViewer"]["displays"] = self._getAttachedDisplaySizesAsStringArray()
+		config.conf["brailleViewer"]["autoPositionWindow"] = False
+
+	isDestroyed: bool = False
+
+	def saveInfoAndDestroy(self):
+		self._savePositionInformation()
+		self.isDestroyed = True
+		self.Destroy()
+
+	def _onClose(self, evt):
+		log.debug("braille viewer gui onClose")
+		self.saveInfoAndDestroy()
+
+	def _onDestroy(self, evt):
+		log.debug("braille viewer gui onDestroy")
+		self.isDestroyed = True
+		self._notifyOfDestroyed()
+		evt.Skip()