--- conflicted
+++ resolved
@@ -1,196 +1,186 @@
-# A part of NonVisual Desktop Access (NVDA)
-<<<<<<< HEAD
-# This file is covered by the GNU General Public License.
-# See the file COPYING for more details.
-# Copyright (C) 2013-2022 Michael Curran <mick@nvaccess.org>
-
-from typing import (
-	Optional,
-	Union,
-)
-=======
-# Copyright (C) 2013-2022 NV Access Limited
-# This file may be used under the terms of the GNU General Public License, version 2 or later.
-# For more details see: https://www.gnu.org/licenses/gpl-2.0.html
-
-from typing import (
-	Union,
-)
-
->>>>>>> f8dea2fc
-import api
-from baseObject import ScriptableObject
-import winUser
-from logHandler import log
-from NVDAObjects import NVDAObject, NVDAObjectTextInfo
-from NVDAObjects.window import Window
-from treeInterceptorHandler import DocumentTreeInterceptor
-from displayModel import DisplayModelTextInfo
-import textInfos
-import config
-
-def getObjectPosition(obj):
-	"""
-	Fetches a TextInfo instance suitable for reviewing the text in  the given object.
-	@param obj: the NVDAObject to review
-	@type obj: L{NVDAObject}
-	@return: the TextInfo instance and the Scriptable object the TextInfo instance is referencing, or None on error. 
-	@rtype: (L{TextInfo},L{ScriptableObject})
-	"""
-	try:
-		pos=obj.makeTextInfo(textInfos.POSITION_CARET)
-	except (NotImplementedError, RuntimeError):
-		# No caret supported, try first position instead
-		try:
-			pos=obj.makeTextInfo(textInfos.POSITION_FIRST)
-		except (NotImplementedError, RuntimeError):
-			log.debugWarning("%s does not support POSITION_FIRST, falling back to NVDAObjectTextInfo"%obj.TextInfo)
-			# First position not supported either, return first position from a generic NVDAObjectTextInfo 
-			return NVDAObjectTextInfo(obj,textInfos.POSITION_FIRST),obj
-	return pos,pos.obj
-
-def getDocumentPosition(obj):
-	"""
-	Fetches a TextInfo instance suitable for reviewing the text in  the given object's L{TreeInterceptor}, positioned at the object.
-	@param obj: the NVDAObject to review
-	@type obj: L{NVDAObject}
-	@return: the TextInfo instance and the Scriptable object the TextInfo instance is referencing, or None on error. 
-	@rtype: (L{TextInfo},L{ScriptableObject})
-	"""
-	if not isinstance(obj.treeInterceptor,DocumentTreeInterceptor):
-		return None
-	try:
-		pos=obj.treeInterceptor.makeTextInfo(obj)
-	except LookupError:
-		return None
-	return pos,pos.obj
-
-def getScreenPosition(obj):
-	"""
-	Fetches a TextInfo instance suitable for reviewing the screen, positioned at the given object's coordinates. 
-	@param obj: the NVDAObject to review
-	@type obj: L{NVDAObject}
-	@return: the TextInfo instance and the Scriptable object the TextInfo instance is referencing, or None on error. 
-	@rtype: (L{TextInfo},L{ScriptableObject})
-	"""
-	focus=api.getFocusObject()
-	while focus and not isinstance(focus,Window):
-		focus=focus.parent
-	if not focus: return None
-	w=winUser.getAncestor(focus.windowHandle,winUser.GA_ROOT) or focus.windowHandle
-	s=Window(windowHandle=w)
-	if s:
-		s.redraw()
-		try:
-			pos=DisplayModelTextInfo(s,obj)
-		except LookupError:
-			pos=DisplayModelTextInfo(s,textInfos.POSITION_FIRST)
-		return pos,pos.obj
-
-modes=[
-	# Translators: One of the review modes.
-	('object',_("Object review"),getObjectPosition),
-	# Translators: One of the review modes.
-	('document',_("Document review"),getDocumentPosition),
-	# Translators: One of the review modes.
-	('screen',_("Screen review"),getScreenPosition),
-]
-
-_currentMode=0
-
-
-def getPositionForCurrentMode(obj: NVDAObject) -> Union[textInfos.TextInfo, ScriptableObject]:
-	"""
-	Fetches a TextInfo instance suitable for reviewing the text in or around the given object, according to the current review mode. 
-	@param obj: the NVDAObject to review
-	@return: the TextInfo instance and the Scriptable object the TextInfo instance is referencing, or None on error. 
-	"""
-	mode=_currentMode
-	while mode>=0:
-		pos=modes[mode][2](obj)
-		if pos:
-			return pos
-		mode-=1
-
-
-def getCurrentMode():
-	"""Fetches the ID of the current mode"""
-	return modes[_currentMode][0]
-
-
-def setCurrentMode(
-		mode: Union[int, str],
-		updateReviewPosition: bool = True
-) -> Optional[str]:
-	"""
-	Sets the current review mode to the given mode ID or index and updates the review position.
-	@param mode: either a 0-based index into the modes list, or one of the mode IDs (first item of a tuple in the modes list).
-	@return: a presentable label for the new current mode (suitable for speaking or braille)
-	"""
-	global _currentMode
-	if isinstance(mode,int):
-		ID,label,func=modes[mode]
-	else:
-		for index,(ID,label,func) in enumerate(modes):
-			if mode==ID:
-				mode=index
-				break
-		else:
-			raise LookupError("mode %s not found"%mode)
-	obj=api.getNavigatorObject()
-	pos=func(obj)
-	if pos:
-		_currentMode=mode
-		if updateReviewPosition:
-			api.setReviewPosition(pos[0], clearNavigatorObject=False)
-		return label
-
-
-def nextMode(prev=False,startMode=None):
-	"""
-	Sets the current review mode to the next available  mode and updates the review position. 
-	@param prev: if true then switch to the previous mode. If false, switch to the next mode.
-	@type prev: bool
-	@return: a presentable label for the new current mode (suitable for speaking or brailleing)
-	@rtype: string
-	"""
-	if startMode is None:
-		startMode=_currentMode
-	newMode=startMode+(1 if not prev else -1)
-	if newMode<0 or newMode>=len(modes):
-		return None
-	label=setCurrentMode(newMode)
-	return label or nextMode(prev=prev,startMode=newMode)
-
-def handleCaretMove(pos):
-	"""
-	Instructs the review position to be updated due to caret movement.
-	@param pos: Either a TextInfo instance at the caret position, or an NVDAObject or TeeInterceptor who's caret position should be retreaved.
-	@type pos: L{textInfos.TextInfo} or L{NVDAObject} or L{TreeInterceptor}
-	"""
-	if not config.conf["reviewCursor"]["followCaret"]:
-		return
-	if isinstance(pos,textInfos.TextInfo):
-		info=pos
-		obj=pos.obj
-	else:
-		info=None
-		obj=pos
-	mode=getCurrentMode()
-	if isinstance(obj,NVDAObject):
-		if not mode=='object' or obj!=api.getNavigatorObject():
-			return
-	elif isinstance(obj,DocumentTreeInterceptor):
-		if mode not in ('object','document'):
-			return
-		if mode!='document':
-			if obj.passThrough:
-				#if trying to set with a position in a treeInterceptor but passThrough is turned on, ignore it completely
-				return
-			setCurrentMode('document',updateReviewPosition=False)
-	if not info:
-		try:
-			info=obj.makeTextInfo(textInfos.POSITION_CARET)
-		except (NotImplementedError,RuntimeError):
-			return
-	api.setReviewPosition(info, isCaret=True)
+# A part of NonVisual Desktop Access (NVDA)
+# Copyright (C) 2013-2022 NV Access Limited
+# This file may be used under the terms of the GNU General Public License, version 2 or later.
+# For more details see: https://www.gnu.org/licenses/gpl-2.0.html
+
+from typing import (
+	Optional,
+	Union,
+)
+
+import api
+from baseObject import ScriptableObject
+import winUser
+from logHandler import log
+from NVDAObjects import NVDAObject, NVDAObjectTextInfo
+from NVDAObjects.window import Window
+from treeInterceptorHandler import DocumentTreeInterceptor
+from displayModel import DisplayModelTextInfo
+import textInfos
+import config
+
+def getObjectPosition(obj):
+	"""
+	Fetches a TextInfo instance suitable for reviewing the text in  the given object.
+	@param obj: the NVDAObject to review
+	@type obj: L{NVDAObject}
+	@return: the TextInfo instance and the Scriptable object the TextInfo instance is referencing, or None on error. 
+	@rtype: (L{TextInfo},L{ScriptableObject})
+	"""
+	try:
+		pos=obj.makeTextInfo(textInfos.POSITION_CARET)
+	except (NotImplementedError, RuntimeError):
+		# No caret supported, try first position instead
+		try:
+			pos=obj.makeTextInfo(textInfos.POSITION_FIRST)
+		except (NotImplementedError, RuntimeError):
+			log.debugWarning("%s does not support POSITION_FIRST, falling back to NVDAObjectTextInfo"%obj.TextInfo)
+			# First position not supported either, return first position from a generic NVDAObjectTextInfo 
+			return NVDAObjectTextInfo(obj,textInfos.POSITION_FIRST),obj
+	return pos,pos.obj
+
+def getDocumentPosition(obj):
+	"""
+	Fetches a TextInfo instance suitable for reviewing the text in  the given object's L{TreeInterceptor}, positioned at the object.
+	@param obj: the NVDAObject to review
+	@type obj: L{NVDAObject}
+	@return: the TextInfo instance and the Scriptable object the TextInfo instance is referencing, or None on error. 
+	@rtype: (L{TextInfo},L{ScriptableObject})
+	"""
+	if not isinstance(obj.treeInterceptor,DocumentTreeInterceptor):
+		return None
+	try:
+		pos=obj.treeInterceptor.makeTextInfo(obj)
+	except LookupError:
+		return None
+	return pos,pos.obj
+
+def getScreenPosition(obj):
+	"""
+	Fetches a TextInfo instance suitable for reviewing the screen, positioned at the given object's coordinates. 
+	@param obj: the NVDAObject to review
+	@type obj: L{NVDAObject}
+	@return: the TextInfo instance and the Scriptable object the TextInfo instance is referencing, or None on error. 
+	@rtype: (L{TextInfo},L{ScriptableObject})
+	"""
+	focus=api.getFocusObject()
+	while focus and not isinstance(focus,Window):
+		focus=focus.parent
+	if not focus: return None
+	w=winUser.getAncestor(focus.windowHandle,winUser.GA_ROOT) or focus.windowHandle
+	s=Window(windowHandle=w)
+	if s:
+		s.redraw()
+		try:
+			pos=DisplayModelTextInfo(s,obj)
+		except LookupError:
+			pos=DisplayModelTextInfo(s,textInfos.POSITION_FIRST)
+		return pos,pos.obj
+
+modes=[
+	# Translators: One of the review modes.
+	('object',_("Object review"),getObjectPosition),
+	# Translators: One of the review modes.
+	('document',_("Document review"),getDocumentPosition),
+	# Translators: One of the review modes.
+	('screen',_("Screen review"),getScreenPosition),
+]
+
+_currentMode=0
+
+
+def getPositionForCurrentMode(obj: NVDAObject) -> Union[textInfos.TextInfo, ScriptableObject]:
+	"""
+	Fetches a TextInfo instance suitable for reviewing the text in or around the given object, according to the current review mode. 
+	@param obj: the NVDAObject to review
+	@return: the TextInfo instance and the Scriptable object the TextInfo instance is referencing, or None on error. 
+	"""
+	mode=_currentMode
+	while mode>=0:
+		pos=modes[mode][2](obj)
+		if pos:
+			return pos
+		mode-=1
+
+
+def getCurrentMode():
+	"""Fetches the ID of the current mode"""
+	return modes[_currentMode][0]
+
+
+def setCurrentMode(
+		mode: Union[int, str],
+		updateReviewPosition: bool = True
+) -> Optional[str]:
+	"""
+	Sets the current review mode to the given mode ID or index and updates the review position.
+	@param mode: either a 0-based index into the modes list, or one of the mode IDs (first item of a tuple in the modes list).
+	@return: a presentable label for the new current mode (suitable for speaking or braille)
+	"""
+	global _currentMode
+	if isinstance(mode,int):
+		ID,label,func=modes[mode]
+	else:
+		for index,(ID,label,func) in enumerate(modes):
+			if mode==ID:
+				mode=index
+				break
+		else:
+			raise LookupError("mode %s not found"%mode)
+	obj=api.getNavigatorObject()
+	pos=func(obj)
+	if pos:
+		_currentMode=mode
+		if updateReviewPosition:
+			api.setReviewPosition(pos[0], clearNavigatorObject=False)
+		return label
+
+
+def nextMode(prev=False,startMode=None):
+	"""
+	Sets the current review mode to the next available  mode and updates the review position. 
+	@param prev: if true then switch to the previous mode. If false, switch to the next mode.
+	@type prev: bool
+	@return: a presentable label for the new current mode (suitable for speaking or brailleing)
+	@rtype: string
+	"""
+	if startMode is None:
+		startMode=_currentMode
+	newMode=startMode+(1 if not prev else -1)
+	if newMode<0 or newMode>=len(modes):
+		return None
+	label=setCurrentMode(newMode)
+	return label or nextMode(prev=prev,startMode=newMode)
+
+def handleCaretMove(pos):
+	"""
+	Instructs the review position to be updated due to caret movement.
+	@param pos: Either a TextInfo instance at the caret position, or an NVDAObject or TeeInterceptor who's caret position should be retreaved.
+	@type pos: L{textInfos.TextInfo} or L{NVDAObject} or L{TreeInterceptor}
+	"""
+	if not config.conf["reviewCursor"]["followCaret"]:
+		return
+	if isinstance(pos,textInfos.TextInfo):
+		info=pos
+		obj=pos.obj
+	else:
+		info=None
+		obj=pos
+	mode=getCurrentMode()
+	if isinstance(obj,NVDAObject):
+		if not mode=='object' or obj!=api.getNavigatorObject():
+			return
+	elif isinstance(obj,DocumentTreeInterceptor):
+		if mode not in ('object','document'):
+			return
+		if mode!='document':
+			if obj.passThrough:
+				#if trying to set with a position in a treeInterceptor but passThrough is turned on, ignore it completely
+				return
+			setCurrentMode('document',updateReviewPosition=False)
+	if not info:
+		try:
+			info=obj.makeTextInfo(textInfos.POSITION_CARET)
+		except (NotImplementedError,RuntimeError):
+			return
+	api.setReviewPosition(info, isCaret=True)