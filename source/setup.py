--- conflicted
+++ resolved
@@ -1,261 +1,255 @@
-# -*- coding: UTF-8 -*-
-#setup.py
-#A part of NonVisual Desktop Access (NVDA)
-#Copyright (C) 2006-2018 NV Access Limited, Peter Vágner, Joseph Lee
-#This file is covered by the GNU General Public License.
-#See the file COPYING for more details.
-
-import os
-import copy
-import gettext
-gettext.install("nvda")
-from setuptools import setup
-import py2exe as py2exeModule
-from glob import glob
-import fnmatch
-from versionInfo import *
-from py2exe import distutils_buildexe
-from py2exe.dllfinder import DllFinder
-import wx
-import importlib.machinery
-
-RT_MANIFEST = 24
-manifest_template = """\
-<?xml version="1.0" encoding="UTF-8" standalone="yes"?>
-<assembly xmlns="urn:schemas-microsoft-com:asm.v1" manifestVersion="1.0">
-	<trustInfo xmlns="urn:schemas-microsoft-com:asm.v3">
-		<security>
-			<requestedPrivileges>
-				<requestedExecutionLevel
-					level="asInvoker"
-					uiAccess="%(uiAccess)s"
-				/>
-			</requestedPrivileges>
-		</security>
-	</trustInfo>
-	<compatibility xmlns="urn:schemas-microsoft-com:compatibility.v1">
-		<application>
-			<!-- Windows 7 -->
-			<supportedOS
-				Id="{35138b9a-5d96-4fbd-8e2d-a2440225f93a}"
-			/>
-			<!-- Windows 8 -->
-			<supportedOS
-				Id="{4a2f28e3-53b9-4441-ba9c-d69d4a4a6e38}"
-			/>
-			<!-- Windows 8.1 -->
-			<supportedOS
-				Id="{1f676c76-80e1-4239-95bb-83d0f6d0da78}"
-			/>
-			<!-- Windows 10 -->
-			<supportedOS
-				Id="{8e0f7a12-bfb3-4fe8-b9a5-48fd50a15a9a}"
-			/>
-		</application> 
-	</compatibility>
-</assembly>
-"""
-
-# py2exe's idea of whether a dll is a system dll appears to be wrong sometimes, so monkey patch it.
-orig_determine_dll_type = DllFinder.determine_dll_type
-def determine_dll_type(self, imagename):
-	dll = os.path.basename(imagename).lower()
-	if dll.startswith("api-ms-win-") or dll in ("powrprof.dll", "mpr.dll", "crypt32.dll"):
-		# These are definitely system dlls available on all systems and must be excluded.
-		# Including them can cause serious problems when a binary build is run on a different version of Windows.
-		return None
-	return orig_determine_dll_type(self, imagename)
-DllFinder.determine_dll_type = determine_dll_type
-
-class py2exe(distutils_buildexe.py2exe):
-	"""Overridden py2exe command to:
-		* Add a command line option --enable-uiAccess to enable uiAccess for the main executable and EOA proxy
-		* Add a manifest to the executables
-	"""
-
-	user_options = distutils_buildexe.py2exe.user_options + [
-		("enable-uiAccess", "u", "enable uiAccess for the main executable"),
-	]
-
-	def initialize_options(self):
-		super(py2exe, self).initialize_options()
-		self.enable_uiAccess = False
-
-	def run(self):
-		dist = self.distribution
-		if self.enable_uiAccess:
-			# Add a target for nvda_uiAccess, using nvda_noUIAccess as a base.
-			target = copy.deepcopy(dist.windows[0])
-			target["dest_base"] = "nvda_uiAccess"
-			target['uiAccess'] = True
-			dist.windows.insert(1, target)
-			# nvda_eoaProxy should have uiAccess.
-			target = dist.windows[3]
-			target['uiAccess'] = True
-		# Add a manifest resource to every target at runtime.
-		for target in dist.windows:
-			target["other_resources"] = [
-				(
-					RT_MANIFEST,
-					1,
-					(manifest_template % dict(uiAccess=target['uiAccess'])).encode("utf-8")
-				),
-			]
-		super(py2exe, self).run()
-
-def getLocaleDataFiles():
-	wxDir=wx.__path__[0]
-	localeMoFiles=set()
-	for f in glob("locale/*/LC_MESSAGES"):
-		localeMoFiles.add((f, (os.path.join(f,"nvda.mo"),)))
-		wxMoFile=os.path.join(wxDir,f,"wxstd.mo")
-		if os.path.isfile(wxMoFile):
-			localeMoFiles.add((f,(wxMoFile,))) 
-		lang=os.path.split(os.path.split(f)[0])[1]
-		if '_' in lang:
-				lang=lang.split('_')[0]
-				f=os.path.join('locale',lang,'lc_messages')
-				wxMoFile=os.path.join(wxDir,f,"wxstd.mo")
-				if os.path.isfile(wxMoFile):
-					localeMoFiles.add((f,(wxMoFile,))) 
-	localeDicFiles=[(os.path.dirname(f), (f,)) for f in glob("locale/*/*.dic")]
-	NVDALocaleGestureMaps=[(os.path.dirname(f), (f,)) for f in glob("locale/*/gestures.ini")]
-	return list(localeMoFiles)+localeDicFiles+NVDALocaleGestureMaps
-
-def getRecursiveDataFiles(dest,source,excludes=()):
-	rulesList=[]
-	rulesList.append((dest,
-		[f for f in glob("%s/*"%source) if not any(fnmatch.fnmatch(f,exclude) for exclude in excludes) and os.path.isfile(f)]))
-	[rulesList.extend(getRecursiveDataFiles(os.path.join(dest,dirName),os.path.join(source,dirName),excludes=excludes)) for dirName in os.listdir(source) if os.path.isdir(os.path.join(source,dirName)) and not dirName.startswith('.')]
-	return rulesList
-
-setup(
-	name = name,
-	version=version,
-	description=description,
-	url=url,
-	classifiers=[
-'Development Status :: 3 - Alpha',
-'Environment :: Win32 (MS Windows)',
-'Topic :: Adaptive Technologies'
-'Intended Audience :: Developers',
-'Intended Audience :: End Users/Desktop',
-'License :: OSI Approved :: GNU General Public License (GPL)',
-'Natural Language :: English',
-'Programming Language :: Python',
-'Operating System :: Microsoft :: Windows',
-],
-	cmdclass={"py2exe": py2exe},
-	windows=[
-		{
-			"script":"nvda.pyw",
-			"dest_base":"nvda_noUIAccess",
-			"uiAccess": False,
-			"icon_resources":[(1,"images/nvda.ico")],
-			"other_resources": [], # Populated at run time
-			"version":formatBuildVersionString(),
-			"description":"NVDA application",
-			"product_name":name,
-			"product_version":version,
-			"copyright":copyright,
-			"company_name":publisher,
-		},
-		# The nvda_uiAccess target will be added at runtime if required.
-		{
-			"script": "nvda_slave.pyw",
-			"uiAccess": False,
-			"icon_resources": [(1,"images/nvda.ico")],
-			"other_resources": [], # Populated at run time
-			"version":formatBuildVersionString(),
-			"description": name,
-			"product_name":name,
-			"product_version": version,
-			"copyright": copyright,
-			"company_name": publisher,
-		},
-		{
-			"script": "nvda_eoaProxy.pyw",
-			# uiAccess will be enabled at runtime if appropriate.
-			"uiAccess": False,
-			"icon_resources": [(1,"images/nvda.ico")],
-			"other_resources": [], # Populated at run time
-			"version":formatBuildVersionString(),
-			"description": "NVDA Ease of Access proxy",
-			"product_name":name,
-			"product_version": version,
-			"copyright": copyright,
-			"company_name": publisher,
-		},
-	],
-	options = {"py2exe": {
-		"bundle_files": 3,
-<<<<<<< HEAD
-		"excludes": ["Tkinter",
-			"serial.loopback_connection", "serial.rfc2217", "serial.serialcli", "serial.serialjava", "serial.serialposix", "serial.socket_connection"],
-		"packages": [
-			"NVDAObjects",
-			"virtualBuffers",
-			"appModules",
-			"comInterfaces",
-			"brailleDisplayDrivers",
-			"synthDrivers",
-			"visionEnhancementProviders",
-		],
-=======
-		"excludes": ["tkinter",
-			"serial.loopback_connection", 
-			"serial.rfc2217", 
-			"serial.serialcli", 
-			"serial.serialjava", 
-			"serial.serialposix", 
-			"serial.socket_connection",
-			# netbios (from pywin32) is optionally used by Python3's uuid module.
-			# This is not needed.
-			# We also need to exclude win32wnet explicitly.
-			"netbios",
-			"win32wnet",
-			# winxptheme is optionally used by wx.lib.agw.aui.
-			# We don't need this.
-			"winxptheme",
-		],
-		"packages": ["NVDAObjects","virtualBuffers","appModules","comInterfaces","brailleDisplayDrivers","synthDrivers"],
->>>>>>> 23ad41e6
-		"includes": [
-			"nvdaBuiltin",
-			# #3368: bisect was implicitly included with Python 2.7.3, but isn't with 2.7.5.
-			"bisect",
-		],
-	}},
-	data_files=[
-		(".",glob("*.dll")+glob("*.manifest")+["builtin.dic"]),
-		("documentation", ['../copying.txt', '../contributors.txt']),
-		("lib/%s"%version, glob("lib/*.dll")),
-		("lib64/%s"%version, glob("lib64/*.dll") + glob("lib64/*.exe")),
-		("libArm64/%s"%version, glob("libArm64/*.dll") + glob("libArm64/*.exe")),
-		("waves", glob("waves/*.wav")),
-		("images", glob("images/*.ico")),
-		("louis/tables",glob("louis/tables/*")),
-		("COMRegistrationFixes", glob("COMRegistrationFixes/*.reg")),
-		(".", ['message.html' ])
-	] + (
-		getLocaleDataFiles()
-		+ getRecursiveDataFiles("synthDrivers", "synthDrivers",
-			excludes=tuple(
-				"*%s" % ext
-				for ext in importlib.machinery.SOURCE_SUFFIXES + importlib.machinery.BYTECODE_SUFFIXES
-			) + (
-				"*.exp",
-				"*.lib",
-				"*.pdb",
-				"__pycache__"
-		))
-		+ getRecursiveDataFiles("brailleDisplayDrivers", "brailleDisplayDrivers",
-			excludes=tuple(
-				"*%s" % ext
-				for ext in importlib.machinery.SOURCE_SUFFIXES + importlib.machinery.BYTECODE_SUFFIXES
-			) + (
-				"__pycache__",
-		))
-		+ getRecursiveDataFiles('documentation', '../user_docs', excludes=('*.t2t', '*.t2tconf', '*/developerGuide.*'))
-	),
-)
+# -*- coding: UTF-8 -*-
+#setup.py
+#A part of NonVisual Desktop Access (NVDA)
+#Copyright (C) 2006-2018 NV Access Limited, Peter Vágner, Joseph Lee
+#This file is covered by the GNU General Public License.
+#See the file COPYING for more details.
+
+import os
+import copy
+import gettext
+gettext.install("nvda")
+from setuptools import setup
+import py2exe as py2exeModule
+from glob import glob
+import fnmatch
+from versionInfo import *
+from py2exe import distutils_buildexe
+from py2exe.dllfinder import DllFinder
+import wx
+import importlib.machinery
+
+RT_MANIFEST = 24
+manifest_template = """\
+<?xml version="1.0" encoding="UTF-8" standalone="yes"?>
+<assembly xmlns="urn:schemas-microsoft-com:asm.v1" manifestVersion="1.0">
+	<trustInfo xmlns="urn:schemas-microsoft-com:asm.v3">
+		<security>
+			<requestedPrivileges>
+				<requestedExecutionLevel
+					level="asInvoker"
+					uiAccess="%(uiAccess)s"
+				/>
+			</requestedPrivileges>
+		</security>
+	</trustInfo>
+	<compatibility xmlns="urn:schemas-microsoft-com:compatibility.v1">
+		<application>
+			<!-- Windows 7 -->
+			<supportedOS
+				Id="{35138b9a-5d96-4fbd-8e2d-a2440225f93a}"
+			/>
+			<!-- Windows 8 -->
+			<supportedOS
+				Id="{4a2f28e3-53b9-4441-ba9c-d69d4a4a6e38}"
+			/>
+			<!-- Windows 8.1 -->
+			<supportedOS
+				Id="{1f676c76-80e1-4239-95bb-83d0f6d0da78}"
+			/>
+			<!-- Windows 10 -->
+			<supportedOS
+				Id="{8e0f7a12-bfb3-4fe8-b9a5-48fd50a15a9a}"
+			/>
+		</application> 
+	</compatibility>
+</assembly>
+"""
+
+# py2exe's idea of whether a dll is a system dll appears to be wrong sometimes, so monkey patch it.
+orig_determine_dll_type = DllFinder.determine_dll_type
+def determine_dll_type(self, imagename):
+	dll = os.path.basename(imagename).lower()
+	if dll.startswith("api-ms-win-") or dll in ("powrprof.dll", "mpr.dll", "crypt32.dll"):
+		# These are definitely system dlls available on all systems and must be excluded.
+		# Including them can cause serious problems when a binary build is run on a different version of Windows.
+		return None
+	return orig_determine_dll_type(self, imagename)
+DllFinder.determine_dll_type = determine_dll_type
+
+class py2exe(distutils_buildexe.py2exe):
+	"""Overridden py2exe command to:
+		* Add a command line option --enable-uiAccess to enable uiAccess for the main executable and EOA proxy
+		* Add a manifest to the executables
+	"""
+
+	user_options = distutils_buildexe.py2exe.user_options + [
+		("enable-uiAccess", "u", "enable uiAccess for the main executable"),
+	]
+
+	def initialize_options(self):
+		super(py2exe, self).initialize_options()
+		self.enable_uiAccess = False
+
+	def run(self):
+		dist = self.distribution
+		if self.enable_uiAccess:
+			# Add a target for nvda_uiAccess, using nvda_noUIAccess as a base.
+			target = copy.deepcopy(dist.windows[0])
+			target["dest_base"] = "nvda_uiAccess"
+			target['uiAccess'] = True
+			dist.windows.insert(1, target)
+			# nvda_eoaProxy should have uiAccess.
+			target = dist.windows[3]
+			target['uiAccess'] = True
+		# Add a manifest resource to every target at runtime.
+		for target in dist.windows:
+			target["other_resources"] = [
+				(
+					RT_MANIFEST,
+					1,
+					(manifest_template % dict(uiAccess=target['uiAccess'])).encode("utf-8")
+				),
+			]
+		super(py2exe, self).run()
+
+def getLocaleDataFiles():
+	wxDir=wx.__path__[0]
+	localeMoFiles=set()
+	for f in glob("locale/*/LC_MESSAGES"):
+		localeMoFiles.add((f, (os.path.join(f,"nvda.mo"),)))
+		wxMoFile=os.path.join(wxDir,f,"wxstd.mo")
+		if os.path.isfile(wxMoFile):
+			localeMoFiles.add((f,(wxMoFile,))) 
+		lang=os.path.split(os.path.split(f)[0])[1]
+		if '_' in lang:
+				lang=lang.split('_')[0]
+				f=os.path.join('locale',lang,'lc_messages')
+				wxMoFile=os.path.join(wxDir,f,"wxstd.mo")
+				if os.path.isfile(wxMoFile):
+					localeMoFiles.add((f,(wxMoFile,))) 
+	localeDicFiles=[(os.path.dirname(f), (f,)) for f in glob("locale/*/*.dic")]
+	NVDALocaleGestureMaps=[(os.path.dirname(f), (f,)) for f in glob("locale/*/gestures.ini")]
+	return list(localeMoFiles)+localeDicFiles+NVDALocaleGestureMaps
+
+def getRecursiveDataFiles(dest,source,excludes=()):
+	rulesList=[]
+	rulesList.append((dest,
+		[f for f in glob("%s/*"%source) if not any(fnmatch.fnmatch(f,exclude) for exclude in excludes) and os.path.isfile(f)]))
+	[rulesList.extend(getRecursiveDataFiles(os.path.join(dest,dirName),os.path.join(source,dirName),excludes=excludes)) for dirName in os.listdir(source) if os.path.isdir(os.path.join(source,dirName)) and not dirName.startswith('.')]
+	return rulesList
+
+setup(
+	name = name,
+	version=version,
+	description=description,
+	url=url,
+	classifiers=[
+'Development Status :: 3 - Alpha',
+'Environment :: Win32 (MS Windows)',
+'Topic :: Adaptive Technologies'
+'Intended Audience :: Developers',
+'Intended Audience :: End Users/Desktop',
+'License :: OSI Approved :: GNU General Public License (GPL)',
+'Natural Language :: English',
+'Programming Language :: Python',
+'Operating System :: Microsoft :: Windows',
+],
+	cmdclass={"py2exe": py2exe},
+	windows=[
+		{
+			"script":"nvda.pyw",
+			"dest_base":"nvda_noUIAccess",
+			"uiAccess": False,
+			"icon_resources":[(1,"images/nvda.ico")],
+			"other_resources": [], # Populated at run time
+			"version":formatBuildVersionString(),
+			"description":"NVDA application",
+			"product_name":name,
+			"product_version":version,
+			"copyright":copyright,
+			"company_name":publisher,
+		},
+		# The nvda_uiAccess target will be added at runtime if required.
+		{
+			"script": "nvda_slave.pyw",
+			"uiAccess": False,
+			"icon_resources": [(1,"images/nvda.ico")],
+			"other_resources": [], # Populated at run time
+			"version":formatBuildVersionString(),
+			"description": name,
+			"product_name":name,
+			"product_version": version,
+			"copyright": copyright,
+			"company_name": publisher,
+		},
+		{
+			"script": "nvda_eoaProxy.pyw",
+			# uiAccess will be enabled at runtime if appropriate.
+			"uiAccess": False,
+			"icon_resources": [(1,"images/nvda.ico")],
+			"other_resources": [], # Populated at run time
+			"version":formatBuildVersionString(),
+			"description": "NVDA Ease of Access proxy",
+			"product_name":name,
+			"product_version": version,
+			"copyright": copyright,
+			"company_name": publisher,
+		},
+	],
+	options = {"py2exe": {
+		"bundle_files": 3,
+		"excludes": ["tkinter",
+			"serial.loopback_connection", 
+			"serial.rfc2217", 
+			"serial.serialcli", 
+			"serial.serialjava", 
+			"serial.serialposix", 
+			"serial.socket_connection",
+			# netbios (from pywin32) is optionally used by Python3's uuid module.
+			# This is not needed.
+			# We also need to exclude win32wnet explicitly.
+			"netbios",
+			"win32wnet",
+			# winxptheme is optionally used by wx.lib.agw.aui.
+			# We don't need this.
+			"winxptheme",
+		],
+		"packages": [
+			"NVDAObjects",
+			"virtualBuffers",
+			"appModules",
+			"comInterfaces",
+			"brailleDisplayDrivers",
+			"synthDrivers",
+			"visionEnhancementProviders",
+		],
+		"includes": [
+			"nvdaBuiltin",
+			# #3368: bisect was implicitly included with Python 2.7.3, but isn't with 2.7.5.
+			"bisect",
+		],
+	}},
+	data_files=[
+		(".",glob("*.dll")+glob("*.manifest")+["builtin.dic"]),
+		("documentation", ['../copying.txt', '../contributors.txt']),
+		("lib/%s"%version, glob("lib/*.dll")),
+		("lib64/%s"%version, glob("lib64/*.dll") + glob("lib64/*.exe")),
+		("libArm64/%s"%version, glob("libArm64/*.dll") + glob("libArm64/*.exe")),
+		("waves", glob("waves/*.wav")),
+		("images", glob("images/*.ico")),
+		("louis/tables",glob("louis/tables/*")),
+		("COMRegistrationFixes", glob("COMRegistrationFixes/*.reg")),
+		(".", ['message.html' ])
+	] + (
+		getLocaleDataFiles()
+		+ getRecursiveDataFiles("synthDrivers", "synthDrivers",
+			excludes=tuple(
+				"*%s" % ext
+				for ext in importlib.machinery.SOURCE_SUFFIXES + importlib.machinery.BYTECODE_SUFFIXES
+			) + (
+				"*.exp",
+				"*.lib",
+				"*.pdb",
+				"__pycache__"
+		))
+		+ getRecursiveDataFiles("brailleDisplayDrivers", "brailleDisplayDrivers",
+			excludes=tuple(
+				"*%s" % ext
+				for ext in importlib.machinery.SOURCE_SUFFIXES + importlib.machinery.BYTECODE_SUFFIXES
+			) + (
+				"__pycache__",
+		))
+		+ getRecursiveDataFiles('documentation', '../user_docs', excludes=('*.t2t', '*.t2tconf', '*/developerGuide.*'))
+	),
+)