--- conflicted
+++ resolved
@@ -243,12 +243,9 @@
 			"markdown_link_attr_modifier",
 			"mdx_truly_sane_lists",
 			"mdx_gh_links",
-<<<<<<< HEAD
+			"pymdownx",
 			# Required for local image captioning
 			"numpy",
-=======
-			"pymdownx",
->>>>>>> 3d74061b
 		],
 		"includes": [
 			"nvdaBuiltin",
