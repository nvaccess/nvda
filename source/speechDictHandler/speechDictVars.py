--- conflicted
+++ resolved
@@ -4,19 +4,12 @@
 # This file may be used under the terms of the GNU General Public License, version 2 or later.
 # For more details see: https://www.gnu.org/licenses/gpl-2.0.html
 
-<<<<<<< HEAD
-from logHandler import log
-import NVDAState
-from NVDAState import WritePaths
-
-=======
 """This submodule is deprecated and new code should not be added."""
 
 from logHandler import log
 import NVDAState
 from NVDAState import WritePaths
 
->>>>>>> 9e8d4250
 
 if NVDAState._allowDeprecatedAPI():
 	log.warning(
