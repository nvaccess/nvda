--- conflicted
+++ resolved
@@ -1,452 +1,449 @@
-#winKernel.py
-#A part of NonVisual Desktop Access (NVDA)
-#Copyright (C) 2006-2019 NV Access Limited, Rui Batista, Aleksey Sadovoy, Peter Vagner, Mozilla Corporation, Babbage B.V., Joseph Lee
-#This file is covered by the GNU General Public License.
-#See the file COPYING for more details.
-
-"""Functions that wrap Windows API functions from kernel32.dll and advapi32.dll"""
-
-import contextlib
-import ctypes
-import ctypes.wintypes
-from ctypes import WinError
-from ctypes import *
-from ctypes.wintypes import *
-import os
-
-kernel32=ctypes.windll.kernel32
-advapi32 = windll.advapi32
-
-#Constants
-INFINITE = 0xffffffff
-#Process control
-PROCESS_ALL_ACCESS=0x1F0FFF
-PROCESS_TERMINATE=0x1
-PROCESS_VM_OPERATION=0x8
-PROCESS_VM_READ=0x10
-PROCESS_VM_WRITE=0X20
-SYNCHRONIZE=0x100000
-PROCESS_QUERY_INFORMATION=0x400
-READ_CONTROL=0x20000
-MEM_COMMIT=0x1000
-MEM_RELEASE=0x8000
-PAGE_READWRITE=0x4
-MAXIMUM_ALLOWED = 0x2000000
-STARTF_USESTDHANDLES = 0x00000100
-#Console handles
-STD_INPUT_HANDLE=-10
-STD_OUTPUT_HANDLE=-11
-STD_ERROR_HANDLE=-12
-LOCALE_USER_DEFAULT=0x0400
-LOCALE_NAME_USER_DEFAULT=None
-DATE_LONGDATE=0x00000002 
-TIME_NOSECONDS=0x00000002
-# Wait return types
-WAIT_ABANDONED = 0x00000080
-WAIT_IO_COMPLETION = 0x000000c0
-WAIT_OBJECT_0 = 0x00000000
-WAIT_TIMEOUT = 0x00000102
-WAIT_FAILED = 0xffffffff
-# Image file machine constants
-IMAGE_FILE_MACHINE_UNKNOWN = 0
-
-def GetStdHandle(handleID):
-	h=kernel32.GetStdHandle(handleID)
-	if h==0:
-		raise WinError()
-	return h
-
-GENERIC_READ=0x80000000
-GENERIC_WRITE=0x40000000
-FILE_SHARE_READ=1
-FILE_SHARE_WRITE=2
-FILE_SHARE_DELETE=4
-OPEN_EXISTING=3
-
-def CreateFile(fileName,desiredAccess,shareMode,securityAttributes,creationDisposition,flags,templateFile):
-	res=kernel32.CreateFileW(fileName,desiredAccess,shareMode,securityAttributes,creationDisposition,flags,templateFile)
-	if res==0:
-		raise ctypes.WinError()
-	return res
-
-def createEvent(eventAttributes=None, manualReset=False, initialState=False, name=None):
-	res = kernel32.CreateEventW(eventAttributes, manualReset, initialState, name)
-	if res==0:
-		raise ctypes.WinError()
-	return res
-
-def createWaitableTimer(securityAttributes=None, manualReset=False, name=None):
-	"""Wrapper to the kernel32 CreateWaitableTimer function.
-	Consult https://msdn.microsoft.com/en-us/library/windows/desktop/ms682492.aspx for Microsoft's documentation.
-	In contrast with the original function, this wrapper assumes the following defaults.
-	@param securityAttributes: Defaults to C{None};
-		The timer object gets a default security descriptor and the handle cannot be inherited.
-		The ACLs in the default security descriptor for a timer come from the primary or impersonation token of the creator.
-	@type securityAttributes: pointer to L{SECURITY_ATTRIBUTES}
-	@param manualReset: Defaults to C{False} which means the timer is a synchronization timer.
-		If C{True}, the timer is a manual-reset notification timer.
-	@type manualReset: bool
-	@param name: Defaults to C{None}, the timer object is created without a name.
-	@type name: str
-	"""
-	res = kernel32.CreateWaitableTimerW(securityAttributes, manualReset, name)
-	if res==0:
-		raise ctypes.WinError()
-	return res
-
-def setWaitableTimer(handle, dueTime, period=0, completionRoutine=None, arg=None, resume=False):
-	"""Wrapper to the kernel32 SETWaitableTimer function.
-	Consult https://msdn.microsoft.com/en-us/library/windows/desktop/ms686289.aspx for Microsoft's documentation.
-	@param handle: A handle to the timer object.
-	@type handle: int
-	@param dueTime: Relative time (in miliseconds).
-		Note that the original function requires relative time to be supplied as a negative nanoseconds value.
-	@type dueTime: int
-	@param period: Defaults to 0, timer is only executed once.
-		Value should be supplied in miliseconds.
-	@type period: int
-	@param completionRoutine: The function to be executed when the timer elapses.
-	@type completionRoutine: L{PAPCFUNC}
-	@param arg: Defaults to C{None}; a pointer to a structure that is passed to the completion routine.
-	@type arg: L{ctypes.c_void_p}
-	@param resume: Defaults to C{False}; the system is not restored.
-		If this parameter is TRUE, restores a system in suspended power conservation mode 
-		when the timer state is set to signaled.
-	@type resume: bool
-	"""
-	res = kernel32.SetWaitableTimer(
-		handle,
-		# due time is in 100 nanosecond intervals, relative time should be negated.
-		byref(LARGE_INTEGER(dueTime*-10000)),
-		period,
-		completionRoutine,
-		arg,
-		resume
-	)
-	if res==0:
-		raise ctypes.WinError()
-	return True
-
-
-def openProcess(*args):
-	return kernel32.OpenProcess(*args)
-
-def closeHandle(*args):
-	return kernel32.CloseHandle(*args)
-
-#added by Rui Batista to use on Say_battery_status script 
-#copied from platform sdk documentation (with required changes to work in python) 
-class SYSTEM_POWER_STATUS(ctypes.Structure):
-	_fields_ = [("ACLineStatus", ctypes.c_byte), ("BatteryFlag", ctypes.c_byte), ("BatteryLifePercent", ctypes.c_byte), ("Reserved1", ctypes.c_byte), ("BatteryLifeTime", ctypes.wintypes.DWORD), ("BatteryFullLiveTime", ctypes.wintypes.DWORD)]
-
-
-def GetSystemPowerStatus(sps):
-	return kernel32.GetSystemPowerStatus(ctypes.byref(sps))
-
-def getThreadLocale():
-	return kernel32.GetThreadLocale()
-
-class SYSTEMTIME(ctypes.Structure):
-	_fields_ = (
-		("wYear", WORD),
-		("wMonth", WORD),
-		("wDayOfWeek", WORD),
-		("wDay", WORD),
-		("wHour", WORD),
-		("wMinute", WORD),
-		("wSecond", WORD),
-		("wMilliseconds", WORD)
-	)
-
-def GetDateFormat(Locale,dwFlags,date,lpFormat):
-	"""@Deprecated: use GetDateFormatEx instead."""
-	if date is not None:
-		date=SYSTEMTIME(date.year,date.month,0,date.day,date.hour,date.minute,date.second,0)
-		lpDate=byref(date)
-	else:
-		lpDate=None
-	bufferLength=kernel32.GetDateFormatW(Locale, dwFlags, lpDate, lpFormat, None, 0)
-	buf=ctypes.create_unicode_buffer("", bufferLength)
-	kernel32.GetDateFormatW(Locale, dwFlags, lpDate, lpFormat, buf, bufferLength)
-	return buf.value
-
-def GetDateFormatEx(Locale,dwFlags,date,lpFormat):
-	if date is not None:
-		date=SYSTEMTIME(date.year,date.month,0,date.day,date.hour,date.minute,date.second,0)
-		lpDate=byref(date)
-	else:
-		lpDate=None
-	bufferLength=kernel32.GetDateFormatEx(Locale, dwFlags, lpDate, lpFormat, None, 0, None)
-	buf=ctypes.create_unicode_buffer("", bufferLength)
-	kernel32.GetDateFormatEx(Locale, dwFlags, lpDate, lpFormat, buf, bufferLength, None)
-	return buf.value
-
-def GetTimeFormat(Locale,dwFlags,date,lpFormat):
-	"""@Deprecated: use GetTimeFormatEx instead."""
-	if date is not None:
-		date=SYSTEMTIME(date.year,date.month,0,date.day,date.hour,date.minute,date.second,0)
-		lpTime=byref(date)
-	else:
-		lpTime=None
-	bufferLength=kernel32.GetTimeFormatW(Locale,dwFlags,lpTime,lpFormat, None, 0)
-	buf=ctypes.create_unicode_buffer("", bufferLength)
-	kernel32.GetTimeFormatW(Locale,dwFlags,lpTime,lpFormat, buf, bufferLength)
-	return buf.value
-
-def GetTimeFormatEx(Locale,dwFlags,date,lpFormat):
-	if date is not None:
-		date=SYSTEMTIME(date.year,date.month,0,date.day,date.hour,date.minute,date.second,0)
-		lpTime=byref(date)
-	else:
-		lpTime=None
-	bufferLength=kernel32.GetTimeFormatEx(Locale,dwFlags,lpTime,lpFormat, None, 0)
-	buf=ctypes.create_unicode_buffer("", bufferLength)
-	kernel32.GetTimeFormatEx(Locale,dwFlags,lpTime,lpFormat, buf, bufferLength)
-	return buf.value
-
-def openProcess(*args):
-	return kernel32.OpenProcess(*args)
-
-def virtualAllocEx(*args):
-	res = kernel32.VirtualAllocEx(*args)
-	if res == 0:
-		raise WinError()
-	return res
-
-def virtualFreeEx(*args):
-	return kernel32.VirtualFreeEx(*args)
-
-def readProcessMemory(*args):
-	return kernel32.ReadProcessMemory(*args)
-
-def writeProcessMemory(*args):
-	return kernel32.WriteProcessMemory(*args)
-
-def waitForSingleObject(handle,timeout):
-	res = kernel32.WaitForSingleObject(handle,timeout)
-	if res==WAIT_FAILED:
-		raise ctypes.WinError()
-	return res
-
-def waitForSingleObjectEx(handle,timeout, alertable):
-	res = kernel32.WaitForSingleObjectEx(handle,timeout, alertable)
-	if res==WAIT_FAILED:
-		raise ctypes.WinError()
-	return res
-
-SHUTDOWN_NORETRY = 0x00000001
-
-def SetProcessShutdownParameters(level, flags):
-	res = kernel32.SetProcessShutdownParameters(level, flags)
-	if res == 0:
-		raise ctypes.WinError()
-
-def GetExitCodeProcess(process):
-	exitCode = ctypes.wintypes.DWORD()
-	if not kernel32.GetExitCodeProcess(process, ctypes.byref(exitCode)):
-		raise ctypes.WinError()
-	return exitCode.value
-
-def TerminateProcess(process, exitCode):
-	if not kernel32.TerminateProcess(process, exitCode):
-		raise ctypes.WinError()
-
-DRIVE_UNKNOWN = 0
-DRIVE_NO_ROOT_DIR = 1
-DRIVE_REMOVABLE = 2
-DRIVE_FIXED = 3
-DRIVE_REMOTE = 4
-DRIVE_CDROM = 5
-DRIVE_RAMDISK = 6
-
-def GetDriveType(rootPathName):
-	return kernel32.GetDriveTypeW(rootPathName)
-
-class SECURITY_ATTRIBUTES(Structure):
-	_fields_ = (
-		("nLength", DWORD),
-		("lpSecurityDescriptor", LPVOID),
-		("bInheritHandle", BOOL)
-	)
-	def __init__(self, **kwargs):
-		super(SECURITY_ATTRIBUTES, self).__init__(nLength=sizeof(self), **kwargs)
-
-def CreatePipe(pipeAttributes, size):
-	read = ctypes.wintypes.HANDLE()
-	write = ctypes.wintypes.HANDLE()
-	if kernel32.CreatePipe(ctypes.byref(read), ctypes.byref(write), byref(pipeAttributes) if pipeAttributes else None, ctypes.wintypes.DWORD(size)) == 0:
-		raise ctypes.WinError()
-	return read.value, write.value
-
-class STARTUPINFOW(Structure):
-	_fields_=(
-		('cb',DWORD),
-		('lpReserved',LPWSTR),
-		('lpDesktop',LPWSTR),
-		('lpTitle',LPWSTR),
-		('dwX',DWORD),
-		('dwY',DWORD),
-		('dwXSize',DWORD),
-		('dwYSize',DWORD),
-		('dwXCountChars',DWORD),
-		('dwYCountChars',DWORD),
-		('dwFillAttribute',DWORD),
-		('dwFlags',DWORD),
-		('wShowWindow',WORD),
-		('cbReserved2',WORD),
-		('lpReserved2',POINTER(c_byte)),
-		('hSTDInput',HANDLE),
-		('hSTDOutput',HANDLE),
-		('hSTDError',HANDLE),
-	)
-	def __init__(self, **kwargs):
-		super(STARTUPINFOW, self).__init__(cb=sizeof(self), **kwargs)
-STARTUPINFO = STARTUPINFOW
-
-class PROCESS_INFORMATION(Structure):
-	_fields_=(
-		('hProcess',HANDLE),
-		('hThread',HANDLE),
-		('dwProcessID',DWORD),
-		('dwThreadID',DWORD),
-	)
-
-def CreateProcessAsUser(token, applicationName, commandLine, processAttributes, threadAttributes, inheritHandles, creationFlags, environment, currentDirectory, startupInfo, processInformation):
-	if advapi32.CreateProcessAsUserW(token, applicationName, commandLine, processAttributes, threadAttributes, inheritHandles, creationFlags, environment, currentDirectory, byref(startupInfo), byref(processInformation)) == 0:
-		raise WinError()
-
-def GetCurrentProcess():
-	return kernel32.GetCurrentProcess()
-
-def OpenProcessToken(ProcessHandle, DesiredAccess):
-	token = HANDLE()
-	if advapi32.OpenProcessToken(ProcessHandle, DesiredAccess, byref(token)) == 0:
-		raise WinError()
-	return token.value
-
-DUPLICATE_SAME_ACCESS = 0x00000002
-
-def DuplicateHandle(sourceProcessHandle, sourceHandle, targetProcessHandle, desiredAccess, inheritHandle, options):
-	targetHandle = HANDLE()
-	if kernel32.DuplicateHandle(sourceProcessHandle, sourceHandle, targetProcessHandle, byref(targetHandle), desiredAccess, inheritHandle, options) == 0:
-		raise WinError()
-	return targetHandle.value
-
-PAPCFUNC = ctypes.WINFUNCTYPE(None, ctypes.wintypes.ULONG)
-THREAD_SET_CONTEXT = 16
-
-GMEM_MOVEABLE=2
-
-class HGLOBAL(HANDLE):
-	"""
-	A class for the HGLOBAL Windows handle type.
-	This class can auto-free the handle when it goes out of scope, 
-	and also contains a classmethod for alloc,
-	And a context manager compatible method for locking.
-	"""
-
-	def __init__(self,h,autoFree=True):
-		"""
-		@param h: the raw Windows HGLOBAL handle
-		@param autoFree: True by default, the handle will automatically be freed with GlobalFree 
-		when this object goes out of scope.
-		"""
-		super(HGLOBAL,self).__init__(h)
-		self._autoFree=autoFree
-
-	def __del__(self):
-		if self and self._autoFree:
-			windll.kernel32.GlobalFree(self)
-
-	@classmethod
-	def alloc(cls,flags,size):
-		"""
-		Allocates global memory with GlobalAlloc
-		providing it as an instance of this class.
-		This method Takes the same arguments as GlobalAlloc.
-		"""
-		h=windll.kernel32.GlobalAlloc(flags,size)
-		return cls(h)
-
-	@contextlib.contextmanager
-	def lock(self):
-		"""
-		Used as a context manager,
-		This method locks the global memory with GlobalLock,
-		providing the usable memory address to the body of the 'with' statement.
-		When the body completes, GlobalUnlock is automatically called.
-		"""
-		try:
-			yield windll.kernel32.GlobalLock(self)
-		finally:
-			windll.kernel32.GlobalUnlock(self)
-
-	def forget(self):
-		"""
-		Sets this HGLOBAL value to NULL, forgetting the existing value.
-		Necessary if you pass this HGLOBAL to an API that takes ownership and therefore will handle freeing itself.
-		"""
-		self.value=None
-
-MOVEFILE_COPY_ALLOWED = 0x2
-MOVEFILE_CREATE_HARDLINK = 0x10
-MOVEFILE_DELAY_UNTIL_REBOOT = 0x4
-MOVEFILE_FAIL_IF_NOT_TRACKABLE = 0x20
-MOVEFILE_REPLACE_EXISTING = 0x1
-MOVEFILE_WRITE_THROUGH = 0x8
-
-def moveFileEx(lpExistingFileName: str, lpNewFileName: str, dwFlags: int):
-	# If MoveFileExW fails, Windows will raise appropriate errors.
-	if not kernel32.MoveFileExW(lpExistingFileName, lpNewFileName, dwFlags):
-		raise ctypes.WinError()
-
-
-<<<<<<< HEAD
-ERROR_INVALID_HANDLE = 0x6
-
-
-def is64BitProcess(processHandle):
-	"""Convenience wrapper around theIsWow64Process functions,
-	which returns whether the process of the given process handle is a 64 bit process.
-	@rtype: bool
-	"""
-	if os.environ.get("PROCESSOR_ARCHITEW6432") not in ("AMD64", "ARM64"):
-		# This is 32 bit Windows.
-		return False
-	if processHandle == 0:
-		raise WinError(ERROR_INVALID_HANDLE)
-	try:
-		# We need IsWow64Process2 to detect WOW64 on ARM64.
-		processMachine = USHORT()
-		if kernel32.IsWow64Process2(
-			processHandle,
-			byref(processMachine),
-			None
-			) == 0:
-			raise WinError()
-		# IMAGE_FILE_MACHINE_UNKNOWN if not a WOW64 process.
-		return processMachine.value == IMAGE_FILE_MACHINE_UNKNOWN
-	except AttributeError:
-		# IsWow64Process2 is only supported on Windows 10 version 1511 and later.
-		# Fall back to IsWow64Process.
-		res = BOOL()
-		if kernel32.IsWow64Process(processHandle, ctypes.byref(res)) == 0:
-			raise WinError()
-		return not res
-
-=======
-# Thread execution states
-ES_CONTINUOUS = 0x80000000
-ES_DISPLAY_REQUIRED = 0x2
-ES_SYSTEM_REQUIRED = 0x1
-
-kernel32.SetThreadExecutionState.restype = ctypes.wintypes.DWORD
-
-
-def SetThreadExecutionState(esFlags):
-	res = kernel32.SetThreadExecutionState(esFlags)
-	if not res:
-		raise WinError()
-	return res
-
->>>>>>> 2d0ba99b
+#winKernel.py
+#A part of NonVisual Desktop Access (NVDA)
+#Copyright (C) 2006-2019 NV Access Limited, Rui Batista, Aleksey Sadovoy, Peter Vagner, Mozilla Corporation, Babbage B.V., Joseph Lee
+#This file is covered by the GNU General Public License.
+#See the file COPYING for more details.
+
+"""Functions that wrap Windows API functions from kernel32.dll and advapi32.dll"""
+
+import contextlib
+import ctypes
+import ctypes.wintypes
+from ctypes import WinError
+from ctypes import *
+from ctypes.wintypes import *
+import os
+
+kernel32=ctypes.windll.kernel32
+advapi32 = windll.advapi32
+
+#Constants
+INFINITE = 0xffffffff
+#Process control
+PROCESS_ALL_ACCESS=0x1F0FFF
+PROCESS_TERMINATE=0x1
+PROCESS_VM_OPERATION=0x8
+PROCESS_VM_READ=0x10
+PROCESS_VM_WRITE=0X20
+SYNCHRONIZE=0x100000
+PROCESS_QUERY_INFORMATION=0x400
+READ_CONTROL=0x20000
+MEM_COMMIT=0x1000
+MEM_RELEASE=0x8000
+PAGE_READWRITE=0x4
+MAXIMUM_ALLOWED = 0x2000000
+STARTF_USESTDHANDLES = 0x00000100
+#Console handles
+STD_INPUT_HANDLE=-10
+STD_OUTPUT_HANDLE=-11
+STD_ERROR_HANDLE=-12
+LOCALE_USER_DEFAULT=0x0400
+LOCALE_NAME_USER_DEFAULT=None
+DATE_LONGDATE=0x00000002 
+TIME_NOSECONDS=0x00000002
+# Wait return types
+WAIT_ABANDONED = 0x00000080
+WAIT_IO_COMPLETION = 0x000000c0
+WAIT_OBJECT_0 = 0x00000000
+WAIT_TIMEOUT = 0x00000102
+WAIT_FAILED = 0xffffffff
+# Image file machine constants
+IMAGE_FILE_MACHINE_UNKNOWN = 0
+
+def GetStdHandle(handleID):
+	h=kernel32.GetStdHandle(handleID)
+	if h==0:
+		raise WinError()
+	return h
+
+GENERIC_READ=0x80000000
+GENERIC_WRITE=0x40000000
+FILE_SHARE_READ=1
+FILE_SHARE_WRITE=2
+FILE_SHARE_DELETE=4
+OPEN_EXISTING=3
+
+def CreateFile(fileName,desiredAccess,shareMode,securityAttributes,creationDisposition,flags,templateFile):
+	res=kernel32.CreateFileW(fileName,desiredAccess,shareMode,securityAttributes,creationDisposition,flags,templateFile)
+	if res==0:
+		raise ctypes.WinError()
+	return res
+
+def createEvent(eventAttributes=None, manualReset=False, initialState=False, name=None):
+	res = kernel32.CreateEventW(eventAttributes, manualReset, initialState, name)
+	if res==0:
+		raise ctypes.WinError()
+	return res
+
+def createWaitableTimer(securityAttributes=None, manualReset=False, name=None):
+	"""Wrapper to the kernel32 CreateWaitableTimer function.
+	Consult https://msdn.microsoft.com/en-us/library/windows/desktop/ms682492.aspx for Microsoft's documentation.
+	In contrast with the original function, this wrapper assumes the following defaults.
+	@param securityAttributes: Defaults to C{None};
+		The timer object gets a default security descriptor and the handle cannot be inherited.
+		The ACLs in the default security descriptor for a timer come from the primary or impersonation token of the creator.
+	@type securityAttributes: pointer to L{SECURITY_ATTRIBUTES}
+	@param manualReset: Defaults to C{False} which means the timer is a synchronization timer.
+		If C{True}, the timer is a manual-reset notification timer.
+	@type manualReset: bool
+	@param name: Defaults to C{None}, the timer object is created without a name.
+	@type name: str
+	"""
+	res = kernel32.CreateWaitableTimerW(securityAttributes, manualReset, name)
+	if res==0:
+		raise ctypes.WinError()
+	return res
+
+def setWaitableTimer(handle, dueTime, period=0, completionRoutine=None, arg=None, resume=False):
+	"""Wrapper to the kernel32 SETWaitableTimer function.
+	Consult https://msdn.microsoft.com/en-us/library/windows/desktop/ms686289.aspx for Microsoft's documentation.
+	@param handle: A handle to the timer object.
+	@type handle: int
+	@param dueTime: Relative time (in miliseconds).
+		Note that the original function requires relative time to be supplied as a negative nanoseconds value.
+	@type dueTime: int
+	@param period: Defaults to 0, timer is only executed once.
+		Value should be supplied in miliseconds.
+	@type period: int
+	@param completionRoutine: The function to be executed when the timer elapses.
+	@type completionRoutine: L{PAPCFUNC}
+	@param arg: Defaults to C{None}; a pointer to a structure that is passed to the completion routine.
+	@type arg: L{ctypes.c_void_p}
+	@param resume: Defaults to C{False}; the system is not restored.
+		If this parameter is TRUE, restores a system in suspended power conservation mode 
+		when the timer state is set to signaled.
+	@type resume: bool
+	"""
+	res = kernel32.SetWaitableTimer(
+		handle,
+		# due time is in 100 nanosecond intervals, relative time should be negated.
+		byref(LARGE_INTEGER(dueTime*-10000)),
+		period,
+		completionRoutine,
+		arg,
+		resume
+	)
+	if res==0:
+		raise ctypes.WinError()
+	return True
+
+
+def openProcess(*args):
+	return kernel32.OpenProcess(*args)
+
+def closeHandle(*args):
+	return kernel32.CloseHandle(*args)
+
+#added by Rui Batista to use on Say_battery_status script 
+#copied from platform sdk documentation (with required changes to work in python) 
+class SYSTEM_POWER_STATUS(ctypes.Structure):
+	_fields_ = [("ACLineStatus", ctypes.c_byte), ("BatteryFlag", ctypes.c_byte), ("BatteryLifePercent", ctypes.c_byte), ("Reserved1", ctypes.c_byte), ("BatteryLifeTime", ctypes.wintypes.DWORD), ("BatteryFullLiveTime", ctypes.wintypes.DWORD)]
+
+
+def GetSystemPowerStatus(sps):
+	return kernel32.GetSystemPowerStatus(ctypes.byref(sps))
+
+def getThreadLocale():
+	return kernel32.GetThreadLocale()
+
+class SYSTEMTIME(ctypes.Structure):
+	_fields_ = (
+		("wYear", WORD),
+		("wMonth", WORD),
+		("wDayOfWeek", WORD),
+		("wDay", WORD),
+		("wHour", WORD),
+		("wMinute", WORD),
+		("wSecond", WORD),
+		("wMilliseconds", WORD)
+	)
+
+def GetDateFormat(Locale,dwFlags,date,lpFormat):
+	"""@Deprecated: use GetDateFormatEx instead."""
+	if date is not None:
+		date=SYSTEMTIME(date.year,date.month,0,date.day,date.hour,date.minute,date.second,0)
+		lpDate=byref(date)
+	else:
+		lpDate=None
+	bufferLength=kernel32.GetDateFormatW(Locale, dwFlags, lpDate, lpFormat, None, 0)
+	buf=ctypes.create_unicode_buffer("", bufferLength)
+	kernel32.GetDateFormatW(Locale, dwFlags, lpDate, lpFormat, buf, bufferLength)
+	return buf.value
+
+def GetDateFormatEx(Locale,dwFlags,date,lpFormat):
+	if date is not None:
+		date=SYSTEMTIME(date.year,date.month,0,date.day,date.hour,date.minute,date.second,0)
+		lpDate=byref(date)
+	else:
+		lpDate=None
+	bufferLength=kernel32.GetDateFormatEx(Locale, dwFlags, lpDate, lpFormat, None, 0, None)
+	buf=ctypes.create_unicode_buffer("", bufferLength)
+	kernel32.GetDateFormatEx(Locale, dwFlags, lpDate, lpFormat, buf, bufferLength, None)
+	return buf.value
+
+def GetTimeFormat(Locale,dwFlags,date,lpFormat):
+	"""@Deprecated: use GetTimeFormatEx instead."""
+	if date is not None:
+		date=SYSTEMTIME(date.year,date.month,0,date.day,date.hour,date.minute,date.second,0)
+		lpTime=byref(date)
+	else:
+		lpTime=None
+	bufferLength=kernel32.GetTimeFormatW(Locale,dwFlags,lpTime,lpFormat, None, 0)
+	buf=ctypes.create_unicode_buffer("", bufferLength)
+	kernel32.GetTimeFormatW(Locale,dwFlags,lpTime,lpFormat, buf, bufferLength)
+	return buf.value
+
+def GetTimeFormatEx(Locale,dwFlags,date,lpFormat):
+	if date is not None:
+		date=SYSTEMTIME(date.year,date.month,0,date.day,date.hour,date.minute,date.second,0)
+		lpTime=byref(date)
+	else:
+		lpTime=None
+	bufferLength=kernel32.GetTimeFormatEx(Locale,dwFlags,lpTime,lpFormat, None, 0)
+	buf=ctypes.create_unicode_buffer("", bufferLength)
+	kernel32.GetTimeFormatEx(Locale,dwFlags,lpTime,lpFormat, buf, bufferLength)
+	return buf.value
+
+def openProcess(*args):
+	return kernel32.OpenProcess(*args)
+
+def virtualAllocEx(*args):
+	res = kernel32.VirtualAllocEx(*args)
+	if res == 0:
+		raise WinError()
+	return res
+
+def virtualFreeEx(*args):
+	return kernel32.VirtualFreeEx(*args)
+
+def readProcessMemory(*args):
+	return kernel32.ReadProcessMemory(*args)
+
+def writeProcessMemory(*args):
+	return kernel32.WriteProcessMemory(*args)
+
+def waitForSingleObject(handle,timeout):
+	res = kernel32.WaitForSingleObject(handle,timeout)
+	if res==WAIT_FAILED:
+		raise ctypes.WinError()
+	return res
+
+def waitForSingleObjectEx(handle,timeout, alertable):
+	res = kernel32.WaitForSingleObjectEx(handle,timeout, alertable)
+	if res==WAIT_FAILED:
+		raise ctypes.WinError()
+	return res
+
+SHUTDOWN_NORETRY = 0x00000001
+
+def SetProcessShutdownParameters(level, flags):
+	res = kernel32.SetProcessShutdownParameters(level, flags)
+	if res == 0:
+		raise ctypes.WinError()
+
+def GetExitCodeProcess(process):
+	exitCode = ctypes.wintypes.DWORD()
+	if not kernel32.GetExitCodeProcess(process, ctypes.byref(exitCode)):
+		raise ctypes.WinError()
+	return exitCode.value
+
+def TerminateProcess(process, exitCode):
+	if not kernel32.TerminateProcess(process, exitCode):
+		raise ctypes.WinError()
+
+DRIVE_UNKNOWN = 0
+DRIVE_NO_ROOT_DIR = 1
+DRIVE_REMOVABLE = 2
+DRIVE_FIXED = 3
+DRIVE_REMOTE = 4
+DRIVE_CDROM = 5
+DRIVE_RAMDISK = 6
+
+def GetDriveType(rootPathName):
+	return kernel32.GetDriveTypeW(rootPathName)
+
+class SECURITY_ATTRIBUTES(Structure):
+	_fields_ = (
+		("nLength", DWORD),
+		("lpSecurityDescriptor", LPVOID),
+		("bInheritHandle", BOOL)
+	)
+	def __init__(self, **kwargs):
+		super(SECURITY_ATTRIBUTES, self).__init__(nLength=sizeof(self), **kwargs)
+
+def CreatePipe(pipeAttributes, size):
+	read = ctypes.wintypes.HANDLE()
+	write = ctypes.wintypes.HANDLE()
+	if kernel32.CreatePipe(ctypes.byref(read), ctypes.byref(write), byref(pipeAttributes) if pipeAttributes else None, ctypes.wintypes.DWORD(size)) == 0:
+		raise ctypes.WinError()
+	return read.value, write.value
+
+class STARTUPINFOW(Structure):
+	_fields_=(
+		('cb',DWORD),
+		('lpReserved',LPWSTR),
+		('lpDesktop',LPWSTR),
+		('lpTitle',LPWSTR),
+		('dwX',DWORD),
+		('dwY',DWORD),
+		('dwXSize',DWORD),
+		('dwYSize',DWORD),
+		('dwXCountChars',DWORD),
+		('dwYCountChars',DWORD),
+		('dwFillAttribute',DWORD),
+		('dwFlags',DWORD),
+		('wShowWindow',WORD),
+		('cbReserved2',WORD),
+		('lpReserved2',POINTER(c_byte)),
+		('hSTDInput',HANDLE),
+		('hSTDOutput',HANDLE),
+		('hSTDError',HANDLE),
+	)
+	def __init__(self, **kwargs):
+		super(STARTUPINFOW, self).__init__(cb=sizeof(self), **kwargs)
+STARTUPINFO = STARTUPINFOW
+
+class PROCESS_INFORMATION(Structure):
+	_fields_=(
+		('hProcess',HANDLE),
+		('hThread',HANDLE),
+		('dwProcessID',DWORD),
+		('dwThreadID',DWORD),
+	)
+
+def CreateProcessAsUser(token, applicationName, commandLine, processAttributes, threadAttributes, inheritHandles, creationFlags, environment, currentDirectory, startupInfo, processInformation):
+	if advapi32.CreateProcessAsUserW(token, applicationName, commandLine, processAttributes, threadAttributes, inheritHandles, creationFlags, environment, currentDirectory, byref(startupInfo), byref(processInformation)) == 0:
+		raise WinError()
+
+def GetCurrentProcess():
+	return kernel32.GetCurrentProcess()
+
+def OpenProcessToken(ProcessHandle, DesiredAccess):
+	token = HANDLE()
+	if advapi32.OpenProcessToken(ProcessHandle, DesiredAccess, byref(token)) == 0:
+		raise WinError()
+	return token.value
+
+DUPLICATE_SAME_ACCESS = 0x00000002
+
+def DuplicateHandle(sourceProcessHandle, sourceHandle, targetProcessHandle, desiredAccess, inheritHandle, options):
+	targetHandle = HANDLE()
+	if kernel32.DuplicateHandle(sourceProcessHandle, sourceHandle, targetProcessHandle, byref(targetHandle), desiredAccess, inheritHandle, options) == 0:
+		raise WinError()
+	return targetHandle.value
+
+PAPCFUNC = ctypes.WINFUNCTYPE(None, ctypes.wintypes.ULONG)
+THREAD_SET_CONTEXT = 16
+
+GMEM_MOVEABLE=2
+
+class HGLOBAL(HANDLE):
+	"""
+	A class for the HGLOBAL Windows handle type.
+	This class can auto-free the handle when it goes out of scope, 
+	and also contains a classmethod for alloc,
+	And a context manager compatible method for locking.
+	"""
+
+	def __init__(self,h,autoFree=True):
+		"""
+		@param h: the raw Windows HGLOBAL handle
+		@param autoFree: True by default, the handle will automatically be freed with GlobalFree 
+		when this object goes out of scope.
+		"""
+		super(HGLOBAL,self).__init__(h)
+		self._autoFree=autoFree
+
+	def __del__(self):
+		if self and self._autoFree:
+			windll.kernel32.GlobalFree(self)
+
+	@classmethod
+	def alloc(cls,flags,size):
+		"""
+		Allocates global memory with GlobalAlloc
+		providing it as an instance of this class.
+		This method Takes the same arguments as GlobalAlloc.
+		"""
+		h=windll.kernel32.GlobalAlloc(flags,size)
+		return cls(h)
+
+	@contextlib.contextmanager
+	def lock(self):
+		"""
+		Used as a context manager,
+		This method locks the global memory with GlobalLock,
+		providing the usable memory address to the body of the 'with' statement.
+		When the body completes, GlobalUnlock is automatically called.
+		"""
+		try:
+			yield windll.kernel32.GlobalLock(self)
+		finally:
+			windll.kernel32.GlobalUnlock(self)
+
+	def forget(self):
+		"""
+		Sets this HGLOBAL value to NULL, forgetting the existing value.
+		Necessary if you pass this HGLOBAL to an API that takes ownership and therefore will handle freeing itself.
+		"""
+		self.value=None
+
+MOVEFILE_COPY_ALLOWED = 0x2
+MOVEFILE_CREATE_HARDLINK = 0x10
+MOVEFILE_DELAY_UNTIL_REBOOT = 0x4
+MOVEFILE_FAIL_IF_NOT_TRACKABLE = 0x20
+MOVEFILE_REPLACE_EXISTING = 0x1
+MOVEFILE_WRITE_THROUGH = 0x8
+
+def moveFileEx(lpExistingFileName: str, lpNewFileName: str, dwFlags: int):
+	# If MoveFileExW fails, Windows will raise appropriate errors.
+	if not kernel32.MoveFileExW(lpExistingFileName, lpNewFileName, dwFlags):
+		raise ctypes.WinError()
+
+
+ERROR_INVALID_HANDLE = 0x6
+
+
+def is64BitProcess(processHandle):
+	"""Convenience wrapper around theIsWow64Process functions,
+	which returns whether the process of the given process handle is a 64 bit process.
+	@rtype: bool
+	"""
+	if os.environ.get("PROCESSOR_ARCHITEW6432") not in ("AMD64", "ARM64"):
+		# This is 32 bit Windows.
+		return False
+	if processHandle == 0:
+		raise WinError(ERROR_INVALID_HANDLE)
+	try:
+		# We need IsWow64Process2 to detect WOW64 on ARM64.
+		processMachine = USHORT()
+		if kernel32.IsWow64Process2(
+			processHandle,
+			byref(processMachine),
+			None
+			) == 0:
+			raise WinError()
+		# IMAGE_FILE_MACHINE_UNKNOWN if not a WOW64 process.
+		return processMachine.value == IMAGE_FILE_MACHINE_UNKNOWN
+	except AttributeError:
+		# IsWow64Process2 is only supported on Windows 10 version 1511 and later.
+		# Fall back to IsWow64Process.
+		res = BOOL()
+		if kernel32.IsWow64Process(processHandle, ctypes.byref(res)) == 0:
+			raise WinError()
+		return not res.value
+
+
+# Thread execution states
+ES_CONTINUOUS = 0x80000000
+ES_DISPLAY_REQUIRED = 0x2
+ES_SYSTEM_REQUIRED = 0x1
+
+kernel32.SetThreadExecutionState.restype = ctypes.wintypes.DWORD
+
+
+def SetThreadExecutionState(esFlags):
+	res = kernel32.SetThreadExecutionState(esFlags)
+	if not res:
+		raise WinError()
+	return res