# A part of NonVisual Desktop Access (NVDA)
# Copyright (C) 2025 NV Access Limited
# This file may be used under the terms of the GNU General Public License, version 2 or later, as modified by the NVDA license.
# For full terms and any additional permissions, see the NVDA license file: https://github.com/nvaccess/nvda/blob/master/copying.txt

"""Functions exported by ole32.dll, and supporting data structures and enumerations."""

from ctypes import (
<<<<<<< HEAD
=======
	c_voidp,
	POINTER,
>>>>>>> 952db62f
	windll,
)
from ctypes.wintypes import (
	DWORD,
	LPDWORD,
	LPHANDLE,
	LPVOID,
	ULONG,
)
<<<<<<< HEAD
from utils.ctypesUtils import (
	dllFunc,
)
=======
from comtypes import HRESULT
from objidl import (
	IRunningObjectTable,
	IBindCtx,
)

# SIZE_T is not in ctypes.wintypes, but it's equivalent to c_size_t
from ctypes import c_size_t
>>>>>>> 952db62f


dll = windll.ole32


@dllFunc(dll, annotateOriginalCFunc=True)
def CoTaskMemFree(pv: int | LPVOID) -> None:
	"""
	Frees a block of task memory previously allocated through a call to the CoTaskMemAlloc or CoTaskMemRealloc function.
	:param pv: A pointer to the memory block to be freed.

<<<<<<< HEAD
	.. seealso::
		https://learn.microsoft.com/en-us/windows/win32/api/combaseapi/nf-combaseapi-cotaskmemfree
	"""
=======
.. seealso::
	https://learn.microsoft.com/en-us/windows/win32/api/combaseapi/nf-combaseapi-cotaskmemfree
"""
CoTaskMemFree.restype = c_voidp
CoTaskMemFree.argtypes = (
	LPVOID,  # pv: A pointer to the memory block to be freed.
)

CoCancelCall = dll.CoCancelCall
"""
Requests that a call be canceled.

.. seealso::
	https://learn.microsoft.com/en-us/windows/win32/api/combaseapi/nf-combaseapi-cocancelcall
"""
CoCancelCall.restype = HRESULT
CoCancelCall.argtypes = (
	DWORD,  # dwThreadId: The identifier of the thread on which the call is to be canceled.
	ULONG,  # ulTimeout: The number of milliseconds to wait for the call cancellation.
)

CoDisableCallCancellation = dll.CoDisableCallCancellation
"""
Undoes the action of a call to CoEnableCallCancellation. Disables cancellation of synchronous calls on the calling thread when all calls to CoEnableCallCancellation are balanced by calls to CoDisableCallCancellation.

.. seealso::
	https://learn.microsoft.com/en-us/windows/win32/api/combaseapi/nf-combaseapi-codisablecallcancellation
"""
CoDisableCallCancellation.restype = HRESULT
CoDisableCallCancellation.argtypes = (
	LPVOID,  # pReserved: This parameter is reserved and must be NULL.
)

CoEnableCallCancellation = dll.CoEnableCallCancellation
"""
Enables cancellation of synchronous calls on the calling thread.

.. seealso::
	https://learn.microsoft.com/en-us/windows/win32/api/combaseapi/nf-combaseapi-coenablecallcancellation
"""
CoEnableCallCancellation.restype = HRESULT
CoEnableCallCancellation.argtypes = (
	LPVOID,  # pReserved: This parameter is reserved and must be NULL.
)

CoInitializeEx = dll.CoInitializeEx
"""
Initializes the COM library for use by the calling thread, sets the thread's concurrency model, and creates a new apartment for the thread if one is required.

.. seealso::
	https://learn.microsoft.com/en-us/windows/win32/api/combaseapi/nf-combaseapi-coinitializeex
"""
CoInitializeEx.restype = HRESULT
CoInitializeEx.argtypes = (
	LPVOID,  # pvReserved: This parameter is reserved and must be NULL.
	DWORD,  # dwCoInit: The concurrency model and initialization options for the thread.
)

CoTaskMemAlloc = dll.CoTaskMemAlloc
"""
Allocates a block of task memory in the same way as if IMalloc::Alloc was called.

.. seealso::
	https://learn.microsoft.com/en-us/windows/win32/api/combaseapi/nf-combaseapi-cotaskmemalloc
"""
CoTaskMemAlloc.restype = LPVOID
CoTaskMemAlloc.argtypes = (
	c_size_t,  # cb: The size of the memory block to be allocated, in bytes.
)

CoWaitForMultipleHandles = dll.CoWaitForMultipleHandles
"""
Waits for specified handles to be signaled or for a specified timeout period to elapse.

.. seealso::
	https://learn.microsoft.com/en-us/windows/win32/api/combaseapi/nf-combaseapi-cowaitformultiplehandles
"""
CoWaitForMultipleHandles.restype = HRESULT
CoWaitForMultipleHandles.argtypes = (
	DWORD,  # dwFlags: Indicates how the wait is to be handled.
	DWORD,  # dwTimeout: The timeout period, in milliseconds.
	ULONG,  # cHandles: The number of elements in the pHandles array.
	LPHANDLE,  # pHandles: An array of handles.
	LPDWORD,  # lpdwindex: A pointer to a variable that receives the zero-based index of the signaled handle.
)

CreateBindCtx = dll.CreateBindCtx
"""
Creates a new bind context object.

.. seealso::
	https://learn.microsoft.com/en-us/windows/win32/api/objbase/nf-objbase-createbindctx
"""
CreateBindCtx.restype = HRESULT
CreateBindCtx.argtypes = (
	DWORD,  # reserved: This parameter is reserved and must be 0.
	POINTER(
		IBindCtx,
	),  # ppbc: The address of a pointer variable that receives the interface pointer to the new bind context object.
)

GetRunningObjectTable = dll.GetRunningObjectTable
"""
Retrieves a pointer to the running object table (ROT) for the current context.

.. seealso::
	https://learn.microsoft.com/en-us/windows/win32/api/objbase/nf-objbase-getrunningobjecttable
"""
GetRunningObjectTable.restype = HRESULT
GetRunningObjectTable.argtypes = (
	DWORD,  # reserved: This parameter is reserved and must be 0.
	POINTER(
		IRunningObjectTable,
	),  # pprot: The address of a pointer variable that receives the interface pointer to the running object table.
)
>>>>>>> 952db62f
<|MERGE_RESOLUTION|>--- conflicted
+++ resolved
@@ -6,11 +6,8 @@
 """Functions exported by ole32.dll, and supporting data structures and enumerations."""
 
 from ctypes import (
-<<<<<<< HEAD
-=======
 	c_voidp,
 	POINTER,
->>>>>>> 952db62f
 	windll,
 )
 from ctypes.wintypes import (
@@ -20,11 +17,6 @@
 	LPVOID,
 	ULONG,
 )
-<<<<<<< HEAD
-from utils.ctypesUtils import (
-	dllFunc,
-)
-=======
 from comtypes import HRESULT
 from objidl import (
 	IRunningObjectTable,
@@ -33,23 +25,15 @@
 
 # SIZE_T is not in ctypes.wintypes, but it's equivalent to c_size_t
 from ctypes import c_size_t
->>>>>>> 952db62f
 
 
 dll = windll.ole32
 
 
-@dllFunc(dll, annotateOriginalCFunc=True)
-def CoTaskMemFree(pv: int | LPVOID) -> None:
-	"""
-	Frees a block of task memory previously allocated through a call to the CoTaskMemAlloc or CoTaskMemRealloc function.
-	:param pv: A pointer to the memory block to be freed.
+CoTaskMemFree = dll.CoTaskMemFree
+"""
+Frees a block of task memory previously allocated through a call to the CoTaskMemAlloc or CoTaskMemRealloc function.
 
-<<<<<<< HEAD
-	.. seealso::
-		https://learn.microsoft.com/en-us/windows/win32/api/combaseapi/nf-combaseapi-cotaskmemfree
-	"""
-=======
 .. seealso::
 	https://learn.microsoft.com/en-us/windows/win32/api/combaseapi/nf-combaseapi-cotaskmemfree
 """
@@ -164,5 +148,4 @@
 	POINTER(
 		IRunningObjectTable,
 	),  # pprot: The address of a pointer variable that receives the interface pointer to the running object table.
-)
->>>>>>> 952db62f
+)