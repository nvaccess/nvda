# A part of NonVisual Desktop Access (NVDA)
# Copyright (C) 2006-2019 NV Access Limited
# This file is covered by the GNU General Public License.
# See the file COPYING for more details.

import sys
import os
import winUser

winVersion=sys.getwindowsversion()
winVersionText="{v.major}.{v.minor}.{v.build}".format(v=winVersion)
if winVersion.service_pack_major!=0:
	winVersionText+=" service pack %d"%winVersion.service_pack_major
	if winVersion.service_pack_minor!=0:
		winVersionText+=".%d"%winVersion.service_pack_minor
winVersionText+=" %s" % ("workstation","domain controller","server")[winVersion.product_type-1]

def isSupportedOS():
	# NVDA can only run on Windows 7 Service pack 1 and above
	return (winVersion.major,winVersion.minor,winVersion.service_pack_major) >= (6,1,1)

def canRunVc2010Builds():
	return isSupportedOS()

UWP_OCR_DATA_PATH = os.path.expandvars(r"$windir\OCR")
def isUwpOcrAvailable():
	return os.path.isdir(UWP_OCR_DATA_PATH)


WIN10_VERSIONS_TO_BUILDS = {
	1507: 10240,
	1511: 10586,
	1607: 14393,
	1703: 15063,
	1709: 16299,
	1803: 17134,
	1809: 17763,
	1903: 18362,
	1909: 18363,
}


def isWin10(version: int = 1507, atLeast: bool = True):
	"""
	Returns True if NVDA is running on the supplied release version of Windows 10. If no argument is supplied, returns True for all public Windows 10 releases.
	@param version: a release version of Windows 10 (such as 1903).
	@param atLeast: return True if NVDA is running on at least this Windows 10 build (i.e. this version or higher).
	"""
<<<<<<< HEAD
	if winVersion.major != 10:
=======
	from logHandler import log
	win10VersionsToBuilds={
		1507: 10240,
		1511: 10586,
		1607: 14393,
		1703: 15063,
		1709: 16299,
		1803: 17134,
		1809: 17763,
		1903: 18362,
		1909: 18363,
	}
	if atLeast and winVersion.major < 10:
		return False
	elif not atLeast and winVersion.major != 10:
>>>>>>> e8cb5872
		return False
	try:
		if atLeast:
			return winVersion.build >= WIN10_VERSIONS_TO_BUILDS[version]
		else:
			return winVersion.build == WIN10_VERSIONS_TO_BUILDS[version]
	except KeyError:
		from logHandler import log
		log.error("Unknown Windows 10 version {}".format(version))
		return False


def isFullScreenMagnificationAvailable():
	return (winVersion.major, winVersion.minor) >= (6, 2)
<|MERGE_RESOLUTION|>--- conflicted
+++ resolved
@@ -1,81 +1,63 @@
-# A part of NonVisual Desktop Access (NVDA)
-# Copyright (C) 2006-2019 NV Access Limited
-# This file is covered by the GNU General Public License.
-# See the file COPYING for more details.
-
-import sys
-import os
-import winUser
-
-winVersion=sys.getwindowsversion()
-winVersionText="{v.major}.{v.minor}.{v.build}".format(v=winVersion)
-if winVersion.service_pack_major!=0:
-	winVersionText+=" service pack %d"%winVersion.service_pack_major
-	if winVersion.service_pack_minor!=0:
-		winVersionText+=".%d"%winVersion.service_pack_minor
-winVersionText+=" %s" % ("workstation","domain controller","server")[winVersion.product_type-1]
-
-def isSupportedOS():
-	# NVDA can only run on Windows 7 Service pack 1 and above
-	return (winVersion.major,winVersion.minor,winVersion.service_pack_major) >= (6,1,1)
-
-def canRunVc2010Builds():
-	return isSupportedOS()
-
-UWP_OCR_DATA_PATH = os.path.expandvars(r"$windir\OCR")
-def isUwpOcrAvailable():
-	return os.path.isdir(UWP_OCR_DATA_PATH)
-
-
-WIN10_VERSIONS_TO_BUILDS = {
-	1507: 10240,
-	1511: 10586,
-	1607: 14393,
-	1703: 15063,
-	1709: 16299,
-	1803: 17134,
-	1809: 17763,
-	1903: 18362,
-	1909: 18363,
-}
-
-
-def isWin10(version: int = 1507, atLeast: bool = True):
-	"""
-	Returns True if NVDA is running on the supplied release version of Windows 10. If no argument is supplied, returns True for all public Windows 10 releases.
-	@param version: a release version of Windows 10 (such as 1903).
-	@param atLeast: return True if NVDA is running on at least this Windows 10 build (i.e. this version or higher).
-	"""
-<<<<<<< HEAD
-	if winVersion.major != 10:
-=======
-	from logHandler import log
-	win10VersionsToBuilds={
-		1507: 10240,
-		1511: 10586,
-		1607: 14393,
-		1703: 15063,
-		1709: 16299,
-		1803: 17134,
-		1809: 17763,
-		1903: 18362,
-		1909: 18363,
-	}
-	if atLeast and winVersion.major < 10:
-		return False
-	elif not atLeast and winVersion.major != 10:
->>>>>>> e8cb5872
-		return False
-	try:
-		if atLeast:
-			return winVersion.build >= WIN10_VERSIONS_TO_BUILDS[version]
-		else:
-			return winVersion.build == WIN10_VERSIONS_TO_BUILDS[version]
-	except KeyError:
-		from logHandler import log
-		log.error("Unknown Windows 10 version {}".format(version))
-		return False
-
-
-def isFullScreenMagnificationAvailable():
-	return (winVersion.major, winVersion.minor) >= (6, 2)
+# A part of NonVisual Desktop Access (NVDA)
+# Copyright (C) 2006-2019 NV Access Limited
+# This file is covered by the GNU General Public License.
+# See the file COPYING for more details.
+
+import sys
+import os
+import winUser
+
+winVersion=sys.getwindowsversion()
+winVersionText="{v.major}.{v.minor}.{v.build}".format(v=winVersion)
+if winVersion.service_pack_major!=0:
+	winVersionText+=" service pack %d"%winVersion.service_pack_major
+	if winVersion.service_pack_minor!=0:
+		winVersionText+=".%d"%winVersion.service_pack_minor
+winVersionText+=" %s" % ("workstation","domain controller","server")[winVersion.product_type-1]
+
+def isSupportedOS():
+	# NVDA can only run on Windows 7 Service pack 1 and above
+	return (winVersion.major,winVersion.minor,winVersion.service_pack_major) >= (6,1,1)
+
+def canRunVc2010Builds():
+	return isSupportedOS()
+
+UWP_OCR_DATA_PATH = os.path.expandvars(r"$windir\OCR")
+def isUwpOcrAvailable():
+	return os.path.isdir(UWP_OCR_DATA_PATH)
+
+
+WIN10_VERSIONS_TO_BUILDS = {
+	1507: 10240,
+	1511: 10586,
+	1607: 14393,
+	1703: 15063,
+	1709: 16299,
+	1803: 17134,
+	1809: 17763,
+	1903: 18362,
+	1909: 18363,
+}
+
+
+def isWin10(version: int = 1507, atLeast: bool = True):
+	"""
+	Returns True if NVDA is running on the supplied release version of Windows 10. If no argument is supplied, returns True for all public Windows 10 releases.
+	@param version: a release version of Windows 10 (such as 1903).
+	@param atLeast: return True if NVDA is running on at least this Windows 10 build (i.e. this version or higher).
+	"""
+	if winVersion.major != 10:
+		return False
+	try:
+		if atLeast:
+			return winVersion.build >= WIN10_VERSIONS_TO_BUILDS[version]
+		else:
+			return winVersion.build == WIN10_VERSIONS_TO_BUILDS[version]
+	except KeyError:
+		from logHandler import log
+		log.error("Unknown Windows 10 version {}".format(version))
+		return False
+
+
+def isFullScreenMagnificationAvailable():
+	return (winVersion.major, winVersion.minor) >= (6, 2)