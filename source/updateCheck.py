#updateCheck.py
#A part of NonVisual Desktop Access (NVDA)
#This file is covered by the GNU General Public License.
#See the file COPYING for more details.
#Copyright (C) 2012-2019 NV Access Limited, Zahari Yurukov, Babbage B.V., Joseph Lee

"""Update checking functionality.
@note: This module may raise C{RuntimeError} on import if update checking for this build is not supported.
"""
import globalVars
import config
if globalVars.appArgs.secure:
	raise RuntimeError("updates disabled in secure mode")
elif config.isAppX:
	raise RuntimeError("updates managed by Windows Store") 
import versionInfo
if not versionInfo.updateVersionType:
	raise RuntimeError("No update version type, update checking not supported")
import addonAPIVersion

import winVersion
import os
import inspect
import threading
import time
import pickle
# #9818: one must import at least urllib.request in Python 3 in order to use full urllib functionality.
import urllib.request
import urllib.parse
import tempfile
import hashlib
import ctypes.wintypes
import ssl
import wx
import languageHandler
import speech
import braille
import gui
from gui import guiHelper
from addonHandler import getCodeAddon, AddonError, getIncompatibleAddons
from logHandler import log, isPathExternalToNVDA
import config
import shellapi
import winUser
<<<<<<< HEAD
import addonHandler
=======
import winKernel
>>>>>>> dd108c8b
import fileUtils
from gui.dpiScalingHelper import DpiScalingHelperMixin

#: The URL to use for update checks.
CHECK_URL = "https://www.nvaccess.org/nvdaUpdateCheck"
#: The time to wait between checks.
CHECK_INTERVAL = 86400 # 1 day
#: The time to wait before retrying a failed check.
RETRY_INTERVAL = 600 # 10 min
#: The download block size in bytes.
DOWNLOAD_BLOCK_SIZE = 8192 # 8 kb

#: directory to store pending update files
storeUpdatesDir=os.path.join(globalVars.appArgs.configPath, 'updates')
try:
	os.makedirs(storeUpdatesDir)
except OSError:
	if not os.path.isdir(storeUpdatesDir):
		log.debugWarning("Default download path for updates %s could not be created."%storeUpdatesDir)

#: Persistent state information.
#: @type: dict
state = None
_stateFileName = None
#: The single instance of L{AutoUpdateChecker} if automatic update checking is enabled,
#: C{None} if it is disabled.
autoChecker = None

def getQualifiedDriverClassNameForStats(cls):
	""" fetches the name from a given synthDriver or brailleDisplay class, and appends core for in-built code, the add-on name for code from an add-on, or external for code in the NVDA user profile.
	Some examples:
	espeak (core)
	newfon (external)
	eloquence (addon:CodeFactory)
	noBraille (core)
	"""
	name=cls.name
	try:
		addon=getCodeAddon(cls)
	except AddonError:
		addon=None
	if addon:
		return "%s (addon:%s)"%(name,addon.name)
	path=inspect.getsourcefile(cls)
	if isPathExternalToNVDA(path):
		return "%s (external)"%name
	return "%s (core)"%name

def checkForUpdate(auto=False):
	"""Check for an updated version of NVDA.
	This will block, so it generally shouldn't be called from the main thread.
	@param auto: Whether this is an automatic check for updates.
	@type auto: bool
	@return: Information about the update or C{None} if there is no update.
	@rtype: dict
	@raise RuntimeError: If there is an error checking for an update.
	"""
	allowUsageStats=config.conf["update"]['allowUsageStats']
	params = {
		"autoCheck": auto,
		"allowUsageStats":allowUsageStats,
		"version": versionInfo.version,
		"versionType": versionInfo.updateVersionType,
		"osVersion": winVersion.winVersionText,
		"x64": os.environ.get("PROCESSOR_ARCHITEW6432") == "AMD64",
	}
	if auto and allowUsageStats:
		synthDriverClass=speech.getSynth().__class__
		brailleDisplayClass=braille.handler.display.__class__ if braille.handler else None
		# Following are parameters sent purely for stats gathering.
		#  If new parameters are added here, they must be documented in the userGuide for transparency.
		extraParams={
			"language": languageHandler.getLanguage(),
			"installed": config.isInstalledCopy(),
			"synthDriver":getQualifiedDriverClassNameForStats(synthDriverClass) if synthDriverClass else None,
			"brailleDisplay":getQualifiedDriverClassNameForStats(brailleDisplayClass) if brailleDisplayClass else None,
			"outputBrailleTable":config.conf['braille']['translationTable'] if brailleDisplayClass else None,
		}
		params.update(extraParams)
	url = "%s?%s" % (CHECK_URL, urllib.parse.urlencode(params))
	try:
		res = urllib.request.urlopen(url)
	except IOError as e:
		if isinstance(e.strerror, ssl.SSLError) and e.strerror.reason == "CERTIFICATE_VERIFY_FAILED":
			# #4803: Windows fetches trusted root certificates on demand.
			# Python doesn't trigger this fetch (PythonIssue:20916), so try it ourselves
			_updateWindowsRootCertificates()
			# and then retry the update check.
			res = urllib.request.urlopen(url)
		else:
			raise
	if res.code != 200:
		raise RuntimeError("Checking for update failed with code %d" % res.code)
	info = {}
	for line in res:
		# #9819: update description resource returns bytes, so make it Unicode.
		line = line.decode("utf-8").rstrip()
		try:
			key, val = line.split(": ", 1)
		except ValueError:
			raise RuntimeError("Error in update check output")
		info[key] = val
	if not info:
		return None
	return info


def _setStateToNone(_state):
	_state["pendingUpdateFile"] = None
	_state["pendingUpdateVersion"] = None
	_state["pendingUpdateAPIVersion"] = (0,0,0)
	_state["pendingUpdateBackCompatToAPIVersion"] = (0,0,0)


def getPendingUpdate():
	"""Returns a tuple of the path to and version of the pending update, if any. Returns C{None} otherwise.
	@rtype: tuple
	"""
	try:
		pendingUpdateFile=state["pendingUpdateFile"]
		pendingUpdateVersion=state["pendingUpdateVersion"]
		pendingUpdateAPIVersion=state["pendingUpdateAPIVersion"] or (0,0,0)
		pendingUpdateBackCompatToAPIVersion=state["pendingUpdateBackCompatToAPIVersion"] or (0,0,0)
	except KeyError:
		_setStateToNone(state)
		return None
	else:
		if pendingUpdateFile and os.path.isfile(pendingUpdateFile):
			return (
				pendingUpdateFile, pendingUpdateVersion, pendingUpdateAPIVersion, pendingUpdateBackCompatToAPIVersion
			)
		else:
			_setStateToNone(state)
	return None

def isPendingUpdate():
	"""Returns whether there is a pending update.
	@rtype: bool
	"""
	return bool(getPendingUpdate())

def executePendingUpdate():
	updateTuple = getPendingUpdate()
	if not updateTuple:
		return
	else:
		_executeUpdate(updateTuple[0])

def _executeUpdate(destPath):
	if not destPath:
		return

	_setStateToNone(state)
	saveState()
	if config.isInstalledCopy():
		executeParams = u"--install -m"
	else:
		portablePath = os.getcwd()
		if os.access(portablePath, os.W_OK):
			executeParams = u'--create-portable --portable-path "{portablePath}" --config-path "{configPath}" -m'.format(
				portablePath=portablePath,
				configPath=os.path.abspath(globalVars.appArgs.configPath)
			)
		else:
			executeParams = u"--launcher"
	# #4475: ensure that the new process shows its first window, by providing SW_SHOWNORMAL
	shellapi.ShellExecute(None, None,
		destPath,
		executeParams,
		None, winUser.SW_SHOWNORMAL)

class UpdateChecker(object):
	"""Check for an updated version of NVDA, presenting appropriate user interface.
	The check is performed in the background.
	This class is for manual update checks.
	To use, call L{check} on an instance.
	"""
	AUTO = False

	def check(self):
		"""Check for an update.
		"""
		t = threading.Thread(target=self._bg)
		t.daemon = True
		self._started()
		t.start()

	def _bg(self):
		try:
			info = checkForUpdate(self.AUTO)
		except:
			log.debugWarning("Error checking for update", exc_info=True)
			self._error()
			return
		self._result(info)
		if info:
			state["dontRemindVersion"] = info["version"]
		state["lastCheck"] = time.time()
		saveState()
		if autoChecker:
			autoChecker.setNextCheck()

	def _started(self):
		self._progressDialog = gui.IndeterminateProgressDialog(gui.mainFrame,
			# Translators: The title of the dialog displayed while manually checking for an NVDA update.
			_("Checking for Update"),
			# Translators: The progress message displayed while manually checking for an NVDA update.
			_("Checking for update"))

	def _error(self):
		wx.CallAfter(self._progressDialog.done)
		self._progressDialog = None
		wx.CallAfter(gui.messageBox,
			# Translators: A message indicating that an error occurred while checking for an update to NVDA.
			_("Error checking for update."),
			# Translators: The title of an error message dialog.
			_("Error"),
			wx.OK | wx.ICON_ERROR)

	def _result(self, info):
		wx.CallAfter(self._progressDialog.done)
		self._progressDialog = None
		wx.CallAfter(UpdateResultDialog, gui.mainFrame, info, False)

class AutoUpdateChecker(UpdateChecker):
	"""Automatically check for an updated version of NVDA.
	To use, create a single instance and maintain a reference to it.
	Checks will then be performed automatically.
	"""
	AUTO = True

	def __init__(self):
		self._checkTimer = gui.NonReEntrantTimer(self.check)
		if config.conf["update"]["startupNotification"] and isPendingUpdate():
			secsTillNext = 0 # Display the update message instantly
		else:
			# Set the initial check based on the last check time.
			# #3260: If the system time is earlier than the last check,
			# treat the last check as being right now (so the next will be tomorrow).
			secsSinceLast = max(time.time() - state["lastCheck"], 0)
			# The maximum time till the next check is CHECK_INTERVAL.
			secsTillNext = CHECK_INTERVAL - int(min(secsSinceLast, CHECK_INTERVAL))
			# #3208: unless NVDA Core needs to check for an update right now, give add-ons a chance to check for updates.
			# But not when running as a Windows Store application.
			if not config.isAppX and secsTillNext > 0 and config.conf["update"]["addonUpdateAtStartup"]:
				wx.CallAfter(addonHandler.autoAddonUpdateCheck)
		self._checkTimer.Start(secsTillNext * 1000, True)

	def terminate(self):
		self._checkTimer.Stop()
		self._checkTimer = None

	def setNextCheck(self, isRetry=False):
		# #6127: Timers must be manipulated from the main thread.
		wx.CallAfter(self._checkTimer.Stop)
		wx.CallAfter(self._checkTimer.Start, (RETRY_INTERVAL if isRetry else CHECK_INTERVAL) * 1000, True)

	def _started(self):
		log.info("Performing automatic update check")

	def _error(self):
		self.setNextCheck(isRetry=True)

	def _result(self, info):
		if not info:
			return
		if info["version"]==state["dontRemindVersion"]:
			return
		wx.CallAfter(UpdateResultDialog, gui.mainFrame, info, True)

class UpdateResultDialog(wx.Dialog, DpiScalingHelperMixin):

	def __init__(self, parent, updateInfo, auto):
		# Translators: The title of the dialog informing the user about an NVDA update.
		wx.Dialog.__init__(self, parent, title=_("NVDA Update"))
		DpiScalingHelperMixin.__init__(self, self.GetHandle())

		self.updateInfo = updateInfo
		mainSizer = wx.BoxSizer(wx.VERTICAL)
		sHelper = guiHelper.BoxSizerHelper(self, orientation=wx.VERTICAL)

		pendingUpdateDetails = getPendingUpdate()
		canOfferPendingUpdate = isPendingUpdate() and pendingUpdateDetails[1] == updateInfo["version"]

		text = sHelper.addItem(wx.StaticText(self))
		bHelper = guiHelper.ButtonHelper(wx.HORIZONTAL)
		if not updateInfo:
			# Translators: A message indicating that no update to NVDA is available.
			message = _("No update available.")
		elif canOfferPendingUpdate:
			# Translators: A message indicating that an updated version of NVDA has been downloaded
			# and is pending to be installed.
			message = _("NVDA version {version} has been downloaded and is pending installation.").format(**updateInfo)

			self.apiVersion = pendingUpdateDetails[2]
			self.backCompatTo = pendingUpdateDetails[3]
			showAddonCompat = any(getIncompatibleAddons(
				currentAPIVersion=self.apiVersion,
				backCompatToAPIVersion=self.backCompatTo
			))
			if showAddonCompat:
				# Translators: A message indicating that some add-ons will be disabled unless reviewed before installation.
				message = message + _(
					"\n\n"
					"However, your NVDA configuration contains add-ons that are incompatible with this version of NVDA. "
					"These add-ons will be disabled after installation. If you rely on these add-ons, "
					"please review the list to decide whether to continue with the installation"
				)
				confirmationCheckbox = sHelper.addItem(wx.CheckBox(
					self,
					# Translators: A message to confirm that the user understands that addons that have not been
					# reviewed and made available, will be disabled after installation.
					label=_("I understand that these incompatible add-ons will be disabled")
				))
				confirmationCheckbox.Bind(
					wx.EVT_CHECKBOX,
					lambda evt: self.installPendingButton.Enable(not self.installPendingButton.Enabled)
				)
				confirmationCheckbox.SetFocus()
				# Translators: The label of a button to review add-ons prior to NVDA update.
				reviewAddonsButton = bHelper.addButton(self, label=_("&Review add-ons..."))
				reviewAddonsButton.Bind(wx.EVT_BUTTON, self.onReviewAddonsButton)
			self.installPendingButton = bHelper.addButton(
				self,
				# Translators: The label of a button to install a pending NVDA update.
				# {version} will be replaced with the version; e.g. 2011.3.
				label=_("&Install NVDA {version}").format(**updateInfo)
			)
			self.installPendingButton.Bind(
				wx.EVT_BUTTON,
				lambda evt: self.onInstallButton(pendingUpdateDetails[0])
			)
			self.installPendingButton.Enable(not showAddonCompat)
			bHelper.addButton(
				self,
				# Translators: The label of a button to re-download a pending NVDA update.
				label=_("Re-&download update")
			).Bind(wx.EVT_BUTTON, self.onDownloadButton)
		else:
			# Translators: A message indicating that an updated version of NVDA is available.
			# {version} will be replaced with the version; e.g. 2011.3.
			message = _("NVDA version {version} is available.").format(**updateInfo)
			bHelper.addButton(
				self,
				# Translators: The label of a button to download an NVDA update.
				label=_("&Download update")
			).Bind(wx.EVT_BUTTON, self.onDownloadButton)
			if auto:  # this prompt was triggered by auto update checker
				# the user might not want to wait for a download right now, so give the option to be reminded later.
				# Translators: The label of a button to remind the user later about performing some action.
				remindMeButton = bHelper.addButton(self, label=_("Remind me &later"))
				remindMeButton.Bind(wx.EVT_BUTTON, self.onLaterButton)
				remindMeButton.SetFocus()

		text.SetLabel(message)
		text.Wrap(self.scaleSize(500))
		sHelper.addDialogDismissButtons(bHelper)

		# Translators: The label of a button to close a dialog.
		closeButton = bHelper.addButton(self, wx.ID_CLOSE, label=_("&Close"))
		closeButton.Bind(wx.EVT_BUTTON, lambda evt: self.Close())
		self.Bind(wx.EVT_CLOSE, lambda evt: self.Destroy())
		self.EscapeId = wx.ID_CLOSE

		mainSizer.Add(sHelper.sizer, border=guiHelper.BORDER_FOR_DIALOGS, flag=wx.ALL)
		self.Sizer = mainSizer
		mainSizer.Fit(self)
		self.CentreOnScreen()
		self.Show()

	def onInstallButton(self, destPath):
		_executeUpdate(destPath)
		self.Destroy()

	def onDownloadButton(self, evt):
		self.Hide()
		DonateRequestDialog(gui.mainFrame, self._download)

	def _download(self):
		UpdateDownloader(self.updateInfo).start()
		self.Destroy()

	def onLaterButton(self, evt):
		state["dontRemindVersion"] = None
		saveState()
		self.Close()

	def onReviewAddonsButton(self, evt):
		from gui import addonGui
		incompatibleAddons = addonGui.IncompatibleAddonsDialog(
			parent=self,
			APIVersion=self.apiVersion,
			APIBackwardsCompatToVersion=self.backCompatTo
		)
		incompatibleAddons.ShowModal()

class UpdateAskInstallDialog(wx.Dialog, DpiScalingHelperMixin):

	def __init__(self, parent, destPath, version, apiVersion, backCompatTo):
		self.destPath = destPath
		self.version = version
		self.apiVersion = apiVersion
		self.backCompatTo = backCompatTo
		self.storeUpdatesDirWritable = os.path.isdir(storeUpdatesDir) and os.access(storeUpdatesDir, os.W_OK)
		# Translators: The title of the dialog asking the user to Install an NVDA update.
		wx.Dialog.__init__(self, parent, title=_("NVDA Update"))
		DpiScalingHelperMixin.__init__(self, self.GetHandle())
		mainSizer = wx.BoxSizer(wx.VERTICAL)
		sHelper = guiHelper.BoxSizerHelper(self, orientation=wx.VERTICAL)
		# Translators: A message indicating that an updated version of NVDA is ready to be installed.
		message = _("NVDA version {version} is ready to be installed.\n").format(version=version)

		showAddonCompat = any(getIncompatibleAddons(
			currentAPIVersion=self.apiVersion,
			backCompatToAPIVersion=self.backCompatTo
		))
		if showAddonCompat:
			# Translators: A message indicating that some add-ons will be disabled unless reviewed before installation.
			message = message + _(
				"\n"
				"However, your NVDA configuration contains add-ons that are incompatible with this version of NVDA. "
				"These add-ons will be disabled after installation. If you rely on these add-ons, "
				"please review the list to decide whether to continue with the installation"
			)
		text = sHelper.addItem(wx.StaticText(self, label=message))
		text.Wrap(self.scaleSize(500))

		if showAddonCompat:
			self.confirmationCheckbox = sHelper.addItem(wx.CheckBox(
				self,
				# Translators: A message to confirm that the user understands that addons that have not been reviewed and made
				# available, will be disabled after installation.
				label=_("I understand that these incompatible add-ons will be disabled")
			))

		bHelper = sHelper.addDialogDismissButtons(guiHelper.ButtonHelper(wx.HORIZONTAL))
		if showAddonCompat:
			# Translators: The label of a button to review add-ons prior to NVDA update.
			reviewAddonsButton = bHelper.addButton(self, label=_("&Review add-ons..."))
			reviewAddonsButton.Bind(wx.EVT_BUTTON, self.onReviewAddonsButton)
		# Translators: The label of a button to install an NVDA update.
		installButton = bHelper.addButton(self, wx.ID_OK, label=_("&Install update"))
		installButton.Bind(wx.EVT_BUTTON, self.onInstallButton)
		if not showAddonCompat:
			installButton.SetFocus()
		else:
			self.confirmationCheckbox.SetFocus()
			self.confirmationCheckbox.Bind(
				wx.EVT_CHECKBOX,
				lambda evt: installButton.Enable(not installButton.Enabled)
			)
			installButton.Enable(False)
		if self.storeUpdatesDirWritable:
			# Translators: The label of a button to postpone an NVDA update.
			postponeButton = bHelper.addButton(self, wx.ID_CLOSE, label=_("&Postpone update"))
			postponeButton.Bind(wx.EVT_BUTTON, self.onPostponeButton)
			self.EscapeId = wx.ID_CLOSE
		else:
			self.EscapeId = wx.ID_OK

		mainSizer.Add(sHelper.sizer, border=guiHelper.BORDER_FOR_DIALOGS, flag=wx.ALL)
		self.Sizer = mainSizer
		mainSizer.Fit(self)
		self.CentreOnScreen()

	def onReviewAddonsButton(self, evt):
		from gui import addonGui
		incompatibleAddons = addonGui.IncompatibleAddonsDialog(
			parent=self,
			APIVersion=self.apiVersion,
			APIBackwardsCompatToVersion=self.backCompatTo
		)
		incompatibleAddons.ShowModal()

	def onInstallButton(self, evt):
		_executeUpdate(self.destPath)
		self.EndModal(wx.ID_OK)

	def onPostponeButton(self, evt):
		finalDest=os.path.join(storeUpdatesDir, os.path.basename(self.destPath))
		try:
			# #9825: behavior of os.rename(s) has changed (see https://bugs.python.org/issue28356).
			# In Python 2, os.renames did rename files across drives, no longer allowed in Python 3 (error 17 (cannot move files across drives) is raised).
			# This is prominent when trying to postpone an update for portable copy of NVDA if this runs from a USB flash drive or another internal storage device.
			# Therefore use kernel32::MoveFileEx with copy allowed (0x2) flag set.
			winKernel.moveFileEx(self.destPath, finalDest, winKernel.MOVEFILE_COPY_ALLOWED)
		except:
			log.debugWarning("Unable to rename the file from {} to {}".format(self.destPath, finalDest), exc_info=True)
			gui.messageBox(
				# Translators: The message when a downloaded update file could not be preserved.
				_("Unable to postpone update."),
				# Translators: The title of the message when a downloaded update file could not be preserved.
				_("Error"),
				wx.OK | wx.ICON_ERROR)
			finalDest=self.destPath
		state["pendingUpdateFile"]=finalDest
		state["pendingUpdateVersion"]=self.version
		state["pendingUpdateAPIVersion"]=self.apiVersion
		state["pendingUpdateBackCompatToAPIVersion"]=self.backCompatTo
		# Postponing an update indicates that the user is likely interested in getting a reminder.
		# Therefore, clear the dontRemindVersion.
		state["dontRemindVersion"] = None
		saveState()
		self.EndModal(wx.ID_CLOSE)

class UpdateDownloader(object):
	"""Download and start installation of an updated version of NVDA, presenting appropriate user interface.
	To use, call L{start} on an instance.
	"""

	def __init__(self, updateInfo):
		"""Constructor.
		@param updateInfo: update information such as possible URLs, version and the SHA-1 hash of the file as a hex string.
		@type updateInfo: dict
		"""
		from addonAPIVersion import getAPIVersionTupleFromString
		self.updateInfo = updateInfo
		self.urls = updateInfo["launcherUrl"].split(" ")
		self.version = updateInfo["version"]
		self.apiVersion = getAPIVersionTupleFromString(updateInfo["apiVersion"])
		self.backCompatToAPIVersion = getAPIVersionTupleFromString(updateInfo["apiCompatTo"])
		self.versionTuple = None
		self.fileHash = updateInfo.get("launcherHash")
		self.destPath = tempfile.mktemp(prefix="nvda_update_", suffix=".exe")

	def start(self):
		"""Start the download.
		"""
		self._shouldCancel = False
		# Use a timer because timers aren't re-entrant.
		self._guiExecTimer = gui.NonReEntrantTimer(self._guiExecNotify)
		gui.mainFrame.prePopup()
		# Translators: The title of the dialog displayed while downloading an NVDA update.
		self._progressDialog = wx.ProgressDialog(_("Downloading Update"),
			# Translators: The progress message indicating that a connection is being established.
			_("Connecting"),
			# PD_AUTO_HIDE is required because ProgressDialog.Update blocks at 100%
			# and waits for the user to press the Close button.
			style=wx.PD_CAN_ABORT | wx.PD_ELAPSED_TIME | wx.PD_REMAINING_TIME | wx.PD_AUTO_HIDE,
			parent=gui.mainFrame)
		self._progressDialog.Raise()
		t = threading.Thread(target=self._bg)
		t.daemon = True
		t.start()

	def _guiExec(self, func, *args):
		self._guiExecFunc = func
		self._guiExecArgs = args
		if not self._guiExecTimer.IsRunning():
			# #6127: Timers must be manipulated from the main thread.
			wx.CallAfter(self._guiExecTimer.Start, 50, True)

	def _guiExecNotify(self):
		self._guiExecFunc(*self._guiExecArgs)

	def _bg(self):
		success=False
		for url in self.urls:
			try:
				self._download(url)
			except:
				log.error("Error downloading %s" % url, exc_info=True)
			else: #Successfully downloaded or canceled
				if not self._shouldCancel:
					success=True
				break
		else:
			# None of the URLs succeeded.
			self._guiExec(self._error)
			return
		if not success:
			try:
				os.remove(self.destPath)
			except OSError:
				pass
			return
		self._guiExec(self._downloadSuccess)

	def _download(self, url):
		# #2352: Some security scanners such as Eset NOD32 HTTP Scanner
		# cause huge read delays while downloading.
		# Therefore, set a higher timeout.
		remote = urllib.request.urlopen(url, timeout=120)
		if remote.code != 200:
			raise RuntimeError("Download failed with code %d" % remote.code)
		size = int(remote.headers["content-length"])
		with open(self.destPath, "wb") as local:
			if self.fileHash:
				hasher = hashlib.sha1()
			self._guiExec(self._downloadReport, 0, size)
			read = 0
			chunk=DOWNLOAD_BLOCK_SIZE
			while True:
				if self._shouldCancel:
					return
				if size -read <chunk:
					chunk =size -read
				block = remote.read(chunk)
				if not block:
					break
				read += len(block)
				if self._shouldCancel:
					return
				local.write(block)
				if self.fileHash:
					hasher.update(block)
				self._guiExec(self._downloadReport, read, size)
			if read < size:
				raise RuntimeError("Content too short")
			if self.fileHash and hasher.hexdigest() != self.fileHash:
				raise RuntimeError("Content has incorrect file hash")
		self._guiExec(self._downloadReport, read, size)

	def _downloadReport(self, read, size):
		if self._shouldCancel:
			return
		percent = int(float(read) / size * 100)
		# Translators: The progress message indicating that a download is in progress.
		cont, skip = self._progressDialog.Update(percent, _("Downloading"))
		if not cont:
			self._shouldCancel = True
			self._stopped()

	def _stopped(self):
		self._guiExecTimer = None
		self._guiExecFunc = None
		self._guiExecArgs = None
		self._progressDialog.Hide()
		self._progressDialog.Destroy()
		self._progressDialog = None
		# Not sure why, but this doesn't work if we call it directly here.
		wx.CallLater(50, gui.mainFrame.postPopup)

	def _error(self):
		self._stopped()
		gui.messageBox(
			# Translators: A message indicating that an error occurred while downloading an update to NVDA.
			_("Error downloading update."),
			_("Error"),
			wx.OK | wx.ICON_ERROR)

	def _downloadSuccess(self):
		self._stopped()
		gui.runScriptModalDialog(UpdateAskInstallDialog(
			parent=gui.mainFrame,
			destPath=self.destPath,
			version=self.version,
			apiVersion=self.apiVersion,
			backCompatTo=self.backCompatToAPIVersion
		))

class DonateRequestDialog(wx.Dialog):
	# Translators: The message requesting donations from users.
	MESSAGE = _(
		"We need your help in order to continue to improve NVDA.\n"
		"This project relies primarily on donations and grants. By donating, you are helping to fund full time development.\n"
		"If even $10 is donated for every download, we will be able to cover all of the ongoing costs of the project.\n"
		"All donations are received by NV Access, the non-profit organisation which develops NVDA.\n"
		"Thank you for your support."
	)

	def __init__(self, parent, continueFunc):
		# Translators: The title of the dialog requesting donations from users.
		super(DonateRequestDialog, self).__init__(parent, title=_("Please Donate"))
		self._continue = continueFunc

		mainSizer=wx.BoxSizer(wx.VERTICAL)
		item = wx.StaticText(self, label=self.MESSAGE)
		mainSizer.Add(item, border=20, flag=wx.LEFT | wx.RIGHT | wx.TOP)
		sizer = wx.BoxSizer(wx.HORIZONTAL)
		# Translators: The label of the button to donate
		# in the "Please Donate" dialog.
		item = self.donateButton = wx.Button(self, label=_("&Donate"))
		item.Bind(wx.EVT_BUTTON, self.onDonate)
		sizer.Add(item)
		# Translators: The label of the button to decline donation
		# in the "Please Donate" dialog.
		item = wx.Button(self, wx.ID_CLOSE, label=_("&Not now"))
		item.Bind(wx.EVT_BUTTON, lambda evt: self.Close())
		sizer.Add(item)
		self.Bind(wx.EVT_CLOSE, self.onClose)
		self.EscapeId = wx.ID_CLOSE
		mainSizer.Add(sizer, flag=wx.TOP | wx.BOTTOM | wx.ALIGN_CENTER_HORIZONTAL, border=20)

		self.Sizer = mainSizer
		mainSizer.Fit(self)
		self.CentreOnScreen()
		self.Show()

	def onDonate(self, evt):
		os.startfile(gui.DONATE_URL)
		# Translators: The label of a button to indicate that the user is finished donating
		# in the "Please Donate" dialog.
		self.donateButton.Label = _("&Done")
		self.donateButton.Bind(wx.EVT_BUTTON, lambda evt: self.Close())

	def onClose(self, evt):
		self.Hide()
		self._continue()
		self.Destroy()

def saveState():
	try:
		# #9038: Python 3 requires binary format when working with pickles.
		with open(_stateFilename, "wb") as f:
			pickle.dump(state, f)
	except:
		log.debugWarning("Error saving state", exc_info=True)

def initialize():
	global state, _stateFilename, autoChecker
	_stateFilename = os.path.join(globalVars.appArgs.configPath, "updateCheckState.pickle")
	try:
		# #9038: Python 3 requires binary format when working with pickles.
		with open(_stateFilename, "rb") as f:
			state = pickle.load(f)
	except:
		log.debugWarning("Couldn't retrieve update state", exc_info=True)
		# Defaults.
		state = {
			"lastCheck": 0,
			"dontRemindVersion": None,
		}
		_setStateToNone(state)

	# check the pending version against the current version
	# and make sure that pendingUpdateFile and pendingUpdateVersion are part of the state dictionary.
	if "pendingUpdateVersion" not in state or state["pendingUpdateVersion"] == versionInfo.version:
		_setStateToNone(state)
	# remove all update files except the one that is currently pending (if any)
	try:
		for fileName in os.listdir(storeUpdatesDir):
			f=os.path.join(storeUpdatesDir, fileName)
			if f != state["pendingUpdateFile"]:
				os.remove(f)
				log.debug("Update file %s removed"%f)
	except OSError:
		log.warning("Unable to remove old update file %s"%f, exc_info=True)

	if not globalVars.appArgs.launcher and (config.conf["update"]["autoCheck"] or (config.conf["update"]["startupNotification"] and isPendingUpdate())):
		autoChecker = AutoUpdateChecker()

def terminate():
	global state, autoChecker
	state = None
	if autoChecker:
		autoChecker.terminate()
		autoChecker = None

# These structs are only complete enough to achieve what we need.
class CERT_USAGE_MATCH(ctypes.Structure):
	_fields_ = (
		("dwType", ctypes.wintypes.DWORD),
		# CERT_ENHKEY_USAGE struct
		("cUsageIdentifier", ctypes.wintypes.DWORD),
		("rgpszUsageIdentifier", ctypes.c_void_p), # LPSTR *
	)

class CERT_CHAIN_PARA(ctypes.Structure):
	_fields_ = (
		("cbSize", ctypes.wintypes.DWORD),
		("RequestedUsage", CERT_USAGE_MATCH),
		("RequestedIssuancePolicy", CERT_USAGE_MATCH),
		("dwUrlRetrievalTimeout", ctypes.wintypes.DWORD),
		("fCheckRevocationFreshnessTime", ctypes.wintypes.BOOL),
		("dwRevocationFreshnessTime", ctypes.wintypes.DWORD),
		("pftCacheResync", ctypes.c_void_p), # LPFILETIME
		("pStrongSignPara", ctypes.c_void_p), # PCCERT_STRONG_SIGN_PARA
		("dwStrongSignFlags", ctypes.wintypes.DWORD),
	)

def _updateWindowsRootCertificates():
	crypt = ctypes.windll.crypt32
	# Get the server certificate.
	sslCont = ssl._create_unverified_context()
	u = urllib.request.urlopen("https://www.nvaccess.org/nvdaUpdateCheck", context=sslCont)
	cert = u.fp._sock.getpeercert(True)
	u.close()
	# Convert to a form usable by Windows.
	certCont = crypt.CertCreateCertificateContext(
		0x00000001, # X509_ASN_ENCODING
		cert,
		len(cert))
	# Ask Windows to build a certificate chain, thus triggering a root certificate update.
	chainCont = ctypes.c_void_p()
	crypt.CertGetCertificateChain(None, certCont, None, None,
		ctypes.byref(CERT_CHAIN_PARA(cbSize=ctypes.sizeof(CERT_CHAIN_PARA),
			RequestedUsage=CERT_USAGE_MATCH())),
		0, None,
		ctypes.byref(chainCont))
	crypt.CertFreeCertificateChain(chainCont)
	crypt.CertFreeCertificateContext(certCont)
<|MERGE_RESOLUTION|>--- conflicted
+++ resolved
@@ -1,841 +1,837 @@
-#updateCheck.py
-#A part of NonVisual Desktop Access (NVDA)
-#This file is covered by the GNU General Public License.
-#See the file COPYING for more details.
-#Copyright (C) 2012-2019 NV Access Limited, Zahari Yurukov, Babbage B.V., Joseph Lee
-
-"""Update checking functionality.
-@note: This module may raise C{RuntimeError} on import if update checking for this build is not supported.
-"""
-import globalVars
-import config
-if globalVars.appArgs.secure:
-	raise RuntimeError("updates disabled in secure mode")
-elif config.isAppX:
-	raise RuntimeError("updates managed by Windows Store") 
-import versionInfo
-if not versionInfo.updateVersionType:
-	raise RuntimeError("No update version type, update checking not supported")
-import addonAPIVersion
-
-import winVersion
-import os
-import inspect
-import threading
-import time
-import pickle
-# #9818: one must import at least urllib.request in Python 3 in order to use full urllib functionality.
-import urllib.request
-import urllib.parse
-import tempfile
-import hashlib
-import ctypes.wintypes
-import ssl
-import wx
-import languageHandler
-import speech
-import braille
-import gui
-from gui import guiHelper
-from addonHandler import getCodeAddon, AddonError, getIncompatibleAddons
-from logHandler import log, isPathExternalToNVDA
-import config
-import shellapi
-import winUser
-<<<<<<< HEAD
-import addonHandler
-=======
-import winKernel
->>>>>>> dd108c8b
-import fileUtils
-from gui.dpiScalingHelper import DpiScalingHelperMixin
-
-#: The URL to use for update checks.
-CHECK_URL = "https://www.nvaccess.org/nvdaUpdateCheck"
-#: The time to wait between checks.
-CHECK_INTERVAL = 86400 # 1 day
-#: The time to wait before retrying a failed check.
-RETRY_INTERVAL = 600 # 10 min
-#: The download block size in bytes.
-DOWNLOAD_BLOCK_SIZE = 8192 # 8 kb
-
-#: directory to store pending update files
-storeUpdatesDir=os.path.join(globalVars.appArgs.configPath, 'updates')
-try:
-	os.makedirs(storeUpdatesDir)
-except OSError:
-	if not os.path.isdir(storeUpdatesDir):
-		log.debugWarning("Default download path for updates %s could not be created."%storeUpdatesDir)
-
-#: Persistent state information.
-#: @type: dict
-state = None
-_stateFileName = None
-#: The single instance of L{AutoUpdateChecker} if automatic update checking is enabled,
-#: C{None} if it is disabled.
-autoChecker = None
-
-def getQualifiedDriverClassNameForStats(cls):
-	""" fetches the name from a given synthDriver or brailleDisplay class, and appends core for in-built code, the add-on name for code from an add-on, or external for code in the NVDA user profile.
-	Some examples:
-	espeak (core)
-	newfon (external)
-	eloquence (addon:CodeFactory)
-	noBraille (core)
-	"""
-	name=cls.name
-	try:
-		addon=getCodeAddon(cls)
-	except AddonError:
-		addon=None
-	if addon:
-		return "%s (addon:%s)"%(name,addon.name)
-	path=inspect.getsourcefile(cls)
-	if isPathExternalToNVDA(path):
-		return "%s (external)"%name
-	return "%s (core)"%name
-
-def checkForUpdate(auto=False):
-	"""Check for an updated version of NVDA.
-	This will block, so it generally shouldn't be called from the main thread.
-	@param auto: Whether this is an automatic check for updates.
-	@type auto: bool
-	@return: Information about the update or C{None} if there is no update.
-	@rtype: dict
-	@raise RuntimeError: If there is an error checking for an update.
-	"""
-	allowUsageStats=config.conf["update"]['allowUsageStats']
-	params = {
-		"autoCheck": auto,
-		"allowUsageStats":allowUsageStats,
-		"version": versionInfo.version,
-		"versionType": versionInfo.updateVersionType,
-		"osVersion": winVersion.winVersionText,
-		"x64": os.environ.get("PROCESSOR_ARCHITEW6432") == "AMD64",
-	}
-	if auto and allowUsageStats:
-		synthDriverClass=speech.getSynth().__class__
-		brailleDisplayClass=braille.handler.display.__class__ if braille.handler else None
-		# Following are parameters sent purely for stats gathering.
-		#  If new parameters are added here, they must be documented in the userGuide for transparency.
-		extraParams={
-			"language": languageHandler.getLanguage(),
-			"installed": config.isInstalledCopy(),
-			"synthDriver":getQualifiedDriverClassNameForStats(synthDriverClass) if synthDriverClass else None,
-			"brailleDisplay":getQualifiedDriverClassNameForStats(brailleDisplayClass) if brailleDisplayClass else None,
-			"outputBrailleTable":config.conf['braille']['translationTable'] if brailleDisplayClass else None,
-		}
-		params.update(extraParams)
-	url = "%s?%s" % (CHECK_URL, urllib.parse.urlencode(params))
-	try:
-		res = urllib.request.urlopen(url)
-	except IOError as e:
-		if isinstance(e.strerror, ssl.SSLError) and e.strerror.reason == "CERTIFICATE_VERIFY_FAILED":
-			# #4803: Windows fetches trusted root certificates on demand.
-			# Python doesn't trigger this fetch (PythonIssue:20916), so try it ourselves
-			_updateWindowsRootCertificates()
-			# and then retry the update check.
-			res = urllib.request.urlopen(url)
-		else:
-			raise
-	if res.code != 200:
-		raise RuntimeError("Checking for update failed with code %d" % res.code)
-	info = {}
-	for line in res:
-		# #9819: update description resource returns bytes, so make it Unicode.
-		line = line.decode("utf-8").rstrip()
-		try:
-			key, val = line.split(": ", 1)
-		except ValueError:
-			raise RuntimeError("Error in update check output")
-		info[key] = val
-	if not info:
-		return None
-	return info
-
-
-def _setStateToNone(_state):
-	_state["pendingUpdateFile"] = None
-	_state["pendingUpdateVersion"] = None
-	_state["pendingUpdateAPIVersion"] = (0,0,0)
-	_state["pendingUpdateBackCompatToAPIVersion"] = (0,0,0)
-
-
-def getPendingUpdate():
-	"""Returns a tuple of the path to and version of the pending update, if any. Returns C{None} otherwise.
-	@rtype: tuple
-	"""
-	try:
-		pendingUpdateFile=state["pendingUpdateFile"]
-		pendingUpdateVersion=state["pendingUpdateVersion"]
-		pendingUpdateAPIVersion=state["pendingUpdateAPIVersion"] or (0,0,0)
-		pendingUpdateBackCompatToAPIVersion=state["pendingUpdateBackCompatToAPIVersion"] or (0,0,0)
-	except KeyError:
-		_setStateToNone(state)
-		return None
-	else:
-		if pendingUpdateFile and os.path.isfile(pendingUpdateFile):
-			return (
-				pendingUpdateFile, pendingUpdateVersion, pendingUpdateAPIVersion, pendingUpdateBackCompatToAPIVersion
-			)
-		else:
-			_setStateToNone(state)
-	return None
-
-def isPendingUpdate():
-	"""Returns whether there is a pending update.
-	@rtype: bool
-	"""
-	return bool(getPendingUpdate())
-
-def executePendingUpdate():
-	updateTuple = getPendingUpdate()
-	if not updateTuple:
-		return
-	else:
-		_executeUpdate(updateTuple[0])
-
-def _executeUpdate(destPath):
-	if not destPath:
-		return
-
-	_setStateToNone(state)
-	saveState()
-	if config.isInstalledCopy():
-		executeParams = u"--install -m"
-	else:
-		portablePath = os.getcwd()
-		if os.access(portablePath, os.W_OK):
-			executeParams = u'--create-portable --portable-path "{portablePath}" --config-path "{configPath}" -m'.format(
-				portablePath=portablePath,
-				configPath=os.path.abspath(globalVars.appArgs.configPath)
-			)
-		else:
-			executeParams = u"--launcher"
-	# #4475: ensure that the new process shows its first window, by providing SW_SHOWNORMAL
-	shellapi.ShellExecute(None, None,
-		destPath,
-		executeParams,
-		None, winUser.SW_SHOWNORMAL)
-
-class UpdateChecker(object):
-	"""Check for an updated version of NVDA, presenting appropriate user interface.
-	The check is performed in the background.
-	This class is for manual update checks.
-	To use, call L{check} on an instance.
-	"""
-	AUTO = False
-
-	def check(self):
-		"""Check for an update.
-		"""
-		t = threading.Thread(target=self._bg)
-		t.daemon = True
-		self._started()
-		t.start()
-
-	def _bg(self):
-		try:
-			info = checkForUpdate(self.AUTO)
-		except:
-			log.debugWarning("Error checking for update", exc_info=True)
-			self._error()
-			return
-		self._result(info)
-		if info:
-			state["dontRemindVersion"] = info["version"]
-		state["lastCheck"] = time.time()
-		saveState()
-		if autoChecker:
-			autoChecker.setNextCheck()
-
-	def _started(self):
-		self._progressDialog = gui.IndeterminateProgressDialog(gui.mainFrame,
-			# Translators: The title of the dialog displayed while manually checking for an NVDA update.
-			_("Checking for Update"),
-			# Translators: The progress message displayed while manually checking for an NVDA update.
-			_("Checking for update"))
-
-	def _error(self):
-		wx.CallAfter(self._progressDialog.done)
-		self._progressDialog = None
-		wx.CallAfter(gui.messageBox,
-			# Translators: A message indicating that an error occurred while checking for an update to NVDA.
-			_("Error checking for update."),
-			# Translators: The title of an error message dialog.
-			_("Error"),
-			wx.OK | wx.ICON_ERROR)
-
-	def _result(self, info):
-		wx.CallAfter(self._progressDialog.done)
-		self._progressDialog = None
-		wx.CallAfter(UpdateResultDialog, gui.mainFrame, info, False)
-
-class AutoUpdateChecker(UpdateChecker):
-	"""Automatically check for an updated version of NVDA.
-	To use, create a single instance and maintain a reference to it.
-	Checks will then be performed automatically.
-	"""
-	AUTO = True
-
-	def __init__(self):
-		self._checkTimer = gui.NonReEntrantTimer(self.check)
-		if config.conf["update"]["startupNotification"] and isPendingUpdate():
-			secsTillNext = 0 # Display the update message instantly
-		else:
-			# Set the initial check based on the last check time.
-			# #3260: If the system time is earlier than the last check,
-			# treat the last check as being right now (so the next will be tomorrow).
-			secsSinceLast = max(time.time() - state["lastCheck"], 0)
-			# The maximum time till the next check is CHECK_INTERVAL.
-			secsTillNext = CHECK_INTERVAL - int(min(secsSinceLast, CHECK_INTERVAL))
-			# #3208: unless NVDA Core needs to check for an update right now, give add-ons a chance to check for updates.
-			# But not when running as a Windows Store application.
-			if not config.isAppX and secsTillNext > 0 and config.conf["update"]["addonUpdateAtStartup"]:
-				wx.CallAfter(addonHandler.autoAddonUpdateCheck)
-		self._checkTimer.Start(secsTillNext * 1000, True)
-
-	def terminate(self):
-		self._checkTimer.Stop()
-		self._checkTimer = None
-
-	def setNextCheck(self, isRetry=False):
-		# #6127: Timers must be manipulated from the main thread.
-		wx.CallAfter(self._checkTimer.Stop)
-		wx.CallAfter(self._checkTimer.Start, (RETRY_INTERVAL if isRetry else CHECK_INTERVAL) * 1000, True)
-
-	def _started(self):
-		log.info("Performing automatic update check")
-
-	def _error(self):
-		self.setNextCheck(isRetry=True)
-
-	def _result(self, info):
-		if not info:
-			return
-		if info["version"]==state["dontRemindVersion"]:
-			return
-		wx.CallAfter(UpdateResultDialog, gui.mainFrame, info, True)
-
-class UpdateResultDialog(wx.Dialog, DpiScalingHelperMixin):
-
-	def __init__(self, parent, updateInfo, auto):
-		# Translators: The title of the dialog informing the user about an NVDA update.
-		wx.Dialog.__init__(self, parent, title=_("NVDA Update"))
-		DpiScalingHelperMixin.__init__(self, self.GetHandle())
-
-		self.updateInfo = updateInfo
-		mainSizer = wx.BoxSizer(wx.VERTICAL)
-		sHelper = guiHelper.BoxSizerHelper(self, orientation=wx.VERTICAL)
-
-		pendingUpdateDetails = getPendingUpdate()
-		canOfferPendingUpdate = isPendingUpdate() and pendingUpdateDetails[1] == updateInfo["version"]
-
-		text = sHelper.addItem(wx.StaticText(self))
-		bHelper = guiHelper.ButtonHelper(wx.HORIZONTAL)
-		if not updateInfo:
-			# Translators: A message indicating that no update to NVDA is available.
-			message = _("No update available.")
-		elif canOfferPendingUpdate:
-			# Translators: A message indicating that an updated version of NVDA has been downloaded
-			# and is pending to be installed.
-			message = _("NVDA version {version} has been downloaded and is pending installation.").format(**updateInfo)
-
-			self.apiVersion = pendingUpdateDetails[2]
-			self.backCompatTo = pendingUpdateDetails[3]
-			showAddonCompat = any(getIncompatibleAddons(
-				currentAPIVersion=self.apiVersion,
-				backCompatToAPIVersion=self.backCompatTo
-			))
-			if showAddonCompat:
-				# Translators: A message indicating that some add-ons will be disabled unless reviewed before installation.
-				message = message + _(
-					"\n\n"
-					"However, your NVDA configuration contains add-ons that are incompatible with this version of NVDA. "
-					"These add-ons will be disabled after installation. If you rely on these add-ons, "
-					"please review the list to decide whether to continue with the installation"
-				)
-				confirmationCheckbox = sHelper.addItem(wx.CheckBox(
-					self,
-					# Translators: A message to confirm that the user understands that addons that have not been
-					# reviewed and made available, will be disabled after installation.
-					label=_("I understand that these incompatible add-ons will be disabled")
-				))
-				confirmationCheckbox.Bind(
-					wx.EVT_CHECKBOX,
-					lambda evt: self.installPendingButton.Enable(not self.installPendingButton.Enabled)
-				)
-				confirmationCheckbox.SetFocus()
-				# Translators: The label of a button to review add-ons prior to NVDA update.
-				reviewAddonsButton = bHelper.addButton(self, label=_("&Review add-ons..."))
-				reviewAddonsButton.Bind(wx.EVT_BUTTON, self.onReviewAddonsButton)
-			self.installPendingButton = bHelper.addButton(
-				self,
-				# Translators: The label of a button to install a pending NVDA update.
-				# {version} will be replaced with the version; e.g. 2011.3.
-				label=_("&Install NVDA {version}").format(**updateInfo)
-			)
-			self.installPendingButton.Bind(
-				wx.EVT_BUTTON,
-				lambda evt: self.onInstallButton(pendingUpdateDetails[0])
-			)
-			self.installPendingButton.Enable(not showAddonCompat)
-			bHelper.addButton(
-				self,
-				# Translators: The label of a button to re-download a pending NVDA update.
-				label=_("Re-&download update")
-			).Bind(wx.EVT_BUTTON, self.onDownloadButton)
-		else:
-			# Translators: A message indicating that an updated version of NVDA is available.
-			# {version} will be replaced with the version; e.g. 2011.3.
-			message = _("NVDA version {version} is available.").format(**updateInfo)
-			bHelper.addButton(
-				self,
-				# Translators: The label of a button to download an NVDA update.
-				label=_("&Download update")
-			).Bind(wx.EVT_BUTTON, self.onDownloadButton)
-			if auto:  # this prompt was triggered by auto update checker
-				# the user might not want to wait for a download right now, so give the option to be reminded later.
-				# Translators: The label of a button to remind the user later about performing some action.
-				remindMeButton = bHelper.addButton(self, label=_("Remind me &later"))
-				remindMeButton.Bind(wx.EVT_BUTTON, self.onLaterButton)
-				remindMeButton.SetFocus()
-
-		text.SetLabel(message)
-		text.Wrap(self.scaleSize(500))
-		sHelper.addDialogDismissButtons(bHelper)
-
-		# Translators: The label of a button to close a dialog.
-		closeButton = bHelper.addButton(self, wx.ID_CLOSE, label=_("&Close"))
-		closeButton.Bind(wx.EVT_BUTTON, lambda evt: self.Close())
-		self.Bind(wx.EVT_CLOSE, lambda evt: self.Destroy())
-		self.EscapeId = wx.ID_CLOSE
-
-		mainSizer.Add(sHelper.sizer, border=guiHelper.BORDER_FOR_DIALOGS, flag=wx.ALL)
-		self.Sizer = mainSizer
-		mainSizer.Fit(self)
-		self.CentreOnScreen()
-		self.Show()
-
-	def onInstallButton(self, destPath):
-		_executeUpdate(destPath)
-		self.Destroy()
-
-	def onDownloadButton(self, evt):
-		self.Hide()
-		DonateRequestDialog(gui.mainFrame, self._download)
-
-	def _download(self):
-		UpdateDownloader(self.updateInfo).start()
-		self.Destroy()
-
-	def onLaterButton(self, evt):
-		state["dontRemindVersion"] = None
-		saveState()
-		self.Close()
-
-	def onReviewAddonsButton(self, evt):
-		from gui import addonGui
-		incompatibleAddons = addonGui.IncompatibleAddonsDialog(
-			parent=self,
-			APIVersion=self.apiVersion,
-			APIBackwardsCompatToVersion=self.backCompatTo
-		)
-		incompatibleAddons.ShowModal()
-
-class UpdateAskInstallDialog(wx.Dialog, DpiScalingHelperMixin):
-
-	def __init__(self, parent, destPath, version, apiVersion, backCompatTo):
-		self.destPath = destPath
-		self.version = version
-		self.apiVersion = apiVersion
-		self.backCompatTo = backCompatTo
-		self.storeUpdatesDirWritable = os.path.isdir(storeUpdatesDir) and os.access(storeUpdatesDir, os.W_OK)
-		# Translators: The title of the dialog asking the user to Install an NVDA update.
-		wx.Dialog.__init__(self, parent, title=_("NVDA Update"))
-		DpiScalingHelperMixin.__init__(self, self.GetHandle())
-		mainSizer = wx.BoxSizer(wx.VERTICAL)
-		sHelper = guiHelper.BoxSizerHelper(self, orientation=wx.VERTICAL)
-		# Translators: A message indicating that an updated version of NVDA is ready to be installed.
-		message = _("NVDA version {version} is ready to be installed.\n").format(version=version)
-
-		showAddonCompat = any(getIncompatibleAddons(
-			currentAPIVersion=self.apiVersion,
-			backCompatToAPIVersion=self.backCompatTo
-		))
-		if showAddonCompat:
-			# Translators: A message indicating that some add-ons will be disabled unless reviewed before installation.
-			message = message + _(
-				"\n"
-				"However, your NVDA configuration contains add-ons that are incompatible with this version of NVDA. "
-				"These add-ons will be disabled after installation. If you rely on these add-ons, "
-				"please review the list to decide whether to continue with the installation"
-			)
-		text = sHelper.addItem(wx.StaticText(self, label=message))
-		text.Wrap(self.scaleSize(500))
-
-		if showAddonCompat:
-			self.confirmationCheckbox = sHelper.addItem(wx.CheckBox(
-				self,
-				# Translators: A message to confirm that the user understands that addons that have not been reviewed and made
-				# available, will be disabled after installation.
-				label=_("I understand that these incompatible add-ons will be disabled")
-			))
-
-		bHelper = sHelper.addDialogDismissButtons(guiHelper.ButtonHelper(wx.HORIZONTAL))
-		if showAddonCompat:
-			# Translators: The label of a button to review add-ons prior to NVDA update.
-			reviewAddonsButton = bHelper.addButton(self, label=_("&Review add-ons..."))
-			reviewAddonsButton.Bind(wx.EVT_BUTTON, self.onReviewAddonsButton)
-		# Translators: The label of a button to install an NVDA update.
-		installButton = bHelper.addButton(self, wx.ID_OK, label=_("&Install update"))
-		installButton.Bind(wx.EVT_BUTTON, self.onInstallButton)
-		if not showAddonCompat:
-			installButton.SetFocus()
-		else:
-			self.confirmationCheckbox.SetFocus()
-			self.confirmationCheckbox.Bind(
-				wx.EVT_CHECKBOX,
-				lambda evt: installButton.Enable(not installButton.Enabled)
-			)
-			installButton.Enable(False)
-		if self.storeUpdatesDirWritable:
-			# Translators: The label of a button to postpone an NVDA update.
-			postponeButton = bHelper.addButton(self, wx.ID_CLOSE, label=_("&Postpone update"))
-			postponeButton.Bind(wx.EVT_BUTTON, self.onPostponeButton)
-			self.EscapeId = wx.ID_CLOSE
-		else:
-			self.EscapeId = wx.ID_OK
-
-		mainSizer.Add(sHelper.sizer, border=guiHelper.BORDER_FOR_DIALOGS, flag=wx.ALL)
-		self.Sizer = mainSizer
-		mainSizer.Fit(self)
-		self.CentreOnScreen()
-
-	def onReviewAddonsButton(self, evt):
-		from gui import addonGui
-		incompatibleAddons = addonGui.IncompatibleAddonsDialog(
-			parent=self,
-			APIVersion=self.apiVersion,
-			APIBackwardsCompatToVersion=self.backCompatTo
-		)
-		incompatibleAddons.ShowModal()
-
-	def onInstallButton(self, evt):
-		_executeUpdate(self.destPath)
-		self.EndModal(wx.ID_OK)
-
-	def onPostponeButton(self, evt):
-		finalDest=os.path.join(storeUpdatesDir, os.path.basename(self.destPath))
-		try:
-			# #9825: behavior of os.rename(s) has changed (see https://bugs.python.org/issue28356).
-			# In Python 2, os.renames did rename files across drives, no longer allowed in Python 3 (error 17 (cannot move files across drives) is raised).
-			# This is prominent when trying to postpone an update for portable copy of NVDA if this runs from a USB flash drive or another internal storage device.
-			# Therefore use kernel32::MoveFileEx with copy allowed (0x2) flag set.
-			winKernel.moveFileEx(self.destPath, finalDest, winKernel.MOVEFILE_COPY_ALLOWED)
-		except:
-			log.debugWarning("Unable to rename the file from {} to {}".format(self.destPath, finalDest), exc_info=True)
-			gui.messageBox(
-				# Translators: The message when a downloaded update file could not be preserved.
-				_("Unable to postpone update."),
-				# Translators: The title of the message when a downloaded update file could not be preserved.
-				_("Error"),
-				wx.OK | wx.ICON_ERROR)
-			finalDest=self.destPath
-		state["pendingUpdateFile"]=finalDest
-		state["pendingUpdateVersion"]=self.version
-		state["pendingUpdateAPIVersion"]=self.apiVersion
-		state["pendingUpdateBackCompatToAPIVersion"]=self.backCompatTo
-		# Postponing an update indicates that the user is likely interested in getting a reminder.
-		# Therefore, clear the dontRemindVersion.
-		state["dontRemindVersion"] = None
-		saveState()
-		self.EndModal(wx.ID_CLOSE)
-
-class UpdateDownloader(object):
-	"""Download and start installation of an updated version of NVDA, presenting appropriate user interface.
-	To use, call L{start} on an instance.
-	"""
-
-	def __init__(self, updateInfo):
-		"""Constructor.
-		@param updateInfo: update information such as possible URLs, version and the SHA-1 hash of the file as a hex string.
-		@type updateInfo: dict
-		"""
-		from addonAPIVersion import getAPIVersionTupleFromString
-		self.updateInfo = updateInfo
-		self.urls = updateInfo["launcherUrl"].split(" ")
-		self.version = updateInfo["version"]
-		self.apiVersion = getAPIVersionTupleFromString(updateInfo["apiVersion"])
-		self.backCompatToAPIVersion = getAPIVersionTupleFromString(updateInfo["apiCompatTo"])
-		self.versionTuple = None
-		self.fileHash = updateInfo.get("launcherHash")
-		self.destPath = tempfile.mktemp(prefix="nvda_update_", suffix=".exe")
-
-	def start(self):
-		"""Start the download.
-		"""
-		self._shouldCancel = False
-		# Use a timer because timers aren't re-entrant.
-		self._guiExecTimer = gui.NonReEntrantTimer(self._guiExecNotify)
-		gui.mainFrame.prePopup()
-		# Translators: The title of the dialog displayed while downloading an NVDA update.
-		self._progressDialog = wx.ProgressDialog(_("Downloading Update"),
-			# Translators: The progress message indicating that a connection is being established.
-			_("Connecting"),
-			# PD_AUTO_HIDE is required because ProgressDialog.Update blocks at 100%
-			# and waits for the user to press the Close button.
-			style=wx.PD_CAN_ABORT | wx.PD_ELAPSED_TIME | wx.PD_REMAINING_TIME | wx.PD_AUTO_HIDE,
-			parent=gui.mainFrame)
-		self._progressDialog.Raise()
-		t = threading.Thread(target=self._bg)
-		t.daemon = True
-		t.start()
-
-	def _guiExec(self, func, *args):
-		self._guiExecFunc = func
-		self._guiExecArgs = args
-		if not self._guiExecTimer.IsRunning():
-			# #6127: Timers must be manipulated from the main thread.
-			wx.CallAfter(self._guiExecTimer.Start, 50, True)
-
-	def _guiExecNotify(self):
-		self._guiExecFunc(*self._guiExecArgs)
-
-	def _bg(self):
-		success=False
-		for url in self.urls:
-			try:
-				self._download(url)
-			except:
-				log.error("Error downloading %s" % url, exc_info=True)
-			else: #Successfully downloaded or canceled
-				if not self._shouldCancel:
-					success=True
-				break
-		else:
-			# None of the URLs succeeded.
-			self._guiExec(self._error)
-			return
-		if not success:
-			try:
-				os.remove(self.destPath)
-			except OSError:
-				pass
-			return
-		self._guiExec(self._downloadSuccess)
-
-	def _download(self, url):
-		# #2352: Some security scanners such as Eset NOD32 HTTP Scanner
-		# cause huge read delays while downloading.
-		# Therefore, set a higher timeout.
-		remote = urllib.request.urlopen(url, timeout=120)
-		if remote.code != 200:
-			raise RuntimeError("Download failed with code %d" % remote.code)
-		size = int(remote.headers["content-length"])
-		with open(self.destPath, "wb") as local:
-			if self.fileHash:
-				hasher = hashlib.sha1()
-			self._guiExec(self._downloadReport, 0, size)
-			read = 0
-			chunk=DOWNLOAD_BLOCK_SIZE
-			while True:
-				if self._shouldCancel:
-					return
-				if size -read <chunk:
-					chunk =size -read
-				block = remote.read(chunk)
-				if not block:
-					break
-				read += len(block)
-				if self._shouldCancel:
-					return
-				local.write(block)
-				if self.fileHash:
-					hasher.update(block)
-				self._guiExec(self._downloadReport, read, size)
-			if read < size:
-				raise RuntimeError("Content too short")
-			if self.fileHash and hasher.hexdigest() != self.fileHash:
-				raise RuntimeError("Content has incorrect file hash")
-		self._guiExec(self._downloadReport, read, size)
-
-	def _downloadReport(self, read, size):
-		if self._shouldCancel:
-			return
-		percent = int(float(read) / size * 100)
-		# Translators: The progress message indicating that a download is in progress.
-		cont, skip = self._progressDialog.Update(percent, _("Downloading"))
-		if not cont:
-			self._shouldCancel = True
-			self._stopped()
-
-	def _stopped(self):
-		self._guiExecTimer = None
-		self._guiExecFunc = None
-		self._guiExecArgs = None
-		self._progressDialog.Hide()
-		self._progressDialog.Destroy()
-		self._progressDialog = None
-		# Not sure why, but this doesn't work if we call it directly here.
-		wx.CallLater(50, gui.mainFrame.postPopup)
-
-	def _error(self):
-		self._stopped()
-		gui.messageBox(
-			# Translators: A message indicating that an error occurred while downloading an update to NVDA.
-			_("Error downloading update."),
-			_("Error"),
-			wx.OK | wx.ICON_ERROR)
-
-	def _downloadSuccess(self):
-		self._stopped()
-		gui.runScriptModalDialog(UpdateAskInstallDialog(
-			parent=gui.mainFrame,
-			destPath=self.destPath,
-			version=self.version,
-			apiVersion=self.apiVersion,
-			backCompatTo=self.backCompatToAPIVersion
-		))
-
-class DonateRequestDialog(wx.Dialog):
-	# Translators: The message requesting donations from users.
-	MESSAGE = _(
-		"We need your help in order to continue to improve NVDA.\n"
-		"This project relies primarily on donations and grants. By donating, you are helping to fund full time development.\n"
-		"If even $10 is donated for every download, we will be able to cover all of the ongoing costs of the project.\n"
-		"All donations are received by NV Access, the non-profit organisation which develops NVDA.\n"
-		"Thank you for your support."
-	)
-
-	def __init__(self, parent, continueFunc):
-		# Translators: The title of the dialog requesting donations from users.
-		super(DonateRequestDialog, self).__init__(parent, title=_("Please Donate"))
-		self._continue = continueFunc
-
-		mainSizer=wx.BoxSizer(wx.VERTICAL)
-		item = wx.StaticText(self, label=self.MESSAGE)
-		mainSizer.Add(item, border=20, flag=wx.LEFT | wx.RIGHT | wx.TOP)
-		sizer = wx.BoxSizer(wx.HORIZONTAL)
-		# Translators: The label of the button to donate
-		# in the "Please Donate" dialog.
-		item = self.donateButton = wx.Button(self, label=_("&Donate"))
-		item.Bind(wx.EVT_BUTTON, self.onDonate)
-		sizer.Add(item)
-		# Translators: The label of the button to decline donation
-		# in the "Please Donate" dialog.
-		item = wx.Button(self, wx.ID_CLOSE, label=_("&Not now"))
-		item.Bind(wx.EVT_BUTTON, lambda evt: self.Close())
-		sizer.Add(item)
-		self.Bind(wx.EVT_CLOSE, self.onClose)
-		self.EscapeId = wx.ID_CLOSE
-		mainSizer.Add(sizer, flag=wx.TOP | wx.BOTTOM | wx.ALIGN_CENTER_HORIZONTAL, border=20)
-
-		self.Sizer = mainSizer
-		mainSizer.Fit(self)
-		self.CentreOnScreen()
-		self.Show()
-
-	def onDonate(self, evt):
-		os.startfile(gui.DONATE_URL)
-		# Translators: The label of a button to indicate that the user is finished donating
-		# in the "Please Donate" dialog.
-		self.donateButton.Label = _("&Done")
-		self.donateButton.Bind(wx.EVT_BUTTON, lambda evt: self.Close())
-
-	def onClose(self, evt):
-		self.Hide()
-		self._continue()
-		self.Destroy()
-
-def saveState():
-	try:
-		# #9038: Python 3 requires binary format when working with pickles.
-		with open(_stateFilename, "wb") as f:
-			pickle.dump(state, f)
-	except:
-		log.debugWarning("Error saving state", exc_info=True)
-
-def initialize():
-	global state, _stateFilename, autoChecker
-	_stateFilename = os.path.join(globalVars.appArgs.configPath, "updateCheckState.pickle")
-	try:
-		# #9038: Python 3 requires binary format when working with pickles.
-		with open(_stateFilename, "rb") as f:
-			state = pickle.load(f)
-	except:
-		log.debugWarning("Couldn't retrieve update state", exc_info=True)
-		# Defaults.
-		state = {
-			"lastCheck": 0,
-			"dontRemindVersion": None,
-		}
-		_setStateToNone(state)
-
-	# check the pending version against the current version
-	# and make sure that pendingUpdateFile and pendingUpdateVersion are part of the state dictionary.
-	if "pendingUpdateVersion" not in state or state["pendingUpdateVersion"] == versionInfo.version:
-		_setStateToNone(state)
-	# remove all update files except the one that is currently pending (if any)
-	try:
-		for fileName in os.listdir(storeUpdatesDir):
-			f=os.path.join(storeUpdatesDir, fileName)
-			if f != state["pendingUpdateFile"]:
-				os.remove(f)
-				log.debug("Update file %s removed"%f)
-	except OSError:
-		log.warning("Unable to remove old update file %s"%f, exc_info=True)
-
-	if not globalVars.appArgs.launcher and (config.conf["update"]["autoCheck"] or (config.conf["update"]["startupNotification"] and isPendingUpdate())):
-		autoChecker = AutoUpdateChecker()
-
-def terminate():
-	global state, autoChecker
-	state = None
-	if autoChecker:
-		autoChecker.terminate()
-		autoChecker = None
-
-# These structs are only complete enough to achieve what we need.
-class CERT_USAGE_MATCH(ctypes.Structure):
-	_fields_ = (
-		("dwType", ctypes.wintypes.DWORD),
-		# CERT_ENHKEY_USAGE struct
-		("cUsageIdentifier", ctypes.wintypes.DWORD),
-		("rgpszUsageIdentifier", ctypes.c_void_p), # LPSTR *
-	)
-
-class CERT_CHAIN_PARA(ctypes.Structure):
-	_fields_ = (
-		("cbSize", ctypes.wintypes.DWORD),
-		("RequestedUsage", CERT_USAGE_MATCH),
-		("RequestedIssuancePolicy", CERT_USAGE_MATCH),
-		("dwUrlRetrievalTimeout", ctypes.wintypes.DWORD),
-		("fCheckRevocationFreshnessTime", ctypes.wintypes.BOOL),
-		("dwRevocationFreshnessTime", ctypes.wintypes.DWORD),
-		("pftCacheResync", ctypes.c_void_p), # LPFILETIME
-		("pStrongSignPara", ctypes.c_void_p), # PCCERT_STRONG_SIGN_PARA
-		("dwStrongSignFlags", ctypes.wintypes.DWORD),
-	)
-
-def _updateWindowsRootCertificates():
-	crypt = ctypes.windll.crypt32
-	# Get the server certificate.
-	sslCont = ssl._create_unverified_context()
-	u = urllib.request.urlopen("https://www.nvaccess.org/nvdaUpdateCheck", context=sslCont)
-	cert = u.fp._sock.getpeercert(True)
-	u.close()
-	# Convert to a form usable by Windows.
-	certCont = crypt.CertCreateCertificateContext(
-		0x00000001, # X509_ASN_ENCODING
-		cert,
-		len(cert))
-	# Ask Windows to build a certificate chain, thus triggering a root certificate update.
-	chainCont = ctypes.c_void_p()
-	crypt.CertGetCertificateChain(None, certCont, None, None,
-		ctypes.byref(CERT_CHAIN_PARA(cbSize=ctypes.sizeof(CERT_CHAIN_PARA),
-			RequestedUsage=CERT_USAGE_MATCH())),
-		0, None,
-		ctypes.byref(chainCont))
-	crypt.CertFreeCertificateChain(chainCont)
-	crypt.CertFreeCertificateContext(certCont)
+#updateCheck.py
+#A part of NonVisual Desktop Access (NVDA)
+#This file is covered by the GNU General Public License.
+#See the file COPYING for more details.
+#Copyright (C) 2012-2019 NV Access Limited, Zahari Yurukov, Babbage B.V., Joseph Lee
+
+"""Update checking functionality.
+@note: This module may raise C{RuntimeError} on import if update checking for this build is not supported.
+"""
+import globalVars
+import config
+if globalVars.appArgs.secure:
+	raise RuntimeError("updates disabled in secure mode")
+elif config.isAppX:
+	raise RuntimeError("updates managed by Windows Store") 
+import versionInfo
+if not versionInfo.updateVersionType:
+	raise RuntimeError("No update version type, update checking not supported")
+import addonAPIVersion
+
+import winVersion
+import os
+import inspect
+import threading
+import time
+import pickle
+# #9818: one must import at least urllib.request in Python 3 in order to use full urllib functionality.
+import urllib.request
+import urllib.parse
+import tempfile
+import hashlib
+import ctypes.wintypes
+import ssl
+import wx
+import languageHandler
+import speech
+import braille
+import gui
+from gui import guiHelper
+from addonHandler import getCodeAddon, AddonError, getIncompatibleAddons
+from logHandler import log, isPathExternalToNVDA
+import config
+import shellapi
+import winUser
+import winKernel
+import fileUtils
+from gui.dpiScalingHelper import DpiScalingHelperMixin
+
+#: The URL to use for update checks.
+CHECK_URL = "https://www.nvaccess.org/nvdaUpdateCheck"
+#: The time to wait between checks.
+CHECK_INTERVAL = 86400 # 1 day
+#: The time to wait before retrying a failed check.
+RETRY_INTERVAL = 600 # 10 min
+#: The download block size in bytes.
+DOWNLOAD_BLOCK_SIZE = 8192 # 8 kb
+
+#: directory to store pending update files
+storeUpdatesDir=os.path.join(globalVars.appArgs.configPath, 'updates')
+try:
+	os.makedirs(storeUpdatesDir)
+except OSError:
+	if not os.path.isdir(storeUpdatesDir):
+		log.debugWarning("Default download path for updates %s could not be created."%storeUpdatesDir)
+
+#: Persistent state information.
+#: @type: dict
+state = None
+_stateFileName = None
+#: The single instance of L{AutoUpdateChecker} if automatic update checking is enabled,
+#: C{None} if it is disabled.
+autoChecker = None
+
+def getQualifiedDriverClassNameForStats(cls):
+	""" fetches the name from a given synthDriver or brailleDisplay class, and appends core for in-built code, the add-on name for code from an add-on, or external for code in the NVDA user profile.
+	Some examples:
+	espeak (core)
+	newfon (external)
+	eloquence (addon:CodeFactory)
+	noBraille (core)
+	"""
+	name=cls.name
+	try:
+		addon=getCodeAddon(cls)
+	except AddonError:
+		addon=None
+	if addon:
+		return "%s (addon:%s)"%(name,addon.name)
+	path=inspect.getsourcefile(cls)
+	if isPathExternalToNVDA(path):
+		return "%s (external)"%name
+	return "%s (core)"%name
+
+def checkForUpdate(auto=False):
+	"""Check for an updated version of NVDA.
+	This will block, so it generally shouldn't be called from the main thread.
+	@param auto: Whether this is an automatic check for updates.
+	@type auto: bool
+	@return: Information about the update or C{None} if there is no update.
+	@rtype: dict
+	@raise RuntimeError: If there is an error checking for an update.
+	"""
+	allowUsageStats=config.conf["update"]['allowUsageStats']
+	params = {
+		"autoCheck": auto,
+		"allowUsageStats":allowUsageStats,
+		"version": versionInfo.version,
+		"versionType": versionInfo.updateVersionType,
+		"osVersion": winVersion.winVersionText,
+		"x64": os.environ.get("PROCESSOR_ARCHITEW6432") == "AMD64",
+	}
+	if auto and allowUsageStats:
+		synthDriverClass=speech.getSynth().__class__
+		brailleDisplayClass=braille.handler.display.__class__ if braille.handler else None
+		# Following are parameters sent purely for stats gathering.
+		#  If new parameters are added here, they must be documented in the userGuide for transparency.
+		extraParams={
+			"language": languageHandler.getLanguage(),
+			"installed": config.isInstalledCopy(),
+			"synthDriver":getQualifiedDriverClassNameForStats(synthDriverClass) if synthDriverClass else None,
+			"brailleDisplay":getQualifiedDriverClassNameForStats(brailleDisplayClass) if brailleDisplayClass else None,
+			"outputBrailleTable":config.conf['braille']['translationTable'] if brailleDisplayClass else None,
+		}
+		params.update(extraParams)
+	url = "%s?%s" % (CHECK_URL, urllib.parse.urlencode(params))
+	try:
+		res = urllib.request.urlopen(url)
+	except IOError as e:
+		if isinstance(e.strerror, ssl.SSLError) and e.strerror.reason == "CERTIFICATE_VERIFY_FAILED":
+			# #4803: Windows fetches trusted root certificates on demand.
+			# Python doesn't trigger this fetch (PythonIssue:20916), so try it ourselves
+			_updateWindowsRootCertificates()
+			# and then retry the update check.
+			res = urllib.request.urlopen(url)
+		else:
+			raise
+	if res.code != 200:
+		raise RuntimeError("Checking for update failed with code %d" % res.code)
+	info = {}
+	for line in res:
+		# #9819: update description resource returns bytes, so make it Unicode.
+		line = line.decode("utf-8").rstrip()
+		try:
+			key, val = line.split(": ", 1)
+		except ValueError:
+			raise RuntimeError("Error in update check output")
+		info[key] = val
+	if not info:
+		return None
+	return info
+
+
+def _setStateToNone(_state):
+	_state["pendingUpdateFile"] = None
+	_state["pendingUpdateVersion"] = None
+	_state["pendingUpdateAPIVersion"] = (0,0,0)
+	_state["pendingUpdateBackCompatToAPIVersion"] = (0,0,0)
+
+
+def getPendingUpdate():
+	"""Returns a tuple of the path to and version of the pending update, if any. Returns C{None} otherwise.
+	@rtype: tuple
+	"""
+	try:
+		pendingUpdateFile=state["pendingUpdateFile"]
+		pendingUpdateVersion=state["pendingUpdateVersion"]
+		pendingUpdateAPIVersion=state["pendingUpdateAPIVersion"] or (0,0,0)
+		pendingUpdateBackCompatToAPIVersion=state["pendingUpdateBackCompatToAPIVersion"] or (0,0,0)
+	except KeyError:
+		_setStateToNone(state)
+		return None
+	else:
+		if pendingUpdateFile and os.path.isfile(pendingUpdateFile):
+			return (
+				pendingUpdateFile, pendingUpdateVersion, pendingUpdateAPIVersion, pendingUpdateBackCompatToAPIVersion
+			)
+		else:
+			_setStateToNone(state)
+	return None
+
+def isPendingUpdate():
+	"""Returns whether there is a pending update.
+	@rtype: bool
+	"""
+	return bool(getPendingUpdate())
+
+def executePendingUpdate():
+	updateTuple = getPendingUpdate()
+	if not updateTuple:
+		return
+	else:
+		_executeUpdate(updateTuple[0])
+
+def _executeUpdate(destPath):
+	if not destPath:
+		return
+
+	_setStateToNone(state)
+	saveState()
+	if config.isInstalledCopy():
+		executeParams = u"--install -m"
+	else:
+		portablePath = os.getcwd()
+		if os.access(portablePath, os.W_OK):
+			executeParams = u'--create-portable --portable-path "{portablePath}" --config-path "{configPath}" -m'.format(
+				portablePath=portablePath,
+				configPath=os.path.abspath(globalVars.appArgs.configPath)
+			)
+		else:
+			executeParams = u"--launcher"
+	# #4475: ensure that the new process shows its first window, by providing SW_SHOWNORMAL
+	shellapi.ShellExecute(None, None,
+		destPath,
+		executeParams,
+		None, winUser.SW_SHOWNORMAL)
+
+class UpdateChecker(object):
+	"""Check for an updated version of NVDA, presenting appropriate user interface.
+	The check is performed in the background.
+	This class is for manual update checks.
+	To use, call L{check} on an instance.
+	"""
+	AUTO = False
+
+	def check(self):
+		"""Check for an update.
+		"""
+		t = threading.Thread(target=self._bg)
+		t.daemon = True
+		self._started()
+		t.start()
+
+	def _bg(self):
+		try:
+			info = checkForUpdate(self.AUTO)
+		except:
+			log.debugWarning("Error checking for update", exc_info=True)
+			self._error()
+			return
+		self._result(info)
+		if info:
+			state["dontRemindVersion"] = info["version"]
+		state["lastCheck"] = time.time()
+		saveState()
+		if autoChecker:
+			autoChecker.setNextCheck()
+
+	def _started(self):
+		self._progressDialog = gui.IndeterminateProgressDialog(gui.mainFrame,
+			# Translators: The title of the dialog displayed while manually checking for an NVDA update.
+			_("Checking for Update"),
+			# Translators: The progress message displayed while manually checking for an NVDA update.
+			_("Checking for update"))
+
+	def _error(self):
+		wx.CallAfter(self._progressDialog.done)
+		self._progressDialog = None
+		wx.CallAfter(gui.messageBox,
+			# Translators: A message indicating that an error occurred while checking for an update to NVDA.
+			_("Error checking for update."),
+			# Translators: The title of an error message dialog.
+			_("Error"),
+			wx.OK | wx.ICON_ERROR)
+
+	def _result(self, info):
+		wx.CallAfter(self._progressDialog.done)
+		self._progressDialog = None
+		wx.CallAfter(UpdateResultDialog, gui.mainFrame, info, False)
+
+class AutoUpdateChecker(UpdateChecker):
+	"""Automatically check for an updated version of NVDA.
+	To use, create a single instance and maintain a reference to it.
+	Checks will then be performed automatically.
+	"""
+	AUTO = True
+
+	def __init__(self):
+		self._checkTimer = gui.NonReEntrantTimer(self.check)
+		if config.conf["update"]["startupNotification"] and isPendingUpdate():
+			secsTillNext = 0 # Display the update message instantly
+		else:
+			# Set the initial check based on the last check time.
+			# #3260: If the system time is earlier than the last check,
+			# treat the last check as being right now (so the next will be tomorrow).
+			secsSinceLast = max(time.time() - state["lastCheck"], 0)
+			# The maximum time till the next check is CHECK_INTERVAL.
+			secsTillNext = CHECK_INTERVAL - int(min(secsSinceLast, CHECK_INTERVAL))
+			# #3208: unless NVDA Core needs to check for an update right now, give add-ons a chance to check for updates.
+			# But not when running as a Windows Store application.
+			if not config.isAppX and secsTillNext > 0 and config.conf["update"]["addonUpdateAtStartup"]:
+				wx.CallAfter(addonHandler.autoAddonUpdateCheck)
+		self._checkTimer.Start(secsTillNext * 1000, True)
+
+	def terminate(self):
+		self._checkTimer.Stop()
+		self._checkTimer = None
+
+	def setNextCheck(self, isRetry=False):
+		# #6127: Timers must be manipulated from the main thread.
+		wx.CallAfter(self._checkTimer.Stop)
+		wx.CallAfter(self._checkTimer.Start, (RETRY_INTERVAL if isRetry else CHECK_INTERVAL) * 1000, True)
+
+	def _started(self):
+		log.info("Performing automatic update check")
+
+	def _error(self):
+		self.setNextCheck(isRetry=True)
+
+	def _result(self, info):
+		if not info:
+			return
+		if info["version"]==state["dontRemindVersion"]:
+			return
+		wx.CallAfter(UpdateResultDialog, gui.mainFrame, info, True)
+
+class UpdateResultDialog(wx.Dialog, DpiScalingHelperMixin):
+
+	def __init__(self, parent, updateInfo, auto):
+		# Translators: The title of the dialog informing the user about an NVDA update.
+		wx.Dialog.__init__(self, parent, title=_("NVDA Update"))
+		DpiScalingHelperMixin.__init__(self, self.GetHandle())
+
+		self.updateInfo = updateInfo
+		mainSizer = wx.BoxSizer(wx.VERTICAL)
+		sHelper = guiHelper.BoxSizerHelper(self, orientation=wx.VERTICAL)
+
+		pendingUpdateDetails = getPendingUpdate()
+		canOfferPendingUpdate = isPendingUpdate() and pendingUpdateDetails[1] == updateInfo["version"]
+
+		text = sHelper.addItem(wx.StaticText(self))
+		bHelper = guiHelper.ButtonHelper(wx.HORIZONTAL)
+		if not updateInfo:
+			# Translators: A message indicating that no update to NVDA is available.
+			message = _("No update available.")
+		elif canOfferPendingUpdate:
+			# Translators: A message indicating that an updated version of NVDA has been downloaded
+			# and is pending to be installed.
+			message = _("NVDA version {version} has been downloaded and is pending installation.").format(**updateInfo)
+
+			self.apiVersion = pendingUpdateDetails[2]
+			self.backCompatTo = pendingUpdateDetails[3]
+			showAddonCompat = any(getIncompatibleAddons(
+				currentAPIVersion=self.apiVersion,
+				backCompatToAPIVersion=self.backCompatTo
+			))
+			if showAddonCompat:
+				# Translators: A message indicating that some add-ons will be disabled unless reviewed before installation.
+				message = message + _(
+					"\n\n"
+					"However, your NVDA configuration contains add-ons that are incompatible with this version of NVDA. "
+					"These add-ons will be disabled after installation. If you rely on these add-ons, "
+					"please review the list to decide whether to continue with the installation"
+				)
+				confirmationCheckbox = sHelper.addItem(wx.CheckBox(
+					self,
+					# Translators: A message to confirm that the user understands that addons that have not been
+					# reviewed and made available, will be disabled after installation.
+					label=_("I understand that these incompatible add-ons will be disabled")
+				))
+				confirmationCheckbox.Bind(
+					wx.EVT_CHECKBOX,
+					lambda evt: self.installPendingButton.Enable(not self.installPendingButton.Enabled)
+				)
+				confirmationCheckbox.SetFocus()
+				# Translators: The label of a button to review add-ons prior to NVDA update.
+				reviewAddonsButton = bHelper.addButton(self, label=_("&Review add-ons..."))
+				reviewAddonsButton.Bind(wx.EVT_BUTTON, self.onReviewAddonsButton)
+			self.installPendingButton = bHelper.addButton(
+				self,
+				# Translators: The label of a button to install a pending NVDA update.
+				# {version} will be replaced with the version; e.g. 2011.3.
+				label=_("&Install NVDA {version}").format(**updateInfo)
+			)
+			self.installPendingButton.Bind(
+				wx.EVT_BUTTON,
+				lambda evt: self.onInstallButton(pendingUpdateDetails[0])
+			)
+			self.installPendingButton.Enable(not showAddonCompat)
+			bHelper.addButton(
+				self,
+				# Translators: The label of a button to re-download a pending NVDA update.
+				label=_("Re-&download update")
+			).Bind(wx.EVT_BUTTON, self.onDownloadButton)
+		else:
+			# Translators: A message indicating that an updated version of NVDA is available.
+			# {version} will be replaced with the version; e.g. 2011.3.
+			message = _("NVDA version {version} is available.").format(**updateInfo)
+			bHelper.addButton(
+				self,
+				# Translators: The label of a button to download an NVDA update.
+				label=_("&Download update")
+			).Bind(wx.EVT_BUTTON, self.onDownloadButton)
+			if auto:  # this prompt was triggered by auto update checker
+				# the user might not want to wait for a download right now, so give the option to be reminded later.
+				# Translators: The label of a button to remind the user later about performing some action.
+				remindMeButton = bHelper.addButton(self, label=_("Remind me &later"))
+				remindMeButton.Bind(wx.EVT_BUTTON, self.onLaterButton)
+				remindMeButton.SetFocus()
+
+		text.SetLabel(message)
+		text.Wrap(self.scaleSize(500))
+		sHelper.addDialogDismissButtons(bHelper)
+
+		# Translators: The label of a button to close a dialog.
+		closeButton = bHelper.addButton(self, wx.ID_CLOSE, label=_("&Close"))
+		closeButton.Bind(wx.EVT_BUTTON, lambda evt: self.Close())
+		self.Bind(wx.EVT_CLOSE, lambda evt: self.Destroy())
+		self.EscapeId = wx.ID_CLOSE
+
+		mainSizer.Add(sHelper.sizer, border=guiHelper.BORDER_FOR_DIALOGS, flag=wx.ALL)
+		self.Sizer = mainSizer
+		mainSizer.Fit(self)
+		self.CentreOnScreen()
+		self.Show()
+
+	def onInstallButton(self, destPath):
+		_executeUpdate(destPath)
+		self.Destroy()
+
+	def onDownloadButton(self, evt):
+		self.Hide()
+		DonateRequestDialog(gui.mainFrame, self._download)
+
+	def _download(self):
+		UpdateDownloader(self.updateInfo).start()
+		self.Destroy()
+
+	def onLaterButton(self, evt):
+		state["dontRemindVersion"] = None
+		saveState()
+		self.Close()
+
+	def onReviewAddonsButton(self, evt):
+		from gui import addonGui
+		incompatibleAddons = addonGui.IncompatibleAddonsDialog(
+			parent=self,
+			APIVersion=self.apiVersion,
+			APIBackwardsCompatToVersion=self.backCompatTo
+		)
+		incompatibleAddons.ShowModal()
+
+class UpdateAskInstallDialog(wx.Dialog, DpiScalingHelperMixin):
+
+	def __init__(self, parent, destPath, version, apiVersion, backCompatTo):
+		self.destPath = destPath
+		self.version = version
+		self.apiVersion = apiVersion
+		self.backCompatTo = backCompatTo
+		self.storeUpdatesDirWritable = os.path.isdir(storeUpdatesDir) and os.access(storeUpdatesDir, os.W_OK)
+		# Translators: The title of the dialog asking the user to Install an NVDA update.
+		wx.Dialog.__init__(self, parent, title=_("NVDA Update"))
+		DpiScalingHelperMixin.__init__(self, self.GetHandle())
+		mainSizer = wx.BoxSizer(wx.VERTICAL)
+		sHelper = guiHelper.BoxSizerHelper(self, orientation=wx.VERTICAL)
+		# Translators: A message indicating that an updated version of NVDA is ready to be installed.
+		message = _("NVDA version {version} is ready to be installed.\n").format(version=version)
+
+		showAddonCompat = any(getIncompatibleAddons(
+			currentAPIVersion=self.apiVersion,
+			backCompatToAPIVersion=self.backCompatTo
+		))
+		if showAddonCompat:
+			# Translators: A message indicating that some add-ons will be disabled unless reviewed before installation.
+			message = message + _(
+				"\n"
+				"However, your NVDA configuration contains add-ons that are incompatible with this version of NVDA. "
+				"These add-ons will be disabled after installation. If you rely on these add-ons, "
+				"please review the list to decide whether to continue with the installation"
+			)
+		text = sHelper.addItem(wx.StaticText(self, label=message))
+		text.Wrap(self.scaleSize(500))
+
+		if showAddonCompat:
+			self.confirmationCheckbox = sHelper.addItem(wx.CheckBox(
+				self,
+				# Translators: A message to confirm that the user understands that addons that have not been reviewed and made
+				# available, will be disabled after installation.
+				label=_("I understand that these incompatible add-ons will be disabled")
+			))
+
+		bHelper = sHelper.addDialogDismissButtons(guiHelper.ButtonHelper(wx.HORIZONTAL))
+		if showAddonCompat:
+			# Translators: The label of a button to review add-ons prior to NVDA update.
+			reviewAddonsButton = bHelper.addButton(self, label=_("&Review add-ons..."))
+			reviewAddonsButton.Bind(wx.EVT_BUTTON, self.onReviewAddonsButton)
+		# Translators: The label of a button to install an NVDA update.
+		installButton = bHelper.addButton(self, wx.ID_OK, label=_("&Install update"))
+		installButton.Bind(wx.EVT_BUTTON, self.onInstallButton)
+		if not showAddonCompat:
+			installButton.SetFocus()
+		else:
+			self.confirmationCheckbox.SetFocus()
+			self.confirmationCheckbox.Bind(
+				wx.EVT_CHECKBOX,
+				lambda evt: installButton.Enable(not installButton.Enabled)
+			)
+			installButton.Enable(False)
+		if self.storeUpdatesDirWritable:
+			# Translators: The label of a button to postpone an NVDA update.
+			postponeButton = bHelper.addButton(self, wx.ID_CLOSE, label=_("&Postpone update"))
+			postponeButton.Bind(wx.EVT_BUTTON, self.onPostponeButton)
+			self.EscapeId = wx.ID_CLOSE
+		else:
+			self.EscapeId = wx.ID_OK
+
+		mainSizer.Add(sHelper.sizer, border=guiHelper.BORDER_FOR_DIALOGS, flag=wx.ALL)
+		self.Sizer = mainSizer
+		mainSizer.Fit(self)
+		self.CentreOnScreen()
+
+	def onReviewAddonsButton(self, evt):
+		from gui import addonGui
+		incompatibleAddons = addonGui.IncompatibleAddonsDialog(
+			parent=self,
+			APIVersion=self.apiVersion,
+			APIBackwardsCompatToVersion=self.backCompatTo
+		)
+		incompatibleAddons.ShowModal()
+
+	def onInstallButton(self, evt):
+		_executeUpdate(self.destPath)
+		self.EndModal(wx.ID_OK)
+
+	def onPostponeButton(self, evt):
+		finalDest=os.path.join(storeUpdatesDir, os.path.basename(self.destPath))
+		try:
+			# #9825: behavior of os.rename(s) has changed (see https://bugs.python.org/issue28356).
+			# In Python 2, os.renames did rename files across drives, no longer allowed in Python 3 (error 17 (cannot move files across drives) is raised).
+			# This is prominent when trying to postpone an update for portable copy of NVDA if this runs from a USB flash drive or another internal storage device.
+			# Therefore use kernel32::MoveFileEx with copy allowed (0x2) flag set.
+			winKernel.moveFileEx(self.destPath, finalDest, winKernel.MOVEFILE_COPY_ALLOWED)
+		except:
+			log.debugWarning("Unable to rename the file from {} to {}".format(self.destPath, finalDest), exc_info=True)
+			gui.messageBox(
+				# Translators: The message when a downloaded update file could not be preserved.
+				_("Unable to postpone update."),
+				# Translators: The title of the message when a downloaded update file could not be preserved.
+				_("Error"),
+				wx.OK | wx.ICON_ERROR)
+			finalDest=self.destPath
+		state["pendingUpdateFile"]=finalDest
+		state["pendingUpdateVersion"]=self.version
+		state["pendingUpdateAPIVersion"]=self.apiVersion
+		state["pendingUpdateBackCompatToAPIVersion"]=self.backCompatTo
+		# Postponing an update indicates that the user is likely interested in getting a reminder.
+		# Therefore, clear the dontRemindVersion.
+		state["dontRemindVersion"] = None
+		saveState()
+		self.EndModal(wx.ID_CLOSE)
+
+class UpdateDownloader(object):
+	"""Download and start installation of an updated version of NVDA, presenting appropriate user interface.
+	To use, call L{start} on an instance.
+	"""
+
+	def __init__(self, updateInfo):
+		"""Constructor.
+		@param updateInfo: update information such as possible URLs, version and the SHA-1 hash of the file as a hex string.
+		@type updateInfo: dict
+		"""
+		from addonAPIVersion import getAPIVersionTupleFromString
+		self.updateInfo = updateInfo
+		self.urls = updateInfo["launcherUrl"].split(" ")
+		self.version = updateInfo["version"]
+		self.apiVersion = getAPIVersionTupleFromString(updateInfo["apiVersion"])
+		self.backCompatToAPIVersion = getAPIVersionTupleFromString(updateInfo["apiCompatTo"])
+		self.versionTuple = None
+		self.fileHash = updateInfo.get("launcherHash")
+		self.destPath = tempfile.mktemp(prefix="nvda_update_", suffix=".exe")
+
+	def start(self):
+		"""Start the download.
+		"""
+		self._shouldCancel = False
+		# Use a timer because timers aren't re-entrant.
+		self._guiExecTimer = gui.NonReEntrantTimer(self._guiExecNotify)
+		gui.mainFrame.prePopup()
+		# Translators: The title of the dialog displayed while downloading an NVDA update.
+		self._progressDialog = wx.ProgressDialog(_("Downloading Update"),
+			# Translators: The progress message indicating that a connection is being established.
+			_("Connecting"),
+			# PD_AUTO_HIDE is required because ProgressDialog.Update blocks at 100%
+			# and waits for the user to press the Close button.
+			style=wx.PD_CAN_ABORT | wx.PD_ELAPSED_TIME | wx.PD_REMAINING_TIME | wx.PD_AUTO_HIDE,
+			parent=gui.mainFrame)
+		self._progressDialog.Raise()
+		t = threading.Thread(target=self._bg)
+		t.daemon = True
+		t.start()
+
+	def _guiExec(self, func, *args):
+		self._guiExecFunc = func
+		self._guiExecArgs = args
+		if not self._guiExecTimer.IsRunning():
+			# #6127: Timers must be manipulated from the main thread.
+			wx.CallAfter(self._guiExecTimer.Start, 50, True)
+
+	def _guiExecNotify(self):
+		self._guiExecFunc(*self._guiExecArgs)
+
+	def _bg(self):
+		success=False
+		for url in self.urls:
+			try:
+				self._download(url)
+			except:
+				log.error("Error downloading %s" % url, exc_info=True)
+			else: #Successfully downloaded or canceled
+				if not self._shouldCancel:
+					success=True
+				break
+		else:
+			# None of the URLs succeeded.
+			self._guiExec(self._error)
+			return
+		if not success:
+			try:
+				os.remove(self.destPath)
+			except OSError:
+				pass
+			return
+		self._guiExec(self._downloadSuccess)
+
+	def _download(self, url):
+		# #2352: Some security scanners such as Eset NOD32 HTTP Scanner
+		# cause huge read delays while downloading.
+		# Therefore, set a higher timeout.
+		remote = urllib.request.urlopen(url, timeout=120)
+		if remote.code != 200:
+			raise RuntimeError("Download failed with code %d" % remote.code)
+		size = int(remote.headers["content-length"])
+		with open(self.destPath, "wb") as local:
+			if self.fileHash:
+				hasher = hashlib.sha1()
+			self._guiExec(self._downloadReport, 0, size)
+			read = 0
+			chunk=DOWNLOAD_BLOCK_SIZE
+			while True:
+				if self._shouldCancel:
+					return
+				if size -read <chunk:
+					chunk =size -read
+				block = remote.read(chunk)
+				if not block:
+					break
+				read += len(block)
+				if self._shouldCancel:
+					return
+				local.write(block)
+				if self.fileHash:
+					hasher.update(block)
+				self._guiExec(self._downloadReport, read, size)
+			if read < size:
+				raise RuntimeError("Content too short")
+			if self.fileHash and hasher.hexdigest() != self.fileHash:
+				raise RuntimeError("Content has incorrect file hash")
+		self._guiExec(self._downloadReport, read, size)
+
+	def _downloadReport(self, read, size):
+		if self._shouldCancel:
+			return
+		percent = int(float(read) / size * 100)
+		# Translators: The progress message indicating that a download is in progress.
+		cont, skip = self._progressDialog.Update(percent, _("Downloading"))
+		if not cont:
+			self._shouldCancel = True
+			self._stopped()
+
+	def _stopped(self):
+		self._guiExecTimer = None
+		self._guiExecFunc = None
+		self._guiExecArgs = None
+		self._progressDialog.Hide()
+		self._progressDialog.Destroy()
+		self._progressDialog = None
+		# Not sure why, but this doesn't work if we call it directly here.
+		wx.CallLater(50, gui.mainFrame.postPopup)
+
+	def _error(self):
+		self._stopped()
+		gui.messageBox(
+			# Translators: A message indicating that an error occurred while downloading an update to NVDA.
+			_("Error downloading update."),
+			_("Error"),
+			wx.OK | wx.ICON_ERROR)
+
+	def _downloadSuccess(self):
+		self._stopped()
+		gui.runScriptModalDialog(UpdateAskInstallDialog(
+			parent=gui.mainFrame,
+			destPath=self.destPath,
+			version=self.version,
+			apiVersion=self.apiVersion,
+			backCompatTo=self.backCompatToAPIVersion
+		))
+
+class DonateRequestDialog(wx.Dialog):
+	# Translators: The message requesting donations from users.
+	MESSAGE = _(
+		"We need your help in order to continue to improve NVDA.\n"
+		"This project relies primarily on donations and grants. By donating, you are helping to fund full time development.\n"
+		"If even $10 is donated for every download, we will be able to cover all of the ongoing costs of the project.\n"
+		"All donations are received by NV Access, the non-profit organisation which develops NVDA.\n"
+		"Thank you for your support."
+	)
+
+	def __init__(self, parent, continueFunc):
+		# Translators: The title of the dialog requesting donations from users.
+		super(DonateRequestDialog, self).__init__(parent, title=_("Please Donate"))
+		self._continue = continueFunc
+
+		mainSizer=wx.BoxSizer(wx.VERTICAL)
+		item = wx.StaticText(self, label=self.MESSAGE)
+		mainSizer.Add(item, border=20, flag=wx.LEFT | wx.RIGHT | wx.TOP)
+		sizer = wx.BoxSizer(wx.HORIZONTAL)
+		# Translators: The label of the button to donate
+		# in the "Please Donate" dialog.
+		item = self.donateButton = wx.Button(self, label=_("&Donate"))
+		item.Bind(wx.EVT_BUTTON, self.onDonate)
+		sizer.Add(item)
+		# Translators: The label of the button to decline donation
+		# in the "Please Donate" dialog.
+		item = wx.Button(self, wx.ID_CLOSE, label=_("&Not now"))
+		item.Bind(wx.EVT_BUTTON, lambda evt: self.Close())
+		sizer.Add(item)
+		self.Bind(wx.EVT_CLOSE, self.onClose)
+		self.EscapeId = wx.ID_CLOSE
+		mainSizer.Add(sizer, flag=wx.TOP | wx.BOTTOM | wx.ALIGN_CENTER_HORIZONTAL, border=20)
+
+		self.Sizer = mainSizer
+		mainSizer.Fit(self)
+		self.CentreOnScreen()
+		self.Show()
+
+	def onDonate(self, evt):
+		os.startfile(gui.DONATE_URL)
+		# Translators: The label of a button to indicate that the user is finished donating
+		# in the "Please Donate" dialog.
+		self.donateButton.Label = _("&Done")
+		self.donateButton.Bind(wx.EVT_BUTTON, lambda evt: self.Close())
+
+	def onClose(self, evt):
+		self.Hide()
+		self._continue()
+		self.Destroy()
+
+def saveState():
+	try:
+		# #9038: Python 3 requires binary format when working with pickles.
+		with open(_stateFilename, "wb") as f:
+			pickle.dump(state, f)
+	except:
+		log.debugWarning("Error saving state", exc_info=True)
+
+def initialize():
+	global state, _stateFilename, autoChecker
+	_stateFilename = os.path.join(globalVars.appArgs.configPath, "updateCheckState.pickle")
+	try:
+		# #9038: Python 3 requires binary format when working with pickles.
+		with open(_stateFilename, "rb") as f:
+			state = pickle.load(f)
+	except:
+		log.debugWarning("Couldn't retrieve update state", exc_info=True)
+		# Defaults.
+		state = {
+			"lastCheck": 0,
+			"dontRemindVersion": None,
+		}
+		_setStateToNone(state)
+
+	# check the pending version against the current version
+	# and make sure that pendingUpdateFile and pendingUpdateVersion are part of the state dictionary.
+	if "pendingUpdateVersion" not in state or state["pendingUpdateVersion"] == versionInfo.version:
+		_setStateToNone(state)
+	# remove all update files except the one that is currently pending (if any)
+	try:
+		for fileName in os.listdir(storeUpdatesDir):
+			f=os.path.join(storeUpdatesDir, fileName)
+			if f != state["pendingUpdateFile"]:
+				os.remove(f)
+				log.debug("Update file %s removed"%f)
+	except OSError:
+		log.warning("Unable to remove old update file %s"%f, exc_info=True)
+
+	if not globalVars.appArgs.launcher and (config.conf["update"]["autoCheck"] or (config.conf["update"]["startupNotification"] and isPendingUpdate())):
+		autoChecker = AutoUpdateChecker()
+
+def terminate():
+	global state, autoChecker
+	state = None
+	if autoChecker:
+		autoChecker.terminate()
+		autoChecker = None
+
+# These structs are only complete enough to achieve what we need.
+class CERT_USAGE_MATCH(ctypes.Structure):
+	_fields_ = (
+		("dwType", ctypes.wintypes.DWORD),
+		# CERT_ENHKEY_USAGE struct
+		("cUsageIdentifier", ctypes.wintypes.DWORD),
+		("rgpszUsageIdentifier", ctypes.c_void_p), # LPSTR *
+	)
+
+class CERT_CHAIN_PARA(ctypes.Structure):
+	_fields_ = (
+		("cbSize", ctypes.wintypes.DWORD),
+		("RequestedUsage", CERT_USAGE_MATCH),
+		("RequestedIssuancePolicy", CERT_USAGE_MATCH),
+		("dwUrlRetrievalTimeout", ctypes.wintypes.DWORD),
+		("fCheckRevocationFreshnessTime", ctypes.wintypes.BOOL),
+		("dwRevocationFreshnessTime", ctypes.wintypes.DWORD),
+		("pftCacheResync", ctypes.c_void_p), # LPFILETIME
+		("pStrongSignPara", ctypes.c_void_p), # PCCERT_STRONG_SIGN_PARA
+		("dwStrongSignFlags", ctypes.wintypes.DWORD),
+	)
+
+def _updateWindowsRootCertificates():
+	crypt = ctypes.windll.crypt32
+	# Get the server certificate.
+	sslCont = ssl._create_unverified_context()
+	u = urllib.request.urlopen("https://www.nvaccess.org/nvdaUpdateCheck", context=sslCont)
+	cert = u.fp._sock.getpeercert(True)
+	u.close()
+	# Convert to a form usable by Windows.
+	certCont = crypt.CertCreateCertificateContext(
+		0x00000001, # X509_ASN_ENCODING
+		cert,
+		len(cert))
+	# Ask Windows to build a certificate chain, thus triggering a root certificate update.
+	chainCont = ctypes.c_void_p()
+	crypt.CertGetCertificateChain(None, certCont, None, None,
+		ctypes.byref(CERT_CHAIN_PARA(cbSize=ctypes.sizeof(CERT_CHAIN_PARA),
+			RequestedUsage=CERT_USAGE_MATCH())),
+		0, None,
+		ctypes.byref(chainCont))
+	crypt.CertFreeCertificateChain(chainCont)
+	crypt.CertFreeCertificateContext(certCont)