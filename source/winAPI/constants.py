--- conflicted
+++ resolved
@@ -1,58 +1,33 @@
-<<<<<<< HEAD
-# A part of NonVisual Desktop Access (NVDA)
-# Copyright (C) 2024 NV Access Limited
-# This file is covered by the GNU General Public License.
-# See the file COPYING for more details.
-
-import winVersion
-import enum
-
-
-IS_64_BIT_WINDOWS: bool = winVersion.getWinVer().processorArchitecture.endswith("64")
-"""True if the Windows copy is 64bit"""
-
-IS_64_BIT_NVDA = os.environ.get("PROCESSOR_ARCHITECTURE") == "AMD64"
-
-
-class HResult(enum.IntEnum):
-	# https://docs.microsoft.com/en-us/windows/win32/seccrypto/common-hresult-values
-	S_OK = 0x00000000
-	E_ACCESS_DENIED = 0x80070005  # E_ACCESSDENIED
-	E_INVALID_ARG = 0x80070057  # E_INVALIDARG
-
-
-class SystemErrorCodes(enum.IntEnum):
-	# https://docs.microsoft.com/en-us/windows/win32/debug/system-error-codes--0-499-
-	SUCCESS = 0x0
-	ACCESS_DENIED = 0x5
-	INVALID_DATA = 0xD
-	NOT_READY = 0x15
-	INVALID_PARAMETER = 0x57
-	MOD_NOT_FOUND = 0x7E
-	CANCELLED = 0x4C7
-=======
-# A part of NonVisual Desktop Access (NVDA)
-# Copyright (C) 2022 NV Access Limited
-# This file is covered by the GNU General Public License.
-# See the file COPYING for more details.
-
-import enum
-
-
-class HResult(enum.IntEnum):
-	# https://docs.microsoft.com/en-us/windows/win32/seccrypto/common-hresult-values
-	S_OK = 0x00000000
-	E_ACCESS_DENIED = 0x80070005  # E_ACCESSDENIED
-	E_INVALID_ARG = 0x80070057  # E_INVALIDARG
-
-
-class SystemErrorCodes(enum.IntEnum):
-	# https://docs.microsoft.com/en-us/windows/win32/debug/system-error-codes--0-499-
-	SUCCESS = 0x0
-	ACCESS_DENIED = 0x5
-	INVALID_DATA = 0xD
-	NOT_READY = 0x15
-	INVALID_PARAMETER = 0x57
-	MOD_NOT_FOUND = 0x7E
-	CANCELLED = 0x4C7
->>>>>>> 6836a178
+# A part of NonVisual Desktop Access (NVDA)
+# Copyright (C) 2022-2024 NV Access Limited
+# This file is covered by the GNU General Public License.
+# See the file COPYING for more details.
+
+import enum
+import os
+
+import winVersion
+
+
+IS_64_BIT_WINDOWS: bool = winVersion.getWinVer().processorArchitecture.endswith("64")
+"""True if the Windows copy is 64bit"""
+
+IS_64_BIT_NVDA = os.environ.get("PROCESSOR_ARCHITECTURE") == "AMD64"
+
+
+class HResult(enum.IntEnum):
+	# https://docs.microsoft.com/en-us/windows/win32/seccrypto/common-hresult-values
+	S_OK = 0x00000000
+	E_ACCESS_DENIED = 0x80070005  # E_ACCESSDENIED
+	E_INVALID_ARG = 0x80070057  # E_INVALIDARG
+
+
+class SystemErrorCodes(enum.IntEnum):
+	# https://docs.microsoft.com/en-us/windows/win32/debug/system-error-codes--0-499-
+	SUCCESS = 0x0
+	ACCESS_DENIED = 0x5
+	INVALID_DATA = 0xD
+	NOT_READY = 0x15
+	INVALID_PARAMETER = 0x57
+	MOD_NOT_FOUND = 0x7E
+	CANCELLED = 0x4C7