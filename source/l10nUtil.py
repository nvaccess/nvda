# A part of NonVisual Desktop Access (NVDA)
# Copyright (C) 2024-2025 NV Access Limited.
# This file is covered by the GNU General Public License.
# See the file COPYING for more details.

import crowdin_api as crowdin
import tempfile
import lxml.etree
import os
import shutil
import argparse
import markdownTranslate
import md2html
import requests
import codecs
import re
import subprocess
import sys
import zipfile
import time

CROWDIN_PROJECT_ID = 598017
POLLING_INTERVAL_SECONDS = 5
EXPORT_TIMEOUT_SECONDS = 60 * 10  # 10 minutes


def fetchCrowdinAuthToken() -> str:
	"""
	Fetch the Crowdin auth token from the ~/.nvda_crowdin file or prompt the user for it.
	If provided by the user, the token will be saved to the ~/.nvda_crowdin file.
	:return: The auth token
	"""
	crowdinAuthToken = os.getenv("crowdinAuthToken", "")
	if crowdinAuthToken:
		print("Using Crowdin auth token from environment variable.")
		return crowdinAuthToken
	token_path = os.path.expanduser("~/.nvda_crowdin")
	if os.path.exists(token_path):
		with open(token_path, "r") as f:
			token = f.read().strip()
			print("Using auth token from ~/.nvda_crowdin")
			return token
	print("A Crowdin auth token is required to proceed.")
	print("Please visit https://crowdin.com/settings#api-key")
	print("Create a personal access token with translations permissions, and enter it below.")
	token = input("Enter Crowdin auth token: ").strip()
	with open(token_path, "w") as f:
		f.write(token)
	return token


_crowdinClient = None


def getCrowdinClient() -> crowdin.CrowdinClient:
	"""
	Create or fetch the Crowdin client instance.
	:return: The Crowdin client
	"""
	global _crowdinClient
	if _crowdinClient is None:
		token = fetchCrowdinAuthToken()
		_crowdinClient = crowdin.CrowdinClient(project_id=CROWDIN_PROJECT_ID, token=token)
	return _crowdinClient


def fetchLanguageFromXliff(xliffPath: str, source: bool = False) -> str:
	"""
	Fetch the language from an xliff file.
	This function also prints a message to the console stating the detected language if found, or a warning if not found.
	:param xliffPath: Path to the xliff file
	:param source: If True, fetch the source language, otherwise fetch the target language
	:return: The language code
	"""
	xliff = lxml.etree.parse(xliffPath)
	xliffRoot = xliff.getroot()
	if xliffRoot.tag != "{urn:oasis:names:tc:xliff:document:2.0}xliff":
		raise ValueError(f"Not an xliff file: {xliffPath}")
	lang = xliffRoot.get("srcLang" if source else "trgLang")
	if lang is None:
		print(f"Could not detect language for xliff file {xliffPath}, {source=}")
	else:
		print(f"Detected language {lang} for xliff file {xliffPath}, {source=}")
	return lang


def preprocessXliff(xliffPath: str, outputPath: str):
	"""
	Replace corrupt or empty translated segment targets with the source text,
	marking the segment again as "initial" state.
	This function also prints a message to the console stating the number of segments processed and the numbers of empty, corrupt, source and existing translations removed.
	:param xliffPath: Path to the xliff file to be processed
	:param outputPath: Path to the resulting xliff file
	"""
	print(f"Preprocessing xliff file at {xliffPath}")
	namespace = {"xliff": "urn:oasis:names:tc:xliff:document:2.0"}
	xliff = lxml.etree.parse(xliffPath)
	xliffRoot = xliff.getroot()
	if xliffRoot.tag != "{urn:oasis:names:tc:xliff:document:2.0}xliff":
		raise ValueError(f"Not an xliff file: {xliffPath}")
	file = xliffRoot.find("./xliff:file", namespaces=namespace)
	units = file.findall("./xliff:unit", namespaces=namespace)
	segmentCount = 0
	emptyTargetCount = 0
	corruptTargetcount = 0
	for unit in units:
		segment = unit.find("./xliff:segment", namespaces=namespace)
		if segment is None:
			print("Warning: No segment element in unit")
			continue
		source = segment.find("./xliff:source", namespaces=namespace)
		if source is None:
			print("Warning: No source element in segment")
			continue
		sourceText = source.text
		segmentCount += 1
		target = segment.find("./xliff:target", namespaces=namespace)
		if target is None:
			continue
		targetText = target.text
		# Correct empty targets
		if not targetText:
			emptyTargetCount += 1
			target.text = sourceText
			segment.set("state", "initial")
		# Correct corrupt target tags
		elif targetText in (
			"<target/>",
			"&lt;target/&gt;",
			"<target></target>",
			"&lt;target&gt;&lt;/target&gt;",
		):
			corruptTargetcount += 1
			target.text = sourceText
			segment.set("state", "initial")
			xliff.write(outputPath, encoding="utf-8")
	print(
		f"Processed {segmentCount} segments, removing {emptyTargetCount} empty targets, {corruptTargetcount} corrupt targets",
	)


def stripXliff(xliffPath: str, outputPath: str, oldXliffPath: str | None = None):
	"""
	Removes notes and skeleton elements from an xliff file before upload to Crowdin.
	Removes empty and corrupt translations.
	Removes untranslated segments.
	Removes existing translations if an old xliff file is provided.
	This function also prints a message to the console stating the number of segments processed and the numbers of empty, corrupt, source and existing translations removed.
	:param xliffPath: Path to the xliff file to be stripped
	:param outputPath: Path to the resulting xliff file
	:param oldXliffPath: Path to the old xliff file containing existing translations that should be also stripped.
	"""
	print(f"Creating stripped xliff at {outputPath} from {xliffPath}")
	namespace = {"xliff": "urn:oasis:names:tc:xliff:document:2.0"}
	xliff = lxml.etree.parse(xliffPath)
	xliffRoot = xliff.getroot()
	if xliffRoot.tag != "{urn:oasis:names:tc:xliff:document:2.0}xliff":
		raise ValueError(f"Not an xliff file: {xliffPath}")
	oldXliffRoot = None
	if oldXliffPath:
		oldXliff = lxml.etree.parse(oldXliffPath)
		oldXliffRoot = oldXliff.getroot()
		if oldXliffRoot.tag != "{urn:oasis:names:tc:xliff:document:2.0}xliff":
			raise ValueError(f"Not an xliff file: {oldXliffPath}")
	skeletonNode = xliffRoot.find("./xliff:file/xliff:skeleton", namespaces=namespace)
	if skeletonNode is not None:
		skeletonNode.getparent().remove(skeletonNode)
	file = xliffRoot.find("./xliff:file", namespaces=namespace)
	units = file.findall("./xliff:unit", namespaces=namespace)
	segmentCount = 0
	untranslatedCount = 0
	emptyCount = 0
	corruptCount = 0
	existingTranslationCount = 0
	for unit in units:
		unitID = unit.get("id")
		notes = unit.find("./xliff:notes", namespaces=namespace)
		if notes is not None:
			unit.remove(notes)
		segment = unit.find("./xliff:segment", namespaces=namespace)
		if segment is None:
			print("Warning: No segment element in unit")
			continue
		segmentCount += 1
		state = segment.get("state")
		if state == "initial":
			file.remove(unit)
			untranslatedCount += 1
			continue
		target = segment.find("./xliff:target", namespaces=namespace)
		if target is None:
			file.remove(unit)
			untranslatedCount += 1
			continue
		targetText = target.text
		if not targetText:
			emptyCount += 1
			file.remove(unit)
			continue
		elif targetText in (
			"<target/>",
			"&lt;target/&gt;",
			"<target></target>",
			"&lt;target&gt;&lt;/target&gt;",
		):
			corruptCount += 1
			file.remove(unit)
			continue
		if oldXliffRoot:
			# Remove existing translations
			oldTarget = oldXliffRoot.find(
				f"./xliff:file/xliff:unit[@id='{unitID}']/xliff:segment/xliff:target",
				namespaces=namespace,
			)
			if oldTarget is not None and oldTarget.getparent().get("state") != "initial":
				if oldTarget.text == targetText:
					file.remove(unit)
					existingTranslationCount += 1
	xliff.write(outputPath, encoding="utf-8")
	if corruptCount > 0:
		print(f"Removed {corruptCount} corrupt translations.")
	if emptyCount > 0:
		print(f"Removed {emptyCount} empty translations.")
	if existingTranslationCount > 0:
		print(f"Ignored {existingTranslationCount} existing translations.")
	keptTranslations = segmentCount - untranslatedCount - emptyCount - corruptCount - existingTranslationCount
	print(f"Added or changed {keptTranslations} translations.")


crowdinFileIDs = {
	"nvda.po": 2,
	# alias for nvda.po
	"nvda.pot": 2,
	"userGuide.xliff": 18,
	# lowercase alias for userGuide.xliff
	"userguide.xliff": 18,
	"changes.xliff": 20,
}


def downloadTranslationFile(crowdinFilePath: str, localFilePath: str, language: str):
	"""
	Download a translation file from Crowdin.
	:param crowdinFilePath: The Crowdin file path
	:param localFilePath: The path to save the local file
	:param language: The language code to download the translation for
	"""
	fileId = crowdinFileIDs[crowdinFilePath]
	print(f"Requesting export of {crowdinFilePath} for {language} from Crowdin")
	res = getCrowdinClient().translations.export_project_translation(
		fileIds=[fileId],
		targetLanguageId=language,
	)
	if res is None:
		raise ValueError("Crowdin export failed")
	download_url = res["data"]["url"]
	print(f"Downloading from {download_url}")
	with open(localFilePath, "wb") as f:
		r = requests.get(download_url)
		f.write(r.content)
	print(f"Saved to {localFilePath}")


def uploadTranslationFile(crowdinFilePath: str, localFilePath: str, language: str):
	"""
	Upload a translation file to Crowdin.
	:param crowdinFilePath: The Crowdin file path
	:param localFilePath: The path to the local file to be uploaded
	:param language: The language code to upload the translation for
	"""
	fileId = crowdinFileIDs[crowdinFilePath]
	print(f"Uploading {localFilePath} to Crowdin")
	res = getCrowdinClient().storages.add_storage(
		open(localFilePath, "rb"),
	)
	if res is None:
		raise ValueError("Crowdin storage upload failed")
	storageId = res["data"]["id"]
	print(f"Stored with ID {storageId}")
	print(f"Importing translation for {crowdinFilePath} in {language} from storage with ID {storageId}")
	res = getCrowdinClient().translations.upload_translation(
		fileId=fileId,
		languageId=language,
		storageId=storageId,
		autoApproveImported=True,
		importEqSuggestions=True,
	)
	print("Done")


<<<<<<< HEAD
def exportTranslations(outputDir: str, language: str | None = None):
	"""
	Export translation files from Crowdin as a bundle.
	:param outputDir: Directory to save translation files.
	:param language: The language code to export (e.g., 'es', 'fr', 'de').
		If None, exports all languages.
	"""

	# Create output directory if it doesn't exist
	os.makedirs(outputDir, exist_ok=True)

	client = getCrowdinClient()

	requestData = {
		# Avoids build warning "Warning: line 392 contained a corrupt empty translation. Using source"
		"skipUntranslatedStrings": True,
		"skipUntranslatedFiles": False,
		"exportApprovedOnly": False,
	}

	if language is not None:
		requestData["targetLanguageIds"] = [language]

	if language is None:
		print("Requesting export of all translations from Crowdin...")
	else:
		print(f"Requesting export of all translations for language: {language}")
	build_res = client.translations.build_project_translation(request_data=requestData)

	if language is None:
		zip_filename = "translations.zip"
	else:
		zip_filename = f"translations_{language}.zip"

	if build_res is None:
		raise ValueError("Failed to start translation build")

	build_id = build_res["data"]["id"]
	print(f"Build started with ID: {build_id}")

	# Wait for the build to complete
	print("Waiting for build to complete...")
	while True:
		status_res = client.translations.check_project_build_status(build_id)
		if status_res is None:
			raise ValueError("Failed to check build status")

		status = status_res["data"]["status"]
		progress = status_res["data"]["progress"]
		print(f"Build status: {status} ({progress}%)")

		if status == "finished":
			break
		elif status == "failed":
			raise ValueError("Translation build failed")

		time.sleep(POLLING_INTERVAL_SECONDS)

	# Download the completed build
	print("Downloading translations archive...")
	download_res = client.translations.download_project_translations(build_id)
	if download_res is None:
		raise ValueError("Failed to get download URL")

	download_url = download_res["data"]["url"]
	print(f"Downloading from {download_url}")

	# Download and extract the ZIP file
	zip_path = os.path.join(outputDir, zip_filename)
	response = requests.get(download_url, stream=True, timeout=EXPORT_TIMEOUT_SECONDS)
	response.raise_for_status()

	with open(zip_path, "wb") as f:
		for chunk in response.iter_content(chunk_size=8192):
			f.write(chunk)

	print(f"Archive saved to {zip_path}")
	print("Extracting translations...")

	with zipfile.ZipFile(zip_path, "r") as zip_ref:
		zip_ref.extractall(outputDir)

	# Remove the zip file
	os.remove(zip_path)

	if language is None:
		print(f"\nExport complete! All translations extracted to '{outputDir}' directory.")
	else:
		print(f"\nExport complete! All {language} translations extracted to '{outputDir}' directory.")


_MSGFMT = r"miscDeps\tools\msgfmt.exe"


=======
>>>>>>> c89cc9fd
class _PoChecker:
	"""Checks a po file for errors not detected by msgfmt.
	This first runs msgfmt to check for syntax errors.
	It then checks for mismatched Python percent and brace interpolations.
	Construct an instance and call the L{check} method.
	"""

	FUZZY = "#, fuzzy"
	MSGID = "msgid"
	MSGID_PLURAL = "msgid_plural"
	MSGSTR = "msgstr"

	def __init__(self, po: str):
		"""Constructor.
		:param po: The path to the po file to check.
		"""
		self._poPath = po
		with codecs.open(po, "r", "utf-8") as file:
			self._poContent = file.readlines()
		self._string: str | None = None

		self.alerts: list[str] = []
		"""List of error and warning messages found in the po file."""

		self.hasSyntaxError: bool = False
		"""Whether there is a syntax error in the po file."""

		self.warningCount: int = 0
		"""Number of warnings found."""

		self.errorCount: int = 0
		"""Number of errors found."""

	def _addToString(self, line: list[str], startingCommand: str | None = None) -> None:
		"""Helper function to add a line to the current string.
		:param line: The line to add.
		:param startingCommand: The command that started this string, if any.
			This is used to determine whether to strip the command and quotes.
		"""
		if startingCommand:
			# Strip the command and the quotes.
			self._string = line[len(startingCommand) + 2 : -1]
		else:
			# Strip the quotes.
			self._string += line[1:-1]

	def _finishString(self) -> str:
		"""Helper function to finish the current string.
		:return: The finished string.
		"""
		string = self._string
		self._string = None
		return string

	def _messageAlert(self, alert: str, isError: bool = True) -> None:
		"""Helper function to add an alert about a message.
		:param alert: The alert message.
		:param isError: Whether this is an error or a warning.
		"""
		if self._fuzzy:
			# Fuzzy messages don't get used, so this shouldn't be considered an error.
			isError = False
		if isError:
			self.errorCount += 1
		else:
			self.warningCount += 1
		if self._fuzzy:
			msgType = "Fuzzy message"
		else:
			msgType = "Message"
		self.alerts.append(
			f"{msgType} starting on line {self._messageLineNum}\n"
			f'Original: "{self._msgid}"\n'
			f'Translated: "{self._msgstr[-1]}"\n'
			f"{'Error' if isError else 'Warning'}: {alert}",
		)

	@property
	def MSGFMT_PATH(self) -> str:
		try:
			# When running from source, miscDeps is the sibling of parent this script.
			_MSGFMT = os.path.join(os.path.dirname(__file__), "..", "miscDeps", "tools", "msgfmt.exe")
		except NameError:
			# When running from a frozen executable, __file__ is not defined.
			# In this case, we use the distribution path.
			# When running from a distribution, source/l10nUtil.py is built to l10nUtil.exe.
			# miscDeps is the sibling of this script in the distribution.
			_MSGFMT = os.path.join(sys.prefix, "miscDeps", "tools", "msgfmt.exe")

		if not os.path.exists(_MSGFMT):
			raise FileNotFoundError(
				"msgfmt executable not found. "
				"Please ensure that miscDeps/tools/msgfmt.exe exists in the source tree or distribution.",
			)
		return _MSGFMT

	def _checkSyntax(self) -> None:
		"""Check the syntax of the po file using msgfmt.
		This will set the hasSyntaxError attribute to True if there is a syntax error.
		"""

		result = subprocess.run(
			(self.MSGFMT_PATH, "-o", "-", self._poPath),
			stdout=subprocess.DEVNULL,
			stderr=subprocess.PIPE,
			text=True,  # Ensures stderr is a text stream
		)
		if result.returncode != 0:
			output = result.stderr.rstrip().replace("\r\n", "\n")
			self.alerts.append(output)
			self.hasSyntaxError = True
			self.errorCount = 1

	def _checkMessages(self) -> None:
		command = None
		self._msgid = None
		self._msgid_plural = None
		self._msgstr = None
		nextFuzzy = False
		self._fuzzy = False
		for lineNum, line in enumerate(self._poContent, 1):
			line = line.strip()
			if line.startswith(self.FUZZY):
				nextFuzzy = True
				continue
			elif line.startswith(self.MSGID) and not line.startswith(self.MSGID_PLURAL):
				# New message.
				if self._msgstr is not None:
					self._msgstr[-1] = self._finishString()
					# Check the message we just handled.
					self._checkMessage()
				command = self.MSGID
				start = command
				self._messageLineNum = lineNum
				self._fuzzy = nextFuzzy
				nextFuzzy = False
			elif line.startswith(self.MSGID_PLURAL):
				self._msgid = self._finishString()
				command = self.MSGID_PLURAL
				start = command
			elif line.startswith(self.MSGSTR):
				self._handleMsgStrReaching(lastCommand=command)
				command = self.MSGSTR
				start = line[: line.find(" ")]
			elif line.startswith('"'):
				# Continuing a string.
				start = None
			else:
				# This line isn't of interest.
				continue
			self._addToString(line, startingCommand=start)
		if command == self.MSGSTR:
			# Handle the last message.
			self._msgstr[-1] = self._finishString()
			self._checkMessage()

	def _handleMsgStrReaching(self, lastCommand: str) -> None:
		"""Helper function used by _checkMessages to handle the required processing when reaching a line
		starting with "msgstr".
		:param lastCommand: the current command just before the msgstr line is reached.
		"""

		# Finish the string of the last command and check the message if it was an msgstr
		if lastCommand == self.MSGID:
			self._msgid = self._finishString()
		elif lastCommand == self.MSGID_PLURAL:
			self._msgid_plural = self._finishString()
		elif lastCommand == self.MSGSTR:
			self._msgstr[-1] = self._finishString()
			self._checkMessage()
		else:
			raise RuntimeError(f"Unexpected command before line {self._messageLineNum}: {lastCommand}")

		# For first msgstr create the msgstr list
		if lastCommand != self.MSGSTR:
			self._msgstr = []

		# Initiate the string for the current msgstr
		self._msgstr.append("")

	def check(self) -> bool:
		"""Check the file.
		Once this returns, you can call getReport to obtain a report.
		This method should not be called more than once.
		:return: True if the file is okay, False if there were problems.
		"""
		self._checkSyntax()
		if self.alerts:
			return False
		self._checkMessages()
		if self.alerts:
			return False
		return True

	RE_UNNAMED_PERCENT = re.compile(r"(?<!%)%[.\d]*[a-zA-Z]")
	RE_NAMED_PERCENT = re.compile(r"(?<!%)%\([^(]+\)[.\d]*[a-zA-Z]")
	RE_FORMAT = re.compile(r"(?<!{){([^{}:]+):?[^{}]*}")

	def _getInterpolations(self, text: str) -> tuple[list[str], set[str], set[str]]:
		"""Get the percent and brace interpolations in a string.
		:param text: The text to check.
		:return: A tuple of a list and two sets:
			- unnamed percent interpolations (e.g. %s, %d)
			- named percent interpolations (e.g. %(name)s)
			- brace format interpolations (e.g. {name}, {name:format})
		"""
		unnamedPercent = self.RE_UNNAMED_PERCENT.findall(text)
		namedPercent = set(self.RE_NAMED_PERCENT.findall(text))
		formats = set()
		for m in self.RE_FORMAT.finditer(text):
			if not m.group(1):
				self._messageAlert("Unspecified positional argument in brace format")
			formats.add(m.group(0))
		return unnamedPercent, namedPercent, formats

	def _formatInterpolations(
		self,
		unnamedPercent: list[str],
		namedPercent: set[str],
		formats: set[str],
	) -> str:
		"""Format the interpolations for display in an error message.
		:param unnamedPercent: The unnamed percent interpolations.
		:param namedPercent: The named percent interpolations.
		:param formats: The brace format interpolations.
		"""
		out: list[str] = []
		if unnamedPercent:
			out.append(f"unnamed percent interpolations in this order: {unnamedPercent}")
		if namedPercent:
			out.append(f"these named percent interpolations: {namedPercent}")
		if formats:
			out.append(f"these brace format interpolations: {formats}")
		if not out:
			return "no interpolations"
		return "\n\tAnd ".join(out)

	def _checkMessage(self) -> None:
		idUnnamedPercent, idNamedPercent, idFormats = self._getInterpolations(self._msgid)
		if not self._msgstr[-1]:
			return
		strUnnamedPercent, strNamedPercent, strFormats = self._getInterpolations(self._msgstr[-1])
		error = False
		alerts = []
		if idUnnamedPercent != strUnnamedPercent:
			if idUnnamedPercent:
				alerts.append("unnamed percent interpolations differ")
				error = True
			else:
				alerts.append("unexpected presence of unnamed percent interpolations")
		if idNamedPercent - strNamedPercent:
			alerts.append("missing named percent interpolation")
		if strNamedPercent - idNamedPercent:
			if idNamedPercent:
				alerts.append("extra named percent interpolation")
				error = True
			else:
				alerts.append("unexpected presence of named percent interpolations")
		if idFormats - strFormats:
			alerts.append("missing brace format interpolation")
		if strFormats - idFormats:
			if idFormats:
				alerts.append("extra brace format interpolation")
				error = True
			else:
				alerts.append("unexpected presence of brace format interpolations")
		if alerts:
			self._messageAlert(
				f"{', '.join(alerts)}\n"
				f"Expected: {self._formatInterpolations(idUnnamedPercent, idNamedPercent, idFormats)}\n"
				f"Got: {self._formatInterpolations(strUnnamedPercent, strNamedPercent, strFormats)}",
				isError=error,
			)

	def getReport(self) -> str | None:
		"""Get a text report about any errors or warnings.
		:return: The text or None if there were no problems.
		"""
		if not self.alerts:
			return None
		report = f"File {self._poPath}: "
		if self.hasSyntaxError:
			report += "syntax error"
		else:
			if self.errorCount:
				msg = "error" if self.errorCount == 1 else "errors"
				report += f"{self.errorCount} {msg}"
			if self.warningCount:
				if self.errorCount:
					report += ", "
				msg = "warning" if self.warningCount == 1 else "warnings"
				report += f"{self.warningCount} {msg}"
		report += "\n\n" + "\n\n".join(self.alerts)
		return report


def checkPo(poFilePath: str) -> str | None:
	"""Check a po file for errors.
	:param poFilePath: The path to the po file to check.
	:return: A report about the errors or warnings found, or None if there were no problems.
	"""
	c = _PoChecker(poFilePath)
	if not c.check():
		report = c.getReport()
		if report:
			return report.encode("cp1252", errors="backslashreplace").decode(
				"utf-8",
				errors="backslashreplace",
			)
	return None


def main():
	args = argparse.ArgumentParser()
	commands = args.add_subparsers(title="commands", dest="command", required=True)
	command_checkPo = commands.add_parser("checkPo", help="Check po files")
	# Allow entering arbitrary po file paths, not just those in the source tree
	command_checkPo.add_argument(
		"poFilePaths",
		help="Paths to the po file to check",
		nargs="+",
	)
	command_xliff2md = commands.add_parser("xliff2md", help="Convert xliff to markdown")
	command_xliff2md.add_argument(
		"-u",
		"--untranslated",
		help="Produce the untranslated markdown file",
		action="store_true",
		default=False,
	)
	command_xliff2md.add_argument("xliffPath", help="Path to the xliff file")
	command_xliff2md.add_argument("mdPath", help="Path to the resulting markdown file")
	command_md2html = commands.add_parser("md2html", help="Convert markdown to html")
	command_md2html.add_argument("-l", "--lang", help="Language code", action="store", default="en")
	command_md2html.add_argument(
		"-t",
		"--docType",
		help="Type of document",
		action="store",
		choices=["userGuide", "developerGuide", "changes", "keyCommands"],
	)
	command_md2html.add_argument("mdPath", help="Path to the markdown file")
	command_md2html.add_argument("htmlPath", help="Path to the resulting html file")
	command_xliff2html = commands.add_parser("xliff2html", help="Convert xliff to html")
	command_xliff2html.add_argument("-l", "--lang", help="Language code", action="store", required=False)
	command_xliff2html.add_argument(
		"-t",
		"--docType",
		help="Type of document",
		action="store",
		choices=["userGuide", "developerGuide", "changes", "keyCommands"],
	)
	command_xliff2html.add_argument(
		"-u",
		"--untranslated",
		help="Produce the untranslated markdown file",
		action="store_true",
		default=False,
	)
	command_xliff2html.add_argument("xliffPath", help="Path to the xliff file")
	command_xliff2html.add_argument("htmlPath", help="Path to the resulting html file")
	downloadTranslationFileCommand = commands.add_parser(
		"downloadTranslationFile",
		help="Download a translation file from Crowdin.",
	)
	downloadTranslationFileCommand.add_argument(
		"language",
		help="The language code to download the translation for.",
	)
	downloadTranslationFileCommand.add_argument(
		"crowdinFilePath",
		choices=crowdinFileIDs.keys(),
		help="The Crowdin file path",
	)
	downloadTranslationFileCommand.add_argument(
		"localFilePath",
		nargs="?",
		default=None,
		help="The path to save the local file. If not provided, the Crowdin file path will be used.",
	)

	uploadTranslationFileCommand = commands.add_parser(
		"uploadTranslationFile",
		help="Upload a translation file to Crowdin.",
	)
	uploadTranslationFileCommand.add_argument(
		"-o",
		"--old",
		help="Path to the old unchanged xliff file. If provided, only new or changed translations will be uploaded.",
		default=None,
	)
	uploadTranslationFileCommand.add_argument(
		"language",
		help="The language code to upload the translation for.",
	)
	uploadTranslationFileCommand.add_argument(
		"crowdinFilePath",
		choices=crowdinFileIDs.keys(),
		help="The Crowdin file path",
	)
	uploadTranslationFileCommand.add_argument(
		"localFilePath",
		nargs="?",
		default=None,
		help="The path to the local file to be uploaded. If not provided, the Crowdin file path will be used.",
	)

	exportTranslationsCommand = commands.add_parser(
		"exportTranslations",
		help="Export translation files from Crowdin as a bundle. If no language is specified, exports all languages.",
	)
	exportTranslationsCommand.add_argument(
		"-o",
		"--output",
		help="Directory to save translation files",
		required=True,
	)
	exportTranslationsCommand.add_argument(
		"-l",
		"--language",
		help="Language code to export (e.g., 'es', 'fr', 'de'). If not specified, exports all languages.",
		default=None,
	)

	args = args.parse_args()
	match args.command:
		case "xliff2md":
			markdownTranslate.generateMarkdown(
				xliffPath=args.xliffPath,
				outputPath=args.mdPath,
				translated=not args.untranslated,
			)
		case "md2html":
			md2html.main(source=args.mdPath, dest=args.htmlPath, lang=args.lang, docType=args.docType)
		case "xliff2html":
			lang = args.lang or fetchLanguageFromXliff(args.xliffPath, source=args.untranslated)
			temp_mdFile = tempfile.NamedTemporaryFile(suffix=".md", delete=False, mode="w", encoding="utf-8")
			temp_mdFile.close()
			try:
				markdownTranslate.generateMarkdown(
					xliffPath=args.xliffPath,
					outputPath=temp_mdFile.name,
					translated=not args.untranslated,
				)
				md2html.main(source=temp_mdFile.name, dest=args.htmlPath, lang=lang, docType=args.docType)
			finally:
				os.remove(temp_mdFile.name)
		case "downloadTranslationFile":
			localFilePath = args.localFilePath or args.crowdinFilePath
			downloadTranslationFile(args.crowdinFilePath, localFilePath, args.language)
			if args.crowdinFilePath.endswith(".xliff"):
				preprocessXliff(localFilePath, localFilePath)
			elif localFilePath.endswith(".po"):
				report = checkPo(localFilePath)
				if report:
					print(report)
					print(f"\nWarning: Po file {localFilePath} has errors.")
		case "checkPo":
			poFilePaths = args.poFilePaths
			badFilePaths: list[str] = []
			for poFilePath in poFilePaths:
				report = checkPo(poFilePath)
				if report:
					print(report)
					badFilePaths.append(poFilePath)
			if badFilePaths:
				print(f"\nOne or more po files had errors: {', '.join(badFilePaths)}")
				sys.exit(1)
		case "uploadTranslationFile":
			localFilePath = args.localFilePath or args.crowdinFilePath
			needsDelete = False
			if args.crowdinFilePath.endswith(".xliff"):
				tmp = tempfile.NamedTemporaryFile(suffix=".xliff", delete=False, mode="w")
				tmp.close()
				shutil.copyfile(localFilePath, tmp.name)
				stripXliff(tmp.name, tmp.name, args.old)
				localFilePath = tmp.name
				needsDelete = True
			elif localFilePath.endswith(".po"):
				report = checkPo(localFilePath)
				if report:
					print(report)
					print(f"\nPo file {localFilePath} has errors. Upload aborted.")
					sys.exit(1)
			uploadTranslationFile(args.crowdinFilePath, localFilePath, args.language)
			if needsDelete:
				os.remove(localFilePath)
		case "exportTranslations":
			exportTranslations(args.output, args.language)
		case _:
			raise ValueError(f"Unknown command {args.command}")


if __name__ == "__main__":
	main()<|MERGE_RESOLUTION|>--- conflicted
+++ resolved
@@ -288,7 +288,6 @@
 	print("Done")
 
 
-<<<<<<< HEAD
 def exportTranslations(outputDir: str, language: str | None = None):
 	"""
 	Export translation files from Crowdin as a bundle.
@@ -380,11 +379,6 @@
 		print(f"\nExport complete! All {language} translations extracted to '{outputDir}' directory.")
 
 
-_MSGFMT = r"miscDeps\tools\msgfmt.exe"
-
-
-=======
->>>>>>> c89cc9fd
 class _PoChecker:
 	"""Checks a po file for errors not detected by msgfmt.
 	This first runs msgfmt to check for syntax errors.
