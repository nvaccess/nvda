# A part of NonVisual Desktop Access (NVDA)
# Copyright (C) 2006-2017 NV Access Limited
# This file may be used under the terms of the GNU General Public License, version 2 or later.
# For more details see: https://www.gnu.org/licenses/gpl-2.0.html

import weakref
import speech
import synthDriverHandler
from logHandler import log
import config
import controlTypes
import api
import textInfos
import queueHandler

CURSOR_CARET = 0
CURSOR_REVIEW = 1

lastSayAllMode = None
#: The active say all manager.
#: This is a weakref because the manager should be allowed to die once say all is complete.
_activeSayAll = lambda: None # Return None when called like a dead weakref.

def stop():
	active = _activeSayAll()
	if active:
		active.stop()

def isRunning():
	"""Determine whether say all is currently running.
	@return: C{True} if say all is currently running, C{False} if not.
	@rtype: bool
	"""
	return bool(_activeSayAll())

def readObjects(obj):
<<<<<<< HEAD
	_startGenerator(readObjectsHelper_generator(obj))

def generateObjectSubtreeSpeech(obj,indexGen):
	index=indexGen.next()
	speech.speakObject(obj,reason=controlTypes.REASON_SAYALL,index=index)
	yield obj,index
	child=obj.simpleFirstChild
	while child:
		childSpeech=generateObjectSubtreeSpeech(child,indexGen)
		for r in childSpeech:
			yield r
		child=child.simpleNext

def readObjectsHelper_generator(obj):
	lastSentIndex=0
	lastReceivedIndex=0
	speechGen=generateObjectSubtreeSpeech(obj,itertools.count())
	objIndexMap={}
	keepReading=True
	while True:
		# lastReceivedIndex might be None if other speech was interspersed with this say all.
		# In this case, we want to send more text in case this was the last chunk spoken.
		if lastReceivedIndex is None or (lastSentIndex-lastReceivedIndex)<=1:
			if keepReading:
				try:
					o,lastSentIndex=speechGen.next()
				except StopIteration:
					keepReading=False
					continue
				objIndexMap[lastSentIndex]=o
		receivedIndex=speech.getLastSpeechIndex()
		if receivedIndex!=lastReceivedIndex and (lastReceivedIndex!=0 or receivedIndex!=None): 
			lastReceivedIndex=receivedIndex
			lastReceivedObj=objIndexMap.get(lastReceivedIndex)
			if lastReceivedObj is not None:
				api.setNavigatorObject(lastReceivedObj, isFocus=lastSayAllMode==CURSOR_CARET)
			#Clear old objects from the map
			for i in list(objIndexMap.keys()):
				if i<=lastReceivedIndex:
					del objIndexMap[i]
		while speech.isPaused:
			yield
		yield
=======
	global _activeSayAll
	reader = _ObjectsReader(obj)
	_activeSayAll = weakref.ref(reader)
	reader.next()

class _ObjectsReader(object):

	def __init__(self, root):
		self.walker = self.walk(root)
		self.prevObj = None

	def walk(self, obj):
		yield obj
		child=obj.simpleFirstChild
		while child:
			for descendant in self.walk(child):
				yield descendant
			child=child.simpleNext

	def next(self):
		if not self.walker:
			# We were stopped.
			return
		if self.prevObj:
			# We just started speaking this object, so move the navigator to it.
			api.setNavigatorObject(self.prevObj, isFocus=lastSayAllMode==CURSOR_CARET)
		# Move onto the next object.
		self.prevObj = obj = next(self.walker, None)
		if not obj:
			return
		# Call this method again when we start speaking this object.
		callbackCommand = speech.CallbackCommand(self.next)
		speech.speakObject(obj, reason=controlTypes.REASON_SAYALL, _prefixSpeechCommand=callbackCommand)

	def stop(self):
		self.walker = None
>>>>>>> a9aca984

def readText(cursor):
	global lastSayAllMode, _activeSayAll
	lastSayAllMode=cursor
	reader = _TextReader(cursor)
	_activeSayAll = weakref.ref(reader)
	reader.nextLine()

class _TextReader(object):
	"""Manages continuous reading of text.
	This is intended for internal use only.

	The high level flow of control is as follows:
	1. The constructor sets things up.
	2. L{nextLine} is called to read the first line.
	3. When it speaks a line, L{nextLine} request that L{lineReached} be called
		when we start speaking this line, providing the position and state at this point.
	4. When we start speaking a line, L{lineReached} is called
		and moves the cursor to that line.
	5. L{lineReached} calls L{nextLine}.
	6. If there are more lines, L{nextLine} works as per steps 3 and 4.
	7. Otherwise, if the object doesn't support page turns, we're finished.
	8. If the object does support page turns,
		we request that L{turnPage} be called when speech is finished.
	9. L{turnPage} tries to turn the page.
	10. If there are no more pages, we're finished.
	11. If there is another page, L{turnPage} calls L{nextLine}.
	"""
	MAX_BUFFERED_LINES = 10

	def __init__(self, cursor):
		self.cursor = cursor
		self.trigger = SayAllProfileTrigger()
		self.trigger.enter()
		# Start at the cursor.
		if cursor == CURSOR_CARET:
			try:
				self.reader = api.getCaretObject().makeTextInfo(textInfos.POSITION_CARET)
			except (NotImplementedError, RuntimeError):
				return
		else:
			self.reader = api.getReviewPosition()
		self.speakTextInfoState = speech.SpeakTextInfoState(self.reader.obj)
		self.numBufferedLines = 0

	def nextLine(self):
		if not self.reader:
			# We were stopped.
			return
		if not self.reader.obj:
			# The object died, so we should too.
			self.finish()
			return
		bookmark = self.reader.bookmark
		# Expand to the current line.
		# We use move end rather than expand
		# because the user might start in the middle of a line
		# and we don't want to read from the start of the line in that case.
		# For lines after the first, it's also more efficient because
		# we're already at the start of the line, so there's no need to search backwards.
		delta = self.reader.move(textInfos.UNIT_READINGCHUNK, 1, endPoint="end")
		if delta <= 0:
			# No more text.
			if isinstance(self.reader.obj, textInfos.DocumentWithPageTurns):
				# Once the last line finishes reading, try turning the page.
				cb = speech.CallbackCommand(self.turnPage)
				speech.speakWithoutPauses([cb, speech.EndUtteranceCommand()])
			else:
				self.finish()
			return
		# Call lineReached when we start speaking this line.
		# lineReached will move the cursor and trigger reading of the next line.
		cb = speech.CallbackCommand(lambda: self.lineReached(bookmark, self.speakTextInfoState.copy()))
		spoke = speech.speakTextInfo(self.reader, unit=textInfos.UNIT_READINGCHUNK,
			reason=controlTypes.REASON_SAYALL, _prefixSpeechCommand=cb,
			useCache=self.speakTextInfoState)
		# Collapse to the end of this line, ready to read the next.
		try:
			self.reader.collapse(end=True)
		except RuntimeError:
			# This occurs in Microsoft Word when the range covers the end of the document.
			# without this exception to indicate that further collapsing is not possible, say all could enter an infinite loop.
			self.finish()
			return
		if not spoke:
			# This line didn't include a natural pause, so nothing was spoken.
			self.numBufferedLines += 1
			if self.numBufferedLines < self.MAX_BUFFERED_LINES:
				# Move on to the next line.
				# We queue this to allow the user a chance to stop say all.
				queueHandler.queueFunction(queueHandler.eventQueue, self.nextLine)
			else:
<<<<<<< HEAD
				# We'll wait for speech to catch up a bit before sending more text.
				if speech.speakWithoutPauses.lastSentIndex is None or (lastSentIndex-speech.speakWithoutPauses.lastSentIndex)>=10:
					# There is a large chunk of pending speech
					# Force speakWithoutPauses to send text to the synth so we can move on.
					speech.speakWithoutPauses(None)
			receivedIndex=speech.getLastSpeechIndex()
			if receivedIndex!=lastReceivedIndex and (lastReceivedIndex!=0 or receivedIndex!=None): 
				lastReceivedIndex=receivedIndex
				bookmark,state=cursorIndexMap.get(receivedIndex,(None,None))
				if state:
					state.updateObj()
				if bookmark is not None:
					updater=reader.obj.makeTextInfo(bookmark)
					if cursor==CURSOR_CARET:
						updater.updateCaret()
					if cursor!=CURSOR_CARET or config.conf["reviewCursor"]["followCaret"]:
						api.setReviewPosition(updater, isCaret=cursor==CURSOR_CARET)
			elif not keepReading and lastReceivedIndex==lastSentIndex:
				# All text has been sent to the synth.
				# Turn the page and start again if the object supports it.
				if isinstance(reader.obj,textInfos.DocumentWithPageTurns):
					try:
						reader.obj.turnPage()
					except RuntimeError:
						break
					else:
						reader=reader.obj.makeTextInfo(textInfos.POSITION_FIRST)
						keepReading=True
				else:
					break

			while speech.isPaused:
				yield
			yield

		# Wait until the synth has actually finished speaking.
		# Otherwise, if there is a triggered profile with a different synth,
		# we will switch too early and truncate speech (even up to several lines).
		# Send another index and wait for it.
		index=lastSentIndex+1
		speech.speak([speech.IndexCommand(index)])
		while speech.getLastSpeechIndex()<index:
			yield
			yield
		# Some synths say they've handled the index slightly sooner than they actually have,
		# so wait a bit longer.
		for i in range(30):
			yield
=======
				# We don't want to buffer too much.
				# Force speech. lineReached will resume things when speech catches up.
				speech.speakWithoutPauses(None)
				# The first buffered line has now started speaking.
				self.numBufferedLines -= 1

	def lineReached(self, bookmark, state):
		# We've just started speaking this line, so move the cursor there.
		state.updateObj()
		updater = self.reader.obj.makeTextInfo(bookmark)
		if self.cursor == CURSOR_CARET:
			updater.updateCaret()
		if self.cursor != CURSOR_CARET or config.conf["reviewCursor"]["followCaret"]:
			api.setReviewPosition(updater, isCaret=self.cursor==CURSOR_CARET)
		if self.numBufferedLines == 0:
			# This was the last line spoken, so move on.
			self.nextLine()
		else:
			self.numBufferedLines -= 1

	def turnPage(self):
		try:
			self.reader.obj.turnPage()
		except RuntimeError:
			# No more pages.
			self.stop()
			return
		self.reader = self.reader.obj.makeTextInfo(textInfos.POSITION_FIRST)
		self.nextLine()

	def finish(self):
		# There is no more text.
		# Call stop to clean up, but only after speech completely finishes.
		# Otherwise, if a different synth is being used for say all,
		# we might switch synths too early and truncate the final speech.
		# We do this by putting a CallbackCommand at the start of a new utterance.
		cb = speech.CallbackCommand(self.stop)
		speech.speakWithoutPauses([speech.EndUtteranceCommand(), cb,
			speech.EndUtteranceCommand()])

	def stop(self):
		if not self.reader:
			return
		self.reader = None
		self.trigger.exit()
		self.trigger = None

	def __del__(self):
		self.stop()
>>>>>>> a9aca984

class SayAllProfileTrigger(config.ProfileTrigger):
	"""A configuration profile trigger for when say all is in progress.
	"""
	spec = "sayAll"
<|MERGE_RESOLUTION|>--- conflicted
+++ resolved
@@ -1,315 +1,218 @@
-# A part of NonVisual Desktop Access (NVDA)
-# Copyright (C) 2006-2017 NV Access Limited
-# This file may be used under the terms of the GNU General Public License, version 2 or later.
-# For more details see: https://www.gnu.org/licenses/gpl-2.0.html
-
-import weakref
-import speech
-import synthDriverHandler
-from logHandler import log
-import config
-import controlTypes
-import api
-import textInfos
-import queueHandler
-
-CURSOR_CARET = 0
-CURSOR_REVIEW = 1
-
-lastSayAllMode = None
-#: The active say all manager.
-#: This is a weakref because the manager should be allowed to die once say all is complete.
-_activeSayAll = lambda: None # Return None when called like a dead weakref.
-
-def stop():
-	active = _activeSayAll()
-	if active:
-		active.stop()
-
-def isRunning():
-	"""Determine whether say all is currently running.
-	@return: C{True} if say all is currently running, C{False} if not.
-	@rtype: bool
-	"""
-	return bool(_activeSayAll())
-
-def readObjects(obj):
-<<<<<<< HEAD
-	_startGenerator(readObjectsHelper_generator(obj))
-
-def generateObjectSubtreeSpeech(obj,indexGen):
-	index=indexGen.next()
-	speech.speakObject(obj,reason=controlTypes.REASON_SAYALL,index=index)
-	yield obj,index
-	child=obj.simpleFirstChild
-	while child:
-		childSpeech=generateObjectSubtreeSpeech(child,indexGen)
-		for r in childSpeech:
-			yield r
-		child=child.simpleNext
-
-def readObjectsHelper_generator(obj):
-	lastSentIndex=0
-	lastReceivedIndex=0
-	speechGen=generateObjectSubtreeSpeech(obj,itertools.count())
-	objIndexMap={}
-	keepReading=True
-	while True:
-		# lastReceivedIndex might be None if other speech was interspersed with this say all.
-		# In this case, we want to send more text in case this was the last chunk spoken.
-		if lastReceivedIndex is None or (lastSentIndex-lastReceivedIndex)<=1:
-			if keepReading:
-				try:
-					o,lastSentIndex=speechGen.next()
-				except StopIteration:
-					keepReading=False
-					continue
-				objIndexMap[lastSentIndex]=o
-		receivedIndex=speech.getLastSpeechIndex()
-		if receivedIndex!=lastReceivedIndex and (lastReceivedIndex!=0 or receivedIndex!=None): 
-			lastReceivedIndex=receivedIndex
-			lastReceivedObj=objIndexMap.get(lastReceivedIndex)
-			if lastReceivedObj is not None:
-				api.setNavigatorObject(lastReceivedObj, isFocus=lastSayAllMode==CURSOR_CARET)
-			#Clear old objects from the map
-			for i in list(objIndexMap.keys()):
-				if i<=lastReceivedIndex:
-					del objIndexMap[i]
-		while speech.isPaused:
-			yield
-		yield
-=======
-	global _activeSayAll
-	reader = _ObjectsReader(obj)
-	_activeSayAll = weakref.ref(reader)
-	reader.next()
-
-class _ObjectsReader(object):
-
-	def __init__(self, root):
-		self.walker = self.walk(root)
-		self.prevObj = None
-
-	def walk(self, obj):
-		yield obj
-		child=obj.simpleFirstChild
-		while child:
-			for descendant in self.walk(child):
-				yield descendant
-			child=child.simpleNext
-
-	def next(self):
-		if not self.walker:
-			# We were stopped.
-			return
-		if self.prevObj:
-			# We just started speaking this object, so move the navigator to it.
-			api.setNavigatorObject(self.prevObj, isFocus=lastSayAllMode==CURSOR_CARET)
-		# Move onto the next object.
-		self.prevObj = obj = next(self.walker, None)
-		if not obj:
-			return
-		# Call this method again when we start speaking this object.
-		callbackCommand = speech.CallbackCommand(self.next)
-		speech.speakObject(obj, reason=controlTypes.REASON_SAYALL, _prefixSpeechCommand=callbackCommand)
-
-	def stop(self):
-		self.walker = None
->>>>>>> a9aca984
-
-def readText(cursor):
-	global lastSayAllMode, _activeSayAll
-	lastSayAllMode=cursor
-	reader = _TextReader(cursor)
-	_activeSayAll = weakref.ref(reader)
-	reader.nextLine()
-
-class _TextReader(object):
-	"""Manages continuous reading of text.
-	This is intended for internal use only.
-
-	The high level flow of control is as follows:
-	1. The constructor sets things up.
-	2. L{nextLine} is called to read the first line.
-	3. When it speaks a line, L{nextLine} request that L{lineReached} be called
-		when we start speaking this line, providing the position and state at this point.
-	4. When we start speaking a line, L{lineReached} is called
-		and moves the cursor to that line.
-	5. L{lineReached} calls L{nextLine}.
-	6. If there are more lines, L{nextLine} works as per steps 3 and 4.
-	7. Otherwise, if the object doesn't support page turns, we're finished.
-	8. If the object does support page turns,
-		we request that L{turnPage} be called when speech is finished.
-	9. L{turnPage} tries to turn the page.
-	10. If there are no more pages, we're finished.
-	11. If there is another page, L{turnPage} calls L{nextLine}.
-	"""
-	MAX_BUFFERED_LINES = 10
-
-	def __init__(self, cursor):
-		self.cursor = cursor
-		self.trigger = SayAllProfileTrigger()
-		self.trigger.enter()
-		# Start at the cursor.
-		if cursor == CURSOR_CARET:
-			try:
-				self.reader = api.getCaretObject().makeTextInfo(textInfos.POSITION_CARET)
-			except (NotImplementedError, RuntimeError):
-				return
-		else:
-			self.reader = api.getReviewPosition()
-		self.speakTextInfoState = speech.SpeakTextInfoState(self.reader.obj)
-		self.numBufferedLines = 0
-
-	def nextLine(self):
-		if not self.reader:
-			# We were stopped.
-			return
-		if not self.reader.obj:
-			# The object died, so we should too.
-			self.finish()
-			return
-		bookmark = self.reader.bookmark
-		# Expand to the current line.
-		# We use move end rather than expand
-		# because the user might start in the middle of a line
-		# and we don't want to read from the start of the line in that case.
-		# For lines after the first, it's also more efficient because
-		# we're already at the start of the line, so there's no need to search backwards.
-		delta = self.reader.move(textInfos.UNIT_READINGCHUNK, 1, endPoint="end")
-		if delta <= 0:
-			# No more text.
-			if isinstance(self.reader.obj, textInfos.DocumentWithPageTurns):
-				# Once the last line finishes reading, try turning the page.
-				cb = speech.CallbackCommand(self.turnPage)
-				speech.speakWithoutPauses([cb, speech.EndUtteranceCommand()])
-			else:
-				self.finish()
-			return
-		# Call lineReached when we start speaking this line.
-		# lineReached will move the cursor and trigger reading of the next line.
-		cb = speech.CallbackCommand(lambda: self.lineReached(bookmark, self.speakTextInfoState.copy()))
-		spoke = speech.speakTextInfo(self.reader, unit=textInfos.UNIT_READINGCHUNK,
-			reason=controlTypes.REASON_SAYALL, _prefixSpeechCommand=cb,
-			useCache=self.speakTextInfoState)
-		# Collapse to the end of this line, ready to read the next.
-		try:
-			self.reader.collapse(end=True)
-		except RuntimeError:
-			# This occurs in Microsoft Word when the range covers the end of the document.
-			# without this exception to indicate that further collapsing is not possible, say all could enter an infinite loop.
-			self.finish()
-			return
-		if not spoke:
-			# This line didn't include a natural pause, so nothing was spoken.
-			self.numBufferedLines += 1
-			if self.numBufferedLines < self.MAX_BUFFERED_LINES:
-				# Move on to the next line.
-				# We queue this to allow the user a chance to stop say all.
-				queueHandler.queueFunction(queueHandler.eventQueue, self.nextLine)
-			else:
-<<<<<<< HEAD
-				# We'll wait for speech to catch up a bit before sending more text.
-				if speech.speakWithoutPauses.lastSentIndex is None or (lastSentIndex-speech.speakWithoutPauses.lastSentIndex)>=10:
-					# There is a large chunk of pending speech
-					# Force speakWithoutPauses to send text to the synth so we can move on.
-					speech.speakWithoutPauses(None)
-			receivedIndex=speech.getLastSpeechIndex()
-			if receivedIndex!=lastReceivedIndex and (lastReceivedIndex!=0 or receivedIndex!=None): 
-				lastReceivedIndex=receivedIndex
-				bookmark,state=cursorIndexMap.get(receivedIndex,(None,None))
-				if state:
-					state.updateObj()
-				if bookmark is not None:
-					updater=reader.obj.makeTextInfo(bookmark)
-					if cursor==CURSOR_CARET:
-						updater.updateCaret()
-					if cursor!=CURSOR_CARET or config.conf["reviewCursor"]["followCaret"]:
-						api.setReviewPosition(updater, isCaret=cursor==CURSOR_CARET)
-			elif not keepReading and lastReceivedIndex==lastSentIndex:
-				# All text has been sent to the synth.
-				# Turn the page and start again if the object supports it.
-				if isinstance(reader.obj,textInfos.DocumentWithPageTurns):
-					try:
-						reader.obj.turnPage()
-					except RuntimeError:
-						break
-					else:
-						reader=reader.obj.makeTextInfo(textInfos.POSITION_FIRST)
-						keepReading=True
-				else:
-					break
-
-			while speech.isPaused:
-				yield
-			yield
-
-		# Wait until the synth has actually finished speaking.
-		# Otherwise, if there is a triggered profile with a different synth,
-		# we will switch too early and truncate speech (even up to several lines).
-		# Send another index and wait for it.
-		index=lastSentIndex+1
-		speech.speak([speech.IndexCommand(index)])
-		while speech.getLastSpeechIndex()<index:
-			yield
-			yield
-		# Some synths say they've handled the index slightly sooner than they actually have,
-		# so wait a bit longer.
-		for i in range(30):
-			yield
-=======
-				# We don't want to buffer too much.
-				# Force speech. lineReached will resume things when speech catches up.
-				speech.speakWithoutPauses(None)
-				# The first buffered line has now started speaking.
-				self.numBufferedLines -= 1
-
-	def lineReached(self, bookmark, state):
-		# We've just started speaking this line, so move the cursor there.
-		state.updateObj()
-		updater = self.reader.obj.makeTextInfo(bookmark)
-		if self.cursor == CURSOR_CARET:
-			updater.updateCaret()
-		if self.cursor != CURSOR_CARET or config.conf["reviewCursor"]["followCaret"]:
-			api.setReviewPosition(updater, isCaret=self.cursor==CURSOR_CARET)
-		if self.numBufferedLines == 0:
-			# This was the last line spoken, so move on.
-			self.nextLine()
-		else:
-			self.numBufferedLines -= 1
-
-	def turnPage(self):
-		try:
-			self.reader.obj.turnPage()
-		except RuntimeError:
-			# No more pages.
-			self.stop()
-			return
-		self.reader = self.reader.obj.makeTextInfo(textInfos.POSITION_FIRST)
-		self.nextLine()
-
-	def finish(self):
-		# There is no more text.
-		# Call stop to clean up, but only after speech completely finishes.
-		# Otherwise, if a different synth is being used for say all,
-		# we might switch synths too early and truncate the final speech.
-		# We do this by putting a CallbackCommand at the start of a new utterance.
-		cb = speech.CallbackCommand(self.stop)
-		speech.speakWithoutPauses([speech.EndUtteranceCommand(), cb,
-			speech.EndUtteranceCommand()])
-
-	def stop(self):
-		if not self.reader:
-			return
-		self.reader = None
-		self.trigger.exit()
-		self.trigger = None
-
-	def __del__(self):
-		self.stop()
->>>>>>> a9aca984
-
-class SayAllProfileTrigger(config.ProfileTrigger):
-	"""A configuration profile trigger for when say all is in progress.
-	"""
-	spec = "sayAll"
+# A part of NonVisual Desktop Access (NVDA)
+# Copyright (C) 2006-2017 NV Access Limited
+# This file may be used under the terms of the GNU General Public License, version 2 or later.
+# For more details see: https://www.gnu.org/licenses/gpl-2.0.html
+
+import weakref
+import speech
+import synthDriverHandler
+from logHandler import log
+import config
+import controlTypes
+import api
+import textInfos
+import queueHandler
+
+CURSOR_CARET = 0
+CURSOR_REVIEW = 1
+
+lastSayAllMode = None
+#: The active say all manager.
+#: This is a weakref because the manager should be allowed to die once say all is complete.
+_activeSayAll = lambda: None # Return None when called like a dead weakref.
+
+def stop():
+	active = _activeSayAll()
+	if active:
+		active.stop()
+
+def isRunning():
+	"""Determine whether say all is currently running.
+	@return: C{True} if say all is currently running, C{False} if not.
+	@rtype: bool
+	"""
+	return bool(_activeSayAll())
+
+def readObjects(obj):
+	global _activeSayAll
+	reader = _ObjectsReader(obj)
+	_activeSayAll = weakref.ref(reader)
+	reader.next()
+
+class _ObjectsReader(object):
+
+	def __init__(self, root):
+		self.walker = self.walk(root)
+		self.prevObj = None
+
+	def walk(self, obj):
+		yield obj
+		child=obj.simpleFirstChild
+		while child:
+			for descendant in self.walk(child):
+				yield descendant
+			child=child.simpleNext
+
+	def next(self):
+		if not self.walker:
+			# We were stopped.
+			return
+		if self.prevObj:
+			# We just started speaking this object, so move the navigator to it.
+			api.setNavigatorObject(self.prevObj, isFocus=lastSayAllMode==CURSOR_CARET)
+		# Move onto the next object.
+		self.prevObj = obj = next(self.walker, None)
+		if not obj:
+			return
+		# Call this method again when we start speaking this object.
+		callbackCommand = speech.CallbackCommand(self.next)
+		speech.speakObject(obj, reason=controlTypes.REASON_SAYALL, _prefixSpeechCommand=callbackCommand)
+
+	def stop(self):
+		self.walker = None
+
+def readText(cursor):
+	global lastSayAllMode, _activeSayAll
+	lastSayAllMode=cursor
+	reader = _TextReader(cursor)
+	_activeSayAll = weakref.ref(reader)
+	reader.nextLine()
+
+class _TextReader(object):
+	"""Manages continuous reading of text.
+	This is intended for internal use only.
+
+	The high level flow of control is as follows:
+	1. The constructor sets things up.
+	2. L{nextLine} is called to read the first line.
+	3. When it speaks a line, L{nextLine} request that L{lineReached} be called
+		when we start speaking this line, providing the position and state at this point.
+	4. When we start speaking a line, L{lineReached} is called
+		and moves the cursor to that line.
+	5. L{lineReached} calls L{nextLine}.
+	6. If there are more lines, L{nextLine} works as per steps 3 and 4.
+	7. Otherwise, if the object doesn't support page turns, we're finished.
+	8. If the object does support page turns,
+		we request that L{turnPage} be called when speech is finished.
+	9. L{turnPage} tries to turn the page.
+	10. If there are no more pages, we're finished.
+	11. If there is another page, L{turnPage} calls L{nextLine}.
+	"""
+	MAX_BUFFERED_LINES = 10
+
+	def __init__(self, cursor):
+		self.cursor = cursor
+		self.trigger = SayAllProfileTrigger()
+		self.trigger.enter()
+		# Start at the cursor.
+		if cursor == CURSOR_CARET:
+			try:
+				self.reader = api.getCaretObject().makeTextInfo(textInfos.POSITION_CARET)
+			except (NotImplementedError, RuntimeError):
+				return
+		else:
+			self.reader = api.getReviewPosition()
+		self.speakTextInfoState = speech.SpeakTextInfoState(self.reader.obj)
+		self.numBufferedLines = 0
+
+	def nextLine(self):
+		if not self.reader:
+			# We were stopped.
+			return
+		if not self.reader.obj:
+			# The object died, so we should too.
+			self.finish()
+			return
+		bookmark = self.reader.bookmark
+		# Expand to the current line.
+		# We use move end rather than expand
+		# because the user might start in the middle of a line
+		# and we don't want to read from the start of the line in that case.
+		# For lines after the first, it's also more efficient because
+		# we're already at the start of the line, so there's no need to search backwards.
+		delta = self.reader.move(textInfos.UNIT_READINGCHUNK, 1, endPoint="end")
+		if delta <= 0:
+			# No more text.
+			if isinstance(self.reader.obj, textInfos.DocumentWithPageTurns):
+				# Once the last line finishes reading, try turning the page.
+				cb = speech.CallbackCommand(self.turnPage)
+				speech.speakWithoutPauses([cb, speech.EndUtteranceCommand()])
+			else:
+				self.finish()
+			return
+		# Call lineReached when we start speaking this line.
+		# lineReached will move the cursor and trigger reading of the next line.
+		cb = speech.CallbackCommand(lambda: self.lineReached(bookmark, self.speakTextInfoState.copy()))
+		spoke = speech.speakTextInfo(self.reader, unit=textInfos.UNIT_READINGCHUNK,
+			reason=controlTypes.REASON_SAYALL, _prefixSpeechCommand=cb,
+			useCache=self.speakTextInfoState)
+		# Collapse to the end of this line, ready to read the next.
+		try:
+			self.reader.collapse(end=True)
+		except RuntimeError:
+			# This occurs in Microsoft Word when the range covers the end of the document.
+			# without this exception to indicate that further collapsing is not possible, say all could enter an infinite loop.
+			self.finish()
+			return
+		if not spoke:
+			# This line didn't include a natural pause, so nothing was spoken.
+			self.numBufferedLines += 1
+			if self.numBufferedLines < self.MAX_BUFFERED_LINES:
+				# Move on to the next line.
+				# We queue this to allow the user a chance to stop say all.
+				queueHandler.queueFunction(queueHandler.eventQueue, self.nextLine)
+			else:
+				# We don't want to buffer too much.
+				# Force speech. lineReached will resume things when speech catches up.
+				speech.speakWithoutPauses(None)
+				# The first buffered line has now started speaking.
+				self.numBufferedLines -= 1
+
+	def lineReached(self, bookmark, state):
+		# We've just started speaking this line, so move the cursor there.
+		state.updateObj()
+		updater = self.reader.obj.makeTextInfo(bookmark)
+		if self.cursor == CURSOR_CARET:
+			updater.updateCaret()
+		if self.cursor != CURSOR_CARET or config.conf["reviewCursor"]["followCaret"]:
+			api.setReviewPosition(updater, isCaret=self.cursor==CURSOR_CARET)
+		if self.numBufferedLines == 0:
+			# This was the last line spoken, so move on.
+			self.nextLine()
+		else:
+			self.numBufferedLines -= 1
+
+	def turnPage(self):
+		try:
+			self.reader.obj.turnPage()
+		except RuntimeError:
+			# No more pages.
+			self.stop()
+			return
+		self.reader = self.reader.obj.makeTextInfo(textInfos.POSITION_FIRST)
+		self.nextLine()
+
+	def finish(self):
+		# There is no more text.
+		# Call stop to clean up, but only after speech completely finishes.
+		# Otherwise, if a different synth is being used for say all,
+		# we might switch synths too early and truncate the final speech.
+		# We do this by putting a CallbackCommand at the start of a new utterance.
+		cb = speech.CallbackCommand(self.stop)
+		speech.speakWithoutPauses([speech.EndUtteranceCommand(), cb,
+			speech.EndUtteranceCommand()])
+
+	def stop(self):
+		if not self.reader:
+			return
+		self.reader = None
+		self.trigger.exit()
+		self.trigger = None
+
+	def __del__(self):
+		self.stop()
+
+class SayAllProfileTrigger(config.ProfileTrigger):
+	"""A configuration profile trigger for when say all is in progress.
+	"""
+	spec = "sayAll"