# A part of NonVisual Desktop Access (NVDA)
<<<<<<< HEAD
# Copyright (C) 2006-2025 NV Access Limited, Babbage B.V., Joseph Lee, Cyrille Bougot, Wang Chong
# This file may be used under the terms of the GNU General Public License, version 2 or later, as modified by the NVDA license.
# For full terms and any additional permissions, see the NVDA license file: https://github.com/nvaccess/nvda/blob/master/copying.txt
=======
# This file is covered by the GNU General Public License.
# See the file COPYING for more details.
# Copyright (C) 2006-2025 NV Access Limited, Babbage B.V., Joseph Lee, Cyrille Bougot
>>>>>>> 3e495d2c

from ctypes import byref, c_short, c_long
import unicodedata
import math
from NVDAHelper import localLib
import colors
import XMLFormatting
import api
import winUser
from winAPI.winUser.functions import GetSysColor
from winAPI.winUser.constants import SysColorIndex
import mouseHandler
import NVDAHelper
import textInfos
from textInfos.offsets import OffsetsTextInfo
import watchdog
from logHandler import log
import windowUtils
from locationHelper import RectLTRB, RectLTWH
import textUtils
from textUtils.segFlag import CharSegFlag, WordSegFlag
from typing import (
	List,
	Tuple,
	Optional,
	Dict,
)

#: A text info unit constant for a single chunk in a display model
UNIT_DISPLAYCHUNK = "displayChunk"


def wcharToInt(c):
	i = ord(c)
	return c_short(i).value  # noqa: F405


def detectStringDirection(s):
	direction = 0
	for b in (unicodedata.bidirectional(ch) for ch in s):
		if b == "L":
			direction += 1
		if b in ("R", "AL"):
			direction -= 1
	return direction


def normalizeRtlString(s):
	l = []  # noqa: E741
	for c in s:
		# If this is an arabic presentation form b character (commenly given by Windows when converting from glyphs)
		# Decompose it to its original basic arabic (non-presentational_ character.
		if 0xFE70 <= ord(c) <= 0xFEFF:
			d = unicodedata.decomposition(c)
			d = d.split(" ") if d else None
			if d and len(d) == 2 and d[0] in ("<initial>", "<medial>", "<final>", "<isolated>"):
				c = chr(int(d[1], 16))
		l.append(c)
	return "".join(l)


def yieldListRange(l, start, stop):  # noqa: E741
	for x in range(start, stop):
		yield l[x]


def processWindowChunksInLine(commandList, rects, startIndex, startOffset, endIndex, endOffset):
	windowStartIndex = startIndex
	lastEndOffset = windowStartOffset = startOffset
	lastHwnd = None
	for index in range(startIndex, endIndex + 1):
		item = commandList[index] if index < endIndex else None
		if isinstance(item, str):
			lastEndOffset += textUtils.WideStringOffsetConverter(item).encodedStringLength
		else:
			hwnd = item.field["hwnd"] if item else None
			if lastHwnd is not None and hwnd != lastHwnd:
				processFieldsAndRectsRangeReadingdirection(
					commandList,
					rects,
					windowStartIndex,
					windowStartOffset,
					index,
					lastEndOffset,
				)
				windowStartIndex = index
				windowStartOffset = lastEndOffset
			lastHwnd = hwnd


def processFieldsAndRectsRangeReadingdirection(
	commandList,
	rects,
	startIndex,
	startOffset,
	endIndex,
	endOffset,
):
	containsRtl = False  # True if any rtl text is found at all
	curFormatField = None
	overallDirection = (
		0  # The general reading direction calculated based on the amount of rtl vs ltr text there is
	)
	# Detect the direction for fields with an unknown reading direction, and calculate an over all direction for the entire passage
	for index in range(startIndex, endIndex):
		item = commandList[index]
		if isinstance(item, textInfos.FieldCommand) and isinstance(item.field, textInfos.FormatField):
			curFormatField = item.field
		elif isinstance(item, str):
			direction = curFormatField["direction"]
			if direction == 0:
				curFormatField["direction"] = direction = detectStringDirection(item)
			elif direction == -2:  # numbers in an rtl context
				curFormatField["direction"] = direction = -1
				curFormatField["shouldReverseText"] = False
			if direction < 0:
				containsRtl = True
			overallDirection += direction
	if not containsRtl:
		# As no rtl text was ever seen, then there is nothing else to do
		return
	if overallDirection == 0:
		overallDirection = 1
	# following the calculated over all reading direction of the passage, correct all weak/neutral fields to have the same reading direction as the field preceeding them
	lastDirection = overallDirection
	for index in range(startIndex, endIndex):
		if overallDirection < 0:
			index = endIndex - index - 1
		item = commandList[index]
		if isinstance(item, textInfos.FieldCommand) and isinstance(item.field, textInfos.FormatField):
			direction = item.field["direction"]
			if direction == 0:
				item.field["direction"] = lastDirection
			lastDirection = direction
	# For fields that are rtl, reverse their text, their rects, and the order of consecutive rtl fields
	lastEndOffset = startOffset
	runDirection = None
	runStartIndex = None
	runStartOffset = None
	if overallDirection < 0:
		reorderList = []
	for index in range(startIndex, endIndex + 1):
		item = commandList[index] if index < endIndex else None
		if isinstance(item, str):
			lastEndOffset += textUtils.WideStringOffsetConverter(item).encodedStringLength
		elif not item or (
			isinstance(item, textInfos.FieldCommand) and isinstance(item.field, textInfos.FormatField)
		):
			direction = item.field["direction"] if item else None
			if direction is None or (direction != runDirection):
				if runDirection is not None:
					# This is the end of a run of consecutive fields of the same direction
					if runDirection < 0:
						# This run is rtl, so reverse its rects, the text within the fields, and the order of fields themselves
						# Reverse rects
						rects[runStartOffset:lastEndOffset] = rects[
							lastEndOffset - 1 : runStartOffset - 1 if runStartOffset > 0 else None : -1
						]
						rectsStart = runStartOffset
						for i in range(runStartIndex, index, 2):
							command = commandList[i]
							text = commandList[i + 1]
							rectsEnd = (
								rectsStart + textUtils.WideStringOffsetConverter(text).encodedStringLength
							)
							commandList[i + 1] = command
							shouldReverseText = command.field.get("shouldReverseText", True)
							commandList[i] = normalizeRtlString(text[::-1] if shouldReverseText else text)
							if not shouldReverseText:
								# Because all the rects in the run were already reversed, we need to undo that for this field
								rects[rectsStart:rectsEnd] = rects[
									rectsEnd - 1 : rectsStart - 1 if rectsStart > 0 else None : -1
								]
							rectsStart = rectsEnd
						# Reverse commandList
						commandList[runStartIndex:index] = commandList[
							index - 1 : runStartIndex - 1 if runStartIndex > 0 else None : -1
						]
					if overallDirection < 0:
						# As the overall reading direction of the passage is rtl, record the location of this run so we can reverse the order of runs later
						reorderList.append((runStartIndex, runStartOffset, index, lastEndOffset))
				if item:
					runStartIndex = index
					runStartOffset = lastEndOffset
					runDirection = direction
	if overallDirection < 0:
		# As the overall reading direction of the passage is rtl, build a new command list and rects list with the order of runs reversed
		# The content of each run is already in logical reading order itself
		newCommandList = []
		newRects = []
		for si, so, ei, eo in reversed(reorderList):
			newCommandList.extend(yieldListRange(commandList, si, ei))
			newRects.extend(yieldListRange(rects, so, eo))
		# Update the original command list and rect list replacing the old content for this passage with the reordered runs
		commandList[startIndex:endIndex] = newCommandList
		rects[startOffset:endOffset] = newRects


_requestTextChangeNotificationsForWindow = None
#: Objects that have registered for text change notifications.
_textChangeNotificationObjs = []


def initialize():
	global _requestTextChangeNotificationsForWindow
	_requestTextChangeNotificationsForWindow = (
		NVDAHelper.localLib.displayModel_requestTextChangeNotificationsForWindow
	)


def getCaretRect(obj):
	left = c_long()
	top = c_long()
	right = c_long()
	bottom = c_long()
	res = watchdog.cancellableExecute(
		NVDAHelper.localLib.displayModel_getCaretRect,
		obj.appModule.helperLocalBindingHandle,
		obj.windowThreadID,
		byref(left),
		byref(top),
		byref(right),
		byref(bottom),
	)
	if res != 0:
		raise RuntimeError(f"displayModel_getCaretRect failed with res {res}")
	return RectLTRB(
		left.value,
		top.value,
		right.value,
		bottom.value,
	)


def getWindowTextInRect(
	bindingHandle,
	windowHandle,
	left,
	top,
	right,
	bottom,
	minHorizontalWhitespace,
	minVerticalWhitespace,
	stripOuterWhitespace=True,
	includeDescendantWindows=True,
):
	text, cpBuf = watchdog.cancellableExecute(
		localLib.displayModel_getWindowTextInRect,
		bindingHandle,
		windowHandle,
		includeDescendantWindows,
		left,
		top,
		right,
		bottom,
		minHorizontalWhitespace,
		minVerticalWhitespace,
		stripOuterWhitespace,
	)
	if not text or not cpBuf:
		return "", []

	characterLocations = []
	cpBufIt = iter(cpBuf)
	for cp in cpBufIt:
		left, top, right, bottom = (
			wcharToInt(cp),
			wcharToInt(next(cpBufIt)),
			wcharToInt(next(cpBufIt)),
			wcharToInt(next(cpBufIt)),
		)
		if right < left:
			left, right = right, left
		characterLocations.append(RectLTRB(left, top, right, bottom))
	return text, characterLocations


def getFocusRect(obj):
	left = c_long()  # noqa: F405
	top = c_long()  # noqa: F405
	right = c_long()  # noqa: F405
	bottom = c_long()  # noqa: F405
	if (
		NVDAHelper.localLib.displayModel_getFocusRect(
			obj.appModule.helperLocalBindingHandle,
			obj.windowHandle,
			byref(left),  # noqa: F405
			byref(top),  # noqa: F405
			byref(right),  # noqa: F405
			byref(bottom),  # noqa: F405
		)
		== 0
	):  # noqa: F405
		return left.value, top.value, right.value, bottom.value
	return None


def requestTextChangeNotifications(obj, enable):
	"""Request or cancel notifications for when the display text changes in an NVDAObject.
	A textChange event (event_textChange) will be fired on the object when its text changes.
	Note that this event does not provide any information about the changed text itself.
	It is important to request that notifications be cancelled when you no longer require them or when the object is no longer in use,
	as otherwise, resources will not be released.
	@param obj: The NVDAObject for which text change notifications are desired.
	@type obj: NVDAObject
	@param enable: C{True} to enable notifications, C{False} to disable them.
	@type enable: bool
	"""
	if not enable:
		_textChangeNotificationObjs.remove(obj)
	watchdog.cancellableExecute(
		_requestTextChangeNotificationsForWindow,
		obj.appModule.helperLocalBindingHandle,
		obj.windowHandle,
		enable,
	)
	if enable:
		_textChangeNotificationObjs.append(obj)


def textChangeNotify(windowHandle, left, top, right, bottom):
	for obj in _textChangeNotificationObjs:
		if windowHandle == obj.windowHandle:
			# It is safe to call this event from this RPC thread.
			# This avoids an extra core cycle.
			obj.event_textChange()


class DisplayModelTextInfo(OffsetsTextInfo):
	minHorizontalWhitespace = 8
	minVerticalWhitespace = 32
	stripOuterWhitespace = True
	includeDescendantWindows = True

	def _get_backgroundSelectionColor(self):
		self.backgroundSelectionColor = colors.RGB.fromCOLORREF(GetSysColor(SysColorIndex.HIGHLIGHT))
		return self.backgroundSelectionColor

	def _get_foregroundSelectionColor(self):
		self.foregroundSelectionColor = colors.RGB.fromCOLORREF(GetSysColor(SysColorIndex.HIGHLIGHT_TEXT))
		return self.foregroundSelectionColor

	def _getSelectionOffsets(self):
		if self.backgroundSelectionColor is not None and self.foregroundSelectionColor is not None:
			fields = self._storyFieldsAndRects[0]
			startOffset = None
			endOffset = None
			curOffset = 0
			inHighlightChunk = False
			for item in fields:
				if (
					isinstance(item, textInfos.FieldCommand)
					and item.command == "formatChange"
					and item.field.get("color", None) == self.foregroundSelectionColor
					and item.field.get("background-color", None) == self.backgroundSelectionColor
				):
					inHighlightChunk = True
					if startOffset is None:
						startOffset = curOffset
				elif isinstance(item, str):
					curOffset += textUtils.WideStringOffsetConverter(item).encodedStringLength
					if inHighlightChunk:
						endOffset = curOffset
				else:
					inHighlightChunk = False
			if startOffset is not None and endOffset is not None:
				return (startOffset, endOffset)
		raise LookupError

	def __init__(self, obj, position, limitRect=None):
		if isinstance(position, RectLTRB):
			limitRect = position
			position = textInfos.POSITION_ALL
		if limitRect is not None:
			self._location = limitRect.left, limitRect.top, limitRect.right, limitRect.bottom
		else:
			self._location = None
		super(DisplayModelTextInfo, self).__init__(obj, position)

	_cache__storyFieldsAndRects = True

	def _get__storyFieldsAndRects(
		self,
	) -> Tuple[
		List[textInfos.TextInfo.TextOrFieldsT],
		List[RectLTRB],
		List[int],
		List[int],
	]:
		# All returned coordinates are logical coordinates.
		if self._location:
			left, top, right, bottom = self._location
		else:
			try:
				left, top, width, height = self.obj.location
			except TypeError:
				# No location; nothing we can do.
				return [], [], [], []
			right = left + width
			bottom = top + height
		bindingHandle = self.obj.appModule.helperLocalBindingHandle
		if not bindingHandle:
			log.debugWarning("AppModule does not have a binding handle")
			return [], [], [], []
		left, top = windowUtils.physicalToLogicalPoint(self.obj.windowHandle, left, top)
		right, bottom = windowUtils.physicalToLogicalPoint(self.obj.windowHandle, right, bottom)
		text, rects = getWindowTextInRect(
			bindingHandle,
			self.obj.windowHandle,
			left,
			top,
			right,
			bottom,
			self.minHorizontalWhitespace,
			self.minVerticalWhitespace,
			self.stripOuterWhitespace,
			self.includeDescendantWindows,
		)
		if not text:
			return [], [], [], []
		text = "<control>%s</control>" % text
		commandList = XMLFormatting.XMLTextParser().parse(text)
		curFormatField = None
		lastEndOffset = 0
		lineStartOffset = 0
		lineStartIndex = 0
		lineBaseline = None
		lineEndOffsets = []
		displayChunkEndOffsets = []
		for index in range(len(commandList)):
			item = commandList[index]
			if isinstance(item, str):
				lastEndOffset += textUtils.WideStringOffsetConverter(item).encodedStringLength
				displayChunkEndOffsets.append(lastEndOffset)
			elif isinstance(item, textInfos.FieldCommand):
				if isinstance(item.field, textInfos.FormatField):
					curFormatField = item.field
					self._normalizeFormatField(curFormatField)
				else:
					curFormatField = None
				baseline = curFormatField["baseline"] if curFormatField else None
				if baseline != lineBaseline:
					if lineBaseline is not None:
						processWindowChunksInLine(
							commandList,
							rects,
							lineStartIndex,
							lineStartOffset,
							index,
							lastEndOffset,
						)
						# Convert the whitespace at the end of the line into a line feed
						item = commandList[index - 1]
						if (
							isinstance(item, str)
							# Since we're searching for white space, it is safe to
							# do this opperation on the length of the pythonic string
							and len(item) == 1
							and item.isspace()
						):
							commandList[index - 1] = "\n"
						lineEndOffsets.append(lastEndOffset)
					if baseline is not None:
						lineStartIndex = index
						lineStartOffset = lastEndOffset
						lineBaseline = baseline
		return commandList, rects, lineEndOffsets, displayChunkEndOffsets

	def _getStoryOffsetLocations(self):
		baseline = None
		direction = 0
		lastEndOffset = 0
		commandList, rects = self._storyFieldsAndRects[:2]
		for item in commandList:
			if isinstance(item, textInfos.FieldCommand) and isinstance(item.field, textInfos.FormatField):
				baseline = item.field["baseline"]
				direction = item.field["direction"]
			elif isinstance(item, str):
				endOffset = lastEndOffset + textUtils.WideStringOffsetConverter(item).encodedStringLength
				for rect in rects[lastEndOffset:endOffset]:
					yield rect, baseline, direction
				lastEndOffset = endOffset

	def _getFieldsInRange(self, start, end):
		storyFields = self._storyFieldsAndRects[0]
		if not storyFields:
			return []
		# Strip  unwanted commands and text from the start and the end to honour the requested offsets
		lastEndOffset = 0
		startIndex = endIndex = relStart = relEnd = None
		for index in range(len(storyFields)):
			item = storyFields[index]
			if isinstance(item, str):
				endOffset = lastEndOffset + textUtils.WideStringOffsetConverter(item).encodedStringLength
				if lastEndOffset <= start < endOffset:
					startIndex = index - 1
					relStart = start - lastEndOffset
				if lastEndOffset < end <= endOffset:
					endIndex = index + 1
					relEnd = end - lastEndOffset
				lastEndOffset = endOffset
		if startIndex is None:
			return []
		if endIndex is None:
			endIndex = len(storyFields)
		commandList = storyFields[startIndex:endIndex]
		if (endIndex - startIndex) == 2 and relStart is not None and relEnd is not None:
			commandList[1] = commandList[1][relStart:relEnd]
		else:
			if relStart is not None:
				commandList[1] = commandList[1][relStart:]
			if relEnd is not None:
				commandList[-1] = commandList[-1][:relEnd]
		return commandList

	def _getStoryText(self):
		return "".join(x for x in self._storyFieldsAndRects[0] if isinstance(x, str))

	def _getStoryLength(self):
		lineEndOffsets = self._storyFieldsAndRects[2]
		if lineEndOffsets:
			return lineEndOffsets[-1]
		return 0

	# Override segFlags to strictly use the old fallen-back method
	charSegFlag = CharSegFlag.NONE

	@property
	def wordSegFlag(self):
		return WordSegFlag.NONE

	def _getTextRange(self, start, end):
		return "".join(x for x in self._getFieldsInRange(start, end) if isinstance(x, str))

	def getTextWithFields(self, formatConfig: Optional[Dict] = None) -> textInfos.TextInfo.TextWithFieldsT:
		start = self._startOffset
		end = self._endOffset
		if start == end:
			return ""
		return self._getFieldsInRange(start, end)

	def _normalizeFormatField(self, field):
		field["bold"] = True if field.get("bold") == "true" else False
		field["hwnd"] = int(field.get("hwnd", "0"), 16)
		field["baseline"] = int(field.get("baseline", "-1"))
		field["direction"] = int(field.get("direction", "0"))
		field["italic"] = True if field.get("italic") == "true" else False
		field["underline"] = True if field.get("underline") == "true" else False
		color = field.get("color")
		if color is not None:
			field["color"] = colors.RGB.fromDisplayModelFormatColor_t(int(color))
		bkColor = field.get("background-color")
		if bkColor is not None:
			field["background-color"] = colors.RGB.fromDisplayModelFormatColor_t(int(bkColor))
		fontSize = field.get("font-size")
		if fontSize is not None:
			# Translators: Abbreviation for points, a measurement of font size.
			field["font-size"] = pgettext("font size", "%s pt") % fontSize

	def _getOffsetFromPoint(self, x, y):
		# Accepts physical coordinates.
		x, y = windowUtils.physicalToLogicalPoint(self.obj.windowHandle, x, y)
		for charOffset, (charLeft, charTop, charRight, charBottom) in enumerate(self._storyFieldsAndRects[1]):
			if charLeft <= x < charRight and charTop <= y < charBottom:
				return charOffset
		raise LookupError

	def _getClosestOffsetFromPoint(self, x, y):
		# Accepts physical coordinates.
		x, y = windowUtils.physicalToLogicalPoint(self.obj.windowHandle, x, y)
		# Enumerate the character rectangles
		a = enumerate(self._storyFieldsAndRects[1])
		# Convert calculate center points for all the rectangles
		b = ((charOffset, rect.center) for charOffset, rect in a)
		# Calculate distances from all center points to the given x and y
		# But place the distance before the character offset, to make sorting by distance easier
		c = (
			(math.sqrt(abs(x - center.x) ** 2 + abs(y - center.y) ** 2), charOffset)
			for charOffset, center in b
		)
		# produce a static list of distances and character offsets, sorted by distance
		d = sorted(c)
		# Return the lowest offset with the shortest distance
		return d[0][1] if len(d) > 0 else 0

	def _getBoundingRectFromOffset(self, offset):
		# Returns physical coordinates.
		rects = self._storyFieldsAndRects[1]
		if not rects or offset >= len(rects):
			raise LookupError
		return rects[offset].toPhysical(self.obj.windowHandle).toLTWH()

	def _getNVDAObjectFromOffset(self, offset):
		try:
			p = self._getPointFromOffset(offset)
		except (NotImplementedError, LookupError):
			return self.obj
		obj = api.getDesktopObject().objectFromPoint(p.x, p.y)
		from NVDAObjects.window import Window

		if (
			not obj
			or not isinstance(obj, Window)
			or not winUser.isDescendantWindow(self.obj.windowHandle, obj.windowHandle)
		):
			return self.obj
		return obj

	def _getOffsetsFromNVDAObject(self, obj):
		l = obj.location  # noqa: E741
		if not l:
			log.debugWarning("object has no location")
			raise LookupError
		offset = self._getClosestOffsetFromPoint(*l.center)
		return offset, offset

	def _getOffsetsInPreCalculatedOffsets(self, preCalculated, offset):
		limit = preCalculated[-1]
		if not limit:
			return (offset, offset + 1)
		offset = min(offset, limit - 1)
		startOffset = 0
		endOffset = 0
		for preCalculatedEndOffset in preCalculated:
			startOffset = endOffset
			endOffset = preCalculatedEndOffset
			if preCalculatedEndOffset > offset:
				break
		return (startOffset, endOffset)

	def _getLineOffsets(self, offset):
		lineEndOffsets = self._storyFieldsAndRects[2]
		if not lineEndOffsets:
			return (offset, offset + 1)
		return self._getOffsetsInPreCalculatedOffsets(lineEndOffsets, offset)

	def _getDisplayChunkOffsets(self, offset):
		displayChunkEndOffsets = self._storyFieldsAndRects[3]
		if not displayChunkEndOffsets:
			return (offset, offset + 1)
		return self._getOffsetsInPreCalculatedOffsets(displayChunkEndOffsets, offset)

	def _getUnitOffsets(self, unit, offset):
		if unit is UNIT_DISPLAYCHUNK:
			return self._getDisplayChunkOffsets(offset)
		return super()._getUnitOffsets(unit, offset)

	def _get_clipboardText(self):
		return "\r\n".join(x.strip("\r\n") for x in self.getTextInChunks(textInfos.UNIT_LINE))

	def getTextInChunks(self, unit):
		# Specifically handle the line and display chunk units.
		# We have the line offsets pre-calculated, and we can not guarantee lines end with \n
		if unit is UNIT_DISPLAYCHUNK:
			for x in self._getFieldsInRange(self._startOffset, self._endOffset):
				if not isinstance(x, str):
					continue
				yield x
			return
		if unit is textInfos.UNIT_LINE:
			text = self.text
			relStart = 0
			for lineEndOffset in self._storyFieldsAndRects[2]:
				if lineEndOffset <= self._startOffset:
					continue
				relEnd = min(self._endOffset, lineEndOffset) - self._startOffset
				yield text[relStart:relEnd]
				relStart = relEnd
				if lineEndOffset >= self._endOffset:
					return
			return
		for chunk in super(DisplayModelTextInfo, self).getTextInChunks(unit):
			yield chunk

	def _get_boundingRects(self):
		# The base implementation for OffsetsTextInfo is conservative,
		# However here, since bounding rectangles are always known and on screen, we can use them all.
		lineEndOffsets = [
			offset for offset in self._storyFieldsAndRects[2] if self._startOffset < offset < self._endOffset
		]
		lineEndOffsets.append(self._endOffset)
		startOffset = endOffset = self._startOffset
		rects = []
		for lineEndOffset in lineEndOffsets:
			startOffset = endOffset
			endOffset = lineEndOffset
			rects.append(
				RectLTWH.fromCollection(*self._storyFieldsAndRects[1][startOffset:endOffset]).toPhysical(
					self.obj.windowHandle,
				),
			)
		return rects

	def _getFirstVisibleOffset(self):
		return 0

	def _getLastVisibleOffset(self):
		return self._getStoryLength()


class EditableTextDisplayModelTextInfo(DisplayModelTextInfo):
	minHorizontalWhitespace = 1
	minVerticalWhitespace = 4
	stripOuterWhitespace = False

	def _findCaretOffsetFromLocation(
		self,
		caretRect: RectLTRB,
		validateBaseline: bool = True,
		validateDirection: bool = True,
	):
		# Accepts logical coordinates.
		for charOffset, (
			(charLeft, charTop, charRight, charBottom),
			charBaseline,
			charDirection,
		) in enumerate(self._getStoryOffsetLocations()):
			# Skip any character that does not overlap the caret vertically
			if caretRect.bottom <= charTop or caretRect.top >= charBottom:
				continue
			# Skip any character that does not overlap the caret horizontally
			if caretRect.right <= charLeft or caretRect.left >= charRight:
				continue
			# skip over any character that does not have a baseline or who's baseline the caret does not go through
			if validateBaseline and (
				charBaseline < 0 or not (caretRect.top < charBaseline <= caretRect.bottom)
			):
				continue
			# Does the caret hang off the right side of the character more than the left?
			if validateDirection:
				direction = max(0, charLeft - caretRect.left) - max(0, caretRect.right - charRight)
				# Skip any character who's reading direction disagrees with the caret's direction
				if (charDirection < 0 and direction > 0) or (not charDirection < 0 and direction < 0):
					continue
			return charOffset
		raise LookupError

	def _getCaretOffset(self):
		caretRect = getCaretRect(self.obj)
		objLocation = self.obj.location
		objRect = objLocation.toLTRB().toLogical(self.obj.windowHandle)
		caretRect = caretRect.intersection(objRect)
		if not any(caretRect):
			raise RuntimeError("The caret rectangle does not overlap with the window")
		# Find a character offset where the caret overlaps vertically, overlaps horizontally, overlaps the baseline and is totally within or on the correct side for the reading order
		try:
			return self._findCaretOffsetFromLocation(caretRect, validateBaseline=True, validateDirection=True)
		except LookupError:
			pass
		# Find a character offset where the caret overlaps vertically, overlaps horizontally, overlaps the baseline, but does not care about reading order (probably whitespace at beginning or end of a line)
		try:
			return self._findCaretOffsetFromLocation(
				caretRect,
				validateBaseline=True,
				validateDirection=False,
			)
		except LookupError:
			pass
		# Find a character offset where the caret overlaps vertically, overlaps horizontally, but does not care about baseline or reading order (probably vertical whitespace -- blank lines)
		try:
			return self._findCaretOffsetFromLocation(
				caretRect,
				validateBaseline=False,
				validateDirection=False,
			)
		except LookupError:
			raise RuntimeError

	def _setCaretOffset(self, offset):
		rects = self._storyFieldsAndRects[1]
		if offset >= len(rects):
			raise RuntimeError("offset %d out of range")
		rect = rects[offset]
		x = rect.left
		y = rect.center.y
		x, y = windowUtils.logicalToPhysicalPoint(self.obj.windowHandle, x, y)
		oldX, oldY = winUser.getCursorPos()
		winUser.setCursorPos(x, y)
		mouseHandler.doPrimaryClick()
		winUser.setCursorPos(oldX, oldY)

	def _getSelectionOffsets(self):
		try:
			return super(EditableTextDisplayModelTextInfo, self)._getSelectionOffsets()
		except LookupError:
			offset = self._getCaretOffset()
			return offset, offset

	def _setSelectionOffsets(self, start, end):
		if start != end:
			raise NotImplementedError("Expanded selections not supported")
		self._setCaretOffset(start)<|MERGE_RESOLUTION|>--- conflicted
+++ resolved
@@ -1,13 +1,7 @@
 # A part of NonVisual Desktop Access (NVDA)
-<<<<<<< HEAD
 # Copyright (C) 2006-2025 NV Access Limited, Babbage B.V., Joseph Lee, Cyrille Bougot, Wang Chong
 # This file may be used under the terms of the GNU General Public License, version 2 or later, as modified by the NVDA license.
 # For full terms and any additional permissions, see the NVDA license file: https://github.com/nvaccess/nvda/blob/master/copying.txt
-=======
-# This file is covered by the GNU General Public License.
-# See the file COPYING for more details.
-# Copyright (C) 2006-2025 NV Access Limited, Babbage B.V., Joseph Lee, Cyrille Bougot
->>>>>>> 3e495d2c
 
 from ctypes import byref, c_short, c_long
 import unicodedata
