--- conflicted
+++ resolved
@@ -1,692 +1,687 @@
-#displayModel.py
-#A part of NonVisual Desktop Access (NVDA)
-#This file is covered by the GNU General Public License.
-#See the file COPYING for more details.
-#Copyright (C) 2006-2017 NV Access Limited, Babbage B.V.
-
-import ctypes
-from ctypes import *
-from ctypes.wintypes import RECT
-from comtypes import BSTR
-import unicodedata
-import math
-import colors
-import XMLFormatting
-import api
-import winUser
-import mouseHandler
-import NVDAHelper
-import textInfos
-from textInfos.offsets import OffsetsTextInfo
-import watchdog
-from logHandler import log
-import windowUtils
-from locationHelper import RectLTRB, RectLTWH
-import textUtils
-<<<<<<< HEAD
-from typing import Dict, List, Union
-
-COLOR_HIGHLIGHT = 13
-COLOR_HIGHLIGHTTEXT = 14
-=======
-from typing import Union, List, Tuple
-
-#: A text info unit constant for a single chunk in a display model
-UNIT_DISPLAYCHUNK = "displayChunk"
-
->>>>>>> 86b5b7e5
-
-def wcharToInt(c):
-	i=ord(c)
-	return c_short(i).value
-
-def detectStringDirection(s):
-	direction=0
-	for b in (unicodedata.bidirectional(ch) for ch in s):
-		if b=='L': direction+=1
-		if b in ('R','AL'): direction-=1
-	return direction
-
-def normalizeRtlString(s):
-	l=[]
-	for c in s:
-		#If this is an arabic presentation form b character (commenly given by Windows when converting from glyphs)
-		#Decompose it to its original basic arabic (non-presentational_ character.
-		if 0xfe70<=ord(c)<=0xfeff:
-			d=unicodedata.decomposition(c)
-			d=d.split(' ') if d else None
-			if d and len(d)==2 and d[0] in ('<initial>','<medial>','<final>','<isolated>'):
-				c=chr(int(d[1],16))
-		l.append(c)
-	return u"".join(l)
-
-def yieldListRange(l,start,stop):
-	for x in range(start,stop):
-		yield l[x]
-
-def processWindowChunksInLine(commandList,rects,startIndex,startOffset,endIndex,endOffset):
-	windowStartIndex=startIndex
-	lastEndOffset=windowStartOffset=startOffset
-	lastHwnd=None
-	for index in range(startIndex,endIndex+1):
-		item=commandList[index] if index<endIndex else None
-		if isinstance(item,str):
-			lastEndOffset += textUtils.WideStringOffsetConverter(item).wideStringLength
-		else:
-			hwnd=item.field['hwnd'] if item else None
-			if lastHwnd is not None and hwnd!=lastHwnd:
-				processFieldsAndRectsRangeReadingdirection(commandList,rects,windowStartIndex,windowStartOffset,index,lastEndOffset)
-				windowStartIndex=index
-				windowStartOffset=lastEndOffset
-			lastHwnd=hwnd
-
-def processFieldsAndRectsRangeReadingdirection(commandList,rects,startIndex,startOffset,endIndex,endOffset):
-	containsRtl=False # True if any rtl text is found at all
-	curFormatField=None 
-	overallDirection=0 # The general reading direction calculated based on the amount of rtl vs ltr text there is
-	# Detect the direction for fields with an unknown reading direction, and calculate an over all direction for the entire passage
-	for index in range(startIndex,endIndex):
-		item=commandList[index]
-		if isinstance(item,textInfos.FieldCommand) and isinstance(item.field,textInfos.FormatField):
-			curFormatField=item.field
-		elif isinstance(item,str):
-			direction=curFormatField['direction']
-			if direction==0:
-				curFormatField['direction']=direction=detectStringDirection(item)
-			elif direction==-2: #numbers in an rtl context
-				curFormatField['direction']=direction=-1
-				curFormatField['shouldReverseText']=False
-			if direction<0:
-				containsRtl=True
-			overallDirection+=direction
-	if not containsRtl:
-		# As no rtl text was ever seen, then there is nothing else to do
-		return
-	if overallDirection==0: overallDirection=1
-	# following the calculated over all reading direction of the passage, correct all weak/neutral fields to have the same reading direction as the field preceeding them 
-	lastDirection=overallDirection
-	for index in range(startIndex,endIndex):
-		if overallDirection<0: index=endIndex-index-1
-		item=commandList[index]
-		if isinstance(item,textInfos.FieldCommand) and isinstance(item.field,textInfos.FormatField):
-			direction=item.field['direction']
-			if direction==0:
-				item.field['direction']=lastDirection
-			lastDirection=direction
-	# For fields that are rtl, reverse their text, their rects, and the order of consecutive rtl fields 
-	lastEndOffset=startOffset
-	runDirection=None
-	runStartIndex=None
-	runStartOffset=None
-	if overallDirection<0:
-		reorderList=[]
-	for index in range(startIndex,endIndex+1):
-		item=commandList[index] if index<endIndex else None
-		if isinstance(item,str):
-			lastEndOffset += textUtils.WideStringOffsetConverter(item).wideStringLength
-		elif not item or (isinstance(item,textInfos.FieldCommand) and isinstance(item.field,textInfos.FormatField)):
-			direction=item.field['direction'] if item else None
-			if direction is None or (direction!=runDirection): 
-				if runDirection is not None:
-					# This is the end of a run of consecutive fields of the same direction
-					if runDirection<0:
-						#This run is rtl, so reverse its rects, the text within the fields, and the order of fields themselves
-						#Reverse rects
-						rects[runStartOffset:lastEndOffset]=rects[lastEndOffset-1:runStartOffset-1 if runStartOffset>0 else None:-1]
-						rectsStart=runStartOffset
-						for i in range(runStartIndex,index,2):
-							command=commandList[i]
-							text=commandList[i+1]
-							rectsEnd = rectsStart + textUtils.WideStringOffsetConverter(text).wideStringLength
-							commandList[i+1]=command
-							shouldReverseText=command.field.get('shouldReverseText',True)
-							commandList[i]=normalizeRtlString(text[::-1] if shouldReverseText else text)
-							if not shouldReverseText:
-								#Because all the rects in the run were already reversed, we need to undo that for this field
-								rects[rectsStart:rectsEnd]=rects[rectsEnd-1:rectsStart-1 if rectsStart>0 else None:-1]
-							rectsStart=rectsEnd
-						#Reverse commandList
-						commandList[runStartIndex:index]=commandList[index-1:runStartIndex-1 if runStartIndex>0 else None:-1]
-					if overallDirection<0:
-						#As the overall reading direction of the passage is rtl, record the location of this run so we can reverse the order of runs later
-						reorderList.append((runStartIndex,runStartOffset,index,lastEndOffset))
-				if item:
-					runStartIndex=index
-					runStartOffset=lastEndOffset
-					runDirection=direction
-	if overallDirection<0:
-		# As the overall reading direction of the passage is rtl, build a new command list and rects list with the order of runs reversed
-		# The content of each run is already in logical reading order itself
-		newCommandList=[]
-		newRects=[]
-		for si,so,ei,eo in reversed(reorderList):
-			newCommandList.extend(yieldListRange(commandList,si,ei))
-			newRects.extend(yieldListRange(rects,so,eo))
-		# Update the original command list and rect list replacing the old content for this passage with the reordered runs
-		commandList[startIndex:endIndex]=newCommandList
-		rects[startOffset:endOffset]=newRects
-
-_getWindowTextInRect=None
-_requestTextChangeNotificationsForWindow=None
-#: Objects that have registered for text change notifications.
-_textChangeNotificationObjs=[]
-
-def initialize():
-	global _getWindowTextInRect,_requestTextChangeNotificationsForWindow, _getFocusRect
-	_getWindowTextInRect=CFUNCTYPE(c_long,c_long,c_long,c_bool,c_int,c_int,c_int,c_int,c_int,c_int,c_bool,POINTER(BSTR),POINTER(BSTR))(('displayModel_getWindowTextInRect',NVDAHelper.localLib),((1,),(1,),(1,),(1,),(1,),(1,),(1,),(1,),(1,),(1,),(2,),(2,)))
-	_requestTextChangeNotificationsForWindow=NVDAHelper.localLib.displayModel_requestTextChangeNotificationsForWindow
-
-def getCaretRect(obj):
-	left = ctypes.c_long()
-	top = ctypes.c_long()
-	right = ctypes.c_long()
-	bottom = ctypes.c_long()
-	res = watchdog.cancellableExecute(
-		NVDAHelper.localLib.displayModel_getCaretRect,
-		obj.appModule.helperLocalBindingHandle,
-		obj.windowThreadID,
-		ctypes.byref(left),
-		ctypes.byref(top),
-		ctypes.byref(right),
-		ctypes.byref(bottom)
-	)
-	if res != 0:
-		raise RuntimeError(f"displayModel_getCaretRect failed with res {res}")
-	return RectLTRB(
-		left.value,
-		top.value,
-		right.value,
-		bottom.value
-	)
-
-def getWindowTextInRect(bindingHandle, windowHandle, left, top, right, bottom,minHorizontalWhitespace,minVerticalWhitespace,stripOuterWhitespace=True,includeDescendantWindows=True):
-	text, cpBuf = watchdog.cancellableExecute(_getWindowTextInRect, bindingHandle, windowHandle, includeDescendantWindows, left, top, right, bottom,minHorizontalWhitespace,minVerticalWhitespace,stripOuterWhitespace)
-	if not text or not cpBuf:
-		return u"",[]
-
-	characterLocations = []
-	cpBufIt = iter(cpBuf)
-	for cp in cpBufIt:
-		characterLocations.append(RectLTRB(wcharToInt(cp), wcharToInt(next(cpBufIt)), wcharToInt(next(cpBufIt)), wcharToInt(next(cpBufIt))))
-	return text, characterLocations
-
-def getFocusRect(obj):
-	left=c_long()
-	top=c_long()
-	right=c_long()
-	bottom=c_long()
-	if NVDAHelper.localLib.displayModel_getFocusRect(obj.appModule.helperLocalBindingHandle,obj.windowHandle,byref(left),byref(top),byref(right),byref(bottom))==0:
-		return left.value,top.value,right.value,bottom.value
-	return None
-
-def requestTextChangeNotifications(obj, enable):
-	"""Request or cancel notifications for when the display text changes in an NVDAObject.
-	A textChange event (event_textChange) will be fired on the object when its text changes.
-	Note that this event does not provide any information about the changed text itself.
-	It is important to request that notifications be cancelled when you no longer require them or when the object is no longer in use,
-	as otherwise, resources will not be released.
-	@param obj: The NVDAObject for which text change notifications are desired.
-	@type obj: NVDAObject
-	@param enable: C{True} to enable notifications, C{False} to disable them.
-	@type enable: bool
-	"""
-	if not enable:
-		_textChangeNotificationObjs.remove(obj)
-	watchdog.cancellableExecute(_requestTextChangeNotificationsForWindow, obj.appModule.helperLocalBindingHandle, obj.windowHandle, enable)
-	if enable:
-		_textChangeNotificationObjs.append(obj)
-
-def textChangeNotify(windowHandle, left, top, right, bottom):
-	for obj in _textChangeNotificationObjs:
-		if windowHandle == obj.windowHandle:
-			# It is safe to call this event from this RPC thread.
-			# This avoids an extra core cycle.
-			obj.event_textChange()
-
-class DisplayModelTextInfo(OffsetsTextInfo):
-
-	minHorizontalWhitespace=8
-	minVerticalWhitespace=32
-	stripOuterWhitespace=True
-	includeDescendantWindows=True
-
-	def _get_backgroundSelectionColor(self):
-		self.backgroundSelectionColor = colors.RGB.fromCOLORREF(winUser.user32.GetSysColor(COLOR_HIGHLIGHT))
-		return self.backgroundSelectionColor
-
-	def _get_foregroundSelectionColor(self):
-		self.foregroundSelectionColor = colors.RGB.fromCOLORREF(winUser.user32.GetSysColor(COLOR_HIGHLIGHTTEXT))
-		return self.foregroundSelectionColor
-
-	def _get_selectionCondition(self) -> List[Dict[str, Union[bool, List]]]:
-		"""The search condition for selections.
-
-		It is applied to a L{textInfos.FieldCommand} when searching for selected or highlighted text.
-		A condition is a list with dicts whose keys are control field attributes,
-		and whose values are either:
-			* A list of possible values for the attribute.
-			* A boolean value, indicating that the condition for the key matches
-			if the key is or is not in the field with whatever value.
-		The dicts are joined with 'or', the keys in each dict are joined with 'and',
-		and the values  for each key are joined with 'or'.
-		It is evaluated using L{textInfos.Field.evaluateCondition}.
-		"""
-		defaultCondition = dict()
-		if self.backgroundSelectionColor is not None and self.foregroundSelectionColor is not None:
-			defaultCondition['color'] = [self.foregroundSelectionColor]
-			defaultCondition['background-color'] = [self.backgroundSelectionColor]
-		return [defaultCondition]
-
-	def _getSelectionOffsets(self):
-		condition = self.selectionCondition
-		if condition:
-			highlightDict = None
-			fields=self._storyFieldsAndRects[0]
-			startOffset=None
-			endOffset=None
-			curOffset=0
-			inHighlightChunk = False
-			for item in fields:
-				if isinstance(item, textInfos.FieldCommand) and item.command == "formatChange":
-					# If we are able to evaluate text against a condition of multiple dicts,
-					# We can limit our future evaluations to the dict that matches.
-					# This makes sure that we only apply the first matching condition to the highlight searching strategy.
-					if not highlightDict:
-						evaluation = item.field.evaluateCondition(*self.selectionCondition)
-						if evaluation:
-							highlightDict = evaluation
-					else:
-						evaluation = item.field.evaluateCondition(highlightDict)
-						if not evaluation:
-							# The highlight dict does not match, but we're dealing with format changes
-							# The highlight chunk ends if we encounter another format change that contains the keys.
-							# Execute a negative evaluation.
-							evaluation = item.field.evaluateCondition(
-								{key: False for key in highlightDict.keys()}
-							)
-					if evaluation:
-						inHighlightChunk = True
-						if startOffset is None:
-							startOffset = curOffset
-					else:
-						inHighlightChunk = False
-				elif isinstance(item, str):
-					curOffset += textUtils.WideStringOffsetConverter(item).wideStringLength
-					if inHighlightChunk:
-						endOffset = curOffset
-				else:
-					inHighlightChunk = False
-				if not inHighlightChunk and startOffset is not None and endOffset is not None:
-					return (startOffset, endOffset)
-		raise LookupError
-
-	def __init__(self, obj, position,limitRect=None):
-		if isinstance(position, RectLTRB):
-			limitRect=position
-			position=textInfos.POSITION_ALL
-		if limitRect is not None:
-			self._location = limitRect.left, limitRect.top, limitRect.right, limitRect.bottom
-		else:
-			self._location = None
-		super(DisplayModelTextInfo, self).__init__(obj, position)
-
-	_cache__storyFieldsAndRects = True
-
-	def _get__storyFieldsAndRects(self) -> Tuple[
-		List[Union[str, textInfos.FieldCommand]],
-		List[RectLTRB],
-		List[int],
-		List[int]
-	]:
-		# All returned coordinates are logical coordinates.
-		if self._location:
-			left, top, right, bottom = self._location
-		else:
-			try:
-				left, top, width, height = self.obj.location
-			except TypeError:
-				# No location; nothing we can do.
-				return [], [], [], []
-			right = left + width
-			bottom = top + height
-		bindingHandle=self.obj.appModule.helperLocalBindingHandle
-		if not bindingHandle:
-			log.debugWarning("AppModule does not have a binding handle")
-			return [], [], [], []
-		left,top=windowUtils.physicalToLogicalPoint(self.obj.windowHandle,left,top)
-		right,bottom=windowUtils.physicalToLogicalPoint(self.obj.windowHandle,right,bottom)
-		text,rects=getWindowTextInRect(bindingHandle, self.obj.windowHandle, left, top, right, bottom, self.minHorizontalWhitespace, self.minVerticalWhitespace,self.stripOuterWhitespace,self.includeDescendantWindows)
-		if not text:
-			return [], [], [], []
-		text="<control>%s</control>"%text
-		commandList=XMLFormatting.XMLTextParser().parse(text)
-		curFormatField=None
-		lastEndOffset=0
-		lineStartOffset=0
-		lineStartIndex=0
-		lineBaseline=None
-		lineEndOffsets = []
-		displayChunkEndOffsets = []
-		for index in range(len(commandList)):
-			item=commandList[index]
-			if isinstance(item,str):
-				lastEndOffset += textUtils.WideStringOffsetConverter(item).wideStringLength
-				displayChunkEndOffsets.append(lastEndOffset)
-			elif isinstance(item,textInfos.FieldCommand):
-				if isinstance(item.field,textInfos.FormatField):
-					curFormatField=item.field
-					self._normalizeFormatField(curFormatField)
-				else:
-					curFormatField=None
-				baseline=curFormatField['baseline'] if curFormatField  else None
-				if baseline!=lineBaseline:
-					if lineBaseline is not None:
-						processWindowChunksInLine(commandList,rects,lineStartIndex,lineStartOffset,index,lastEndOffset)
-						#Convert the whitespace at the end of the line into a line feed
-						item=commandList[index-1]
-						if (
-							isinstance(item,str)
-							# Since we're searching for white space, it is safe to
-							# do this opperation on the length of the pythonic string
-							and len(item)==1
-							and item.isspace()
-						):
-							commandList[index-1]=u'\n'
-						lineEndOffsets.append(lastEndOffset)
-					if baseline is not None:
-						lineStartIndex=index
-						lineStartOffset=lastEndOffset
-						lineBaseline=baseline
-		return commandList, rects, lineEndOffsets, displayChunkEndOffsets
-
-	def _getStoryOffsetLocations(self):
-		baseline=None
-		direction=0
-		lastEndOffset=0
-		commandList, rects = self._storyFieldsAndRects[:2]
-		for item in commandList:
-			if isinstance(item,textInfos.FieldCommand) and isinstance(item.field,textInfos.FormatField):
-				baseline=item.field['baseline']
-				direction=item.field['direction']
-			elif isinstance(item,str):
-				endOffset = lastEndOffset + textUtils.WideStringOffsetConverter(item).wideStringLength
-				for rect in rects[lastEndOffset:endOffset]:
-					yield rect,baseline,direction
-				lastEndOffset=endOffset
-
-	def _getFieldsInRange(self,start,end):
-		storyFields=self._storyFieldsAndRects[0]
-		if not storyFields:
-			return []
-		#Strip  unwanted commands and text from the start and the end to honour the requested offsets
-		lastEndOffset=0
-		startIndex=endIndex=relStart=relEnd=None
-		for index in range(len(storyFields)):
-			item=storyFields[index]
-			if isinstance(item,str):
-				endOffset = lastEndOffset + textUtils.WideStringOffsetConverter(item).wideStringLength
-				if lastEndOffset<=start<endOffset:
-					startIndex=index-1
-					relStart=start-lastEndOffset
-				if lastEndOffset<end<=endOffset:
-					endIndex=index+1
-					relEnd=end-lastEndOffset
-				lastEndOffset=endOffset
-		if startIndex is None:
-			return []
-		if endIndex is None:
-			endIndex=len(storyFields)
-		commandList=storyFields[startIndex:endIndex]
-		if (endIndex-startIndex)==2 and relStart is not None and relEnd is not None:
-			commandList[1]=commandList[1][relStart:relEnd]
-		else:
-			if relStart is not None:
-				commandList[1]=commandList[1][relStart:]
-			if relEnd is not None:
-				commandList[-1]=commandList[-1][:relEnd]
-		return commandList
-
-	def _getStoryText(self):
-		return u"".join(x for x in self._storyFieldsAndRects[0] if isinstance(x,str))
-
-	def _getStoryLength(self):
-		lineEndOffsets=self._storyFieldsAndRects[2]
-		if lineEndOffsets:
-			return lineEndOffsets[-1]
-		return 0
-
-	useUniscribe=False
-
-	def _getTextRange(self, start, end):
-		return u"".join(x for x in self._getFieldsInRange(start,end) if isinstance(x,str))
-
-	def getTextWithFields(self,formatConfig=None):
-		start=self._startOffset
-		end=self._endOffset
-		if start==end:
-			return u""
-		return self._getFieldsInRange(start,end)
-
-	def _normalizeFormatField(self,field):
-		field['bold']=True if field.get('bold')=="true" else False
-		field['hwnd']=int(field.get('hwnd','0'),16)
-		field['baseline']=int(field.get('baseline','-1'))
-		field['direction']=int(field.get('direction','0'))
-		field['italic']=True if field.get('italic')=="true" else False
-		field['underline']=True if field.get('underline')=="true" else False
-		color=field.get('color')
-		if color is not None:
-			field['color']=colors.RGB.fromCOLORREF(int(color))
-		bkColor=field.get('background-color')
-		if bkColor is not None:
-			field['background-color']=colors.RGB.fromCOLORREF(int(bkColor))
-
-	def _getOffsetFromPoint(self, x, y):
-		# Accepts physical coordinates.
-		x,y=windowUtils.physicalToLogicalPoint(self.obj.windowHandle,x,y)
-		for charOffset, (charLeft, charTop, charRight, charBottom) in enumerate(self._storyFieldsAndRects[1]):
-			if charLeft<=x<charRight and charTop<=y<charBottom:
-				return charOffset
-		raise LookupError
-
-	def _getClosestOffsetFromPoint(self,x,y):
-		# Accepts physical coordinates.
-		x,y=windowUtils.physicalToLogicalPoint(self.obj.windowHandle,x,y)
-		#Enumerate the character rectangles
-		a=enumerate(self._storyFieldsAndRects[1])
-		#Convert calculate center points for all the rectangles
-		b = ((charOffset, rect.center) for charOffset, rect in a)
-		# Calculate distances from all center points to the given x and y
-		# But place the distance before the character offset, to make sorting by distance easier
-		c = ((math.sqrt(abs(x - center.x) ** 2 + abs(y - center.y) ** 2), charOffset) for charOffset, center in b)
-		#produce a static list of distances and character offsets, sorted by distance 
-		d=sorted(c)
-		#Return the lowest offset with the shortest distance
-		return d[0][1] if len(d)>0 else 0
-
-	def _getBoundingRectFromOffset(self, offset):
-		# Returns physical coordinates.
-		rects=self._storyFieldsAndRects[1]
-		if not rects or offset>=len(rects):
-			raise LookupError
-		return rects[offset].toPhysical(self.obj.windowHandle).toLTWH()
-
-	def _getNVDAObjectFromOffset(self,offset):
-		try:
-			p=self._getPointFromOffset(offset)
-		except (NotImplementedError,LookupError):
-			return self.obj
-		obj=api.getDesktopObject().objectFromPoint(p.x,p.y)
-		from NVDAObjects.window import Window
-		if not obj or not isinstance(obj,Window) or not winUser.isDescendantWindow(self.obj.windowHandle,obj.windowHandle):
-			return self.obj
-		return obj
-
-	def _getOffsetsFromNVDAObject(self,obj):
-		l=obj.location
-		if not l:
-			log.debugWarning("object has no location")
-			raise LookupError
-		offset=self._getClosestOffsetFromPoint(*l.center)
-		return offset,offset
-
-	def _getOffsetsInPreCalculatedOffsets(self, preCalculated, offset):
-		limit = preCalculated[-1]
-		if not limit:
-			return (offset, offset + 1)
-		offset=min(offset,limit-1)
-		startOffset=0
-		endOffset=0
-		for preCalculatedEndOffset in preCalculated:
-			startOffset = endOffset
-			endOffset = preCalculatedEndOffset
-			if preCalculatedEndOffset > offset:
-				break
-		return (startOffset, endOffset)
-
-	def _getLineOffsets(self, offset):
-		lineEndOffsets = self._storyFieldsAndRects[2]
-		if not lineEndOffsets:
-			return (offset, offset + 1)
-		return self._getOffsetsInPreCalculatedOffsets(lineEndOffsets, offset)
-
-	def _getDisplayChunkOffsets(self, offset):
-		displayChunkEndOffsets = self._storyFieldsAndRects[3]
-		if not displayChunkEndOffsets:
-			return (offset, offset + 1)
-		return self._getOffsetsInPreCalculatedOffsets(displayChunkEndOffsets, offset)
-
-	def _getUnitOffsets(self, unit, offset):
-		if unit is UNIT_DISPLAYCHUNK:
-			return self._getDisplayChunkOffsets(offset)
-		return super()._getUnitOffsets(unit, offset)
-
-	def _get_clipboardText(self):
-		return "\r\n".join(x.strip('\r\n') for x in self.getTextInChunks(textInfos.UNIT_LINE))
-
-	def getTextInChunks(self,unit):
-		# Specifically handle the line and display chunk units.
-		# We have the line offsets pre-calculated, and we can not guarantee lines end with \n
-		if unit is UNIT_DISPLAYCHUNK:
-			for x in self._getFieldsInRange(self._startOffset, self._endOffset):
-				if not isinstance(x, str):
-					continue
-				yield x
-			return
-		if unit is textInfos.UNIT_LINE:
-			text=self.text
-			relStart=0
-			for lineEndOffset in self._storyFieldsAndRects[2]:
-				if lineEndOffset<=self._startOffset:
-					continue
-				relEnd=min(self._endOffset,lineEndOffset)-self._startOffset
-				yield text[relStart:relEnd]
-				relStart=relEnd
-				if lineEndOffset>=self._endOffset:
-					return
-			return
-		for chunk in super(DisplayModelTextInfo,self).getTextInChunks(unit):
-			yield chunk
-
-	def _get_boundingRects(self):
-		# The base implementation for OffsetsTextInfo is conservative,
-		# However here, since bounding rectangles are always known and on screen, we can use them all.
-		lineEndOffsets = [
-			offset for offset in self._storyFieldsAndRects[2]
-			if self._startOffset < offset < self._endOffset
-		]
-		lineEndOffsets.append(self._endOffset)
-		startOffset = endOffset = self._startOffset
-		rects = []
-		for lineEndOffset in lineEndOffsets:
-			startOffset=endOffset
-			endOffset=lineEndOffset
-			rects.append(RectLTWH.fromCollection(*self._storyFieldsAndRects[1][startOffset:endOffset]).toPhysical(self.obj.windowHandle))
-		return rects
-
-	def _getFirstVisibleOffset(self):
-		return 0
-
-	def _getLastVisibleOffset(self):
-		return self._getStoryLength()
-
-class EditableTextDisplayModelTextInfo(DisplayModelTextInfo):
-
-	minHorizontalWhitespace=1
-	minVerticalWhitespace=4
-	stripOuterWhitespace=False
-
-	def _findCaretOffsetFromLocation(
-			self,
-			caretRect: RectLTRB,
-			validateBaseline: bool = True,
-			validateDirection: bool = True
-	):
-		# Accepts logical coordinates.
-		for charOffset, ((charLeft, charTop, charRight, charBottom),charBaseline,charDirection) in enumerate(self._getStoryOffsetLocations()):
-			# Skip any character that does not overlap the caret vertically
-			if (caretRect.bottom<=charTop or caretRect.top>=charBottom):
-				continue
-			# Skip any character that does not overlap the caret horizontally
-			if (caretRect.right<=charLeft or caretRect.left>=charRight):
-				continue
-			# skip over any character that does not have a baseline or who's baseline the caret does not go through
-			if validateBaseline and (charBaseline<0 or not (caretRect.top<charBaseline<=caretRect.bottom)):
-				continue
-			# Does the caret hang off the right side of the character more than the left?
-			if validateDirection:
-				direction=max(0,charLeft-caretRect.left)-max(0,caretRect.right-charRight)
-				# Skip any character who's reading direction disagrees with the caret's direction
-				if (charDirection<0 and direction>0) or (not charDirection<0 and direction<0):
-					continue
-			return charOffset
-		raise LookupError
-
-	def _getCaretOffset(self):
-		caretRect = getCaretRect(self.obj)
-		objLocation = self.obj.location
-		objRect = objLocation.toLTRB().toLogical(self.obj.windowHandle)
-		caretRect = caretRect.intersection(objRect)
-		if not any(caretRect):
-			raise RuntimeError("The caret rectangle does not overlap with the window")
-		# Find a character offset where the caret overlaps vertically, overlaps horizontally, overlaps the baseline and is totally within or on the correct side for the reading order
-		try:
-			return self._findCaretOffsetFromLocation(caretRect,validateBaseline=True,validateDirection=True)
-		except LookupError:
-			pass
-		# Find a character offset where the caret overlaps vertically, overlaps horizontally, overlaps the baseline, but does not care about reading order (probably whitespace at beginning or end of a line)
-		try:
-			return self._findCaretOffsetFromLocation(caretRect,validateBaseline=True,validateDirection=False)
-		except LookupError:
-			pass
-		# Find a character offset where the caret overlaps vertically, overlaps horizontally, but does not care about baseline or reading order (probably vertical whitespace -- blank lines)
-		try:
-			return self._findCaretOffsetFromLocation(caretRect,validateBaseline=False,validateDirection=False)
-		except LookupError:
-			raise RuntimeError
-
-	def _setCaretOffset(self,offset):
-		rects=self._storyFieldsAndRects[1]
-		if offset>=len(rects):
-			raise RuntimeError("offset %d out of range")
-		rect = rects[offset]
-		x = rect.left
-		y= rect.center.y
-		x,y=windowUtils.logicalToPhysicalPoint(self.obj.windowHandle,x,y)
-		oldX,oldY=winUser.getCursorPos()
-		winUser.setCursorPos(x,y)
-		mouseHandler.executeMouseEvent(winUser.MOUSEEVENTF_LEFTDOWN,0,0)
-		mouseHandler.executeMouseEvent(winUser.MOUSEEVENTF_LEFTUP,0,0)
-		winUser.setCursorPos(oldX,oldY)
-
-	def _getSelectionOffsets(self):
-		try:
-			return super(EditableTextDisplayModelTextInfo,self)._getSelectionOffsets()
-		except LookupError:
-			offset=self._getCaretOffset()
-			return offset,offset
-
-	def _setSelectionOffsets(self,start,end):
-		if start!=end:
-			raise NotImplementedError("Expanded selections not supported")
-		self._setCaretOffset(start)
+# A part of NonVisual Desktop Access (NVDA)
+# This file is covered by the GNU General Public License.
+# See the file COPYING for more details.
+# Copyright (C) 2006-2019 NV Access Limited, Babbage B.V.
+
+import ctypes
+from ctypes import *
+from ctypes.wintypes import RECT
+from comtypes import BSTR
+import unicodedata
+import math
+import colors
+import XMLFormatting
+import api
+import winUser
+import mouseHandler
+import NVDAHelper
+import textInfos
+from textInfos.offsets import OffsetsTextInfo
+import watchdog
+from logHandler import log
+import windowUtils
+from locationHelper import RectLTRB, RectLTWH
+import textUtils
+from typing import Union, List, Tuple, Dict
+
+COLOR_HIGHLIGHT = 13
+COLOR_HIGHLIGHTTEXT = 14
+
+#: A text info unit constant for a single chunk in a display model
+UNIT_DISPLAYCHUNK = "displayChunk"
+
+
+def wcharToInt(c):
+	i=ord(c)
+	return c_short(i).value
+
+def detectStringDirection(s):
+	direction=0
+	for b in (unicodedata.bidirectional(ch) for ch in s):
+		if b=='L': direction+=1
+		if b in ('R','AL'): direction-=1
+	return direction
+
+def normalizeRtlString(s):
+	l=[]
+	for c in s:
+		#If this is an arabic presentation form b character (commenly given by Windows when converting from glyphs)
+		#Decompose it to its original basic arabic (non-presentational_ character.
+		if 0xfe70<=ord(c)<=0xfeff:
+			d=unicodedata.decomposition(c)
+			d=d.split(' ') if d else None
+			if d and len(d)==2 and d[0] in ('<initial>','<medial>','<final>','<isolated>'):
+				c=chr(int(d[1],16))
+		l.append(c)
+	return u"".join(l)
+
+def yieldListRange(l,start,stop):
+	for x in range(start,stop):
+		yield l[x]
+
+def processWindowChunksInLine(commandList,rects,startIndex,startOffset,endIndex,endOffset):
+	windowStartIndex=startIndex
+	lastEndOffset=windowStartOffset=startOffset
+	lastHwnd=None
+	for index in range(startIndex,endIndex+1):
+		item=commandList[index] if index<endIndex else None
+		if isinstance(item,str):
+			lastEndOffset += textUtils.WideStringOffsetConverter(item).wideStringLength
+		else:
+			hwnd=item.field['hwnd'] if item else None
+			if lastHwnd is not None and hwnd!=lastHwnd:
+				processFieldsAndRectsRangeReadingdirection(commandList,rects,windowStartIndex,windowStartOffset,index,lastEndOffset)
+				windowStartIndex=index
+				windowStartOffset=lastEndOffset
+			lastHwnd=hwnd
+
+def processFieldsAndRectsRangeReadingdirection(commandList,rects,startIndex,startOffset,endIndex,endOffset):
+	containsRtl=False # True if any rtl text is found at all
+	curFormatField=None 
+	overallDirection=0 # The general reading direction calculated based on the amount of rtl vs ltr text there is
+	# Detect the direction for fields with an unknown reading direction, and calculate an over all direction for the entire passage
+	for index in range(startIndex,endIndex):
+		item=commandList[index]
+		if isinstance(item,textInfos.FieldCommand) and isinstance(item.field,textInfos.FormatField):
+			curFormatField=item.field
+		elif isinstance(item,str):
+			direction=curFormatField['direction']
+			if direction==0:
+				curFormatField['direction']=direction=detectStringDirection(item)
+			elif direction==-2: #numbers in an rtl context
+				curFormatField['direction']=direction=-1
+				curFormatField['shouldReverseText']=False
+			if direction<0:
+				containsRtl=True
+			overallDirection+=direction
+	if not containsRtl:
+		# As no rtl text was ever seen, then there is nothing else to do
+		return
+	if overallDirection==0: overallDirection=1
+	# following the calculated over all reading direction of the passage, correct all weak/neutral fields to have the same reading direction as the field preceeding them 
+	lastDirection=overallDirection
+	for index in range(startIndex,endIndex):
+		if overallDirection<0: index=endIndex-index-1
+		item=commandList[index]
+		if isinstance(item,textInfos.FieldCommand) and isinstance(item.field,textInfos.FormatField):
+			direction=item.field['direction']
+			if direction==0:
+				item.field['direction']=lastDirection
+			lastDirection=direction
+	# For fields that are rtl, reverse their text, their rects, and the order of consecutive rtl fields 
+	lastEndOffset=startOffset
+	runDirection=None
+	runStartIndex=None
+	runStartOffset=None
+	if overallDirection<0:
+		reorderList=[]
+	for index in range(startIndex,endIndex+1):
+		item=commandList[index] if index<endIndex else None
+		if isinstance(item,str):
+			lastEndOffset += textUtils.WideStringOffsetConverter(item).wideStringLength
+		elif not item or (isinstance(item,textInfos.FieldCommand) and isinstance(item.field,textInfos.FormatField)):
+			direction=item.field['direction'] if item else None
+			if direction is None or (direction!=runDirection): 
+				if runDirection is not None:
+					# This is the end of a run of consecutive fields of the same direction
+					if runDirection<0:
+						#This run is rtl, so reverse its rects, the text within the fields, and the order of fields themselves
+						#Reverse rects
+						rects[runStartOffset:lastEndOffset]=rects[lastEndOffset-1:runStartOffset-1 if runStartOffset>0 else None:-1]
+						rectsStart=runStartOffset
+						for i in range(runStartIndex,index,2):
+							command=commandList[i]
+							text=commandList[i+1]
+							rectsEnd = rectsStart + textUtils.WideStringOffsetConverter(text).wideStringLength
+							commandList[i+1]=command
+							shouldReverseText=command.field.get('shouldReverseText',True)
+							commandList[i]=normalizeRtlString(text[::-1] if shouldReverseText else text)
+							if not shouldReverseText:
+								#Because all the rects in the run were already reversed, we need to undo that for this field
+								rects[rectsStart:rectsEnd]=rects[rectsEnd-1:rectsStart-1 if rectsStart>0 else None:-1]
+							rectsStart=rectsEnd
+						#Reverse commandList
+						commandList[runStartIndex:index]=commandList[index-1:runStartIndex-1 if runStartIndex>0 else None:-1]
+					if overallDirection<0:
+						#As the overall reading direction of the passage is rtl, record the location of this run so we can reverse the order of runs later
+						reorderList.append((runStartIndex,runStartOffset,index,lastEndOffset))
+				if item:
+					runStartIndex=index
+					runStartOffset=lastEndOffset
+					runDirection=direction
+	if overallDirection<0:
+		# As the overall reading direction of the passage is rtl, build a new command list and rects list with the order of runs reversed
+		# The content of each run is already in logical reading order itself
+		newCommandList=[]
+		newRects=[]
+		for si,so,ei,eo in reversed(reorderList):
+			newCommandList.extend(yieldListRange(commandList,si,ei))
+			newRects.extend(yieldListRange(rects,so,eo))
+		# Update the original command list and rect list replacing the old content for this passage with the reordered runs
+		commandList[startIndex:endIndex]=newCommandList
+		rects[startOffset:endOffset]=newRects
+
+_getWindowTextInRect=None
+_requestTextChangeNotificationsForWindow=None
+#: Objects that have registered for text change notifications.
+_textChangeNotificationObjs=[]
+
+def initialize():
+	global _getWindowTextInRect,_requestTextChangeNotificationsForWindow, _getFocusRect
+	_getWindowTextInRect=CFUNCTYPE(c_long,c_long,c_long,c_bool,c_int,c_int,c_int,c_int,c_int,c_int,c_bool,POINTER(BSTR),POINTER(BSTR))(('displayModel_getWindowTextInRect',NVDAHelper.localLib),((1,),(1,),(1,),(1,),(1,),(1,),(1,),(1,),(1,),(1,),(2,),(2,)))
+	_requestTextChangeNotificationsForWindow=NVDAHelper.localLib.displayModel_requestTextChangeNotificationsForWindow
+
+def getCaretRect(obj):
+	left = ctypes.c_long()
+	top = ctypes.c_long()
+	right = ctypes.c_long()
+	bottom = ctypes.c_long()
+	res = watchdog.cancellableExecute(
+		NVDAHelper.localLib.displayModel_getCaretRect,
+		obj.appModule.helperLocalBindingHandle,
+		obj.windowThreadID,
+		ctypes.byref(left),
+		ctypes.byref(top),
+		ctypes.byref(right),
+		ctypes.byref(bottom)
+	)
+	if res != 0:
+		raise RuntimeError(f"displayModel_getCaretRect failed with res {res}")
+	return RectLTRB(
+		left.value,
+		top.value,
+		right.value,
+		bottom.value
+	)
+
+def getWindowTextInRect(bindingHandle, windowHandle, left, top, right, bottom,minHorizontalWhitespace,minVerticalWhitespace,stripOuterWhitespace=True,includeDescendantWindows=True):
+	text, cpBuf = watchdog.cancellableExecute(_getWindowTextInRect, bindingHandle, windowHandle, includeDescendantWindows, left, top, right, bottom,minHorizontalWhitespace,minVerticalWhitespace,stripOuterWhitespace)
+	if not text or not cpBuf:
+		return u"",[]
+
+	characterLocations = []
+	cpBufIt = iter(cpBuf)
+	for cp in cpBufIt:
+		characterLocations.append(RectLTRB(wcharToInt(cp), wcharToInt(next(cpBufIt)), wcharToInt(next(cpBufIt)), wcharToInt(next(cpBufIt))))
+	return text, characterLocations
+
+def getFocusRect(obj):
+	left=c_long()
+	top=c_long()
+	right=c_long()
+	bottom=c_long()
+	if NVDAHelper.localLib.displayModel_getFocusRect(obj.appModule.helperLocalBindingHandle,obj.windowHandle,byref(left),byref(top),byref(right),byref(bottom))==0:
+		return left.value,top.value,right.value,bottom.value
+	return None
+
+def requestTextChangeNotifications(obj, enable):
+	"""Request or cancel notifications for when the display text changes in an NVDAObject.
+	A textChange event (event_textChange) will be fired on the object when its text changes.
+	Note that this event does not provide any information about the changed text itself.
+	It is important to request that notifications be cancelled when you no longer require them or when the object is no longer in use,
+	as otherwise, resources will not be released.
+	@param obj: The NVDAObject for which text change notifications are desired.
+	@type obj: NVDAObject
+	@param enable: C{True} to enable notifications, C{False} to disable them.
+	@type enable: bool
+	"""
+	if not enable:
+		_textChangeNotificationObjs.remove(obj)
+	watchdog.cancellableExecute(_requestTextChangeNotificationsForWindow, obj.appModule.helperLocalBindingHandle, obj.windowHandle, enable)
+	if enable:
+		_textChangeNotificationObjs.append(obj)
+
+def textChangeNotify(windowHandle, left, top, right, bottom):
+	for obj in _textChangeNotificationObjs:
+		if windowHandle == obj.windowHandle:
+			# It is safe to call this event from this RPC thread.
+			# This avoids an extra core cycle.
+			obj.event_textChange()
+
+class DisplayModelTextInfo(OffsetsTextInfo):
+
+	minHorizontalWhitespace=8
+	minVerticalWhitespace=32
+	stripOuterWhitespace=True
+	includeDescendantWindows=True
+
+	def _get_backgroundSelectionColor(self):
+		self.backgroundSelectionColor = colors.RGB.fromCOLORREF(winUser.user32.GetSysColor(COLOR_HIGHLIGHT))
+		return self.backgroundSelectionColor
+
+	def _get_foregroundSelectionColor(self):
+		self.foregroundSelectionColor = colors.RGB.fromCOLORREF(winUser.user32.GetSysColor(COLOR_HIGHLIGHTTEXT))
+		return self.foregroundSelectionColor
+
+	def _get_selectionCondition(self) -> List[Dict[str, Union[bool, List]]]:
+		"""The search condition for selections.
+
+		It is applied to a L{textInfos.FieldCommand} when searching for selected or highlighted text.
+		A condition is a list with dicts whose keys are control field attributes,
+		and whose values are either:
+			* A list of possible values for the attribute.
+			* A boolean value, indicating that the condition for the key matches
+			if the key is or is not in the field with whatever value.
+		The dicts are joined with 'or', the keys in each dict are joined with 'and',
+		and the values  for each key are joined with 'or'.
+		It is evaluated using L{textInfos.Field.evaluateCondition}.
+		"""
+		defaultCondition = dict()
+		if self.backgroundSelectionColor is not None and self.foregroundSelectionColor is not None:
+			defaultCondition['color'] = [self.foregroundSelectionColor]
+			defaultCondition['background-color'] = [self.backgroundSelectionColor]
+		return [defaultCondition]
+
+	def _getSelectionOffsets(self):
+		condition = self.selectionCondition
+		if condition:
+			highlightDict = None
+			fields=self._storyFieldsAndRects[0]
+			startOffset=None
+			endOffset=None
+			curOffset=0
+			inHighlightChunk = False
+			for item in fields:
+				if isinstance(item, textInfos.FieldCommand) and item.command == "formatChange":
+					# If we are able to evaluate text against a condition of multiple dicts,
+					# We can limit our future evaluations to the dict that matches.
+					# This makes sure that we only apply the first matching condition to the highlight searching strategy.
+					if not highlightDict:
+						evaluation = item.field.evaluateCondition(*self.selectionCondition)
+						if evaluation:
+							highlightDict = evaluation
+					else:
+						evaluation = item.field.evaluateCondition(highlightDict)
+						if not evaluation:
+							# The highlight dict does not match, but we're dealing with format changes
+							# The highlight chunk ends if we encounter another format change that contains the keys.
+							# Execute a negative evaluation.
+							evaluation = item.field.evaluateCondition(
+								{key: False for key in highlightDict.keys()}
+							)
+					if evaluation:
+						inHighlightChunk = True
+						if startOffset is None:
+							startOffset = curOffset
+					else:
+						inHighlightChunk = False
+				elif isinstance(item, str):
+					curOffset += textUtils.WideStringOffsetConverter(item).wideStringLength
+					if inHighlightChunk:
+						endOffset = curOffset
+				else:
+					inHighlightChunk = False
+				if not inHighlightChunk and startOffset is not None and endOffset is not None:
+					return (startOffset, endOffset)
+		raise LookupError
+
+	def __init__(self, obj, position,limitRect=None):
+		if isinstance(position, RectLTRB):
+			limitRect=position
+			position=textInfos.POSITION_ALL
+		if limitRect is not None:
+			self._location = limitRect.left, limitRect.top, limitRect.right, limitRect.bottom
+		else:
+			self._location = None
+		super(DisplayModelTextInfo, self).__init__(obj, position)
+
+	_cache__storyFieldsAndRects = True
+
+	def _get__storyFieldsAndRects(self) -> Tuple[
+		List[Union[str, textInfos.FieldCommand]],
+		List[RectLTRB],
+		List[int],
+		List[int]
+	]:
+		# All returned coordinates are logical coordinates.
+		if self._location:
+			left, top, right, bottom = self._location
+		else:
+			try:
+				left, top, width, height = self.obj.location
+			except TypeError:
+				# No location; nothing we can do.
+				return [], [], [], []
+			right = left + width
+			bottom = top + height
+		bindingHandle=self.obj.appModule.helperLocalBindingHandle
+		if not bindingHandle:
+			log.debugWarning("AppModule does not have a binding handle")
+			return [], [], [], []
+		left,top=windowUtils.physicalToLogicalPoint(self.obj.windowHandle,left,top)
+		right,bottom=windowUtils.physicalToLogicalPoint(self.obj.windowHandle,right,bottom)
+		text,rects=getWindowTextInRect(bindingHandle, self.obj.windowHandle, left, top, right, bottom, self.minHorizontalWhitespace, self.minVerticalWhitespace,self.stripOuterWhitespace,self.includeDescendantWindows)
+		if not text:
+			return [], [], [], []
+		text="<control>%s</control>"%text
+		commandList=XMLFormatting.XMLTextParser().parse(text)
+		curFormatField=None
+		lastEndOffset=0
+		lineStartOffset=0
+		lineStartIndex=0
+		lineBaseline=None
+		lineEndOffsets = []
+		displayChunkEndOffsets = []
+		for index in range(len(commandList)):
+			item=commandList[index]
+			if isinstance(item,str):
+				lastEndOffset += textUtils.WideStringOffsetConverter(item).wideStringLength
+				displayChunkEndOffsets.append(lastEndOffset)
+			elif isinstance(item,textInfos.FieldCommand):
+				if isinstance(item.field,textInfos.FormatField):
+					curFormatField=item.field
+					self._normalizeFormatField(curFormatField)
+				else:
+					curFormatField=None
+				baseline=curFormatField['baseline'] if curFormatField  else None
+				if baseline!=lineBaseline:
+					if lineBaseline is not None:
+						processWindowChunksInLine(commandList,rects,lineStartIndex,lineStartOffset,index,lastEndOffset)
+						#Convert the whitespace at the end of the line into a line feed
+						item=commandList[index-1]
+						if (
+							isinstance(item,str)
+							# Since we're searching for white space, it is safe to
+							# do this opperation on the length of the pythonic string
+							and len(item)==1
+							and item.isspace()
+						):
+							commandList[index-1]=u'\n'
+						lineEndOffsets.append(lastEndOffset)
+					if baseline is not None:
+						lineStartIndex=index
+						lineStartOffset=lastEndOffset
+						lineBaseline=baseline
+		return commandList, rects, lineEndOffsets, displayChunkEndOffsets
+
+	def _getStoryOffsetLocations(self):
+		baseline=None
+		direction=0
+		lastEndOffset=0
+		commandList, rects = self._storyFieldsAndRects[:2]
+		for item in commandList:
+			if isinstance(item,textInfos.FieldCommand) and isinstance(item.field,textInfos.FormatField):
+				baseline=item.field['baseline']
+				direction=item.field['direction']
+			elif isinstance(item,str):
+				endOffset = lastEndOffset + textUtils.WideStringOffsetConverter(item).wideStringLength
+				for rect in rects[lastEndOffset:endOffset]:
+					yield rect,baseline,direction
+				lastEndOffset=endOffset
+
+	def _getFieldsInRange(self,start,end):
+		storyFields=self._storyFieldsAndRects[0]
+		if not storyFields:
+			return []
+		#Strip  unwanted commands and text from the start and the end to honour the requested offsets
+		lastEndOffset=0
+		startIndex=endIndex=relStart=relEnd=None
+		for index in range(len(storyFields)):
+			item=storyFields[index]
+			if isinstance(item,str):
+				endOffset = lastEndOffset + textUtils.WideStringOffsetConverter(item).wideStringLength
+				if lastEndOffset<=start<endOffset:
+					startIndex=index-1
+					relStart=start-lastEndOffset
+				if lastEndOffset<end<=endOffset:
+					endIndex=index+1
+					relEnd=end-lastEndOffset
+				lastEndOffset=endOffset
+		if startIndex is None:
+			return []
+		if endIndex is None:
+			endIndex=len(storyFields)
+		commandList=storyFields[startIndex:endIndex]
+		if (endIndex-startIndex)==2 and relStart is not None and relEnd is not None:
+			commandList[1]=commandList[1][relStart:relEnd]
+		else:
+			if relStart is not None:
+				commandList[1]=commandList[1][relStart:]
+			if relEnd is not None:
+				commandList[-1]=commandList[-1][:relEnd]
+		return commandList
+
+	def _getStoryText(self):
+		return u"".join(x for x in self._storyFieldsAndRects[0] if isinstance(x,str))
+
+	def _getStoryLength(self):
+		lineEndOffsets=self._storyFieldsAndRects[2]
+		if lineEndOffsets:
+			return lineEndOffsets[-1]
+		return 0
+
+	useUniscribe=False
+
+	def _getTextRange(self, start, end):
+		return u"".join(x for x in self._getFieldsInRange(start,end) if isinstance(x,str))
+
+	def getTextWithFields(self,formatConfig=None):
+		start=self._startOffset
+		end=self._endOffset
+		if start==end:
+			return u""
+		return self._getFieldsInRange(start,end)
+
+	def _normalizeFormatField(self,field):
+		field['bold']=True if field.get('bold')=="true" else False
+		field['hwnd']=int(field.get('hwnd','0'),16)
+		field['baseline']=int(field.get('baseline','-1'))
+		field['direction']=int(field.get('direction','0'))
+		field['italic']=True if field.get('italic')=="true" else False
+		field['underline']=True if field.get('underline')=="true" else False
+		color=field.get('color')
+		if color is not None:
+			field['color']=colors.RGB.fromCOLORREF(int(color))
+		bkColor=field.get('background-color')
+		if bkColor is not None:
+			field['background-color']=colors.RGB.fromCOLORREF(int(bkColor))
+
+	def _getOffsetFromPoint(self, x, y):
+		# Accepts physical coordinates.
+		x,y=windowUtils.physicalToLogicalPoint(self.obj.windowHandle,x,y)
+		for charOffset, (charLeft, charTop, charRight, charBottom) in enumerate(self._storyFieldsAndRects[1]):
+			if charLeft<=x<charRight and charTop<=y<charBottom:
+				return charOffset
+		raise LookupError
+
+	def _getClosestOffsetFromPoint(self,x,y):
+		# Accepts physical coordinates.
+		x,y=windowUtils.physicalToLogicalPoint(self.obj.windowHandle,x,y)
+		#Enumerate the character rectangles
+		a=enumerate(self._storyFieldsAndRects[1])
+		#Convert calculate center points for all the rectangles
+		b = ((charOffset, rect.center) for charOffset, rect in a)
+		# Calculate distances from all center points to the given x and y
+		# But place the distance before the character offset, to make sorting by distance easier
+		c = ((math.sqrt(abs(x - center.x) ** 2 + abs(y - center.y) ** 2), charOffset) for charOffset, center in b)
+		#produce a static list of distances and character offsets, sorted by distance 
+		d=sorted(c)
+		#Return the lowest offset with the shortest distance
+		return d[0][1] if len(d)>0 else 0
+
+	def _getBoundingRectFromOffset(self, offset):
+		# Returns physical coordinates.
+		rects=self._storyFieldsAndRects[1]
+		if not rects or offset>=len(rects):
+			raise LookupError
+		return rects[offset].toPhysical(self.obj.windowHandle).toLTWH()
+
+	def _getNVDAObjectFromOffset(self,offset):
+		try:
+			p=self._getPointFromOffset(offset)
+		except (NotImplementedError,LookupError):
+			return self.obj
+		obj=api.getDesktopObject().objectFromPoint(p.x,p.y)
+		from NVDAObjects.window import Window
+		if not obj or not isinstance(obj,Window) or not winUser.isDescendantWindow(self.obj.windowHandle,obj.windowHandle):
+			return self.obj
+		return obj
+
+	def _getOffsetsFromNVDAObject(self,obj):
+		l=obj.location
+		if not l:
+			log.debugWarning("object has no location")
+			raise LookupError
+		offset=self._getClosestOffsetFromPoint(*l.center)
+		return offset,offset
+
+	def _getOffsetsInPreCalculatedOffsets(self, preCalculated, offset):
+		limit = preCalculated[-1]
+		if not limit:
+			return (offset, offset + 1)
+		offset=min(offset,limit-1)
+		startOffset=0
+		endOffset=0
+		for preCalculatedEndOffset in preCalculated:
+			startOffset = endOffset
+			endOffset = preCalculatedEndOffset
+			if preCalculatedEndOffset > offset:
+				break
+		return (startOffset, endOffset)
+
+	def _getLineOffsets(self, offset):
+		lineEndOffsets = self._storyFieldsAndRects[2]
+		if not lineEndOffsets:
+			return (offset, offset + 1)
+		return self._getOffsetsInPreCalculatedOffsets(lineEndOffsets, offset)
+
+	def _getDisplayChunkOffsets(self, offset):
+		displayChunkEndOffsets = self._storyFieldsAndRects[3]
+		if not displayChunkEndOffsets:
+			return (offset, offset + 1)
+		return self._getOffsetsInPreCalculatedOffsets(displayChunkEndOffsets, offset)
+
+	def _getUnitOffsets(self, unit, offset):
+		if unit is UNIT_DISPLAYCHUNK:
+			return self._getDisplayChunkOffsets(offset)
+		return super()._getUnitOffsets(unit, offset)
+
+	def _get_clipboardText(self):
+		return "\r\n".join(x.strip('\r\n') for x in self.getTextInChunks(textInfos.UNIT_LINE))
+
+	def getTextInChunks(self,unit):
+		# Specifically handle the line and display chunk units.
+		# We have the line offsets pre-calculated, and we can not guarantee lines end with \n
+		if unit is UNIT_DISPLAYCHUNK:
+			for x in self._getFieldsInRange(self._startOffset, self._endOffset):
+				if not isinstance(x, str):
+					continue
+				yield x
+			return
+		if unit is textInfos.UNIT_LINE:
+			text=self.text
+			relStart=0
+			for lineEndOffset in self._storyFieldsAndRects[2]:
+				if lineEndOffset<=self._startOffset:
+					continue
+				relEnd=min(self._endOffset,lineEndOffset)-self._startOffset
+				yield text[relStart:relEnd]
+				relStart=relEnd
+				if lineEndOffset>=self._endOffset:
+					return
+			return
+		for chunk in super(DisplayModelTextInfo,self).getTextInChunks(unit):
+			yield chunk
+
+	def _get_boundingRects(self):
+		# The base implementation for OffsetsTextInfo is conservative,
+		# However here, since bounding rectangles are always known and on screen, we can use them all.
+		lineEndOffsets = [
+			offset for offset in self._storyFieldsAndRects[2]
+			if self._startOffset < offset < self._endOffset
+		]
+		lineEndOffsets.append(self._endOffset)
+		startOffset = endOffset = self._startOffset
+		rects = []
+		for lineEndOffset in lineEndOffsets:
+			startOffset=endOffset
+			endOffset=lineEndOffset
+			rects.append(RectLTWH.fromCollection(*self._storyFieldsAndRects[1][startOffset:endOffset]).toPhysical(self.obj.windowHandle))
+		return rects
+
+	def _getFirstVisibleOffset(self):
+		return 0
+
+	def _getLastVisibleOffset(self):
+		return self._getStoryLength()
+
+class EditableTextDisplayModelTextInfo(DisplayModelTextInfo):
+
+	minHorizontalWhitespace=1
+	minVerticalWhitespace=4
+	stripOuterWhitespace=False
+
+	def _findCaretOffsetFromLocation(
+			self,
+			caretRect: RectLTRB,
+			validateBaseline: bool = True,
+			validateDirection: bool = True
+	):
+		# Accepts logical coordinates.
+		for charOffset, ((charLeft, charTop, charRight, charBottom),charBaseline,charDirection) in enumerate(self._getStoryOffsetLocations()):
+			# Skip any character that does not overlap the caret vertically
+			if (caretRect.bottom<=charTop or caretRect.top>=charBottom):
+				continue
+			# Skip any character that does not overlap the caret horizontally
+			if (caretRect.right<=charLeft or caretRect.left>=charRight):
+				continue
+			# skip over any character that does not have a baseline or who's baseline the caret does not go through
+			if validateBaseline and (charBaseline<0 or not (caretRect.top<charBaseline<=caretRect.bottom)):
+				continue
+			# Does the caret hang off the right side of the character more than the left?
+			if validateDirection:
+				direction=max(0,charLeft-caretRect.left)-max(0,caretRect.right-charRight)
+				# Skip any character who's reading direction disagrees with the caret's direction
+				if (charDirection<0 and direction>0) or (not charDirection<0 and direction<0):
+					continue
+			return charOffset
+		raise LookupError
+
+	def _getCaretOffset(self):
+		caretRect = getCaretRect(self.obj)
+		objLocation = self.obj.location
+		objRect = objLocation.toLTRB().toLogical(self.obj.windowHandle)
+		caretRect = caretRect.intersection(objRect)
+		if not any(caretRect):
+			raise RuntimeError("The caret rectangle does not overlap with the window")
+		# Find a character offset where the caret overlaps vertically, overlaps horizontally, overlaps the baseline and is totally within or on the correct side for the reading order
+		try:
+			return self._findCaretOffsetFromLocation(caretRect,validateBaseline=True,validateDirection=True)
+		except LookupError:
+			pass
+		# Find a character offset where the caret overlaps vertically, overlaps horizontally, overlaps the baseline, but does not care about reading order (probably whitespace at beginning or end of a line)
+		try:
+			return self._findCaretOffsetFromLocation(caretRect,validateBaseline=True,validateDirection=False)
+		except LookupError:
+			pass
+		# Find a character offset where the caret overlaps vertically, overlaps horizontally, but does not care about baseline or reading order (probably vertical whitespace -- blank lines)
+		try:
+			return self._findCaretOffsetFromLocation(caretRect,validateBaseline=False,validateDirection=False)
+		except LookupError:
+			raise RuntimeError
+
+	def _setCaretOffset(self,offset):
+		rects=self._storyFieldsAndRects[1]
+		if offset>=len(rects):
+			raise RuntimeError("offset %d out of range")
+		rect = rects[offset]
+		x = rect.left
+		y= rect.center.y
+		x,y=windowUtils.logicalToPhysicalPoint(self.obj.windowHandle,x,y)
+		oldX,oldY=winUser.getCursorPos()
+		winUser.setCursorPos(x,y)
+		mouseHandler.executeMouseEvent(winUser.MOUSEEVENTF_LEFTDOWN,0,0)
+		mouseHandler.executeMouseEvent(winUser.MOUSEEVENTF_LEFTUP,0,0)
+		winUser.setCursorPos(oldX,oldY)
+
+	def _getSelectionOffsets(self):
+		try:
+			return super(EditableTextDisplayModelTextInfo,self)._getSelectionOffsets()
+		except LookupError:
+			offset=self._getCaretOffset()
+			return offset,offset
+
+	def _setSelectionOffsets(self,start,end):
+		if start!=end:
+			raise NotImplementedError("Expanded selections not supported")
+		self._setCaretOffset(start)