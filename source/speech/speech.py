--- conflicted
+++ resolved
@@ -2,11 +2,7 @@
 # This file is covered by the GNU General Public License.
 # See the file COPYING for more details.
 # Copyright (C) 2006-2025 NV Access Limited, Peter Vágner, Aleksey Sadovoy, Babbage B.V., Bill Dengler,
-<<<<<<< HEAD
 # Julien Cochuyt, Derek Riemer, Cyrille Bougot, Leonard de Ruijter, Łukasz Golonka, Cary-rowen
-=======
-# Julien Cochuyt, Derek Riemer, Cyrille Bougot, Leonard de Ruijter, Łukasz Golonka
->>>>>>> fa619c2d
 
 """High-level functions to speak information."""
 
