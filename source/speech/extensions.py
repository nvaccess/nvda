--- conflicted
+++ resolved
@@ -16,7 +16,6 @@
 Handlers are called without arguments.
 """
 
-<<<<<<< HEAD
 pre_speechCanceled = Action()
 """
 Notifies when speech is about to be canceled.
@@ -35,12 +34,12 @@
 
 @param priority: The speech priority.
 @type priority: priorities.Spri
-=======
+
 filter_speechSequence = Filter[SpeechSequence]()
 """
 Filters speech sequence before it passes to synthDriver.
 
 :param value: the speech sequence to be filtered.
 :type value: SpeechSequence
->>>>>>> bad26796
+
 """