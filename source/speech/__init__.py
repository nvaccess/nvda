--- conflicted
+++ resolved
@@ -1,2604 +1,2591 @@
-# -*- coding: UTF-8 -*-
-#A part of NonVisual Desktop Access (NVDA)
-#This file is covered by the GNU General Public License.
-#See the file COPYING for more details.
-#Copyright (C) 2006-2019 NV Access Limited, Peter Vágner, Aleksey Sadovoy, Babbage B.V., Bill Dengler
-
-"""High-level functions to speak information.
-""" 
-
-import itertools
-import weakref
-import unicodedata
-import time
-import colors
-import api
-import controlTypes
-from controlTypes import OutputReason
-import tones
-import synthDriverHandler
-from synthDriverHandler import getSynth, setSynth
-import re
-import textInfos
-import speechDictHandler
-import characterProcessing
-import languageHandler
-from .commands import (
-	# Commands that are used in this file.
-	SpeechCommand,
-	PitchCommand,
-	LangChangeCommand,
-	BeepCommand,
-	EndUtteranceCommand,
-	CharacterModeCommand,
-)
-from .commands import (  # noqa: F401
-	# F401 imported but unused:
-	# The following are imported here because other files that speech.py
-	# previously relied on "import * from .commands"
-	# New commands added to commands.py should be directly imported only where needed.
-	SynthCommand,
-	IndexCommand,
-	SynthParamCommand,
-	BreakCommand,
-	BaseProsodyCommand,
-	VolumeCommand,
-	RateCommand,
-	PhonemeCommand,
-	BaseCallbackCommand,
-	CallbackCommand,
-	WaveFileCommand,
-	ConfigProfileTriggerCommand,
-)
-from functools import partial
-from . import types
-<<<<<<< HEAD
-from .types import SpeechSequence
-from typing import Optional, Dict, List, Any, Callable
-=======
-from .types import SpeechSequence, SequenceItemT
-from typing import Optional, Dict, List, Any, Generator, Union, Callable, Iterator, Tuple
->>>>>>> 81d81dce
-from logHandler import log
-import config
-import aria
-from .priorities import Spri
-
-speechMode_off=0
-speechMode_beeps=1
-speechMode_talk=2
-#: How speech should be handled; one of speechMode_off, speechMode_beeps or speechMode_talk.
-speechMode=speechMode_talk
-speechMode_beeps_ms=15
-beenCanceled=True
-isPaused=False
-curWordChars=[]
-
-#Set containing locale codes for languages supporting conjunct characters
-LANGS_WITH_CONJUNCT_CHARS = {'hi', 'as', 'bn', 'gu', 'kn', 'kok', 'ml', 'mni', 'mr', 'pa', 'te', 'ur', 'ta'}
-
-#: The string used to separate distinct chunks of text when multiple chunks should be spoken without pauses.
-# #555: Use two spaces so that numbers from adjacent chunks aren't treated as a single number
-# for languages such as French and German which use space as a thousands separator.
-CHUNK_SEPARATOR = "  "
-
-oldTreeLevel=None
-oldTableID=None
-oldRowNumber=None
-oldRowSpan=None
-oldColumnNumber=None
-oldColumnSpan=None
-
-def initialize():
-	"""Loads and sets the synth driver configured in nvda.ini."""
-	synthDriverHandler.initialize()
-	setSynth(config.conf["speech"]["synth"])
-
-def terminate():
-	synthDriverHandler.setSynth(None)
-	speechViewerObj=None
-
-#: If a chunk of text contains only these characters, it will be considered blank.
-BLANK_CHUNK_CHARS = frozenset((" ", "\n", "\r", "\0", u"\xa0"))
-def isBlank(text):
-	"""Determine whether text should be reported as blank.
-	@param text: The text in question.
-	@type text: str
-	@return: C{True} if the text is blank, C{False} if not.
-	@rtype: bool
-	"""
-	return not text or set(text) <= BLANK_CHUNK_CHARS
-
-RE_CONVERT_WHITESPACE = re.compile("[\0\r\n]")
-
-def processText(locale,text,symbolLevel):
-	text = speechDictHandler.processText(text)
-	text = characterProcessing.processSpeechSymbols(locale, text, symbolLevel)
-	text = RE_CONVERT_WHITESPACE.sub(u" ", text)
-	return text.strip()
-
-def cancelSpeech():
-	"""Interupts the synthesizer from currently speaking"""
-	global beenCanceled, isPaused
-	# Import only for this function to avoid circular import.
-	import sayAllHandler
-	sayAllHandler.stop()
-	_speakWithoutPauses.reset()
-	if beenCanceled:
-		return
-	elif speechMode==speechMode_off:
-		return
-	elif speechMode==speechMode_beeps:
-		return
-	_manager.cancel()
-	beenCanceled=True
-	isPaused=False
-
-def pauseSpeech(switch):
-	global isPaused, beenCanceled
-	getSynth().pause(switch)
-	isPaused=switch
-	beenCanceled=False
-
-
-def _getSpeakMessageSpeech(
-		text: str,
-) -> SpeechSequence:
-	"""Gets the speech sequence for a given message.
-	@param text: the message to speak
-	"""
-	if text is None:
-		return []
-	if isBlank(text):
-		return [
-			# Translators: This is spoken when the line is considered blank.
-			_("blank"),
-		]
-	return [text, ]
-
-
-def speakMessage(
-		text: str,
-		priority: Optional[Spri] = None
-) -> None:
-	"""Speaks a given message.
-	@param text: the message to speak
-	@param priority: The speech priority.
-	"""
-	seq = _getSpeakMessageSpeech(text)
-	if seq:
-		speak(seq, symbolLevel=None, priority=priority)
-
-
-def getCurrentLanguage():
-	synth = getSynth()
-	language=None
-	if  synth:
-		try:
-			language=synth.language if config.conf['speech']['trustVoiceLanguage'] else None
-		except NotImplementedError:
-			pass
-	if language:
-		language=languageHandler.normalizeLanguage(language)
-	if not language:
-		language=languageHandler.getLanguage()
-	return language
-
-
-def spellTextInfo(
-		info: textInfos.TextInfo,
-		useCharacterDescriptions: bool = False,
-		priority: Optional[Spri] = None
-) -> None:
-	"""Spells the text from the given TextInfo, honouring any LangChangeCommand objects it finds if autoLanguageSwitching is enabled."""
-	if not config.conf['speech']['autoLanguageSwitching']:
-		speakSpelling(info.text,useCharacterDescriptions=useCharacterDescriptions)
-		return
-	curLanguage=None
-	for field in info.getTextWithFields({}):
-		if isinstance(field,str):
-			speakSpelling(field,curLanguage,useCharacterDescriptions=useCharacterDescriptions,priority=priority)
-		elif isinstance(field,textInfos.FieldCommand) and field.command=="formatChange":
-			curLanguage=field.field.get('language')
-
-
-def speakSpelling(
-		text: str,
-		locale: Optional[str] = None,
-		useCharacterDescriptions: bool = False,
-		priority: Optional[Spri] = None
-) -> None:
-	seq = list(getSpellingSpeech(text, locale=locale, useCharacterDescriptions=useCharacterDescriptions))
-	speak(seq, priority=priority)
-
-
-# C901 'getSpellingSpeech' is too complex
-# Note: when working on getSpellingSpeech, look for opportunities to simplify
-# and move logic out into smaller helper functions.
-def getSpellingSpeech(  # noqa: C901
-		text: str,
-		locale: Optional[str] = None,
-		useCharacterDescriptions: bool = False
-) -> Generator[SequenceItemT, None, None]:
-	defaultLanguage=getCurrentLanguage()
-	if not locale or (not config.conf['speech']['autoDialectSwitching'] and locale.split('_')[0]==defaultLanguage.split('_')[0]):
-		locale=defaultLanguage
-
-	if not text:
-		# Translators: This is spoken when NVDA moves to an empty line.
-		yield _("blank")
-		return
-	if not text.isspace():
-		text=text.rstrip()
-
-	synth = getSynth()
-	synthConfig=config.conf["speech"][synth.name]
-	charMode = False
-	textLength=len(text)
-	count = 0
-	localeHasConjuncts = True if locale.split('_',1)[0] in LANGS_WITH_CONJUNCT_CHARS else False
-	charDescList = getCharDescListFromText(text,locale) if localeHasConjuncts else text
-	for item in charDescList:
-		if localeHasConjuncts:
-			# item is a tuple containing character and its description
-			speakCharAs = item[0]
-			charDesc = item[1]
-		else:
-			# item is just a character.
-			speakCharAs = item
-			if useCharacterDescriptions:
-				charDesc=characterProcessing.getCharacterDescription(locale,speakCharAs.lower())
-		uppercase=speakCharAs.isupper()
-		if useCharacterDescriptions and charDesc:
-			IDEOGRAPHIC_COMMA = u"\u3001"
-			speakCharAs=charDesc[0] if textLength>1 else IDEOGRAPHIC_COMMA.join(charDesc)
-		else:
-			speakCharAs=characterProcessing.processSpeechSymbol(locale,speakCharAs)
-		if uppercase and synthConfig["sayCapForCapitals"]:
-			# Translators: cap will be spoken before the given letter when it is capitalized.
-			speakCharAs=_("cap %s")%speakCharAs
-		if uppercase and synth.isSupported("pitch") and synthConfig["capPitchChange"]:
-			yield PitchCommand(offset=synthConfig["capPitchChange"])
-		if config.conf['speech']['autoLanguageSwitching']:
-			yield LangChangeCommand(locale)
-		if len(speakCharAs) == 1 and synthConfig["useSpellingFunctionality"]:
-			if not charMode:
-				yield CharacterModeCommand(True)
-				charMode = True
-		elif charMode:
-			yield CharacterModeCommand(False)
-			charMode = False
-		if uppercase and  synthConfig["beepForCapitals"]:
-			yield BeepCommand(2000, 50)
-		yield speakCharAs
-		if uppercase and synth.isSupported("pitch") and synthConfig["capPitchChange"]:
-			yield PitchCommand()
-		yield EndUtteranceCommand()
-
-
-# 'getSpeechForSpelling' should be considered deprecated, use getSpellingSpeech instead.
-# The name 'getSpeechForSpelling' was introduced during the 2019.3 release.
-# The decision was made to rename it to be consistent with the other functions (get*Speech) which create
-# speech sequences.
-getSpeechForSpelling = getSpellingSpeech
-
-def getCharDescListFromText(text,locale):
-	"""This method prepares a list, which contains character and its description for all characters the text is made up of, by checking the presence of character descriptions in characterDescriptions.dic of that locale for all possible combination of consecutive characters in the text.
-	This is done to take care of conjunct characters present in several languages such as Hindi, Urdu, etc.
-	"""
-	charDescList = []
-	charDesc=None
-	i = len(text)
-	while i:
-		subText = text[:i]
-		charDesc = characterProcessing.getCharacterDescription(locale,subText)
-		if charDesc or i==1:
-			if not charDesc:
-				# #5375: We're down to a single character (i == 1) and we don't have a description.
-				# Try converting to lower case.
-				# This provides for upper case English characters (which only have lower case descriptions).
-				charDesc = characterProcessing.getCharacterDescription(locale,subText.lower())
-			charDescList.append((subText,charDesc))
-			text = text[i:]
-			i = len(text)
-		else:
-			i = i - 1
-	return charDescList
-
-
-def speakObjectProperties(  # noqa: C901
-		obj,
-		reason: OutputReason = controlTypes.REASON_QUERY,
-		_prefixSpeechCommand: Optional[SpeechCommand] = None,
-		priority: Optional[Spri] = None,
-		**allowedProperties
-):
-	speechSequence = getObjectPropertiesSpeech(
-		obj,
-		reason,
-		_prefixSpeechCommand,
-		**allowedProperties,
-	)
-	if speechSequence:
-		speak(speechSequence, priority=priority)
-
-
-# C901 'getObjectPropertiesSpeech' is too complex
-# Note: when working on getObjectPropertiesSpeech, look for opportunities to simplify
-# and move logic out into smaller helper functions.
-def getObjectPropertiesSpeech(  # noqa: C901
-		obj,
-		reason: OutputReason = controlTypes.REASON_QUERY,
-		_prefixSpeechCommand: Optional[SpeechCommand] = None,
-		**allowedProperties
-) -> SpeechSequence:
-	#Fetch the values for all wanted properties
-	newPropertyValues={}
-	positionInfo=None
-	for name,value in allowedProperties.items():
-		if name=="includeTableCellCoords":
-			# This is verbosity info.
-			newPropertyValues[name]=value
-		elif name.startswith('positionInfo_') and value:
-			if positionInfo is None:
-				positionInfo=obj.positionInfo
-		elif value and name == "current":
-			# getPropertiesSpeech names this "current", but the NVDAObject property is
-			# named "isCurrent".
-			newPropertyValues['current'] = obj.isCurrent
-		elif value:
-			# Certain properties such as row and column numbers have presentational versions, which should be used for speech if they are available.
-			# Therefore redirect to those values first if they are available, falling back to the normal properties if not.
-			names=[name]
-			if name=='rowNumber':
-				names.insert(0,'presentationalRowNumber')
-			elif name=='columnNumber':
-				names.insert(0,'presentationalColumnNumber')
-			elif name=='rowCount':
-				names.insert(0,'presentationalRowCount')
-			elif name=='columnCount':
-				names.insert(0,'presentationalColumnCount')
-			for tryName in names:
-				try:
-					newPropertyValues[name]=getattr(obj,tryName)
-				except NotImplementedError:
-					continue
-				break
-	if positionInfo:
-		if allowedProperties.get('positionInfo_level',False) and 'level' in positionInfo:
-			newPropertyValues['positionInfo_level']=positionInfo['level']
-		if allowedProperties.get('positionInfo_indexInGroup',False) and 'indexInGroup' in positionInfo:
-			newPropertyValues['positionInfo_indexInGroup']=positionInfo['indexInGroup']
-		if allowedProperties.get('positionInfo_similarItemsInGroup',False) and 'similarItemsInGroup' in positionInfo:
-			newPropertyValues['positionInfo_similarItemsInGroup']=positionInfo['similarItemsInGroup']
-	#Fetched the cached properties and update them with the new ones
-	oldCachedPropertyValues=getattr(obj,'_speakObjectPropertiesCache',{}).copy()
-	cachedPropertyValues=oldCachedPropertyValues.copy()
-	cachedPropertyValues.update(newPropertyValues)
-	obj._speakObjectPropertiesCache=cachedPropertyValues
-	#If we should only cache we can stop here
-	if reason==controlTypes.REASON_ONLYCACHE:
-		return []
-	#If only speaking change, then filter out all values that havn't changed
-	if reason==controlTypes.REASON_CHANGE:
-		for name in set(newPropertyValues)&set(oldCachedPropertyValues):
-			if newPropertyValues[name]==oldCachedPropertyValues[name]:
-				del newPropertyValues[name]
-			elif name=="states": #states need specific handling
-				oldStates=oldCachedPropertyValues[name]
-				newStates=newPropertyValues[name]
-				newPropertyValues['states']=newStates-oldStates
-				newPropertyValues['negativeStates']=oldStates-newStates
-	#properties such as states need to know the role to speak properly, give it as a _ name
-	newPropertyValues['_role']=newPropertyValues.get('role',obj.role)
-	# The real states are needed also, as the states entry might be filtered.
-	newPropertyValues['_states']=obj.states
-	if "rowNumber" in newPropertyValues or "columnNumber" in newPropertyValues:
-		# We're reporting table cell info, so pass the table ID.
-		try:
-			newPropertyValues["_tableID"]=obj.tableID
-		except NotImplementedError:
-			pass
-	if allowedProperties.get('placeholder', False):
-		newPropertyValues['placeholder']=obj.placeholder
-	# When speaking an object due to a focus change, the 'selected' state should not be reported if only one item is selected.
-	# This is because that one item will be the focused object, and saying selected is redundant.
-	# Rather, 'unselected' will be spoken for an unselected object if 1 or more items are selected. 
-	states=newPropertyValues.get('states')
-	if states is not None and reason==controlTypes.REASON_FOCUS:
-		if (
-			controlTypes.STATE_SELECTABLE in states 
-			and controlTypes.STATE_FOCUSABLE in states
-			and controlTypes.STATE_SELECTED in states
-			and obj.selectionContainer 
-			and obj.selectionContainer.getSelectedItemsCount(2)==1
-		):
-			# We must copy the states set and  put it back in newPropertyValues otherwise mutating the original states set in-place will wrongly change the cached states.
-			# This would then cause 'selected' to be announced as a change when any other state happens to change on this object in future.
-			states=states.copy()
-			states.discard(controlTypes.STATE_SELECTED)
-			states.discard(controlTypes.STATE_SELECTABLE)
-			newPropertyValues['states']=states
-	#Get the speech text for the properties we want to speak, and then speak it
-	speechSequence = getPropertiesSpeech(reason=reason, **newPropertyValues)
-	if speechSequence:
-		if _prefixSpeechCommand is not None:
-			speechSequence.insert(0, _prefixSpeechCommand)
-	return speechSequence
-
-
-def _getPlaceholderSpeechIfTextEmpty(
-		obj,
-		reason: OutputReason,
-) -> Tuple[bool, SpeechSequence]:
-	""" Attempt to get speech for placeholder attribute if text for 'obj' is empty. Don't report the placeholder
-		value unless the text is empty, because it is confusing to hear the current value (presumably typed by the
-		user) *and* the placeholder. The placeholder should "disappear" once the user types a value.
-	@return: (True, SpeechSequence) if text for obj was considered empty and we attempted to get speech for the
-		placeholder value. (False, []) if text for obj was not considered empty.
-	"""
-	textEmpty = obj._isTextEmpty
-	if textEmpty:
-		return True, getObjectPropertiesSpeech(obj, reason=reason, placeholder=True)
-	return False, []
-
-
-def speakObject(
-		obj,
-		reason: OutputReason = controlTypes.REASON_QUERY,
-		_prefixSpeechCommand: Optional[SpeechCommand] = None,
-		priority: Optional[Spri] = None
-):
-	sequence = getObjectSpeech(
-		obj,
-		reason,
-		_prefixSpeechCommand,
-	)
-	if sequence:
-		speak(sequence, priority=priority)
-
-
-def _flattenNestedSequences(nestedSequences: Iterator[SpeechSequence]) -> Iterator[SequenceItemT]:
-	return [i for seq in nestedSequences for i in seq]
-
-
-# C901 'getObjectSpeech' is too complex
-# Note: when working on getObjectSpeech, look for opportunities to simplify
-# and move logic out into smaller helper functions.
-def getObjectSpeech(  # noqa: C901
-		obj,
-		reason: OutputReason = controlTypes.REASON_QUERY,
-		_prefixSpeechCommand: Optional[SpeechCommand] = None,
-):
-	from NVDAObjects import NVDAObjectTextInfo
-	role=obj.role
-	# Choose when we should report the content of this object's textInfo, rather than just the object's value
-	import browseMode
-	shouldReportTextContent=not (
-		# focusEntered should never present text content
-		(reason==controlTypes.REASON_FOCUSENTERED) or
-		# The rootNVDAObject of a browseMode document in browse mode (not passThrough) should never present text content
-		(isinstance(obj.treeInterceptor,browseMode.BrowseModeDocumentTreeInterceptor) and not obj.treeInterceptor.passThrough and obj==obj.treeInterceptor.rootNVDAObject) or
-		# objects that do not report as having navigableText should not report their text content either
-		not obj._hasNavigableText
-	)
-
-	allowProperties = _objectSpeech_calculateAllowedProps(reason, shouldReportTextContent)
-
-	if reason == controlTypes.REASON_FOCUSENTERED:
-		# Aside from excluding some properties, focus entered should be spoken like focus.
-		reason = controlTypes.REASON_FOCUS
-
-	sequence = getObjectPropertiesSpeech(
-		obj,
-		reason=reason,
-		_prefixSpeechCommand=_prefixSpeechCommand,
-		**allowProperties
-	)
-	if reason == controlTypes.REASON_ONLYCACHE:
-		return sequence
-	if shouldReportTextContent:
-		try:
-			info = obj.makeTextInfo(textInfos.POSITION_SELECTION)
-			if not info.isCollapsed:
-				# if there is selected text, then there is a value and we do not report placeholder
-				sequence.extend(getPreselectedTextSpeech(info.text))
-			else:
-				info.expand(textInfos.UNIT_LINE)
-				textEmpty, placeholderSeq = _getPlaceholderSpeechIfTextEmpty(obj, reason)
-				sequence.extend(placeholderSeq)
-				speechGen = getTextInfoSpeech(
-					info,
-					unit=textInfos.UNIT_LINE,
-					reason=controlTypes.REASON_CARET
-				)
-				sequence.extend(_flattenNestedSequences(speechGen))
-		except:  # noqa E722 legacy bare except. Unknown what exceptions may be raised.
-			newInfo = obj.makeTextInfo(textInfos.POSITION_ALL)
-			textEmpty, placeholderSeq = _getPlaceholderSpeechIfTextEmpty(obj, reason)
-			if textEmpty:
-				sequence.extend(placeholderSeq)
-			else:
-				speechGen = getTextInfoSpeech(
-					newInfo,
-					unit=textInfos.UNIT_PARAGRAPH,
-					reason=controlTypes.REASON_CARET,
-				)
-				sequence.extend(_flattenNestedSequences(speechGen))
-	elif role == controlTypes.ROLE_MATH:
-		import mathPres
-		mathPres.ensureInit()
-		if mathPres.speechProvider:
-			try:
-				sequence.extend(
-					mathPres.speechProvider.getSpeechForMathMl(obj.mathMl)
-				)
-			except (NotImplementedError, LookupError):
-				pass
-	return sequence
-
-
-def _objectSpeech_calculateAllowedProps(reason, shouldReportTextContent):
-	allowProperties = {
-		'name': True,
-		'role': True,
-		'roleText': True,
-		'states': True,
-		'value': True,
-		'description': True,
-		'keyboardShortcut': True,
-		'positionInfo_level': True,
-		'positionInfo_indexInGroup': True,
-		'positionInfo_similarItemsInGroup': True,
-		"cellCoordsText": True,
-		"rowNumber": True,
-		"columnNumber": True,
-		"includeTableCellCoords": True,
-		"columnCount": True,
-		"rowCount": True,
-		"rowHeaderText": True,
-		"columnHeaderText": True,
-		"rowSpan": True,
-		"columnSpan": True,
-		"current": True
-	}
-	if reason == controlTypes.REASON_FOCUSENTERED:
-		allowProperties["value"] = False
-		allowProperties["keyboardShortcut"] = False
-		allowProperties["positionInfo_level"] = False
-	if not config.conf["presentation"]["reportObjectDescriptions"]:
-		allowProperties["description"] = False
-	if not config.conf["presentation"]["reportKeyboardShortcuts"]:
-		allowProperties["keyboardShortcut"] = False
-	if not config.conf["presentation"]["reportObjectPositionInformation"]:
-		allowProperties["positionInfo_level"] = False
-		allowProperties["positionInfo_indexInGroup"] = False
-		allowProperties["positionInfo_similarItemsInGroup"] = False
-	if reason != controlTypes.REASON_QUERY:
-		allowProperties["rowCount"] = False
-		allowProperties["columnCount"] = False
-	formatConf = config.conf["documentFormatting"]
-	if not formatConf["reportTableCellCoords"]:
-		allowProperties["cellCoordsText"] = False
-		# rowNumber and columnNumber might be needed even if we're not reporting coordinates.
-		allowProperties["includeTableCellCoords"] = False
-	if not formatConf["reportTableHeaders"]:
-		allowProperties["rowHeaderText"] = False
-		allowProperties["columnHeaderText"] = False
-	if (
-		not formatConf["reportTables"]
-		or (
-			not formatConf["reportTableCellCoords"]
-			and not formatConf["reportTableHeaders"]
-		)
-	):
-		# We definitely aren't reporting any table info at all.
-		allowProperties["rowNumber"] = False
-		allowProperties["columnNumber"] = False
-		allowProperties["rowSpan"] = False
-		allowProperties["columnSpan"] = False
-	if shouldReportTextContent:
-		allowProperties['value'] = False
-	return allowProperties
-
-
-def speakText(
-		text: str,
-		reason: OutputReason = controlTypes.REASON_MESSAGE,
-		symbolLevel: Optional[int] = None,
-		priority: Optional[Spri] = None
-):
-	"""Speaks some text.
-	@param text: The text to speak.
-	@param reason: Unused
-	@param symbolLevel: The symbol verbosity level; C{None} (default) to use the user's configuration.
-	@param priority: The speech priority.
-	"""
-	seq = _getSpeakMessageSpeech(text)
-	if seq:
-		speak(seq, symbolLevel=symbolLevel, priority=priority)
-
-
-RE_INDENTATION_SPLIT = re.compile(r"^([^\S\r\n\f\v]*)(.*)$", re.UNICODE | re.DOTALL)
-
-
-def splitTextIndentation(text):
-	"""Splits indentation from the rest of the text.
-	@param text: The text to split.
-	@type text: str
-	@return: Tuple of indentation and content.
-	@rtype: (str, str)
-	"""
-	return RE_INDENTATION_SPLIT.match(text).groups()
-
-
-RE_INDENTATION_CONVERT = re.compile(r"(?P<char>\s)(?P=char)*", re.UNICODE)
-IDT_BASE_FREQUENCY = 220 #One octave below middle A.
-IDT_TONE_DURATION = 80 #Milleseconds
-IDT_MAX_SPACES = 72
-
-
-def getIndentationSpeech(indentation: str, formatConfig: Dict[str, bool]) -> SpeechSequence:
-	"""Retrieves the indentation speech sequence for a given string of indentation.
-	@param indentation: The string of indentation.
-	@param formatConfig: The configuration to use.
-	"""
-	speechIndentConfig = formatConfig["reportLineIndentation"]
-	toneIndentConfig = formatConfig["reportLineIndentationWithTones"] and speechMode == speechMode_talk
-	indentSequence: SpeechSequence = []
-	if not indentation:
-		if toneIndentConfig:
-			indentSequence.append(BeepCommand(IDT_BASE_FREQUENCY, IDT_TONE_DURATION))
-		if speechIndentConfig:
-			indentSequence.append(
-				# Translators: This is spoken when the given line has no indentation.
-				_("no indent")
-			)
-		return indentSequence
-
-	#The non-breaking space is semantically a space, so we replace it here.
-	indentation = indentation.replace(u"\xa0", u" ")
-	res = []
-	locale=languageHandler.getLanguage()
-	quarterTones = 0
-	for m in RE_INDENTATION_CONVERT.finditer(indentation):
-		raw = m.group()
-		symbol = characterProcessing.processSpeechSymbol(locale, raw[0])
-		count = len(raw)
-		if symbol == raw[0]:
-			# There is no replacement for this character, so do nothing.
-			res.append(raw)
-		elif count == 1:
-			res.append(symbol)
-		else:
-			res.append(u"{count} {symbol}".format(count=count, symbol=symbol))
-		quarterTones += (count*4 if raw[0]== "\t" else count)
-
-	speak = speechIndentConfig
-	if toneIndentConfig: 
-		if quarterTones <= IDT_MAX_SPACES:
-			pitch = IDT_BASE_FREQUENCY*2**(quarterTones/24.0) #24 quarter tones per octave.
-			indentSequence.append(BeepCommand(pitch, IDT_TONE_DURATION))
-		else: 
-			#we have more than 72 spaces (18 tabs), and must speak it since we don't want to hurt the users ears.
-			speak = True
-	if speak:
-		indentSequence.extend(res)
-	return indentSequence
-
-
-# C901 'speak' is too complex
-# Note: when working on speak, look for opportunities to simplify
-# and move logic out into smaller helper functions.
-def speak(  # noqa: C901
-		speechSequence: SpeechSequence,
-		symbolLevel: Optional[int] = None,
-		priority: Optional[Spri] = None
-):
-	"""Speaks a sequence of text and speech commands
-	@param speechSequence: the sequence of text and L{SpeechCommand} objects to speak
-	@param symbolLevel: The symbol verbosity level; C{None} (default) to use the user's configuration.
-	@param priority: The speech priority.
-	"""
-	types.logBadSequenceTypes(speechSequence)
-	if priority is None:
-		priority = Spri.NORMAL
-	if not speechSequence: #Pointless - nothing to speak 
-		return
-	import speechViewer
-	if speechViewer.isActive:
-		speechViewer.appendSpeechSequence(speechSequence)
-	global beenCanceled
-	if speechMode==speechMode_off:
-		return
-	elif speechMode==speechMode_beeps:
-		tones.beep(config.conf["speech"]["beepSpeechModePitch"],speechMode_beeps_ms)
-		return
-	if isPaused:
-		cancelSpeech()
-	beenCanceled=False
-	#Filter out redundant LangChangeCommand objects 
-	#And also fill in default values
-	autoLanguageSwitching=config.conf['speech']['autoLanguageSwitching']
-	autoDialectSwitching=config.conf['speech']['autoDialectSwitching']
-	curLanguage=defaultLanguage=getCurrentLanguage()
-	prevLanguage=None
-	defaultLanguageRoot=defaultLanguage.split('_')[0]
-	oldSpeechSequence=speechSequence
-	speechSequence=[]
-	for item in oldSpeechSequence:
-		if isinstance(item,LangChangeCommand):
-			if not autoLanguageSwitching: continue
-			curLanguage=item.lang
-			if not curLanguage or (not autoDialectSwitching and curLanguage.split('_')[0]==defaultLanguageRoot):
-				curLanguage=defaultLanguage
-		elif isinstance(item,str):
-			if not item: continue
-			if autoLanguageSwitching and curLanguage!=prevLanguage:
-				speechSequence.append(LangChangeCommand(curLanguage))
-				prevLanguage=curLanguage
-			speechSequence.append(item)
-		else:
-			speechSequence.append(item)
-	if not speechSequence:
-		# After normalisation, the sequence is empty.
-		# There's nothing to speak.
-		return
-	import inputCore
-	inputCore.logTimeSinceInput()
-	log.io("Speaking %r" % speechSequence)
-	if symbolLevel is None:
-		symbolLevel=config.conf["speech"]["symbolLevel"]
-	curLanguage=defaultLanguage
-	inCharacterMode=False
-	for index in range(len(speechSequence)):
-		item=speechSequence[index]
-		if isinstance(item,CharacterModeCommand):
-			inCharacterMode=item.state
-		if autoLanguageSwitching and isinstance(item,LangChangeCommand):
-			curLanguage=item.lang
-		if isinstance(item,str):
-			speechSequence[index]=processText(curLanguage,item,symbolLevel)
-			if not inCharacterMode:
-				speechSequence[index]+=CHUNK_SEPARATOR
-	_manager.speak(speechSequence, priority)
-
-
-def speakPreselectedText(
-		text: str,
-		priority: Optional[Spri] = None
-):
-	""" Helper method to announce that a newly focused control already has
-	text selected. This method is in contrast with L{speakTextSelected}.
-	The method will speak the word "selected" with the provided text appended.
-	The announcement order is different from L{speakTextSelected} in order to
-	inform a user that the newly focused control has content that is selected,
-	which they may unintentionally overwrite.
-
-	@remarks: Implemented using L{getPreselectedTextSpeech}
-	"""
-	seq = getPreselectedTextSpeech(text)
-	if seq:
-		speak(seq, symbolLevel=None, priority=priority)
-
-
-def getPreselectedTextSpeech(
-		text: str
-) -> SpeechSequence:
-	""" Helper method to get the speech sequence to announce a newly focused control already has
-	text selected.
-	This method will speak the word "selected" with the provided text appended.
-	The announcement order is different from L{speakTextSelected} in order to
-	inform a user that the newly focused control has content that is selected,
-	which they may unintentionally overwrite.
-
-	@remarks: Implemented using L{_getSelectionMessageSpeech}, which allows for
-		creating a speech sequence with an arbitrary attached message.
-	"""
-	return _getSelectionMessageSpeech(
-		# Translators: This is spoken to indicate that some text is already selected.
-		# 'selected' preceding text is intentional.
-		# For example 'selected hello world'
-		_("selected %s"),
-		text
-	)
-
-
-def speakTextSelected(
-		text: str,
-		priority: Optional[Spri] = None
-):
-	""" Helper method to announce that the user has caused text to be selected.
-	This method is in contrast with L{speakPreselectedText}.
-	The method will speak the provided text with the word "selected" appended.
-
-	@remarks: Implemented using L{speakSelectionMessage}, which allows for
-		speaking text with an arbitrary attached message.
-	"""
-	# Translators: This is spoken to indicate what has just been selected.
-	# The text preceding 'selected' is intentional.
-	# For example 'hello world selected'
-	speakSelectionMessage(_("%s selected"), text, priority)
-
-
-def speakSelectionMessage(
-		message: str,
-		text: str,
-		priority: Optional[Spri] = None
-):
-	seq = _getSelectionMessageSpeech(message, text)
-	if seq:
-		speak(seq, symbolLevel=None, priority=priority)
-
-
-def _getSelectionMessageSpeech(
-		message: str,
-		text: str,
-) -> SpeechSequence:
-	if len(text) < 512:
-		return _getSpeakMessageSpeech(message % text)
-	# Translators: This is spoken when the user has selected a large portion of text.
-	# Example output "1000 characters"
-	numCharactersText = _("%d characters") % len(text)
-	return _getSpeakMessageSpeech(message % numCharactersText)
-
-# C901 'speakSelectionChange' is too complex
-# Note: when working on speakSelectionChange, look for opportunities to simplify
-# and move logic out into smaller helper functions.
-def speakSelectionChange(  # noqa: C901
-		oldInfo: textInfos.TextInfo,
-		newInfo: textInfos.TextInfo,
-		speakSelected: bool = True,
-		speakUnselected: bool = True,
-		generalize: bool = False,
-		priority: Optional[Spri] = None
-):
-	"""Speaks a change in selection, either selected or unselected text.
-	@param oldInfo: a TextInfo instance representing what the selection was before
-	@param newInfo: a TextInfo instance representing what the selection is now
-	@param generalize: if True, then this function knows that the text may have changed between the creation of the oldInfo and newInfo objects, meaning that changes need to be spoken more generally, rather than speaking the specific text, as the bounds may be all wrong.
-	@param priority: The speech priority.
-	"""
-	selectedTextList=[]
-	unselectedTextList=[]
-	if newInfo.isCollapsed and oldInfo.isCollapsed:
-		return
-	startToStart=newInfo.compareEndPoints(oldInfo,"startToStart")
-	startToEnd=newInfo.compareEndPoints(oldInfo,"startToEnd")
-	endToStart=newInfo.compareEndPoints(oldInfo,"endToStart")
-	endToEnd=newInfo.compareEndPoints(oldInfo,"endToEnd")
-	if speakSelected and oldInfo.isCollapsed:
-		selectedTextList.append(newInfo.text)
-	elif speakUnselected and newInfo.isCollapsed:
-		unselectedTextList.append(oldInfo.text)
-	else:
-		if startToEnd>0 or endToStart<0:
-			if speakSelected and not newInfo.isCollapsed:
-				selectedTextList.append(newInfo.text)
-			if speakUnselected and not oldInfo.isCollapsed:
-				unselectedTextList.append(oldInfo.text)
-		else:
-			if speakSelected and startToStart<0 and not newInfo.isCollapsed:
-				tempInfo=newInfo.copy()
-				tempInfo.setEndPoint(oldInfo,"endToStart")
-				selectedTextList.append(tempInfo.text)
-			if speakSelected and endToEnd>0 and not newInfo.isCollapsed:
-				tempInfo=newInfo.copy()
-				tempInfo.setEndPoint(oldInfo,"startToEnd")
-				selectedTextList.append(tempInfo.text)
-			if startToStart>0 and not oldInfo.isCollapsed:
-				tempInfo=oldInfo.copy()
-				tempInfo.setEndPoint(newInfo,"endToStart")
-				unselectedTextList.append(tempInfo.text)
-			if endToEnd<0 and not oldInfo.isCollapsed:
-				tempInfo=oldInfo.copy()
-				tempInfo.setEndPoint(newInfo,"startToEnd")
-				unselectedTextList.append(tempInfo.text)
-	locale=getCurrentLanguage()
-	if speakSelected:
-		if not generalize:
-			for text in selectedTextList:
-				if  len(text)==1:
-					text=characterProcessing.processSpeechSymbol(locale,text)
-				speakTextSelected(text, priority=priority)
-		elif len(selectedTextList)>0:
-			text=newInfo.text
-			if len(text)==1:
-				text=characterProcessing.processSpeechSymbol(locale,text)
-			speakTextSelected(text, priority=priority)
-	if speakUnselected:
-		if not generalize:
-			for text in unselectedTextList:
-				if  len(text)==1:
-					text=characterProcessing.processSpeechSymbol(locale,text)
-				# Translators: This is spoken to indicate what has been unselected. for example 'hello unselected'
-				speakSelectionMessage(_("%s unselected"),text,priority=priority)
-		elif len(unselectedTextList)>0:
-			if not newInfo.isCollapsed:
-				text=newInfo.text
-				if len(text)==1:
-					text=characterProcessing.processSpeechSymbol(locale,text)
-				# Translators: This is spoken to indicate when the previous selection was removed and a new selection was made. for example 'hello world selected instead'
-				speakSelectionMessage(_("%s selected instead"),text,priority=priority)
-			else:
-				# Translators: Reported when selection is removed.
-				speakMessage(_("selection removed"),priority=priority)
-
-
-#: The number of typed characters for which to suppress speech.
-_suppressSpeakTypedCharactersNumber = 0
-#: The time at which suppressed typed characters were sent.
-_suppressSpeakTypedCharactersTime = None
-
-
-def _suppressSpeakTypedCharacters(number: int):
-	"""Suppress speaking of typed characters.
-	This should be used when sending a string of characters to the system
-	and those characters should not be spoken individually as if the user were typing them.
-	@param number: The number of characters to suppress.
-	"""
-	global _suppressSpeakTypedCharactersNumber, _suppressSpeakTypedCharactersTime
-	_suppressSpeakTypedCharactersNumber += number
-	_suppressSpeakTypedCharactersTime = time.time()
-
-
-#: The character to use when masking characters in protected fields.
-PROTECTED_CHAR = "*"
-#: The first character which is not a Unicode control character.
-#: This is used to test whether a character should be spoken as a typed character;
-#: i.e. it should have a visual or spatial representation.
-FIRST_NONCONTROL_CHAR = u" "
-
-
-def speakTypedCharacters(ch: str):
-	global curWordChars
-	typingIsProtected=api.isTypingProtected()
-	if typingIsProtected:
-		realChar=PROTECTED_CHAR
-	else:
-		realChar=ch
-	if unicodedata.category(ch)[0] in "LMN":
-		curWordChars.append(realChar)
-	elif ch=="\b":
-		# Backspace, so remove the last character from our buffer.
-		del curWordChars[-1:]
-	elif ch==u'\u007f':
-		# delete character produced in some apps with control+backspace
-		return
-	elif len(curWordChars)>0:
-		typedWord="".join(curWordChars)
-		curWordChars=[]
-		if log.isEnabledFor(log.IO):
-			log.io("typed word: %s"%typedWord)
-		if config.conf["keyboard"]["speakTypedWords"] and not typingIsProtected:
-			speakText(typedWord)
-	global _suppressSpeakTypedCharactersNumber, _suppressSpeakTypedCharactersTime
-	if _suppressSpeakTypedCharactersNumber > 0:
-		# We primarily suppress based on character count and still have characters to suppress.
-		# However, we time out after a short while just in case.
-		suppress = time.time() - _suppressSpeakTypedCharactersTime <= 0.1
-		if suppress:
-			_suppressSpeakTypedCharactersNumber -= 1
-		else:
-			_suppressSpeakTypedCharactersNumber = 0
-			_suppressSpeakTypedCharactersTime = None
-	else:
-		suppress = False
-	if not suppress and config.conf["keyboard"]["speakTypedCharacters"] and ch >= FIRST_NONCONTROL_CHAR:
-		speakSpelling(realChar)
-
-
-class SpeakTextInfoState(object):
-	"""Caches the state of speakTextInfo such as the current controlField stack, current formatfield and indentation."""
-
-	__slots__=[
-		'objRef',
-		'controlFieldStackCache',
-		'formatFieldAttributesCache',
-		'indentationCache',
-	]
-
-	def __init__(self,obj):
-		if isinstance(obj,SpeakTextInfoState):
-			oldState=obj
-			self.objRef=oldState.objRef
-		else:
-			self.objRef=weakref.ref(obj)
-			oldState=getattr(obj,'_speakTextInfoState',None)
-		self.controlFieldStackCache=list(oldState.controlFieldStackCache) if oldState else []
-		self.formatFieldAttributesCache=oldState.formatFieldAttributesCache if oldState else {}
-		self.indentationCache=oldState.indentationCache if oldState else ""
-
-	def updateObj(self):
-		obj=self.objRef()
-		if obj:
-			obj._speakTextInfoState=self.copy()
-
-	def copy(self):
-		return self.__class__(self)
-
-
-def _extendSpeechSequence_addMathForTextInfo(
-		speechSequence: SpeechSequence, info: textInfos.TextInfo, field: textInfos.Field
-) -> None:
-	import mathPres
-	mathPres.ensureInit()
-	if not mathPres.speechProvider:
-		return
-	try:
-		speechSequence.extend(mathPres.speechProvider.getSpeechForMathMl(info.getMathMl(field)))
-	except (NotImplementedError, LookupError):
-		return
-
-
-<<<<<<< HEAD
-re_white_space = re.compile(r"(\s+|$)", re.DOTALL)
-
-
-class _TextChunk(str):
-	"""str subclass to distinguish normal text from field text when processing text info speech."""
-
-
-# C901 'speakTextInfo' is too complex
-# Note: when working on speakTextInfo, look for opportunities to simplify
-# and move logic out into smaller helper functions.
-def speakTextInfo(  # noqa: C901
-=======
-class GeneratorWithReturn:
-	"""Helper class, used with generator functions to access the 'return' value after there are no more values
-	to iterate over.
-	"""
-	def __init__(self, gen, defaultReturnValue=None):
-		self.gen = gen
-		self.returnValue = defaultReturnValue
-		self.iterationFinished = False
-
-	def __iter__(self):
-		self.returnValue = yield from self.gen
-		self.iterationFinished = True
-
-
-def speakTextInfo(
->>>>>>> 81d81dce
-		info: textInfos.TextInfo,
-		useCache: Union[bool, SpeakTextInfoState] = True,
-		formatConfig: Dict[str, bool] = None,
-		unit: Optional[str] = None,
-		reason: OutputReason = controlTypes.REASON_QUERY,
-		_prefixSpeechCommand: Optional[SpeechCommand] = None,
-		_whiteSpaceReachedCallback: Optional[Callable[[Any], None]] = None,
-		onlyInitialFields: bool = False,
-		suppressBlanks: bool = False,
-		priority: Optional[Spri] = None
-) -> bool:
-	speechSequences = getTextInfoSpeech(
-		info,
-		useCache,
-		formatConfig,
-		unit,
-		reason,
-		_prefixSpeechCommand,
-		onlyInitialFields,
-		suppressBlanks
-	)
-	speechSequences = GeneratorWithReturn(speechSequences)
-	for seq in speechSequences:
-		speak(seq, priority=priority)
-	return speechSequences.returnValue
-
-
-# C901 'getTextInfoSpeech' is too complex
-# Note: when working on getTextInfoSpeech, look for opportunities to simplify
-# and move logic out into smaller helper functions.
-def getTextInfoSpeech(  # noqa: C901
-		info: textInfos.TextInfo,
-		useCache: Union[bool, SpeakTextInfoState] = True,
-		formatConfig: Dict[str, bool] = None,
-		unit: Optional[str] = None,
-		reason: OutputReason = controlTypes.REASON_QUERY,
-		_prefixSpeechCommand: Optional[SpeechCommand] = None,
-		onlyInitialFields: bool = False,
-		suppressBlanks: bool = False
-) -> Generator[SpeechSequence, None, bool]:
-	onlyCache=reason==controlTypes.REASON_ONLYCACHE
-	processWhiteSpace: bool = _whiteSpaceReachedCallback is not None
-	if isinstance(useCache,SpeakTextInfoState):
-		speakTextInfoState=useCache
-	elif useCache:
-		speakTextInfoState=SpeakTextInfoState(info.obj)
-	else:
-		speakTextInfoState=None
-	autoLanguageSwitching=config.conf['speech']['autoLanguageSwitching']
-	extraDetail=unit in (textInfos.UNIT_CHARACTER,textInfos.UNIT_WORD)
-	if not formatConfig:
-		formatConfig=config.conf["documentFormatting"]
-	formatConfig=formatConfig.copy()
-	if extraDetail:
-		formatConfig['extraDetail']=True
-	reportIndentation=unit==textInfos.UNIT_LINE and ( formatConfig["reportLineIndentation"] or formatConfig["reportLineIndentationWithTones"])
-	# For performance reasons, when navigating by paragraph or table cell, spelling errors will not be announced.
-	if unit in (textInfos.UNIT_PARAGRAPH,textInfos.UNIT_CELL) and reason is controlTypes.REASON_CARET:
-		formatConfig['reportSpellingErrors']=False
-
-	#Fetch the last controlFieldStack, or make a blank one
-	controlFieldStackCache=speakTextInfoState.controlFieldStackCache if speakTextInfoState else []
-	formatFieldAttributesCache=speakTextInfoState.formatFieldAttributesCache if speakTextInfoState else {}
-	textWithFields=info.getTextWithFields(formatConfig)
-	# We don't care about node bounds, especially when comparing fields.
-	# Remove them.
-	for command in textWithFields:
-		if not isinstance(command,textInfos.FieldCommand):
-			continue
-		field=command.field
-		if not field:
-			continue
-		try:
-			del field["_startOfNode"]
-		except KeyError:
-			pass
-		try:
-			del field["_endOfNode"]
-		except KeyError:
-			pass
-
-	#Make a new controlFieldStack and formatField from the textInfo's initialFields
-	newControlFieldStack=[]
-	newFormatField=textInfos.FormatField()
-	initialFields=[]
-	for field in textWithFields:
-		if isinstance(field,textInfos.FieldCommand) and field.command in ("controlStart","formatChange"):
-			initialFields.append(field.field)
-		else:
-			break
-	if len(initialFields)>0:
-		del textWithFields[0:len(initialFields)]
-	endFieldCount=0
-	for field in reversed(textWithFields):
-		if isinstance(field,textInfos.FieldCommand) and field.command=="controlEnd":
-			endFieldCount+=1
-		else:
-			break
-	if endFieldCount>0:
-		del textWithFields[0-endFieldCount:]
-	for field in initialFields:
-		if isinstance(field,textInfos.ControlField):
-			newControlFieldStack.append(field)
-		elif isinstance(field,textInfos.FormatField):
-			newFormatField.update(field)
-		else:
-			raise ValueError("unknown field: %s"%field)
-	#Calculate how many fields in the old and new controlFieldStacks are the same
-	commonFieldCount=0
-	for count in range(min(len(newControlFieldStack),len(controlFieldStackCache))):
-		# #2199: When comparing controlFields try using uniqueID if it exists before resorting to compairing the entire dictionary
-		oldUniqueID=controlFieldStackCache[count].get('uniqueID')
-		newUniqueID=newControlFieldStack[count].get('uniqueID')
-		if ((oldUniqueID is not None or newUniqueID is not None) and newUniqueID==oldUniqueID) or (newControlFieldStack[count]==controlFieldStackCache[count]):
-			commonFieldCount+=1
-		else:
-			break
-
-	speechSequence: SpeechSequence = []
-	# #2591: Only if the reason is not focus, Speak the exit of any controlFields not in the new stack.
-	# We don't do this for focus because hearing "out of list", etc. isn't useful when tabbing or using quick navigation and makes navigation less efficient.
-	if reason!=controlTypes.REASON_FOCUS:
-		endingBlock=False
-		for count in reversed(range(commonFieldCount,len(controlFieldStackCache))):
-			fieldSequence = info.getControlFieldSpeech(
-				controlFieldStackCache[count],
-				controlFieldStackCache[0:count],
-				"end_removedFromControlFieldStack",
-				formatConfig,
-				extraDetail,
-				reason=reason
-			)
-			if fieldSequence:
-				speechSequence.extend(fieldSequence)
-			if not endingBlock and reason==controlTypes.REASON_SAYALL:
-				endingBlock=bool(int(controlFieldStackCache[count].get('isBlock',0)))
-		if endingBlock:
-			speechSequence.append(EndUtteranceCommand())
-	# The TextInfo should be considered blank if we are only exiting fields (i.e. we aren't
-	# entering any new fields and there is no text).
-	shouldConsiderTextInfoBlank = True
-
-	if _prefixSpeechCommand is not None:
-		assert isinstance(_prefixSpeechCommand, SpeechCommand)
-		speechSequence.append(_prefixSpeechCommand)
-
-	#Get speech text for any fields that are in both controlFieldStacks, if extra detail is not requested
-	if not extraDetail:
-		for count in range(commonFieldCount):
-			field=newControlFieldStack[count]
-			fieldSequence = info.getControlFieldSpeech(
-				field,
-				newControlFieldStack[0:count],
-				"start_inControlFieldStack",
-				formatConfig,
-				extraDetail,
-				reason=reason
-			)
-			if fieldSequence:
-				speechSequence.extend(fieldSequence)
-				shouldConsiderTextInfoBlank = False
-			if field.get("role")==controlTypes.ROLE_MATH:
-				shouldConsiderTextInfoBlank = False
-				_extendSpeechSequence_addMathForTextInfo(speechSequence, info, field)
-
-	# When true, we are inside a clickable field, and should therefore not announce any more new clickable fields
-	inClickable=False
-	#Get speech text for any fields in the new controlFieldStack that are not in the old controlFieldStack
-	for count in range(commonFieldCount,len(newControlFieldStack)):
-		field=newControlFieldStack[count]
-		if not inClickable and formatConfig['reportClickable']:
-			states=field.get('states')
-			if states and controlTypes.STATE_CLICKABLE in states:
-				# We entered the most outer clickable, so announce it, if we won't be announcing anything else interesting for this field
-				presCat=field.getPresentationCategory(newControlFieldStack[0:count],formatConfig,reason)
-				if not presCat or presCat is field.PRESCAT_LAYOUT:
-					speechSequence.append(controlTypes.stateLabels[controlTypes.STATE_CLICKABLE])
-					shouldConsiderTextInfoBlank = False
-				inClickable=True
-		fieldSequence = info.getControlFieldSpeech(
-			field,
-			newControlFieldStack[0:count],
-			"start_addedToControlFieldStack",
-			formatConfig,
-			extraDetail,
-			reason=reason
-		)
-		if fieldSequence:
-			speechSequence.extend(fieldSequence)
-			shouldConsiderTextInfoBlank = False
-		if field.get("role")==controlTypes.ROLE_MATH:
-			shouldConsiderTextInfoBlank = False
-			_extendSpeechSequence_addMathForTextInfo(speechSequence, info, field)
-		commonFieldCount+=1
-
-	#Fetch the text for format field attributes that have changed between what was previously cached, and this textInfo's initialFormatField.
-	fieldSequence = info.getFormatFieldSpeech(
-		newFormatField,
-		formatFieldAttributesCache,
-		formatConfig,
-		reason=reason,
-		unit=unit,
-		extraDetail=extraDetail,
-		initialFormat=True
-	)
-	if fieldSequence:
-		speechSequence.extend(fieldSequence)
-	language = None
-	if autoLanguageSwitching:
-		language=newFormatField.get('language')
-		speechSequence.append(LangChangeCommand(language))
-		lastLanguage=language
-
-	def isControlEndFieldCommand(x):
-		return isinstance(x, textInfos.FieldCommand) and x.command == "controlEnd"
-
-	isWordOrCharUnit = unit in (textInfos.UNIT_CHARACTER, textInfos.UNIT_WORD)
-	if onlyInitialFields or (
-		isWordOrCharUnit
-		and len(textWithFields) > 0
-		and len(textWithFields[0]) == 1
-		and all(isControlEndFieldCommand(x) for x in itertools.islice(textWithFields, 1, None))
-	):
-		if not onlyCache:
-			if onlyInitialFields or any(isinstance(x, str) for x in speechSequence):
-				yield speechSequence
-			if not onlyInitialFields:
-				yield getSpellingSpeech(
-					textWithFields[0],
-					locale=language
-				)
-		if useCache:
-			speakTextInfoState.controlFieldStackCache=newControlFieldStack
-			speakTextInfoState.formatFieldAttributesCache=formatFieldAttributesCache
-			if not isinstance(useCache,SpeakTextInfoState):
-				speakTextInfoState.updateObj()
-		return False
-
-	# Similar to before, but If the most inner clickable is exited, then we allow announcing clickable for the next lot of clickable fields entered.
-	inClickable=False
-	#Move through the field commands, getting speech text for all controlStarts, controlEnds and formatChange commands
-	#But also keep newControlFieldStack up to date as we will need it for the ends
-	# Add any text to a separate list, as it must be handled differently.
-	#Also make sure that LangChangeCommand objects are added before any controlField or formatField speech
-	relativeSpeechSequence=[]
-	inTextChunk=False
-	allIndentation=""
-	indentationDone=False
-	for command in textWithFields:
-		if isinstance(command,str):
-			# Text should break a run of clickables
-			inClickable=False
-			if reportIndentation and not indentationDone:
-				indentation,command=splitTextIndentation(command)
-				# Combine all indentation into one string for later processing.
-				allIndentation+=indentation
-				if command:
-					# There was content after the indentation, so there is no more indentation.
-					indentationDone=True
-			if command:
-				if inTextChunk:
-					relativeSpeechSequence[-1] = _TextChunk(relativeSpeechSequence[-1] + command)
-				else:
-					relativeSpeechSequence.append(_TextChunk(command))
-					inTextChunk=True
-		elif isinstance(command,textInfos.FieldCommand):
-			newLanguage=None
-			if  command.command=="controlStart":
-				# Control fields always start a new chunk, even if they have no field text.
-				inTextChunk=False
-				fieldSequence = []
-				if not inClickable and formatConfig['reportClickable']:
-					states=command.field.get('states')
-					if states and controlTypes.STATE_CLICKABLE in states:
-						# We have entered an outer most clickable or entered a new clickable after exiting a previous one 
-						# Announce it if there is nothing else interesting about the field, but not if the user turned it off. 
-						presCat=command.field.getPresentationCategory(newControlFieldStack[0:],formatConfig,reason)
-						if not presCat or presCat is command.field.PRESCAT_LAYOUT:
-							fieldSequence.append(controlTypes.stateLabels[controlTypes.STATE_CLICKABLE])
-						inClickable=True
-				fieldSequence.extend(info.getControlFieldSpeech(
-					command.field,
-					newControlFieldStack,
-					"start_relative",
-					formatConfig,
-					extraDetail,
-					reason=reason
-				))
-				newControlFieldStack.append(command.field)
-			elif command.command=="controlEnd":
-				# Exiting a controlField should break a run of clickables
-				inClickable=False
-				# Control fields always start a new chunk, even if they have no field text.
-				inTextChunk=False
-				fieldSequence = info.getControlFieldSpeech(
-					newControlFieldStack[-1],
-					newControlFieldStack[0:-1],
-					"end_relative",
-					formatConfig,
-					extraDetail,
-					reason=reason
-				)
-				del newControlFieldStack[-1]
-				if commonFieldCount>len(newControlFieldStack):
-					commonFieldCount=len(newControlFieldStack)
-			elif command.command=="formatChange":
-				fieldSequence = info.getFormatFieldSpeech(
-					command.field,
-					formatFieldAttributesCache,
-					formatConfig,
-					reason=reason,
-					unit=unit,
-					extraDetail=extraDetail
-				)
-				if fieldSequence:
-					inTextChunk=False
-				if autoLanguageSwitching:
-					newLanguage=command.field.get('language')
-					if lastLanguage!=newLanguage:
-						# The language has changed, so this starts a new text chunk.
-						inTextChunk=False
-			if not inTextChunk:
-				if fieldSequence:
-					if autoLanguageSwitching and lastLanguage is not None:
-						# Fields must be spoken in the default language.
-						relativeSpeechSequence.append(LangChangeCommand(None))
-						lastLanguage=None
-					relativeSpeechSequence.extend(fieldSequence)
-				if command.command=="controlStart" and command.field.get("role")==controlTypes.ROLE_MATH:
-					_extendSpeechSequence_addMathForTextInfo(relativeSpeechSequence, info, command.field)
-				if autoLanguageSwitching and newLanguage!=lastLanguage:
-					relativeSpeechSequence.append(LangChangeCommand(newLanguage))
-					lastLanguage=newLanguage
-	if reportIndentation and speakTextInfoState and allIndentation!=speakTextInfoState.indentationCache:
-		indentationSpeech=getIndentationSpeech(allIndentation, formatConfig)
-		if autoLanguageSwitching and speechSequence[-1].lang is not None:
-			# Indentation must be spoken in the default language,
-			# but the initial format field specified a different language.
-			# Insert the indentation before the LangChangeCommand.
-			langChange = speechSequence.pop()
-			speechSequence.extend(indentationSpeech)
-			speechSequence.append(langChange)
-		else:
-			speechSequence.extend(indentationSpeech)
-		if speakTextInfoState: speakTextInfoState.indentationCache=allIndentation
-	# only add this text if it is not blank.
-	notBlank = any(
-		not isBlank(x) for x in relativeSpeechSequence
-		if isinstance(x, str)
-	)
-	if notBlank:
-		shouldConsiderTextInfoBlank = False
-		if not processWhiteSpace:
-			speechSequence.extend(relativeSpeechSequence)
-		else:
-			# Add appropriate white space bookmarks
-			whiteSpaceTracker = info.copy()
-			whiteSpaceTracker.collapse()
-			for index, command in list(enumerate(relativeSpeechSequence)):
-				if not isinstance(command, _TextChunk):
-					continue
-				curCommandSequence = []
-				endOfWhiteSpaceIndexes = [m.end() for m in re_white_space.finditer(command)]
-				start = 0
-				for end in endOfWhiteSpaceIndexes:
-					text = command[start:end]
-					curCommandSequence.append(text)
-					whiteSpaceTracker.move(textInfos.UNIT_CHARACTER, len(text))
-					if whiteSpaceTracker.compareEndPoints(info, "startToEnd") > 0:
-						break
-					bookmark = whiteSpaceTracker.bookmark
-					callback = partial(_whiteSpaceReachedCallback, bookmark=bookmark)
-					curCommandSequence.append(CallbackCommand(callback))
-					# The whiteSpaceTracker shouldn't move past the end of the info we're speaking.
-					start = end
-				relativeSpeechSequence[index] = curCommandSequence
-			expandedRelativeSpeechSequence = []
-			for x in relativeSpeechSequence:
-				if isinstance(x, list):
-					expandedRelativeSpeechSequence.extend(x)
-				else:
-					expandedRelativeSpeechSequence.append(x)
-			speechSequence.extend(expandedRelativeSpeechSequence)
-	#Finally get speech text for any fields left in new controlFieldStack that are common with the old controlFieldStack (for closing), if extra detail is not requested
-	if autoLanguageSwitching and lastLanguage is not None:
-		speechSequence.append(
-			LangChangeCommand(None)
-		)
-		lastLanguage=None
-	if not extraDetail:
-		for count in reversed(range(min(len(newControlFieldStack),commonFieldCount))):
-			fieldSequence = info.getControlFieldSpeech(
-				newControlFieldStack[count],
-				newControlFieldStack[0:count],
-				"end_inControlFieldStack",
-				formatConfig,
-				extraDetail,
-				reason=reason
-			)
-			if fieldSequence:
-				speechSequence.extend(fieldSequence)
-				shouldConsiderTextInfoBlank = False
-
-	# If there is nothing that should cause the TextInfo to be considered
-	# non-blank, blank should be reported, unless we are doing a say all.
-	if not suppressBlanks and reason != controlTypes.REASON_SAYALL and shouldConsiderTextInfoBlank:
-		# Translators: This is spoken when the line is considered blank.
-		speechSequence.append(_("blank"))
-
-	#Cache a copy of the new controlFieldStack for future use
-	if useCache:
-		speakTextInfoState.controlFieldStackCache=list(newControlFieldStack)
-		speakTextInfoState.formatFieldAttributesCache=formatFieldAttributesCache
-		if not isinstance(useCache,SpeakTextInfoState):
-			speakTextInfoState.updateObj()
-
-	if reason == controlTypes.REASON_ONLYCACHE or not speechSequence:
-		return False
-
-	if reason == controlTypes.REASON_SAYALL:
-		withoutPauses = GeneratorWithReturn(
-			_speakWithoutPauses.getSpeechWithoutPauses(speechSequence)
-		)
-		yield from withoutPauses
-		return withoutPauses.returnValue
-
-	yield speechSequence
-	return True
-
-
-# C901 'getPropertiesSpeech' is too complex
-# Note: when working on getPropertiesSpeech, look for opportunities to simplify
-# and move logic out into smaller helper functions.
-def getPropertiesSpeech(  # noqa: C901
-		reason: OutputReason = controlTypes.REASON_QUERY,
-		**propertyValues
-) -> SpeechSequence:
-	global oldTreeLevel, oldTableID, oldRowNumber, oldRowSpan, oldColumnNumber, oldColumnSpan
-	textList: List[str] = []
-	name: Optional[str] = propertyValues.get('name')
-	if name:
-		textList.append(name)
-	if 'role' in propertyValues:
-		role=propertyValues['role']
-		speakRole=True
-	elif '_role' in propertyValues:
-		speakRole=False
-		role=propertyValues['_role']
-	else:
-		speakRole=False
-		role=controlTypes.ROLE_UNKNOWN
-	value: Optional[str] = propertyValues.get('value') if role not in controlTypes.silentValuesForRoles else None
-	cellCoordsText: Optional[str] = propertyValues.get('cellCoordsText')
-	rowNumber = propertyValues.get('rowNumber')
-	columnNumber = propertyValues.get('columnNumber')
-	includeTableCellCoords = propertyValues.get('includeTableCellCoords', True)
-
-	if role == controlTypes.ROLE_CHARTELEMENT:
-		speakRole = False
-	roleText: Optional[str] = propertyValues.get('roleText')
-	if (
-		speakRole
-		and (
-			roleText
-			or reason not in (
-				controlTypes.REASON_SAYALL,
-				controlTypes.REASON_CARET,
-				controlTypes.REASON_FOCUS
-			)
-			or not (
-				name
-				or value
-				or cellCoordsText
-				or rowNumber
-				or columnNumber
-			)
-			or role not in controlTypes.silentRolesOnFocus
-		)
-		and (
-			role != controlTypes.ROLE_MATH
-			or reason not in (
-				controlTypes.REASON_CARET,
-				controlTypes.REASON_SAYALL
-			)
-	)):
-		textList.append(roleText if roleText else controlTypes.roleLabels[role])
-	if value:
-		textList.append(value)
-	states = propertyValues.get('states')
-	realStates=propertyValues.get('_states',states)
-	negativeStates=propertyValues.get('negativeStates',set())
-	# If the caller didn't want states, states will be None.
-	# However, empty states means the caller still wants states, but the object
-	# had no states; e.g. an unchecked check box with no other states.
-	if states is not None or negativeStates:
-		if states is None:
-			# processAndLabelStates won't accept None for states.
-			states = set()
-		labelStates = controlTypes.processAndLabelStates(role, realStates, reason, states, negativeStates)
-		textList.extend(labelStates)
-	# sometimes description key is present but value is None
-	description: Optional[str] = propertyValues.get('description')
-	if description:
-		textList.append(description)
-	# sometimes keyboardShortcut key is present but value is None
-	keyboardShortcut: Optional[str] = propertyValues.get('keyboardShortcut')
-	if keyboardShortcut:
-		textList.append(keyboardShortcut)
-	if includeTableCellCoords and cellCoordsText:
-		textList.append(cellCoordsText)
-	if cellCoordsText or rowNumber or columnNumber:
-		tableID = propertyValues.get("_tableID")
-		# Always treat the table as different if there is no tableID.
-		sameTable = (tableID and tableID == oldTableID)
-		# Don't update the oldTableID if no tableID was given.
-		if tableID and not sameTable:
-			oldTableID = tableID
-		# When fetching row and column span
-		# default the values to 1 to make further checks a lot simpler.
-		# After all, a table cell that has no rowspan implemented is assumed to span one row.
-		rowSpan = propertyValues.get("rowSpan") or 1
-		columnSpan = propertyValues.get("columnSpan") or 1
-		if rowNumber and (not sameTable or rowNumber != oldRowNumber or rowSpan != oldRowSpan):
-			rowHeaderText: Optional[str] = propertyValues.get("rowHeaderText")
-			if rowHeaderText:
-				textList.append(rowHeaderText)
-			if includeTableCellCoords and not cellCoordsText: 
-				# Translators: Speaks current row number (example output: row 3).
-				rowNumberTranslation: str = _("row %s") % rowNumber
-				textList.append(rowNumberTranslation)
-				if rowSpan>1 and columnSpan<=1:
-					# Translators: Speaks the row span added to the current row number (example output: through 5).
-					rowSpanAddedTranslation: str = _("through %s") % (rowNumber + rowSpan - 1)
-					textList.append(rowSpanAddedTranslation)
-			oldRowNumber = rowNumber
-			oldRowSpan = rowSpan
-		if columnNumber and (not sameTable or columnNumber != oldColumnNumber or columnSpan != oldColumnSpan):
-			columnHeaderText: Optional[str] = propertyValues.get("columnHeaderText")
-			if columnHeaderText:
-				textList.append(columnHeaderText)
-			if includeTableCellCoords and not cellCoordsText:
-				# Translators: Speaks current column number (example output: column 3).
-				colNumberTranslation: str = _("column %s") % columnNumber
-				textList.append(colNumberTranslation)
-				if columnSpan>1 and rowSpan<=1:
-					# Translators: Speaks the column span added to the current column number (example output: through 5).
-					colSpanAddedTranslation: str = _("through %s") % (columnNumber + columnSpan - 1)
-					textList.append(colSpanAddedTranslation)
-			oldColumnNumber = columnNumber
-			oldColumnSpan = columnSpan
-		if includeTableCellCoords and not cellCoordsText and rowSpan>1 and columnSpan>1:
-			# Translators: Speaks the row and column span added to the current row and column numbers
-			#			(example output: through row 5 column 3).
-			rowColSpanTranslation: str = _("through row {row} column {column}").format(
-				row=rowNumber + rowSpan - 1,
-				column=columnNumber + columnSpan - 1
-			)
-			textList.append(rowColSpanTranslation)
-	rowCount=propertyValues.get('rowCount',0)
-	columnCount=propertyValues.get('columnCount',0)
-	if rowCount and columnCount:
-		# Translators: Speaks number of columns and rows in a table (example output: with 3 rows and 2 columns).
-		rowAndColCountTranslation: str = _("with {rowCount} rows and {columnCount} columns").format(
-			rowCount=rowCount,
-			columnCount=columnCount
-		)
-		textList.append(rowAndColCountTranslation)
-	elif columnCount and not rowCount:
-		# Translators: Speaks number of columns (example output: with 4 columns).
-		columnCountTransation: str = _("with %s columns") % columnCount
-		textList.append(columnCountTransation)
-	elif rowCount and not columnCount:
-		# Translators: Speaks number of rows (example output: with 2 rows).
-		rowCountTranslation: str = _("with %s rows") % rowCount
-		textList.append(rowCountTranslation)
-	if rowCount or columnCount:
-		# The caller is entering a table, so ensure that it is treated as a new table, even if the previous table was the same.
-		oldTableID = None
-	ariaCurrent = propertyValues.get('current', False)
-	if ariaCurrent:
-		try:
-			ariaCurrentLabel = controlTypes.isCurrentLabels[ariaCurrent]
-			textList.append(ariaCurrentLabel)
-		except KeyError:
-			log.debugWarning("Aria-current value not handled: %s"%ariaCurrent)
-			ariaCurrentLabel = controlTypes.isCurrentLabels[True]
-			textList.append(ariaCurrentLabel)
-	placeholder: Optional[str] = propertyValues.get('placeholder', None)
-	if placeholder:
-		textList.append(placeholder)
-	indexInGroup=propertyValues.get('positionInfo_indexInGroup',0)
-	similarItemsInGroup=propertyValues.get('positionInfo_similarItemsInGroup',0)
-	if 0<indexInGroup<=similarItemsInGroup:
-		# Translators: Spoken to indicate the position of an item in a group of items (such as a list).
-		# {number} is replaced with the number of the item in the group.
-		# {total} is replaced with the total number of items in the group.
-		itemPosTranslation: str = _("{number} of {total}").format(
-			number=indexInGroup,
-			total=similarItemsInGroup
-		)
-		textList.append(itemPosTranslation)
-	if 'positionInfo_level' in propertyValues:
-		level=propertyValues.get('positionInfo_level',None)
-		role=propertyValues.get('role',None)
-		if level is not None:
-			# Translators: Speaks the item level in treeviews (example output: level 2).
-			levelTranslation: str = _('level %s') % level
-			if role in (controlTypes.ROLE_TREEVIEWITEM,controlTypes.ROLE_LISTITEM) and level!=oldTreeLevel:
-				textList.insert(0, levelTranslation)
-				oldTreeLevel=level
-			else:
-				textList.append(levelTranslation)
-	types.logBadSequenceTypes(textList)
-	return textList
-
-
-# C901 'getControlFieldSpeech' is too complex
-# Note: when working on getControlFieldSpeech, look for opportunities to simplify
-# and move logic out into smaller helper functions.
-def getControlFieldSpeech(  # noqa: C901
-		attrs: textInfos.ControlField,
-		ancestorAttrs: List[textInfos.Field],
-		fieldType: str,
-		formatConfig: Optional[Dict[str, bool]] = None,
-		extraDetail: bool = False,
-		reason: Optional[OutputReason] = None
-) -> SpeechSequence:
-	if attrs.get('isHidden'):
-		return []
-	if not formatConfig:
-		formatConfig=config.conf["documentFormatting"]
-
-	presCat=attrs.getPresentationCategory(ancestorAttrs,formatConfig, reason=reason)
-	childControlCount=int(attrs.get('_childcontrolcount',"0"))
-	role = attrs.get('role', controlTypes.ROLE_UNKNOWN)
-	if (
-		reason == controlTypes.REASON_FOCUS
-		or attrs.get('alwaysReportName', False)
-	):
-		name = attrs.get('name', "")
-	else:
-		name = ""
-	states=attrs.get('states',set())
-	keyboardShortcut=attrs.get('keyboardShortcut', "")
-	ariaCurrent=attrs.get('current', None)
-	placeholderValue=attrs.get('placeholder', None)
-	value=attrs.get('value',"")
-	if reason==controlTypes.REASON_FOCUS or attrs.get('alwaysReportDescription',False):
-		description=attrs.get('description',"")
-	else:
-		description=""
-	level=attrs.get('level',None)
-
-	if presCat != attrs.PRESCAT_LAYOUT:
-		tableID = attrs.get("table-id")
-	else:
-		tableID = None
-
-	roleText = attrs.get('roleText')
-	landmark = attrs.get("landmark")
-	if roleText:
-		roleTextSequence = [roleText, ]
-	elif role == controlTypes.ROLE_LANDMARK and landmark:
-		roleTextSequence = [
-			f"{aria.landmarkRoles[landmark]} {controlTypes.roleLabels[controlTypes.ROLE_LANDMARK]}",
-		]
-	else:
-		roleTextSequence = getPropertiesSpeech(reason=reason, role=role)
-	stateTextSequence = getPropertiesSpeech(reason=reason, states=states, _role=role)
-	keyboardShortcutSequence = []
-	if config.conf["presentation"]["reportKeyboardShortcuts"]:
-		keyboardShortcutSequence = getPropertiesSpeech(
-			reason=reason, keyboardShortcut=keyboardShortcut
-		)
-	ariaCurrentSequence = getPropertiesSpeech(reason=reason, current=ariaCurrent)
-	placeholderSequence = getPropertiesSpeech(reason=reason, placeholder=placeholderValue)
-	nameSequence = getPropertiesSpeech(reason=reason, name=name)
-	valueSequence = getPropertiesSpeech(reason=reason, value=value)
-	descriptionSequence = []
-	if config.conf["presentation"]["reportObjectDescriptions"]:
-		descriptionSequence = getPropertiesSpeech(
-			reason=reason, description=description
-		)
-	levelSequence = getPropertiesSpeech(reason=reason, positionInfo_level=level)
-
-	# Determine under what circumstances this node should be spoken.
-	# speakEntry: Speak when the user enters the control.
-	# speakWithinForLine: When moving by line, speak when the user is already within the control.
-	# speakExitForLine: When moving by line, speak when the user exits the control.
-	# speakExitForOther: When moving by word or character, speak when the user exits the control.
-	speakEntry=speakWithinForLine=speakExitForLine=speakExitForOther=False
-	if presCat == attrs.PRESCAT_SINGLELINE:
-		speakEntry=True
-		speakWithinForLine=True
-		speakExitForOther=True
-	elif presCat in (attrs.PRESCAT_MARKER, attrs.PRESCAT_CELL):
-		speakEntry=True
-	elif presCat == attrs.PRESCAT_CONTAINER:
-		speakEntry=True
-		speakExitForLine = bool(
-			attrs.get('roleText')
-			or role != controlTypes.ROLE_LANDMARK
-		)
-		speakExitForOther=True
-
-	# Determine the order of speech.
-	# speakContentFirst: Speak the content before the control field info.
-	speakContentFirst = (
-		reason == controlTypes.REASON_FOCUS
-		and presCat != attrs.PRESCAT_CONTAINER
-		and role not in (
-			controlTypes.ROLE_EDITABLETEXT,
-			controlTypes.ROLE_COMBOBOX,
-			controlTypes.ROLE_TREEVIEW,
-			controlTypes.ROLE_LIST,
-			controlTypes.ROLE_LANDMARK,
-			controlTypes.ROLE_REGION,
-		)
-		and not tableID
-		and controlTypes.STATE_EDITABLE not in states
-	)
-	# speakStatesFirst: Speak the states before the role.
-	speakStatesFirst=role==controlTypes.ROLE_LINK
-
-	containerContainsText="" #: used for item counts for lists
-
-	# Determine what text to speak.
-	# Special cases
-	if(
-		childControlCount
-		and fieldType == "start_addedToControlFieldStack"
-		and role == controlTypes.ROLE_LIST
-		and controlTypes.STATE_READONLY in states
-	):
-		# List.
-		# #7652: containerContainsText variable is set here, but the actual generation of all other output is
-		# handled further down in the general cases section.
-		# This ensures that properties such as name, states and level etc still get reported appropriately.
-		# Translators: Number of items in a list (example output: list with 5 items).
-		containerContainsText=_("with %s items")%childControlCount
-	elif fieldType=="start_addedToControlFieldStack" and role==controlTypes.ROLE_TABLE and tableID:
-		# Table.
-		rowCount=(attrs.get("table-rowcount-presentational") or attrs.get("table-rowcount"))
-		columnCount=(attrs.get("table-columncount-presentational") or attrs.get("table-columncount"))
-		tableSeq = nameSequence[:]
-		tableSeq.extend(roleTextSequence)
-		tableSeq.extend(stateTextSequence)
-		tableSeq.extend(
-			getPropertiesSpeech(
-				_tableID=tableID, 
-				rowCount=rowCount, 
-				columnCount=columnCount
-		))
-		tableSeq.extend(levelSequence)
-		types.logBadSequenceTypes(tableSeq)
-		return tableSeq
-	elif (
-		nameSequence
-		and reason == controlTypes.REASON_FOCUS
-		and fieldType == "start_addedToControlFieldStack"
-		and role in (controlTypes.ROLE_GROUPING, controlTypes.ROLE_PROPERTYPAGE)
-	):
-		# #10095, #3321, #709: Report the name and description of groupings (such as fieldsets) and tab pages
-		nameAndRole = nameSequence[:]
-		nameAndRole.extend(roleTextSequence)
-		types.logBadSequenceTypes(nameAndRole)
-		return nameAndRole
-	elif (
-		fieldType in ("start_addedToControlFieldStack", "start_relative")
-		and role in (
-			controlTypes.ROLE_TABLECELL,
-			controlTypes.ROLE_TABLECOLUMNHEADER,
-			controlTypes.ROLE_TABLEROWHEADER
-		)
-		and tableID
-	):
-		# Table cell.
-		reportTableHeaders = formatConfig["reportTableHeaders"]
-		reportTableCellCoords = formatConfig["reportTableCellCoords"]
-		getProps = {
-			'rowNumber': (attrs.get("table-rownumber-presentational") or attrs.get("table-rownumber")),
-			'columnNumber': (attrs.get("table-columnnumber-presentational") or attrs.get("table-columnnumber")),
-			'rowSpan': attrs.get("table-rowsspanned"),
-			'columnSpan': attrs.get("table-columnsspanned"),
-			'includeTableCellCoords': reportTableCellCoords
-		}
-		if reportTableHeaders:
-			getProps['rowHeaderText'] = attrs.get("table-rowheadertext")
-			getProps['columnHeaderText'] = attrs.get("table-columnheadertext")
-		tableCellSequence = getPropertiesSpeech(_tableID=tableID, **getProps)
-		tableCellSequence.extend(stateTextSequence)
-		tableCellSequence.extend(ariaCurrentSequence)
-		types.logBadSequenceTypes(tableCellSequence)
-		return tableCellSequence
-
-	# General cases.
-	if ((
-		speakEntry and ((
-			speakContentFirst
-			and fieldType in ("end_relative", "end_inControlFieldStack")
-		)
-		or (
-			not speakContentFirst
-			and fieldType in ("start_addedToControlFieldStack", "start_relative")
-		))
-	)
-	or (
-		speakWithinForLine
-		and not speakContentFirst
-		and not extraDetail
-		and fieldType == "start_inControlFieldStack"
-	)):
-		out = []
-		content = attrs.get("content")
-		if content and speakContentFirst:
-			out.append(content)
-		if placeholderValue:
-			if valueSequence:
-				log.error(
-					f"valueSequence exists when expected none: "
-					f"valueSequence: {valueSequence!r} placeholderSequence: {placeholderSequence!r}"
-				)
-			valueSequence = placeholderSequence
-
-		# Avoid speaking name twice. Which may happen if this controlfield is labelled by
-		# one of it's internal fields. We determine this by checking for 'labelledByContent'.
-		# An example of this situation is a checkbox element that has aria-labelledby pointing to a child
-		# element.
-		if (
-			# Don't speak name when labelledByContent. It will be spoken by the subsequent controlFields instead.
-			attrs.get("IAccessible2::attribute_explicit-name", False)
-			and attrs.get("labelledByContent", False)
-		):
-			log.debug("Skipping name sequence: control field is labelled by content")
-		else:
-			out.extend(nameSequence)
-
-		out.extend(stateTextSequence if speakStatesFirst else roleTextSequence)
-		out.extend(roleTextSequence if speakStatesFirst else stateTextSequence)
-		out.append(containerContainsText)
-		out.extend(ariaCurrentSequence)
-		out.extend(valueSequence)
-		out.extend(descriptionSequence)
-		out.extend(levelSequence)
-		out.extend(keyboardShortcutSequence)
-		if content and not speakContentFirst:
-			out.append(content)
-
-		types.logBadSequenceTypes(out)
-		return out
-	elif (
-		fieldType in (
-			"end_removedFromControlFieldStack",
-			"end_relative",
-		)
-		and roleTextSequence
-		and (
-			(not extraDetail and speakExitForLine)
-			or (extraDetail and speakExitForOther)
-	)):
-		if all(isinstance(item, str) for item in roleTextSequence):
-			joinedRoleText = " ".join(roleTextSequence)
-			out = [
-				# Translators: Indicates end of something (example output: at the end of a list, speaks out of list).
-				_("out of %s") % joinedRoleText,
-			]
-		else:
-			out = roleTextSequence
-
-		types.logBadSequenceTypes(out)
-		return out
-
-	# Special cases
-	elif not speakEntry and fieldType in ("start_addedToControlFieldStack","start_relative"):
-		out = []
-		if ariaCurrent:
-			out.extend(ariaCurrentSequence)
-			types.logBadSequenceTypes(out)
-		return out
-	else:
-		return []
-
-
-# C901 'getFormatFieldSpeech' is too complex
-# Note: when working on getFormatFieldSpeech, look for opportunities to simplify
-# and move logic out into smaller helper functions.
-def getFormatFieldSpeech(  # noqa: C901
-		attrs: textInfos.Field,
-		attrsCache: Optional[textInfos.Field] = None,
-		formatConfig: Optional[Dict[str, bool]] = None,
-		reason: Optional[OutputReason] = None,
-		unit: Optional[str] = None,
-		extraDetail: bool = False,
-		initialFormat: bool = False,
-) -> SpeechSequence:
-	if not formatConfig:
-		formatConfig=config.conf["documentFormatting"]
-	textList=[]
-	if formatConfig["reportTables"]:
-		tableInfo=attrs.get("table-info")
-		oldTableInfo=attrsCache.get("table-info") if attrsCache is not None else None
-		tableSequence = getTableInfoSpeech(
-			tableInfo, oldTableInfo, extraDetail=extraDetail
-		)
-		if tableSequence:
-			textList.extend(tableSequence)
-	if formatConfig["reportPage"]:
-		pageNumber=attrs.get("page-number")
-		oldPageNumber=attrsCache.get("page-number") if attrsCache is not None else None
-		if pageNumber and pageNumber!=oldPageNumber:
-			# Translators: Indicates the page number in a document.
-			# %s will be replaced with the page number.
-			text=_("page %s")%pageNumber
-			textList.append(text)
-		sectionNumber=attrs.get("section-number")
-		oldSectionNumber=attrsCache.get("section-number") if attrsCache is not None else None
-		if sectionNumber and sectionNumber!=oldSectionNumber:
-			# Translators: Indicates the section number in a document.
-			# %s will be replaced with the section number.
-			text=_("section %s")%sectionNumber
-			textList.append(text)
-
-		textColumnCount=attrs.get("text-column-count")
-		oldTextColumnCount=attrsCache.get("text-column-count") if attrsCache is not None else None
-		textColumnNumber=attrs.get("text-column-number")
-		oldTextColumnNumber=attrsCache.get("text-column-number") if attrsCache is not None else None
-
-		# Because we do not want to report the number of columns when a document is just opened and there is only 
-		# one column. This would be verbose, in the standard case.
-		# column number has changed, or the columnCount has changed
-		# but not if the columnCount is 1 or less and there is no old columnCount.
-		if (((textColumnNumber and textColumnNumber!=oldTextColumnNumber) or
-			(textColumnCount and textColumnCount!=oldTextColumnCount)) and not
-			(textColumnCount and int(textColumnCount) <=1 and oldTextColumnCount == None)) :
-			if textColumnNumber and textColumnCount:
-				# Translators: Indicates the text column number in a document.
-				# {0} will be replaced with the text column number.
-				# {1} will be replaced with the number of text columns.
-				text=_("column {0} of {1}").format(textColumnNumber,textColumnCount)
-				textList.append(text)
-			elif textColumnCount:
-				# Translators: Indicates the text column number in a document.
-				# %s will be replaced with the number of text columns.
-				text=_("%s columns")%(textColumnCount)
-				textList.append(text)
-
-	sectionBreakType=attrs.get("section-break")
-	if sectionBreakType:
-		if sectionBreakType == "0" : # Continuous section break.
-			text=_("continuous section break")
-		elif sectionBreakType == "1" : # New column section break.
-			text=_("new column section break")
-		elif sectionBreakType == "2" : # New page section break.
-			text=_("new page section break")
-		elif sectionBreakType == "3" : # Even pages section break.
-			text=_("even pages section break")
-		elif sectionBreakType == "4" : # Odd pages section break.
-			text=_("odd pages section break")
-		else:
-			text=""
-		textList.append(text)
-	columnBreakType=attrs.get("column-break")
-	if columnBreakType:
-		textList.append(_("column break"))
-	if  formatConfig["reportHeadings"]:
-		headingLevel=attrs.get("heading-level")
-		oldHeadingLevel=attrsCache.get("heading-level") if attrsCache is not None else None
-		# headings should be spoken not only if they change, but also when beginning to speak lines or paragraphs
-		# Ensuring a similar experience to if a heading was a controlField
-		if headingLevel and (initialFormat and (reason==controlTypes.REASON_FOCUS or unit in (textInfos.UNIT_LINE,textInfos.UNIT_PARAGRAPH)) or headingLevel!=oldHeadingLevel):
-			# Translators: Speaks the heading level (example output: heading level 2).
-			text=_("heading level %d")%headingLevel
-			textList.append(text)
-	if  formatConfig["reportStyle"]:
-		style=attrs.get("style")
-		oldStyle=attrsCache.get("style") if attrsCache is not None else None
-		if style!=oldStyle:
-			if style:
-				# Translators: Indicates the style of text.
-				# A style is a collection of formatting settings and depends on the application.
-				# %s will be replaced with the name of the style.
-				text=_("style %s")%style
-			else:
-				# Translators: Indicates that text has reverted to the default style.
-				# A style is a collection of formatting settings and depends on the application.
-				text=_("default style")
-			textList.append(text)
-	if  formatConfig["reportBorderStyle"]:
-		borderStyle=attrs.get("border-style")
-		oldBorderStyle=attrsCache.get("border-style") if attrsCache is not None else None
-		if borderStyle!=oldBorderStyle:
-			if borderStyle:
-				text=borderStyle
-			else:
-				# Translators: Indicates that cell does not have border lines.
-				text=_("no border lines")
-			textList.append(text)
-	if  formatConfig["reportFontName"]:
-		fontFamily=attrs.get("font-family")
-		oldFontFamily=attrsCache.get("font-family") if attrsCache is not None else None
-		if fontFamily and fontFamily!=oldFontFamily:
-			textList.append(fontFamily)
-		fontName=attrs.get("font-name")
-		oldFontName=attrsCache.get("font-name") if attrsCache is not None else None
-		if fontName and fontName!=oldFontName:
-			textList.append(fontName)
-	if  formatConfig["reportFontSize"]:
-		fontSize=attrs.get("font-size")
-		oldFontSize=attrsCache.get("font-size") if attrsCache is not None else None
-		if fontSize and fontSize!=oldFontSize:
-			textList.append(fontSize)
-	if  formatConfig["reportColor"]:
-		color=attrs.get("color")
-		oldColor=attrsCache.get("color") if attrsCache is not None else None
-		backgroundColor=attrs.get("background-color")
-		oldBackgroundColor=attrsCache.get("background-color") if attrsCache is not None else None
-		backgroundColor2=attrs.get("background-color2")
-		oldBackgroundColor2=attrsCache.get("background-color2") if attrsCache is not None else None
-		bgColorChanged=backgroundColor!=oldBackgroundColor or backgroundColor2!=oldBackgroundColor2
-		bgColorText=backgroundColor.name if isinstance(backgroundColor,colors.RGB) else backgroundColor
-		if backgroundColor2:
-			bg2Name=backgroundColor2.name if isinstance(backgroundColor2,colors.RGB) else backgroundColor2
-			# Translators: Reported when there are two background colors.
-			# This occurs when, for example, a gradient pattern is applied to a spreadsheet cell.
-			# {color1} will be replaced with the first background color.
-			# {color2} will be replaced with the second background color.
-			bgColorText=_("{color1} to {color2}").format(color1=bgColorText,color2=bg2Name)
-		if color and backgroundColor and color!=oldColor and bgColorChanged:
-			# Translators: Reported when both the text and background colors change.
-			# {color} will be replaced with the text color.
-			# {backgroundColor} will be replaced with the background color.
-			textList.append(_("{color} on {backgroundColor}").format(
-				color=color.name if isinstance(color,colors.RGB) else color,
-				backgroundColor=bgColorText))
-		elif color and color!=oldColor:
-			# Translators: Reported when the text color changes (but not the background color).
-			# {color} will be replaced with the text color.
-			textList.append(_("{color}").format(color=color.name if isinstance(color,colors.RGB) else color))
-		elif backgroundColor and bgColorChanged:
-			# Translators: Reported when the background color changes (but not the text color).
-			# {backgroundColor} will be replaced with the background color.
-			textList.append(_("{backgroundColor} background").format(backgroundColor=bgColorText))
-		backgroundPattern=attrs.get("background-pattern")
-		oldBackgroundPattern=attrsCache.get("background-pattern") if attrsCache is not None else None
-		if backgroundPattern and backgroundPattern!=oldBackgroundPattern:
-			textList.append(_("background pattern {pattern}").format(pattern=backgroundPattern))
-	if  formatConfig["reportLineNumber"]:
-		lineNumber=attrs.get("line-number")
-		oldLineNumber=attrsCache.get("line-number") if attrsCache is not None else None
-		if lineNumber is not None and lineNumber!=oldLineNumber:
-			# Translators: Indicates the line number of the text.
-			# %s will be replaced with the line number.
-			text=_("line %s")%lineNumber
-			textList.append(text)
-	if  formatConfig["reportRevisions"]:
-		# Insertion
-		revision=attrs.get("revision-insertion")
-		oldRevision=attrsCache.get("revision-insertion") if attrsCache is not None else None
-		if (revision or oldRevision is not None) and revision!=oldRevision:
-			# Translators: Reported when text is marked as having been inserted
-			text=(_("inserted") if revision
-				# Translators: Reported when text is no longer marked as having been inserted.
-				else _("not inserted"))
-			textList.append(text)
-		revision=attrs.get("revision-deletion")
-		oldRevision=attrsCache.get("revision-deletion") if attrsCache is not None else None
-		if (revision or oldRevision is not None) and revision!=oldRevision:
-			# Translators: Reported when text is marked as having been deleted
-			text=(_("deleted") if revision
-				# Translators: Reported when text is no longer marked as having been  deleted.
-				else _("not deleted"))
-			textList.append(text)
-		revision=attrs.get("revision")
-		oldRevision=attrsCache.get("revision") if attrsCache is not None else None
-		if (revision or oldRevision is not None) and revision != oldRevision:
-			if revision:
-				# Translators: Reported when text is revised.
-				text = _("revised %s") % revision
-			else:
-				# Translators: Reported when text is not revised.
-				text = _("no revised %s") % oldRevision
-			textList.append(text)
-	if  formatConfig["reportEmphasis"]:
-		# marked text 
-		marked=attrs.get("marked")
-		oldMarked=attrsCache.get("marked") if attrsCache is not None else None
-		if (marked or oldMarked is not None) and marked!=oldMarked:
-			# Translators: Reported when text is marked
-			text=(_("marked") if marked
-				# Translators: Reported when text is no longer marked
-				else _("not marked"))
-			textList.append(text)
-		# strong text
-		strong=attrs.get("strong")
-		oldStrong=attrsCache.get("strong") if attrsCache is not None else None
-		if (strong or oldStrong is not None) and strong!=oldStrong:
-			# Translators: Reported when text is marked as strong (e.g. bold)
-			text=(_("strong") if strong
-				# Translators: Reported when text is no longer marked as strong (e.g. bold) 
-				else _("not strong"))
-			textList.append(text)
-		# emphasised text 
-		emphasised=attrs.get("emphasised")
-		oldEmphasised=attrsCache.get("emphasised") if attrsCache is not None else None
-		if (emphasised or oldEmphasised is not None) and emphasised!=oldEmphasised:
-			# Translators: Reported when text is marked as emphasised
-			text=(_("emphasised") if emphasised
-				# Translators: Reported when text is no longer marked as emphasised 
-				else _("not emphasised"))
-			textList.append(text)
-	if  formatConfig["reportFontAttributes"]:
-		bold=attrs.get("bold")
-		oldBold=attrsCache.get("bold") if attrsCache is not None else None
-		if (bold or oldBold is not None) and bold!=oldBold:
-			# Translators: Reported when text is bolded.
-			text=(_("bold") if bold
-				# Translators: Reported when text is not bolded.
-				else _("no bold"))
-			textList.append(text)
-		italic=attrs.get("italic")
-		oldItalic=attrsCache.get("italic") if attrsCache is not None else None
-		if (italic or oldItalic is not None) and italic!=oldItalic:
-			# Translators: Reported when text is italicized.
-			text=(_("italic") if italic
-				# Translators: Reported when text is not italicized.
-				else _("no italic"))
-			textList.append(text)
-		strikethrough=attrs.get("strikethrough")
-		oldStrikethrough=attrsCache.get("strikethrough") if attrsCache is not None else None
-		if (strikethrough or oldStrikethrough is not None) and strikethrough!=oldStrikethrough:
-			if strikethrough:
-				# Translators: Reported when text is formatted with double strikethrough.
-				# See http://en.wikipedia.org/wiki/Strikethrough
-				text=(_("double strikethrough") if strikethrough=="double"
-				# Translators: Reported when text is formatted with strikethrough.
-				# See http://en.wikipedia.org/wiki/Strikethrough
-				else _("strikethrough"))
-			else:
-				# Translators: Reported when text is formatted without strikethrough.
-				# See http://en.wikipedia.org/wiki/Strikethrough
-				text=_("no strikethrough")
-			textList.append(text)
-		underline=attrs.get("underline")
-		oldUnderline=attrsCache.get("underline") if attrsCache is not None else None
-		if (underline or oldUnderline is not None) and underline!=oldUnderline:
-			# Translators: Reported when text is underlined.
-			text=(_("underlined") if underline
-				# Translators: Reported when text is not underlined.
-				else _("not underlined"))
-			textList.append(text)
-		hidden = attrs.get("hidden")
-		oldHidden = attrsCache.get("hidden") if attrsCache is not None else None
-		if (hidden or oldHidden is not None) and hidden != oldHidden:
-			text = (
-				# Translators: Reported when text is hidden.
-				_("hidden")if hidden
-				# Translators: Reported when text is not hidden.
-				else _("not hidden")
-			)
-			textList.append(text)
-		textPosition=attrs.get("text-position")
-		oldTextPosition=attrsCache.get("text-position") if attrsCache is not None else None
-		if (textPosition or oldTextPosition is not None) and textPosition!=oldTextPosition:
-			textPosition=textPosition.lower() if textPosition else textPosition
-			if textPosition=="super":
-				# Translators: Reported for superscript text.
-				text=_("superscript")
-			elif textPosition=="sub":
-				# Translators: Reported for subscript text.
-				text=_("subscript")
-			else:
-				# Translators: Reported for text which is at the baseline position;
-				# i.e. not superscript or subscript.
-				text=_("baseline")
-			textList.append(text)
-	if formatConfig["reportAlignment"]:
-		textAlign=attrs.get("text-align")
-		oldTextAlign=attrsCache.get("text-align") if attrsCache is not None else None
-		if (textAlign or oldTextAlign is not None) and textAlign!=oldTextAlign:
-			textAlign=textAlign.lower() if textAlign else textAlign
-			if textAlign=="left":
-				# Translators: Reported when text is left-aligned.
-				text=_("align left")
-			elif textAlign=="center":
-				# Translators: Reported when text is centered.
-				text=_("align center")
-			elif textAlign=="right":
-				# Translators: Reported when text is right-aligned.
-				text=_("align right")
-			elif textAlign=="justify":
-				# Translators: Reported when text is justified.
-				# See http://en.wikipedia.org/wiki/Typographic_alignment#Justified
-				text=_("align justify")
-			elif textAlign=="distribute":
-				# Translators: Reported when text is justified with character spacing (Japanese etc) 
-				# See http://kohei.us/2010/01/21/distributed-text-justification/
-				text=_("align distributed")
-			else:
-				# Translators: Reported when text has reverted to default alignment.
-				text=_("align default")
-			textList.append(text)
-		verticalAlign=attrs.get("vertical-align")
-		oldverticalAlign=attrsCache.get("vertical-align") if attrsCache is not None else None
-		if (verticalAlign or oldverticalAlign is not None) and verticalAlign!=oldverticalAlign:
-			verticalAlign=verticalAlign.lower() if verticalAlign else verticalAlign
-			if verticalAlign=="top":
-				# Translators: Reported when text is vertically top-aligned.
-				text=_("vertical align top")
-			elif verticalAlign in("center","middle"):
-				# Translators: Reported when text is vertically middle aligned.
-				text=_("vertical align middle")
-			elif verticalAlign=="bottom":
-				# Translators: Reported when text is vertically bottom-aligned.
-				text=_("vertical align bottom")
-			elif verticalAlign=="baseline":
-				# Translators: Reported when text is vertically aligned on the baseline. 
-				text=_("vertical align baseline")
-			elif verticalAlign=="justify":
-				# Translators: Reported when text is vertically justified.
-				text=_("vertical align justified")
-			elif verticalAlign=="distributed":
-				# Translators: Reported when text is vertically justified but with character spacing (For some Asian content). 
-				text=_("vertical align distributed") 
-			else:
-				# Translators: Reported when text has reverted to default vertical alignment.
-				text=_("vertical align default")
-			textList.append(text)
-	if formatConfig["reportParagraphIndentation"]:
-		indentLabels={
-			'left-indent':(
-				# Translators: the label for paragraph format left indent
-				_("left indent"),
-				# Translators: the message when there is no paragraph format left indent
-				_("no left indent"),
-			),
-			'right-indent':(
-				# Translators: the label for paragraph format right indent
-				_("right indent"),
-				# Translators: the message when there is no paragraph format right indent
-				_("no right indent"),
-			),
-			'hanging-indent':(
-				# Translators: the label for paragraph format hanging indent
-				_("hanging indent"),
-				# Translators: the message when there is no paragraph format hanging indent
-				_("no hanging indent"),
-			),
-			'first-line-indent':(
-				# Translators: the label for paragraph format first line indent 
-				_("first line indent"),
-				# Translators: the message when there is no paragraph format first line indent
-				_("no first line indent"),
-			),
-		}
-		for attr,(label,noVal) in indentLabels.items():
-			newVal=attrs.get(attr)
-			oldVal=attrsCache.get(attr) if attrsCache else None
-			if (newVal or oldVal is not None) and newVal!=oldVal:
-				if newVal:
-					textList.append(u"%s %s"%(label,newVal))
-				else:
-					textList.append(noVal)
-	if formatConfig["reportLineSpacing"]:
-		lineSpacing=attrs.get("line-spacing")
-		oldLineSpacing=attrsCache.get("line-spacing") if attrsCache is not None else None
-		if (lineSpacing or oldLineSpacing is not None) and lineSpacing!=oldLineSpacing:
-			# Translators: a type of line spacing (E.g. single line spacing)
-			textList.append(_("line spacing %s")%lineSpacing)
-	if  formatConfig["reportLinks"]:
-		link=attrs.get("link")
-		oldLink=attrsCache.get("link") if attrsCache is not None else None
-		if (link or oldLink is not None) and link!=oldLink:
-			text=_("link") if link else _("out of %s")%_("link")
-			textList.append(text)
-	if  formatConfig["reportComments"]:
-		comment=attrs.get("comment")
-		oldComment=attrsCache.get("comment") if attrsCache is not None else None
-		if (comment or oldComment is not None) and comment!=oldComment:
-			if comment:
-				# Translators: Reported when text contains a comment.
-				text=_("has comment")
-				textList.append(text)
-			elif extraDetail:
-				# Translators: Reported when text no longer contains a comment.
-				text=_("out of comment")
-				textList.append(text)
-	if formatConfig["reportSpellingErrors"]:
-		invalidSpelling=attrs.get("invalid-spelling")
-		oldInvalidSpelling=attrsCache.get("invalid-spelling") if attrsCache is not None else None
-		if (invalidSpelling or oldInvalidSpelling is not None) and invalidSpelling!=oldInvalidSpelling:
-			if invalidSpelling:
-				# Translators: Reported when text contains a spelling error.
-				text=_("spelling error")
-			elif extraDetail:
-				# Translators: Reported when moving out of text containing a spelling error.
-				text=_("out of spelling error")
-			else:
-				text=""
-			if text:
-				textList.append(text)
-		invalidGrammar=attrs.get("invalid-grammar")
-		oldInvalidGrammar=attrsCache.get("invalid-grammar") if attrsCache is not None else None
-		if (invalidGrammar or oldInvalidGrammar is not None) and invalidGrammar!=oldInvalidGrammar:
-			if invalidGrammar:
-				# Translators: Reported when text contains a grammar error.
-				text=_("grammar error")
-			elif extraDetail:
-				# Translators: Reported when moving out of text containing a grammar error.
-				text=_("out of grammar error")
-			else:
-				text=""
-			if text:
-				textList.append(text)
-	# The line-prefix formatField attribute contains the text for a bullet or number for a list item, when the bullet or number does not appear in the actual text content.
-	# Normally this attribute could be repeated across formatFields within a list item and therefore is not safe to speak when the unit is word or character.
-	# However, some implementations (such as MS Word with UIA) do limit its useage to the very first formatField of the list item.
-	# Therefore, they also expose a line-prefix_speakAlways attribute to allow its usage for any unit.
-	linePrefix_speakAlways=attrs.get('line-prefix_speakAlways',False)
-	if linePrefix_speakAlways or unit in (textInfos.UNIT_LINE,textInfos.UNIT_SENTENCE,textInfos.UNIT_PARAGRAPH,textInfos.UNIT_READINGCHUNK):
-		linePrefix=attrs.get("line-prefix")
-		if linePrefix:
-			textList.append(linePrefix)
-	if attrsCache is not None:
-		attrsCache.clear()
-		attrsCache.update(attrs)
-	types.logBadSequenceTypes(textList)
-	return textList
-
-
-def getTableInfoSpeech(
-		tableInfo: Optional[Dict[str, Any]],
-		oldTableInfo: Optional[Dict[str, Any]],
-		extraDetail: bool = False
-) -> SpeechSequence:
-	if tableInfo is None and oldTableInfo is None:
-		return []
-	if tableInfo is None and oldTableInfo is not None:
-		return [
-			# Translators: Indicates end of a table.
-			_("out of table")
-		]
-	if not oldTableInfo or tableInfo.get("table-id")!=oldTableInfo.get("table-id"):
-		newTable=True
-	else:
-		newTable=False
-	textList=[]
-	if newTable:
-		columnCount=tableInfo.get("column-count",0)
-		rowCount=tableInfo.get("row-count",0)
-		# Translators: reports number of columns and rows in a table (example output: table with 3 columns and 5 rows).
-		text=_("table with {columnCount} columns and {rowCount} rows").format(columnCount=columnCount,rowCount=rowCount)
-		textList.append(text)
-	oldColumnNumber=oldTableInfo.get("column-number",0) if oldTableInfo else 0
-	columnNumber=tableInfo.get("column-number",0)
-	if columnNumber!=oldColumnNumber:
-		textList.append(_("column %s")%columnNumber)
-	oldRowNumber=oldTableInfo.get("row-number",0) if oldTableInfo else 0
-	rowNumber=tableInfo.get("row-number",0)
-	if rowNumber!=oldRowNumber:
-		textList.append(_("row %s")%rowNumber)
-	types.logBadSequenceTypes(textList)
-	return textList
-
-
-<<<<<<< HEAD
-re_last_pause = re.compile(r"^(.*?(?<=[^\s.!?])[.!?][\"'”’)]?(?:\s+|$))(.*$)", re.DOTALL)
-=======
-def _yieldIfNonEmpty(seq: SpeechSequence):
-	"""Helper method to yield the sequence if it is not None or empty."""
-	if seq:
-		yield seq
->>>>>>> 81d81dce
-
-
-class SpeechWithoutPauses:
-	_pendingSpeechSequence: SpeechSequence
-	re_last_pause = re.compile(
-		r"^(.*(?<=[^\s.!?])[.!?][\"'”’)]?(?:\s+|$))(.*$)",
-		re.DOTALL | re.UNICODE
-	)
-
-	def __init__(
-			self,
-			speakFunc: Callable[[SpeechSequence], None]
-	):
-		"""
-		:param speakFunc: Function used by L{speakWithoutPauses} to speak. This will likely be speech.speak.
-		"""
-		self.speak = speakFunc
-		self.reset()
-
-	def reset(self):
-		self._pendingSpeechSequence = []
-
-	def speakWithoutPauses(
-			self,
-			speechSequence: Optional[SpeechSequence],
-			detectBreaks: bool = True
-	) -> bool:
-		"""
-		Speaks the speech sequences given over multiple calls,
-		only sending to the synth at acceptable phrase or sentence boundaries,
-		or when given None for the speech sequence.
-		@return: C{True} if something was actually spoken,
-			C{False} if only buffering occurred.
-		"""
-		speech = GeneratorWithReturn(self.getSpeechWithoutPauses(
-			speechSequence,
-			detectBreaks
-		))
-		for seq in speech:
-			self.speak(seq)
-		return speech.returnValue
-
-	def getSpeechWithoutPauses(  # noqa: C901
-			self,
-			speechSequence: Optional[SpeechSequence],
-			detectBreaks: bool = True
-	) -> Generator[SpeechSequence, None, bool]:
-		"""
-		Generate speech sequences over multiple calls,
-		only returning a speech sequence at acceptable phrase or sentence boundaries,
-		or when given None for the speech sequence.
-		@return: The speech sequence that can be spoken without pauses. The 'return' for this generator function,
-		is a bool which indicates whether this sequence should be considered valid speech. Use
-		L{GeneratorWithReturn} to retain the return value. A generator is used because the previous
-		implementation had several calls to speech, this approach replicates that.
-		"""
-		# Break on all explicit break commands
-		if detectBreaks and speechSequence:
-			speech = GeneratorWithReturn(self._detectBreaksAndGetSpeech(speechSequence))
-			yield from speech
-			return speech.returnValue  # Don't fall through to flush / normal speech
-
-		if speechSequence is None:  # Requesting flush
-			pending = self._flushPendingSpeech()
-			yield from _yieldIfNonEmpty(pending)
-			return bool(pending)  # Don't fall through to handle normal speech
-
-		# Handling normal speech
-		speech = self._getSpeech(speechSequence)
-		yield from _yieldIfNonEmpty(speech)
-		return bool(speech)
-
-	def _detectBreaksAndGetSpeech(
-			self,
-			speechSequence: SpeechSequence
-	) -> Generator[SpeechSequence, None, bool]:
-		lastStartIndex = 0
-		sequenceLen = len(speechSequence)
-		gotValidSpeech = False
-		for index, item in enumerate(speechSequence):
-			if isinstance(item, EndUtteranceCommand):
-				if index > 0 and lastStartIndex < index:
-					subSequence = speechSequence[lastStartIndex:index]
-					yield from _yieldIfNonEmpty(
-						self._getSpeech(subSequence)
-					)
-				yield from _yieldIfNonEmpty(
-					self._flushPendingSpeech()
-				)
-				gotValidSpeech = True
-				lastStartIndex = index + 1
-		if lastStartIndex < sequenceLen:
-			subSequence = speechSequence[lastStartIndex:]
-			seq = self._getSpeech(subSequence)
-			gotValidSpeech = bool(seq)
-			yield from _yieldIfNonEmpty(seq)
-		return gotValidSpeech
-
-	def _flushPendingSpeech(self) -> SpeechSequence:
-		"""
-		@return: may be empty sequence
-		"""
-		# Place the last incomplete phrase in to finalSpeechSequence to be spoken now
-		pending = self._pendingSpeechSequence
-		self._pendingSpeechSequence = []
-		return pending
-
-	def _getSpeech(
-			self,
-			speechSequence: SpeechSequence
-	) -> SpeechSequence:
-		"""
-		@return: May be an empty sequence
-		"""
-		finalSpeechSequence: SpeechSequence = []  # To be spoken now
-		pendingSpeechSequence: speechSequence = []  # To be saved off for speaking later
-		# Scan the given speech and place all completed phrases in finalSpeechSequence to be spoken,
-		# And place the final incomplete phrase in pendingSpeechSequence
-		for index in range(len(speechSequence) - 1, -1, -1):
-			item = speechSequence[index]
-			if isinstance(item, str):
-				m = self.re_last_pause.match(item)
-				if m:
-					before, after = m.groups()
-					if after:
-						pendingSpeechSequence.append(after)
-					if before:
-						finalSpeechSequence.extend(self._flushPendingSpeech())
-						finalSpeechSequence.extend(speechSequence[0:index])
-						finalSpeechSequence.append(before)
-						# Apply the last language change to the pending sequence.
-						# This will need to be done for any other speech change commands introduced in future.
-						for changeIndex in range(index - 1, -1, -1):
-							change = speechSequence[changeIndex]
-							if not isinstance(change, LangChangeCommand):
-								continue
-							pendingSpeechSequence.append(change)
-							break
-						break
-				else:
-					pendingSpeechSequence.append(item)
-			else:
-				pendingSpeechSequence.append(item)
-		if pendingSpeechSequence:
-			pendingSpeechSequence.reverse()
-			self._pendingSpeechSequence.extend(pendingSpeechSequence)
-		return finalSpeechSequence
-
-
-_speakWithoutPauses = SpeechWithoutPauses(speakFunc=speak)
-
-#: Alias for class SpeakWithoutPauses.speakWithoutPauses. Kept for backwards compatibility
-speakWithoutPauses = _speakWithoutPauses.speakWithoutPauses
-#: Kept for backwards compatibility.
-re_last_pause = _speakWithoutPauses.re_last_pause
-
-from .manager import SpeechManager
-#: The singleton _SpeechManager instance used for speech functions.
-#: @type: L{_SpeechManager}
-_manager = SpeechManager()
-
-
-def clearTypedWordBuffer() -> None:
-	"""
-	Forgets any word currently being built up with typed characters for speaking. 
-	This should be called when the user's context changes such that they could no longer 
-	complete the word (such as a focus change or choosing to move the caret).
-	"""
-	global curWordChars
-	curWordChars=[]
+# -*- coding: UTF-8 -*-
+#A part of NonVisual Desktop Access (NVDA)
+#This file is covered by the GNU General Public License.
+#See the file COPYING for more details.
+#Copyright (C) 2006-2019 NV Access Limited, Peter Vágner, Aleksey Sadovoy, Babbage B.V., Bill Dengler
+
+"""High-level functions to speak information.
+""" 
+
+import itertools
+import weakref
+import unicodedata
+import time
+import colors
+import api
+import controlTypes
+from controlTypes import OutputReason
+import tones
+import synthDriverHandler
+from synthDriverHandler import getSynth, setSynth
+import re
+import textInfos
+import speechDictHandler
+import characterProcessing
+import languageHandler
+from .commands import (
+	# Commands that are used in this file.
+	SpeechCommand,
+	PitchCommand,
+	LangChangeCommand,
+	BeepCommand,
+	EndUtteranceCommand,
+	CharacterModeCommand,
+)
+from .commands import (  # noqa: F401
+	# F401 imported but unused:
+	# The following are imported here because other files that speech.py
+	# previously relied on "import * from .commands"
+	# New commands added to commands.py should be directly imported only where needed.
+	SynthCommand,
+	IndexCommand,
+	SynthParamCommand,
+	BreakCommand,
+	BaseProsodyCommand,
+	VolumeCommand,
+	RateCommand,
+	PhonemeCommand,
+	BaseCallbackCommand,
+	CallbackCommand,
+	WaveFileCommand,
+	ConfigProfileTriggerCommand,
+)
+from functools import partial
+from . import types
+from .types import SpeechSequence, SequenceItemT
+from typing import Optional, Dict, List, Any, Generator, Union, Callable, Iterator, Tuple
+from logHandler import log
+import config
+import aria
+from .priorities import Spri
+
+speechMode_off=0
+speechMode_beeps=1
+speechMode_talk=2
+#: How speech should be handled; one of speechMode_off, speechMode_beeps or speechMode_talk.
+speechMode=speechMode_talk
+speechMode_beeps_ms=15
+beenCanceled=True
+isPaused=False
+curWordChars=[]
+
+#Set containing locale codes for languages supporting conjunct characters
+LANGS_WITH_CONJUNCT_CHARS = {'hi', 'as', 'bn', 'gu', 'kn', 'kok', 'ml', 'mni', 'mr', 'pa', 'te', 'ur', 'ta'}
+
+#: The string used to separate distinct chunks of text when multiple chunks should be spoken without pauses.
+# #555: Use two spaces so that numbers from adjacent chunks aren't treated as a single number
+# for languages such as French and German which use space as a thousands separator.
+CHUNK_SEPARATOR = "  "
+
+oldTreeLevel=None
+oldTableID=None
+oldRowNumber=None
+oldRowSpan=None
+oldColumnNumber=None
+oldColumnSpan=None
+
+def initialize():
+	"""Loads and sets the synth driver configured in nvda.ini."""
+	synthDriverHandler.initialize()
+	setSynth(config.conf["speech"]["synth"])
+
+def terminate():
+	synthDriverHandler.setSynth(None)
+	speechViewerObj=None
+
+#: If a chunk of text contains only these characters, it will be considered blank.
+BLANK_CHUNK_CHARS = frozenset((" ", "\n", "\r", "\0", u"\xa0"))
+def isBlank(text):
+	"""Determine whether text should be reported as blank.
+	@param text: The text in question.
+	@type text: str
+	@return: C{True} if the text is blank, C{False} if not.
+	@rtype: bool
+	"""
+	return not text or set(text) <= BLANK_CHUNK_CHARS
+
+RE_CONVERT_WHITESPACE = re.compile("[\0\r\n]")
+
+def processText(locale,text,symbolLevel):
+	text = speechDictHandler.processText(text)
+	text = characterProcessing.processSpeechSymbols(locale, text, symbolLevel)
+	text = RE_CONVERT_WHITESPACE.sub(u" ", text)
+	return text.strip()
+
+def cancelSpeech():
+	"""Interupts the synthesizer from currently speaking"""
+	global beenCanceled, isPaused
+	# Import only for this function to avoid circular import.
+	import sayAllHandler
+	sayAllHandler.stop()
+	_speakWithoutPauses.reset()
+	if beenCanceled:
+		return
+	elif speechMode==speechMode_off:
+		return
+	elif speechMode==speechMode_beeps:
+		return
+	_manager.cancel()
+	beenCanceled=True
+	isPaused=False
+
+def pauseSpeech(switch):
+	global isPaused, beenCanceled
+	getSynth().pause(switch)
+	isPaused=switch
+	beenCanceled=False
+
+
+def _getSpeakMessageSpeech(
+		text: str,
+) -> SpeechSequence:
+	"""Gets the speech sequence for a given message.
+	@param text: the message to speak
+	"""
+	if text is None:
+		return []
+	if isBlank(text):
+		return [
+			# Translators: This is spoken when the line is considered blank.
+			_("blank"),
+		]
+	return [text, ]
+
+
+def speakMessage(
+		text: str,
+		priority: Optional[Spri] = None
+) -> None:
+	"""Speaks a given message.
+	@param text: the message to speak
+	@param priority: The speech priority.
+	"""
+	seq = _getSpeakMessageSpeech(text)
+	if seq:
+		speak(seq, symbolLevel=None, priority=priority)
+
+
+def getCurrentLanguage():
+	synth = getSynth()
+	language=None
+	if  synth:
+		try:
+			language=synth.language if config.conf['speech']['trustVoiceLanguage'] else None
+		except NotImplementedError:
+			pass
+	if language:
+		language=languageHandler.normalizeLanguage(language)
+	if not language:
+		language=languageHandler.getLanguage()
+	return language
+
+
+def spellTextInfo(
+		info: textInfos.TextInfo,
+		useCharacterDescriptions: bool = False,
+		priority: Optional[Spri] = None
+) -> None:
+	"""Spells the text from the given TextInfo, honouring any LangChangeCommand objects it finds if autoLanguageSwitching is enabled."""
+	if not config.conf['speech']['autoLanguageSwitching']:
+		speakSpelling(info.text,useCharacterDescriptions=useCharacterDescriptions)
+		return
+	curLanguage=None
+	for field in info.getTextWithFields({}):
+		if isinstance(field,str):
+			speakSpelling(field,curLanguage,useCharacterDescriptions=useCharacterDescriptions,priority=priority)
+		elif isinstance(field,textInfos.FieldCommand) and field.command=="formatChange":
+			curLanguage=field.field.get('language')
+
+
+def speakSpelling(
+		text: str,
+		locale: Optional[str] = None,
+		useCharacterDescriptions: bool = False,
+		priority: Optional[Spri] = None
+) -> None:
+	seq = list(getSpellingSpeech(text, locale=locale, useCharacterDescriptions=useCharacterDescriptions))
+	speak(seq, priority=priority)
+
+
+# C901 'getSpellingSpeech' is too complex
+# Note: when working on getSpellingSpeech, look for opportunities to simplify
+# and move logic out into smaller helper functions.
+def getSpellingSpeech(  # noqa: C901
+		text: str,
+		locale: Optional[str] = None,
+		useCharacterDescriptions: bool = False
+) -> Generator[SequenceItemT, None, None]:
+	defaultLanguage=getCurrentLanguage()
+	if not locale or (not config.conf['speech']['autoDialectSwitching'] and locale.split('_')[0]==defaultLanguage.split('_')[0]):
+		locale=defaultLanguage
+
+	if not text:
+		# Translators: This is spoken when NVDA moves to an empty line.
+		yield _("blank")
+		return
+	if not text.isspace():
+		text=text.rstrip()
+
+	synth = getSynth()
+	synthConfig=config.conf["speech"][synth.name]
+	charMode = False
+	textLength=len(text)
+	count = 0
+	localeHasConjuncts = True if locale.split('_',1)[0] in LANGS_WITH_CONJUNCT_CHARS else False
+	charDescList = getCharDescListFromText(text,locale) if localeHasConjuncts else text
+	for item in charDescList:
+		if localeHasConjuncts:
+			# item is a tuple containing character and its description
+			speakCharAs = item[0]
+			charDesc = item[1]
+		else:
+			# item is just a character.
+			speakCharAs = item
+			if useCharacterDescriptions:
+				charDesc=characterProcessing.getCharacterDescription(locale,speakCharAs.lower())
+		uppercase=speakCharAs.isupper()
+		if useCharacterDescriptions and charDesc:
+			IDEOGRAPHIC_COMMA = u"\u3001"
+			speakCharAs=charDesc[0] if textLength>1 else IDEOGRAPHIC_COMMA.join(charDesc)
+		else:
+			speakCharAs=characterProcessing.processSpeechSymbol(locale,speakCharAs)
+		if uppercase and synthConfig["sayCapForCapitals"]:
+			# Translators: cap will be spoken before the given letter when it is capitalized.
+			speakCharAs=_("cap %s")%speakCharAs
+		if uppercase and synth.isSupported("pitch") and synthConfig["capPitchChange"]:
+			yield PitchCommand(offset=synthConfig["capPitchChange"])
+		if config.conf['speech']['autoLanguageSwitching']:
+			yield LangChangeCommand(locale)
+		if len(speakCharAs) == 1 and synthConfig["useSpellingFunctionality"]:
+			if not charMode:
+				yield CharacterModeCommand(True)
+				charMode = True
+		elif charMode:
+			yield CharacterModeCommand(False)
+			charMode = False
+		if uppercase and  synthConfig["beepForCapitals"]:
+			yield BeepCommand(2000, 50)
+		yield speakCharAs
+		if uppercase and synth.isSupported("pitch") and synthConfig["capPitchChange"]:
+			yield PitchCommand()
+		yield EndUtteranceCommand()
+
+
+# 'getSpeechForSpelling' should be considered deprecated, use getSpellingSpeech instead.
+# The name 'getSpeechForSpelling' was introduced during the 2019.3 release.
+# The decision was made to rename it to be consistent with the other functions (get*Speech) which create
+# speech sequences.
+getSpeechForSpelling = getSpellingSpeech
+
+def getCharDescListFromText(text,locale):
+	"""This method prepares a list, which contains character and its description for all characters the text is made up of, by checking the presence of character descriptions in characterDescriptions.dic of that locale for all possible combination of consecutive characters in the text.
+	This is done to take care of conjunct characters present in several languages such as Hindi, Urdu, etc.
+	"""
+	charDescList = []
+	charDesc=None
+	i = len(text)
+	while i:
+		subText = text[:i]
+		charDesc = characterProcessing.getCharacterDescription(locale,subText)
+		if charDesc or i==1:
+			if not charDesc:
+				# #5375: We're down to a single character (i == 1) and we don't have a description.
+				# Try converting to lower case.
+				# This provides for upper case English characters (which only have lower case descriptions).
+				charDesc = characterProcessing.getCharacterDescription(locale,subText.lower())
+			charDescList.append((subText,charDesc))
+			text = text[i:]
+			i = len(text)
+		else:
+			i = i - 1
+	return charDescList
+
+
+def speakObjectProperties(  # noqa: C901
+		obj,
+		reason: OutputReason = controlTypes.REASON_QUERY,
+		_prefixSpeechCommand: Optional[SpeechCommand] = None,
+		priority: Optional[Spri] = None,
+		**allowedProperties
+):
+	speechSequence = getObjectPropertiesSpeech(
+		obj,
+		reason,
+		_prefixSpeechCommand,
+		**allowedProperties,
+	)
+	if speechSequence:
+		speak(speechSequence, priority=priority)
+
+
+# C901 'getObjectPropertiesSpeech' is too complex
+# Note: when working on getObjectPropertiesSpeech, look for opportunities to simplify
+# and move logic out into smaller helper functions.
+def getObjectPropertiesSpeech(  # noqa: C901
+		obj,
+		reason: OutputReason = controlTypes.REASON_QUERY,
+		_prefixSpeechCommand: Optional[SpeechCommand] = None,
+		**allowedProperties
+) -> SpeechSequence:
+	#Fetch the values for all wanted properties
+	newPropertyValues={}
+	positionInfo=None
+	for name,value in allowedProperties.items():
+		if name=="includeTableCellCoords":
+			# This is verbosity info.
+			newPropertyValues[name]=value
+		elif name.startswith('positionInfo_') and value:
+			if positionInfo is None:
+				positionInfo=obj.positionInfo
+		elif value and name == "current":
+			# getPropertiesSpeech names this "current", but the NVDAObject property is
+			# named "isCurrent".
+			newPropertyValues['current'] = obj.isCurrent
+		elif value:
+			# Certain properties such as row and column numbers have presentational versions, which should be used for speech if they are available.
+			# Therefore redirect to those values first if they are available, falling back to the normal properties if not.
+			names=[name]
+			if name=='rowNumber':
+				names.insert(0,'presentationalRowNumber')
+			elif name=='columnNumber':
+				names.insert(0,'presentationalColumnNumber')
+			elif name=='rowCount':
+				names.insert(0,'presentationalRowCount')
+			elif name=='columnCount':
+				names.insert(0,'presentationalColumnCount')
+			for tryName in names:
+				try:
+					newPropertyValues[name]=getattr(obj,tryName)
+				except NotImplementedError:
+					continue
+				break
+	if positionInfo:
+		if allowedProperties.get('positionInfo_level',False) and 'level' in positionInfo:
+			newPropertyValues['positionInfo_level']=positionInfo['level']
+		if allowedProperties.get('positionInfo_indexInGroup',False) and 'indexInGroup' in positionInfo:
+			newPropertyValues['positionInfo_indexInGroup']=positionInfo['indexInGroup']
+		if allowedProperties.get('positionInfo_similarItemsInGroup',False) and 'similarItemsInGroup' in positionInfo:
+			newPropertyValues['positionInfo_similarItemsInGroup']=positionInfo['similarItemsInGroup']
+	#Fetched the cached properties and update them with the new ones
+	oldCachedPropertyValues=getattr(obj,'_speakObjectPropertiesCache',{}).copy()
+	cachedPropertyValues=oldCachedPropertyValues.copy()
+	cachedPropertyValues.update(newPropertyValues)
+	obj._speakObjectPropertiesCache=cachedPropertyValues
+	#If we should only cache we can stop here
+	if reason==controlTypes.REASON_ONLYCACHE:
+		return []
+	#If only speaking change, then filter out all values that havn't changed
+	if reason==controlTypes.REASON_CHANGE:
+		for name in set(newPropertyValues)&set(oldCachedPropertyValues):
+			if newPropertyValues[name]==oldCachedPropertyValues[name]:
+				del newPropertyValues[name]
+			elif name=="states": #states need specific handling
+				oldStates=oldCachedPropertyValues[name]
+				newStates=newPropertyValues[name]
+				newPropertyValues['states']=newStates-oldStates
+				newPropertyValues['negativeStates']=oldStates-newStates
+	#properties such as states need to know the role to speak properly, give it as a _ name
+	newPropertyValues['_role']=newPropertyValues.get('role',obj.role)
+	# The real states are needed also, as the states entry might be filtered.
+	newPropertyValues['_states']=obj.states
+	if "rowNumber" in newPropertyValues or "columnNumber" in newPropertyValues:
+		# We're reporting table cell info, so pass the table ID.
+		try:
+			newPropertyValues["_tableID"]=obj.tableID
+		except NotImplementedError:
+			pass
+	if allowedProperties.get('placeholder', False):
+		newPropertyValues['placeholder']=obj.placeholder
+	# When speaking an object due to a focus change, the 'selected' state should not be reported if only one item is selected.
+	# This is because that one item will be the focused object, and saying selected is redundant.
+	# Rather, 'unselected' will be spoken for an unselected object if 1 or more items are selected. 
+	states=newPropertyValues.get('states')
+	if states is not None and reason==controlTypes.REASON_FOCUS:
+		if (
+			controlTypes.STATE_SELECTABLE in states 
+			and controlTypes.STATE_FOCUSABLE in states
+			and controlTypes.STATE_SELECTED in states
+			and obj.selectionContainer 
+			and obj.selectionContainer.getSelectedItemsCount(2)==1
+		):
+			# We must copy the states set and  put it back in newPropertyValues otherwise mutating the original states set in-place will wrongly change the cached states.
+			# This would then cause 'selected' to be announced as a change when any other state happens to change on this object in future.
+			states=states.copy()
+			states.discard(controlTypes.STATE_SELECTED)
+			states.discard(controlTypes.STATE_SELECTABLE)
+			newPropertyValues['states']=states
+	#Get the speech text for the properties we want to speak, and then speak it
+	speechSequence = getPropertiesSpeech(reason=reason, **newPropertyValues)
+	if speechSequence:
+		if _prefixSpeechCommand is not None:
+			speechSequence.insert(0, _prefixSpeechCommand)
+	return speechSequence
+
+
+def _getPlaceholderSpeechIfTextEmpty(
+		obj,
+		reason: OutputReason,
+) -> Tuple[bool, SpeechSequence]:
+	""" Attempt to get speech for placeholder attribute if text for 'obj' is empty. Don't report the placeholder
+		value unless the text is empty, because it is confusing to hear the current value (presumably typed by the
+		user) *and* the placeholder. The placeholder should "disappear" once the user types a value.
+	@return: (True, SpeechSequence) if text for obj was considered empty and we attempted to get speech for the
+		placeholder value. (False, []) if text for obj was not considered empty.
+	"""
+	textEmpty = obj._isTextEmpty
+	if textEmpty:
+		return True, getObjectPropertiesSpeech(obj, reason=reason, placeholder=True)
+	return False, []
+
+
+def speakObject(
+		obj,
+		reason: OutputReason = controlTypes.REASON_QUERY,
+		_prefixSpeechCommand: Optional[SpeechCommand] = None,
+		priority: Optional[Spri] = None
+):
+	sequence = getObjectSpeech(
+		obj,
+		reason,
+		_prefixSpeechCommand,
+	)
+	if sequence:
+		speak(sequence, priority=priority)
+
+
+def _flattenNestedSequences(nestedSequences: Iterator[SpeechSequence]) -> Iterator[SequenceItemT]:
+	return [i for seq in nestedSequences for i in seq]
+
+
+# C901 'getObjectSpeech' is too complex
+# Note: when working on getObjectSpeech, look for opportunities to simplify
+# and move logic out into smaller helper functions.
+def getObjectSpeech(  # noqa: C901
+		obj,
+		reason: OutputReason = controlTypes.REASON_QUERY,
+		_prefixSpeechCommand: Optional[SpeechCommand] = None,
+):
+	from NVDAObjects import NVDAObjectTextInfo
+	role=obj.role
+	# Choose when we should report the content of this object's textInfo, rather than just the object's value
+	import browseMode
+	shouldReportTextContent=not (
+		# focusEntered should never present text content
+		(reason==controlTypes.REASON_FOCUSENTERED) or
+		# The rootNVDAObject of a browseMode document in browse mode (not passThrough) should never present text content
+		(isinstance(obj.treeInterceptor,browseMode.BrowseModeDocumentTreeInterceptor) and not obj.treeInterceptor.passThrough and obj==obj.treeInterceptor.rootNVDAObject) or
+		# objects that do not report as having navigableText should not report their text content either
+		not obj._hasNavigableText
+	)
+
+	allowProperties = _objectSpeech_calculateAllowedProps(reason, shouldReportTextContent)
+
+	if reason == controlTypes.REASON_FOCUSENTERED:
+		# Aside from excluding some properties, focus entered should be spoken like focus.
+		reason = controlTypes.REASON_FOCUS
+
+	sequence = getObjectPropertiesSpeech(
+		obj,
+		reason=reason,
+		_prefixSpeechCommand=_prefixSpeechCommand,
+		**allowProperties
+	)
+	if reason == controlTypes.REASON_ONLYCACHE:
+		return sequence
+	if shouldReportTextContent:
+		try:
+			info = obj.makeTextInfo(textInfos.POSITION_SELECTION)
+			if not info.isCollapsed:
+				# if there is selected text, then there is a value and we do not report placeholder
+				sequence.extend(getPreselectedTextSpeech(info.text))
+			else:
+				info.expand(textInfos.UNIT_LINE)
+				textEmpty, placeholderSeq = _getPlaceholderSpeechIfTextEmpty(obj, reason)
+				sequence.extend(placeholderSeq)
+				speechGen = getTextInfoSpeech(
+					info,
+					unit=textInfos.UNIT_LINE,
+					reason=controlTypes.REASON_CARET
+				)
+				sequence.extend(_flattenNestedSequences(speechGen))
+		except:  # noqa E722 legacy bare except. Unknown what exceptions may be raised.
+			newInfo = obj.makeTextInfo(textInfos.POSITION_ALL)
+			textEmpty, placeholderSeq = _getPlaceholderSpeechIfTextEmpty(obj, reason)
+			if textEmpty:
+				sequence.extend(placeholderSeq)
+			else:
+				speechGen = getTextInfoSpeech(
+					newInfo,
+					unit=textInfos.UNIT_PARAGRAPH,
+					reason=controlTypes.REASON_CARET,
+				)
+				sequence.extend(_flattenNestedSequences(speechGen))
+	elif role == controlTypes.ROLE_MATH:
+		import mathPres
+		mathPres.ensureInit()
+		if mathPres.speechProvider:
+			try:
+				sequence.extend(
+					mathPres.speechProvider.getSpeechForMathMl(obj.mathMl)
+				)
+			except (NotImplementedError, LookupError):
+				pass
+	return sequence
+
+
+def _objectSpeech_calculateAllowedProps(reason, shouldReportTextContent):
+	allowProperties = {
+		'name': True,
+		'role': True,
+		'roleText': True,
+		'states': True,
+		'value': True,
+		'description': True,
+		'keyboardShortcut': True,
+		'positionInfo_level': True,
+		'positionInfo_indexInGroup': True,
+		'positionInfo_similarItemsInGroup': True,
+		"cellCoordsText": True,
+		"rowNumber": True,
+		"columnNumber": True,
+		"includeTableCellCoords": True,
+		"columnCount": True,
+		"rowCount": True,
+		"rowHeaderText": True,
+		"columnHeaderText": True,
+		"rowSpan": True,
+		"columnSpan": True,
+		"current": True
+	}
+	if reason == controlTypes.REASON_FOCUSENTERED:
+		allowProperties["value"] = False
+		allowProperties["keyboardShortcut"] = False
+		allowProperties["positionInfo_level"] = False
+	if not config.conf["presentation"]["reportObjectDescriptions"]:
+		allowProperties["description"] = False
+	if not config.conf["presentation"]["reportKeyboardShortcuts"]:
+		allowProperties["keyboardShortcut"] = False
+	if not config.conf["presentation"]["reportObjectPositionInformation"]:
+		allowProperties["positionInfo_level"] = False
+		allowProperties["positionInfo_indexInGroup"] = False
+		allowProperties["positionInfo_similarItemsInGroup"] = False
+	if reason != controlTypes.REASON_QUERY:
+		allowProperties["rowCount"] = False
+		allowProperties["columnCount"] = False
+	formatConf = config.conf["documentFormatting"]
+	if not formatConf["reportTableCellCoords"]:
+		allowProperties["cellCoordsText"] = False
+		# rowNumber and columnNumber might be needed even if we're not reporting coordinates.
+		allowProperties["includeTableCellCoords"] = False
+	if not formatConf["reportTableHeaders"]:
+		allowProperties["rowHeaderText"] = False
+		allowProperties["columnHeaderText"] = False
+	if (
+		not formatConf["reportTables"]
+		or (
+			not formatConf["reportTableCellCoords"]
+			and not formatConf["reportTableHeaders"]
+		)
+	):
+		# We definitely aren't reporting any table info at all.
+		allowProperties["rowNumber"] = False
+		allowProperties["columnNumber"] = False
+		allowProperties["rowSpan"] = False
+		allowProperties["columnSpan"] = False
+	if shouldReportTextContent:
+		allowProperties['value'] = False
+	return allowProperties
+
+
+def speakText(
+		text: str,
+		reason: OutputReason = controlTypes.REASON_MESSAGE,
+		symbolLevel: Optional[int] = None,
+		priority: Optional[Spri] = None
+):
+	"""Speaks some text.
+	@param text: The text to speak.
+	@param reason: Unused
+	@param symbolLevel: The symbol verbosity level; C{None} (default) to use the user's configuration.
+	@param priority: The speech priority.
+	"""
+	seq = _getSpeakMessageSpeech(text)
+	if seq:
+		speak(seq, symbolLevel=symbolLevel, priority=priority)
+
+
+RE_INDENTATION_SPLIT = re.compile(r"^([^\S\r\n\f\v]*)(.*)$", re.UNICODE | re.DOTALL)
+
+
+def splitTextIndentation(text):
+	"""Splits indentation from the rest of the text.
+	@param text: The text to split.
+	@type text: str
+	@return: Tuple of indentation and content.
+	@rtype: (str, str)
+	"""
+	return RE_INDENTATION_SPLIT.match(text).groups()
+
+
+RE_INDENTATION_CONVERT = re.compile(r"(?P<char>\s)(?P=char)*", re.UNICODE)
+IDT_BASE_FREQUENCY = 220 #One octave below middle A.
+IDT_TONE_DURATION = 80 #Milleseconds
+IDT_MAX_SPACES = 72
+
+
+def getIndentationSpeech(indentation: str, formatConfig: Dict[str, bool]) -> SpeechSequence:
+	"""Retrieves the indentation speech sequence for a given string of indentation.
+	@param indentation: The string of indentation.
+	@param formatConfig: The configuration to use.
+	"""
+	speechIndentConfig = formatConfig["reportLineIndentation"]
+	toneIndentConfig = formatConfig["reportLineIndentationWithTones"] and speechMode == speechMode_talk
+	indentSequence: SpeechSequence = []
+	if not indentation:
+		if toneIndentConfig:
+			indentSequence.append(BeepCommand(IDT_BASE_FREQUENCY, IDT_TONE_DURATION))
+		if speechIndentConfig:
+			indentSequence.append(
+				# Translators: This is spoken when the given line has no indentation.
+				_("no indent")
+			)
+		return indentSequence
+
+	#The non-breaking space is semantically a space, so we replace it here.
+	indentation = indentation.replace(u"\xa0", u" ")
+	res = []
+	locale=languageHandler.getLanguage()
+	quarterTones = 0
+	for m in RE_INDENTATION_CONVERT.finditer(indentation):
+		raw = m.group()
+		symbol = characterProcessing.processSpeechSymbol(locale, raw[0])
+		count = len(raw)
+		if symbol == raw[0]:
+			# There is no replacement for this character, so do nothing.
+			res.append(raw)
+		elif count == 1:
+			res.append(symbol)
+		else:
+			res.append(u"{count} {symbol}".format(count=count, symbol=symbol))
+		quarterTones += (count*4 if raw[0]== "\t" else count)
+
+	speak = speechIndentConfig
+	if toneIndentConfig: 
+		if quarterTones <= IDT_MAX_SPACES:
+			pitch = IDT_BASE_FREQUENCY*2**(quarterTones/24.0) #24 quarter tones per octave.
+			indentSequence.append(BeepCommand(pitch, IDT_TONE_DURATION))
+		else: 
+			#we have more than 72 spaces (18 tabs), and must speak it since we don't want to hurt the users ears.
+			speak = True
+	if speak:
+		indentSequence.extend(res)
+	return indentSequence
+
+
+# C901 'speak' is too complex
+# Note: when working on speak, look for opportunities to simplify
+# and move logic out into smaller helper functions.
+def speak(  # noqa: C901
+		speechSequence: SpeechSequence,
+		symbolLevel: Optional[int] = None,
+		priority: Optional[Spri] = None
+):
+	"""Speaks a sequence of text and speech commands
+	@param speechSequence: the sequence of text and L{SpeechCommand} objects to speak
+	@param symbolLevel: The symbol verbosity level; C{None} (default) to use the user's configuration.
+	@param priority: The speech priority.
+	"""
+	types.logBadSequenceTypes(speechSequence)
+	if priority is None:
+		priority = Spri.NORMAL
+	if not speechSequence: #Pointless - nothing to speak 
+		return
+	import speechViewer
+	if speechViewer.isActive:
+		speechViewer.appendSpeechSequence(speechSequence)
+	global beenCanceled
+	if speechMode==speechMode_off:
+		return
+	elif speechMode==speechMode_beeps:
+		tones.beep(config.conf["speech"]["beepSpeechModePitch"],speechMode_beeps_ms)
+		return
+	if isPaused:
+		cancelSpeech()
+	beenCanceled=False
+	#Filter out redundant LangChangeCommand objects 
+	#And also fill in default values
+	autoLanguageSwitching=config.conf['speech']['autoLanguageSwitching']
+	autoDialectSwitching=config.conf['speech']['autoDialectSwitching']
+	curLanguage=defaultLanguage=getCurrentLanguage()
+	prevLanguage=None
+	defaultLanguageRoot=defaultLanguage.split('_')[0]
+	oldSpeechSequence=speechSequence
+	speechSequence=[]
+	for item in oldSpeechSequence:
+		if isinstance(item,LangChangeCommand):
+			if not autoLanguageSwitching: continue
+			curLanguage=item.lang
+			if not curLanguage or (not autoDialectSwitching and curLanguage.split('_')[0]==defaultLanguageRoot):
+				curLanguage=defaultLanguage
+		elif isinstance(item,str):
+			if not item: continue
+			if autoLanguageSwitching and curLanguage!=prevLanguage:
+				speechSequence.append(LangChangeCommand(curLanguage))
+				prevLanguage=curLanguage
+			speechSequence.append(item)
+		else:
+			speechSequence.append(item)
+	if not speechSequence:
+		# After normalisation, the sequence is empty.
+		# There's nothing to speak.
+		return
+	import inputCore
+	inputCore.logTimeSinceInput()
+	log.io("Speaking %r" % speechSequence)
+	if symbolLevel is None:
+		symbolLevel=config.conf["speech"]["symbolLevel"]
+	curLanguage=defaultLanguage
+	inCharacterMode=False
+	for index in range(len(speechSequence)):
+		item=speechSequence[index]
+		if isinstance(item,CharacterModeCommand):
+			inCharacterMode=item.state
+		if autoLanguageSwitching and isinstance(item,LangChangeCommand):
+			curLanguage=item.lang
+		if isinstance(item,str):
+			speechSequence[index]=processText(curLanguage,item,symbolLevel)
+			if not inCharacterMode:
+				speechSequence[index]+=CHUNK_SEPARATOR
+	_manager.speak(speechSequence, priority)
+
+
+def speakPreselectedText(
+		text: str,
+		priority: Optional[Spri] = None
+):
+	""" Helper method to announce that a newly focused control already has
+	text selected. This method is in contrast with L{speakTextSelected}.
+	The method will speak the word "selected" with the provided text appended.
+	The announcement order is different from L{speakTextSelected} in order to
+	inform a user that the newly focused control has content that is selected,
+	which they may unintentionally overwrite.
+
+	@remarks: Implemented using L{getPreselectedTextSpeech}
+	"""
+	seq = getPreselectedTextSpeech(text)
+	if seq:
+		speak(seq, symbolLevel=None, priority=priority)
+
+
+def getPreselectedTextSpeech(
+		text: str
+) -> SpeechSequence:
+	""" Helper method to get the speech sequence to announce a newly focused control already has
+	text selected.
+	This method will speak the word "selected" with the provided text appended.
+	The announcement order is different from L{speakTextSelected} in order to
+	inform a user that the newly focused control has content that is selected,
+	which they may unintentionally overwrite.
+
+	@remarks: Implemented using L{_getSelectionMessageSpeech}, which allows for
+		creating a speech sequence with an arbitrary attached message.
+	"""
+	return _getSelectionMessageSpeech(
+		# Translators: This is spoken to indicate that some text is already selected.
+		# 'selected' preceding text is intentional.
+		# For example 'selected hello world'
+		_("selected %s"),
+		text
+	)
+
+
+def speakTextSelected(
+		text: str,
+		priority: Optional[Spri] = None
+):
+	""" Helper method to announce that the user has caused text to be selected.
+	This method is in contrast with L{speakPreselectedText}.
+	The method will speak the provided text with the word "selected" appended.
+
+	@remarks: Implemented using L{speakSelectionMessage}, which allows for
+		speaking text with an arbitrary attached message.
+	"""
+	# Translators: This is spoken to indicate what has just been selected.
+	# The text preceding 'selected' is intentional.
+	# For example 'hello world selected'
+	speakSelectionMessage(_("%s selected"), text, priority)
+
+
+def speakSelectionMessage(
+		message: str,
+		text: str,
+		priority: Optional[Spri] = None
+):
+	seq = _getSelectionMessageSpeech(message, text)
+	if seq:
+		speak(seq, symbolLevel=None, priority=priority)
+
+
+def _getSelectionMessageSpeech(
+		message: str,
+		text: str,
+) -> SpeechSequence:
+	if len(text) < 512:
+		return _getSpeakMessageSpeech(message % text)
+	# Translators: This is spoken when the user has selected a large portion of text.
+	# Example output "1000 characters"
+	numCharactersText = _("%d characters") % len(text)
+	return _getSpeakMessageSpeech(message % numCharactersText)
+
+# C901 'speakSelectionChange' is too complex
+# Note: when working on speakSelectionChange, look for opportunities to simplify
+# and move logic out into smaller helper functions.
+def speakSelectionChange(  # noqa: C901
+		oldInfo: textInfos.TextInfo,
+		newInfo: textInfos.TextInfo,
+		speakSelected: bool = True,
+		speakUnselected: bool = True,
+		generalize: bool = False,
+		priority: Optional[Spri] = None
+):
+	"""Speaks a change in selection, either selected or unselected text.
+	@param oldInfo: a TextInfo instance representing what the selection was before
+	@param newInfo: a TextInfo instance representing what the selection is now
+	@param generalize: if True, then this function knows that the text may have changed between the creation of the oldInfo and newInfo objects, meaning that changes need to be spoken more generally, rather than speaking the specific text, as the bounds may be all wrong.
+	@param priority: The speech priority.
+	"""
+	selectedTextList=[]
+	unselectedTextList=[]
+	if newInfo.isCollapsed and oldInfo.isCollapsed:
+		return
+	startToStart=newInfo.compareEndPoints(oldInfo,"startToStart")
+	startToEnd=newInfo.compareEndPoints(oldInfo,"startToEnd")
+	endToStart=newInfo.compareEndPoints(oldInfo,"endToStart")
+	endToEnd=newInfo.compareEndPoints(oldInfo,"endToEnd")
+	if speakSelected and oldInfo.isCollapsed:
+		selectedTextList.append(newInfo.text)
+	elif speakUnselected and newInfo.isCollapsed:
+		unselectedTextList.append(oldInfo.text)
+	else:
+		if startToEnd>0 or endToStart<0:
+			if speakSelected and not newInfo.isCollapsed:
+				selectedTextList.append(newInfo.text)
+			if speakUnselected and not oldInfo.isCollapsed:
+				unselectedTextList.append(oldInfo.text)
+		else:
+			if speakSelected and startToStart<0 and not newInfo.isCollapsed:
+				tempInfo=newInfo.copy()
+				tempInfo.setEndPoint(oldInfo,"endToStart")
+				selectedTextList.append(tempInfo.text)
+			if speakSelected and endToEnd>0 and not newInfo.isCollapsed:
+				tempInfo=newInfo.copy()
+				tempInfo.setEndPoint(oldInfo,"startToEnd")
+				selectedTextList.append(tempInfo.text)
+			if startToStart>0 and not oldInfo.isCollapsed:
+				tempInfo=oldInfo.copy()
+				tempInfo.setEndPoint(newInfo,"endToStart")
+				unselectedTextList.append(tempInfo.text)
+			if endToEnd<0 and not oldInfo.isCollapsed:
+				tempInfo=oldInfo.copy()
+				tempInfo.setEndPoint(newInfo,"startToEnd")
+				unselectedTextList.append(tempInfo.text)
+	locale=getCurrentLanguage()
+	if speakSelected:
+		if not generalize:
+			for text in selectedTextList:
+				if  len(text)==1:
+					text=characterProcessing.processSpeechSymbol(locale,text)
+				speakTextSelected(text, priority=priority)
+		elif len(selectedTextList)>0:
+			text=newInfo.text
+			if len(text)==1:
+				text=characterProcessing.processSpeechSymbol(locale,text)
+			speakTextSelected(text, priority=priority)
+	if speakUnselected:
+		if not generalize:
+			for text in unselectedTextList:
+				if  len(text)==1:
+					text=characterProcessing.processSpeechSymbol(locale,text)
+				# Translators: This is spoken to indicate what has been unselected. for example 'hello unselected'
+				speakSelectionMessage(_("%s unselected"),text,priority=priority)
+		elif len(unselectedTextList)>0:
+			if not newInfo.isCollapsed:
+				text=newInfo.text
+				if len(text)==1:
+					text=characterProcessing.processSpeechSymbol(locale,text)
+				# Translators: This is spoken to indicate when the previous selection was removed and a new selection was made. for example 'hello world selected instead'
+				speakSelectionMessage(_("%s selected instead"),text,priority=priority)
+			else:
+				# Translators: Reported when selection is removed.
+				speakMessage(_("selection removed"),priority=priority)
+
+
+#: The number of typed characters for which to suppress speech.
+_suppressSpeakTypedCharactersNumber = 0
+#: The time at which suppressed typed characters were sent.
+_suppressSpeakTypedCharactersTime = None
+
+
+def _suppressSpeakTypedCharacters(number: int):
+	"""Suppress speaking of typed characters.
+	This should be used when sending a string of characters to the system
+	and those characters should not be spoken individually as if the user were typing them.
+	@param number: The number of characters to suppress.
+	"""
+	global _suppressSpeakTypedCharactersNumber, _suppressSpeakTypedCharactersTime
+	_suppressSpeakTypedCharactersNumber += number
+	_suppressSpeakTypedCharactersTime = time.time()
+
+
+#: The character to use when masking characters in protected fields.
+PROTECTED_CHAR = "*"
+#: The first character which is not a Unicode control character.
+#: This is used to test whether a character should be spoken as a typed character;
+#: i.e. it should have a visual or spatial representation.
+FIRST_NONCONTROL_CHAR = u" "
+
+
+def speakTypedCharacters(ch: str):
+	global curWordChars
+	typingIsProtected=api.isTypingProtected()
+	if typingIsProtected:
+		realChar=PROTECTED_CHAR
+	else:
+		realChar=ch
+	if unicodedata.category(ch)[0] in "LMN":
+		curWordChars.append(realChar)
+	elif ch=="\b":
+		# Backspace, so remove the last character from our buffer.
+		del curWordChars[-1:]
+	elif ch==u'\u007f':
+		# delete character produced in some apps with control+backspace
+		return
+	elif len(curWordChars)>0:
+		typedWord="".join(curWordChars)
+		curWordChars=[]
+		if log.isEnabledFor(log.IO):
+			log.io("typed word: %s"%typedWord)
+		if config.conf["keyboard"]["speakTypedWords"] and not typingIsProtected:
+			speakText(typedWord)
+	global _suppressSpeakTypedCharactersNumber, _suppressSpeakTypedCharactersTime
+	if _suppressSpeakTypedCharactersNumber > 0:
+		# We primarily suppress based on character count and still have characters to suppress.
+		# However, we time out after a short while just in case.
+		suppress = time.time() - _suppressSpeakTypedCharactersTime <= 0.1
+		if suppress:
+			_suppressSpeakTypedCharactersNumber -= 1
+		else:
+			_suppressSpeakTypedCharactersNumber = 0
+			_suppressSpeakTypedCharactersTime = None
+	else:
+		suppress = False
+	if not suppress and config.conf["keyboard"]["speakTypedCharacters"] and ch >= FIRST_NONCONTROL_CHAR:
+		speakSpelling(realChar)
+
+
+class SpeakTextInfoState(object):
+	"""Caches the state of speakTextInfo such as the current controlField stack, current formatfield and indentation."""
+
+	__slots__=[
+		'objRef',
+		'controlFieldStackCache',
+		'formatFieldAttributesCache',
+		'indentationCache',
+	]
+
+	def __init__(self,obj):
+		if isinstance(obj,SpeakTextInfoState):
+			oldState=obj
+			self.objRef=oldState.objRef
+		else:
+			self.objRef=weakref.ref(obj)
+			oldState=getattr(obj,'_speakTextInfoState',None)
+		self.controlFieldStackCache=list(oldState.controlFieldStackCache) if oldState else []
+		self.formatFieldAttributesCache=oldState.formatFieldAttributesCache if oldState else {}
+		self.indentationCache=oldState.indentationCache if oldState else ""
+
+	def updateObj(self):
+		obj=self.objRef()
+		if obj:
+			obj._speakTextInfoState=self.copy()
+
+	def copy(self):
+		return self.__class__(self)
+
+
+def _extendSpeechSequence_addMathForTextInfo(
+		speechSequence: SpeechSequence, info: textInfos.TextInfo, field: textInfos.Field
+) -> None:
+	import mathPres
+	mathPres.ensureInit()
+	if not mathPres.speechProvider:
+		return
+	try:
+		speechSequence.extend(mathPres.speechProvider.getSpeechForMathMl(info.getMathMl(field)))
+	except (NotImplementedError, LookupError):
+		return
+
+
+re_white_space = re.compile(r"(\s+|$)", re.DOTALL)
+
+
+class _TextChunk(str):
+	"""str subclass to distinguish normal text from field text when processing text info speech."""
+
+
+class GeneratorWithReturn:
+	"""Helper class, used with generator functions to access the 'return' value after there are no more values
+	to iterate over.
+	"""
+	def __init__(self, gen, defaultReturnValue=None):
+		self.gen = gen
+		self.returnValue = defaultReturnValue
+		self.iterationFinished = False
+
+	def __iter__(self):
+		self.returnValue = yield from self.gen
+		self.iterationFinished = True
+
+
+def speakTextInfo(
+		info: textInfos.TextInfo,
+		useCache: Union[bool, SpeakTextInfoState] = True,
+		formatConfig: Dict[str, bool] = None,
+		unit: Optional[str] = None,
+		reason: OutputReason = controlTypes.REASON_QUERY,
+		_prefixSpeechCommand: Optional[SpeechCommand] = None,
+		_whiteSpaceReachedCallback: Optional[Callable[[Any], None]] = None,
+		onlyInitialFields: bool = False,
+		suppressBlanks: bool = False,
+		priority: Optional[Spri] = None
+) -> bool:
+	speechSequences = getTextInfoSpeech(
+		info,
+		useCache,
+		formatConfig,
+		unit,
+		reason,
+		_prefixSpeechCommand,
+		onlyInitialFields,
+		suppressBlanks
+	)
+	speechSequences = GeneratorWithReturn(speechSequences)
+	for seq in speechSequences:
+		speak(seq, priority=priority)
+	return speechSequences.returnValue
+
+
+# C901 'getTextInfoSpeech' is too complex
+# Note: when working on getTextInfoSpeech, look for opportunities to simplify
+# and move logic out into smaller helper functions.
+def getTextInfoSpeech(  # noqa: C901
+		info: textInfos.TextInfo,
+		useCache: Union[bool, SpeakTextInfoState] = True,
+		formatConfig: Dict[str, bool] = None,
+		unit: Optional[str] = None,
+		reason: OutputReason = controlTypes.REASON_QUERY,
+		_prefixSpeechCommand: Optional[SpeechCommand] = None,
+		onlyInitialFields: bool = False,
+		suppressBlanks: bool = False
+) -> Generator[SpeechSequence, None, bool]:
+	onlyCache=reason==controlTypes.REASON_ONLYCACHE
+	processWhiteSpace: bool = _whiteSpaceReachedCallback is not None
+	if isinstance(useCache,SpeakTextInfoState):
+		speakTextInfoState=useCache
+	elif useCache:
+		speakTextInfoState=SpeakTextInfoState(info.obj)
+	else:
+		speakTextInfoState=None
+	autoLanguageSwitching=config.conf['speech']['autoLanguageSwitching']
+	extraDetail=unit in (textInfos.UNIT_CHARACTER,textInfos.UNIT_WORD)
+	if not formatConfig:
+		formatConfig=config.conf["documentFormatting"]
+	formatConfig=formatConfig.copy()
+	if extraDetail:
+		formatConfig['extraDetail']=True
+	reportIndentation=unit==textInfos.UNIT_LINE and ( formatConfig["reportLineIndentation"] or formatConfig["reportLineIndentationWithTones"])
+	# For performance reasons, when navigating by paragraph or table cell, spelling errors will not be announced.
+	if unit in (textInfos.UNIT_PARAGRAPH,textInfos.UNIT_CELL) and reason is controlTypes.REASON_CARET:
+		formatConfig['reportSpellingErrors']=False
+
+	#Fetch the last controlFieldStack, or make a blank one
+	controlFieldStackCache=speakTextInfoState.controlFieldStackCache if speakTextInfoState else []
+	formatFieldAttributesCache=speakTextInfoState.formatFieldAttributesCache if speakTextInfoState else {}
+	textWithFields=info.getTextWithFields(formatConfig)
+	# We don't care about node bounds, especially when comparing fields.
+	# Remove them.
+	for command in textWithFields:
+		if not isinstance(command,textInfos.FieldCommand):
+			continue
+		field=command.field
+		if not field:
+			continue
+		try:
+			del field["_startOfNode"]
+		except KeyError:
+			pass
+		try:
+			del field["_endOfNode"]
+		except KeyError:
+			pass
+
+	#Make a new controlFieldStack and formatField from the textInfo's initialFields
+	newControlFieldStack=[]
+	newFormatField=textInfos.FormatField()
+	initialFields=[]
+	for field in textWithFields:
+		if isinstance(field,textInfos.FieldCommand) and field.command in ("controlStart","formatChange"):
+			initialFields.append(field.field)
+		else:
+			break
+	if len(initialFields)>0:
+		del textWithFields[0:len(initialFields)]
+	endFieldCount=0
+	for field in reversed(textWithFields):
+		if isinstance(field,textInfos.FieldCommand) and field.command=="controlEnd":
+			endFieldCount+=1
+		else:
+			break
+	if endFieldCount>0:
+		del textWithFields[0-endFieldCount:]
+	for field in initialFields:
+		if isinstance(field,textInfos.ControlField):
+			newControlFieldStack.append(field)
+		elif isinstance(field,textInfos.FormatField):
+			newFormatField.update(field)
+		else:
+			raise ValueError("unknown field: %s"%field)
+	#Calculate how many fields in the old and new controlFieldStacks are the same
+	commonFieldCount=0
+	for count in range(min(len(newControlFieldStack),len(controlFieldStackCache))):
+		# #2199: When comparing controlFields try using uniqueID if it exists before resorting to compairing the entire dictionary
+		oldUniqueID=controlFieldStackCache[count].get('uniqueID')
+		newUniqueID=newControlFieldStack[count].get('uniqueID')
+		if ((oldUniqueID is not None or newUniqueID is not None) and newUniqueID==oldUniqueID) or (newControlFieldStack[count]==controlFieldStackCache[count]):
+			commonFieldCount+=1
+		else:
+			break
+
+	speechSequence: SpeechSequence = []
+	# #2591: Only if the reason is not focus, Speak the exit of any controlFields not in the new stack.
+	# We don't do this for focus because hearing "out of list", etc. isn't useful when tabbing or using quick navigation and makes navigation less efficient.
+	if reason!=controlTypes.REASON_FOCUS:
+		endingBlock=False
+		for count in reversed(range(commonFieldCount,len(controlFieldStackCache))):
+			fieldSequence = info.getControlFieldSpeech(
+				controlFieldStackCache[count],
+				controlFieldStackCache[0:count],
+				"end_removedFromControlFieldStack",
+				formatConfig,
+				extraDetail,
+				reason=reason
+			)
+			if fieldSequence:
+				speechSequence.extend(fieldSequence)
+			if not endingBlock and reason==controlTypes.REASON_SAYALL:
+				endingBlock=bool(int(controlFieldStackCache[count].get('isBlock',0)))
+		if endingBlock:
+			speechSequence.append(EndUtteranceCommand())
+	# The TextInfo should be considered blank if we are only exiting fields (i.e. we aren't
+	# entering any new fields and there is no text).
+	shouldConsiderTextInfoBlank = True
+
+	if _prefixSpeechCommand is not None:
+		assert isinstance(_prefixSpeechCommand, SpeechCommand)
+		speechSequence.append(_prefixSpeechCommand)
+
+	#Get speech text for any fields that are in both controlFieldStacks, if extra detail is not requested
+	if not extraDetail:
+		for count in range(commonFieldCount):
+			field=newControlFieldStack[count]
+			fieldSequence = info.getControlFieldSpeech(
+				field,
+				newControlFieldStack[0:count],
+				"start_inControlFieldStack",
+				formatConfig,
+				extraDetail,
+				reason=reason
+			)
+			if fieldSequence:
+				speechSequence.extend(fieldSequence)
+				shouldConsiderTextInfoBlank = False
+			if field.get("role")==controlTypes.ROLE_MATH:
+				shouldConsiderTextInfoBlank = False
+				_extendSpeechSequence_addMathForTextInfo(speechSequence, info, field)
+
+	# When true, we are inside a clickable field, and should therefore not announce any more new clickable fields
+	inClickable=False
+	#Get speech text for any fields in the new controlFieldStack that are not in the old controlFieldStack
+	for count in range(commonFieldCount,len(newControlFieldStack)):
+		field=newControlFieldStack[count]
+		if not inClickable and formatConfig['reportClickable']:
+			states=field.get('states')
+			if states and controlTypes.STATE_CLICKABLE in states:
+				# We entered the most outer clickable, so announce it, if we won't be announcing anything else interesting for this field
+				presCat=field.getPresentationCategory(newControlFieldStack[0:count],formatConfig,reason)
+				if not presCat or presCat is field.PRESCAT_LAYOUT:
+					speechSequence.append(controlTypes.stateLabels[controlTypes.STATE_CLICKABLE])
+					shouldConsiderTextInfoBlank = False
+				inClickable=True
+		fieldSequence = info.getControlFieldSpeech(
+			field,
+			newControlFieldStack[0:count],
+			"start_addedToControlFieldStack",
+			formatConfig,
+			extraDetail,
+			reason=reason
+		)
+		if fieldSequence:
+			speechSequence.extend(fieldSequence)
+			shouldConsiderTextInfoBlank = False
+		if field.get("role")==controlTypes.ROLE_MATH:
+			shouldConsiderTextInfoBlank = False
+			_extendSpeechSequence_addMathForTextInfo(speechSequence, info, field)
+		commonFieldCount+=1
+
+	#Fetch the text for format field attributes that have changed between what was previously cached, and this textInfo's initialFormatField.
+	fieldSequence = info.getFormatFieldSpeech(
+		newFormatField,
+		formatFieldAttributesCache,
+		formatConfig,
+		reason=reason,
+		unit=unit,
+		extraDetail=extraDetail,
+		initialFormat=True
+	)
+	if fieldSequence:
+		speechSequence.extend(fieldSequence)
+	language = None
+	if autoLanguageSwitching:
+		language=newFormatField.get('language')
+		speechSequence.append(LangChangeCommand(language))
+		lastLanguage=language
+
+	def isControlEndFieldCommand(x):
+		return isinstance(x, textInfos.FieldCommand) and x.command == "controlEnd"
+
+	isWordOrCharUnit = unit in (textInfos.UNIT_CHARACTER, textInfos.UNIT_WORD)
+	if onlyInitialFields or (
+		isWordOrCharUnit
+		and len(textWithFields) > 0
+		and len(textWithFields[0]) == 1
+		and all(isControlEndFieldCommand(x) for x in itertools.islice(textWithFields, 1, None))
+	):
+		if not onlyCache:
+			if onlyInitialFields or any(isinstance(x, str) for x in speechSequence):
+				yield speechSequence
+			if not onlyInitialFields:
+				yield getSpellingSpeech(
+					textWithFields[0],
+					locale=language
+				)
+		if useCache:
+			speakTextInfoState.controlFieldStackCache=newControlFieldStack
+			speakTextInfoState.formatFieldAttributesCache=formatFieldAttributesCache
+			if not isinstance(useCache,SpeakTextInfoState):
+				speakTextInfoState.updateObj()
+		return False
+
+	# Similar to before, but If the most inner clickable is exited, then we allow announcing clickable for the next lot of clickable fields entered.
+	inClickable=False
+	#Move through the field commands, getting speech text for all controlStarts, controlEnds and formatChange commands
+	#But also keep newControlFieldStack up to date as we will need it for the ends
+	# Add any text to a separate list, as it must be handled differently.
+	#Also make sure that LangChangeCommand objects are added before any controlField or formatField speech
+	relativeSpeechSequence=[]
+	inTextChunk=False
+	allIndentation=""
+	indentationDone=False
+	for command in textWithFields:
+		if isinstance(command,str):
+			# Text should break a run of clickables
+			inClickable=False
+			if reportIndentation and not indentationDone:
+				indentation,command=splitTextIndentation(command)
+				# Combine all indentation into one string for later processing.
+				allIndentation+=indentation
+				if command:
+					# There was content after the indentation, so there is no more indentation.
+					indentationDone=True
+			if command:
+				if inTextChunk:
+					relativeSpeechSequence[-1] = _TextChunk(relativeSpeechSequence[-1] + command)
+				else:
+					relativeSpeechSequence.append(_TextChunk(command))
+					inTextChunk=True
+		elif isinstance(command,textInfos.FieldCommand):
+			newLanguage=None
+			if  command.command=="controlStart":
+				# Control fields always start a new chunk, even if they have no field text.
+				inTextChunk=False
+				fieldSequence = []
+				if not inClickable and formatConfig['reportClickable']:
+					states=command.field.get('states')
+					if states and controlTypes.STATE_CLICKABLE in states:
+						# We have entered an outer most clickable or entered a new clickable after exiting a previous one 
+						# Announce it if there is nothing else interesting about the field, but not if the user turned it off. 
+						presCat=command.field.getPresentationCategory(newControlFieldStack[0:],formatConfig,reason)
+						if not presCat or presCat is command.field.PRESCAT_LAYOUT:
+							fieldSequence.append(controlTypes.stateLabels[controlTypes.STATE_CLICKABLE])
+						inClickable=True
+				fieldSequence.extend(info.getControlFieldSpeech(
+					command.field,
+					newControlFieldStack,
+					"start_relative",
+					formatConfig,
+					extraDetail,
+					reason=reason
+				))
+				newControlFieldStack.append(command.field)
+			elif command.command=="controlEnd":
+				# Exiting a controlField should break a run of clickables
+				inClickable=False
+				# Control fields always start a new chunk, even if they have no field text.
+				inTextChunk=False
+				fieldSequence = info.getControlFieldSpeech(
+					newControlFieldStack[-1],
+					newControlFieldStack[0:-1],
+					"end_relative",
+					formatConfig,
+					extraDetail,
+					reason=reason
+				)
+				del newControlFieldStack[-1]
+				if commonFieldCount>len(newControlFieldStack):
+					commonFieldCount=len(newControlFieldStack)
+			elif command.command=="formatChange":
+				fieldSequence = info.getFormatFieldSpeech(
+					command.field,
+					formatFieldAttributesCache,
+					formatConfig,
+					reason=reason,
+					unit=unit,
+					extraDetail=extraDetail
+				)
+				if fieldSequence:
+					inTextChunk=False
+				if autoLanguageSwitching:
+					newLanguage=command.field.get('language')
+					if lastLanguage!=newLanguage:
+						# The language has changed, so this starts a new text chunk.
+						inTextChunk=False
+			if not inTextChunk:
+				if fieldSequence:
+					if autoLanguageSwitching and lastLanguage is not None:
+						# Fields must be spoken in the default language.
+						relativeSpeechSequence.append(LangChangeCommand(None))
+						lastLanguage=None
+					relativeSpeechSequence.extend(fieldSequence)
+				if command.command=="controlStart" and command.field.get("role")==controlTypes.ROLE_MATH:
+					_extendSpeechSequence_addMathForTextInfo(relativeSpeechSequence, info, command.field)
+				if autoLanguageSwitching and newLanguage!=lastLanguage:
+					relativeSpeechSequence.append(LangChangeCommand(newLanguage))
+					lastLanguage=newLanguage
+	if reportIndentation and speakTextInfoState and allIndentation!=speakTextInfoState.indentationCache:
+		indentationSpeech=getIndentationSpeech(allIndentation, formatConfig)
+		if autoLanguageSwitching and speechSequence[-1].lang is not None:
+			# Indentation must be spoken in the default language,
+			# but the initial format field specified a different language.
+			# Insert the indentation before the LangChangeCommand.
+			langChange = speechSequence.pop()
+			speechSequence.extend(indentationSpeech)
+			speechSequence.append(langChange)
+		else:
+			speechSequence.extend(indentationSpeech)
+		if speakTextInfoState: speakTextInfoState.indentationCache=allIndentation
+	# only add this text if it is not blank.
+	notBlank = any(
+		not isBlank(x) for x in relativeSpeechSequence
+		if isinstance(x, str)
+	)
+	if notBlank:
+		shouldConsiderTextInfoBlank = False
+		if not processWhiteSpace:
+			speechSequence.extend(relativeSpeechSequence)
+		else:
+			# Add appropriate white space bookmarks
+			whiteSpaceTracker = info.copy()
+			whiteSpaceTracker.collapse()
+			for index, command in list(enumerate(relativeSpeechSequence)):
+				if not isinstance(command, _TextChunk):
+					continue
+				curCommandSequence = []
+				endOfWhiteSpaceIndexes = [m.end() for m in re_white_space.finditer(command)]
+				start = 0
+				for end in endOfWhiteSpaceIndexes:
+					text = command[start:end]
+					curCommandSequence.append(text)
+					whiteSpaceTracker.move(textInfos.UNIT_CHARACTER, len(text))
+					if whiteSpaceTracker.compareEndPoints(info, "startToEnd") > 0:
+						break
+					bookmark = whiteSpaceTracker.bookmark
+					callback = partial(_whiteSpaceReachedCallback, bookmark=bookmark)
+					curCommandSequence.append(CallbackCommand(callback))
+					# The whiteSpaceTracker shouldn't move past the end of the info we're speaking.
+					start = end
+				relativeSpeechSequence[index] = curCommandSequence
+			expandedRelativeSpeechSequence = []
+			for x in relativeSpeechSequence:
+				if isinstance(x, list):
+					expandedRelativeSpeechSequence.extend(x)
+				else:
+					expandedRelativeSpeechSequence.append(x)
+			speechSequence.extend(expandedRelativeSpeechSequence)
+	#Finally get speech text for any fields left in new controlFieldStack that are common with the old controlFieldStack (for closing), if extra detail is not requested
+	if autoLanguageSwitching and lastLanguage is not None:
+		speechSequence.append(
+			LangChangeCommand(None)
+		)
+		lastLanguage=None
+	if not extraDetail:
+		for count in reversed(range(min(len(newControlFieldStack),commonFieldCount))):
+			fieldSequence = info.getControlFieldSpeech(
+				newControlFieldStack[count],
+				newControlFieldStack[0:count],
+				"end_inControlFieldStack",
+				formatConfig,
+				extraDetail,
+				reason=reason
+			)
+			if fieldSequence:
+				speechSequence.extend(fieldSequence)
+				shouldConsiderTextInfoBlank = False
+
+	# If there is nothing that should cause the TextInfo to be considered
+	# non-blank, blank should be reported, unless we are doing a say all.
+	if not suppressBlanks and reason != controlTypes.REASON_SAYALL and shouldConsiderTextInfoBlank:
+		# Translators: This is spoken when the line is considered blank.
+		speechSequence.append(_("blank"))
+
+	#Cache a copy of the new controlFieldStack for future use
+	if useCache:
+		speakTextInfoState.controlFieldStackCache=list(newControlFieldStack)
+		speakTextInfoState.formatFieldAttributesCache=formatFieldAttributesCache
+		if not isinstance(useCache,SpeakTextInfoState):
+			speakTextInfoState.updateObj()
+
+	if reason == controlTypes.REASON_ONLYCACHE or not speechSequence:
+		return False
+
+	if reason == controlTypes.REASON_SAYALL:
+		withoutPauses = GeneratorWithReturn(
+			_speakWithoutPauses.getSpeechWithoutPauses(speechSequence)
+		)
+		yield from withoutPauses
+		return withoutPauses.returnValue
+
+	yield speechSequence
+	return True
+
+
+# C901 'getPropertiesSpeech' is too complex
+# Note: when working on getPropertiesSpeech, look for opportunities to simplify
+# and move logic out into smaller helper functions.
+def getPropertiesSpeech(  # noqa: C901
+		reason: OutputReason = controlTypes.REASON_QUERY,
+		**propertyValues
+) -> SpeechSequence:
+	global oldTreeLevel, oldTableID, oldRowNumber, oldRowSpan, oldColumnNumber, oldColumnSpan
+	textList: List[str] = []
+	name: Optional[str] = propertyValues.get('name')
+	if name:
+		textList.append(name)
+	if 'role' in propertyValues:
+		role=propertyValues['role']
+		speakRole=True
+	elif '_role' in propertyValues:
+		speakRole=False
+		role=propertyValues['_role']
+	else:
+		speakRole=False
+		role=controlTypes.ROLE_UNKNOWN
+	value: Optional[str] = propertyValues.get('value') if role not in controlTypes.silentValuesForRoles else None
+	cellCoordsText: Optional[str] = propertyValues.get('cellCoordsText')
+	rowNumber = propertyValues.get('rowNumber')
+	columnNumber = propertyValues.get('columnNumber')
+	includeTableCellCoords = propertyValues.get('includeTableCellCoords', True)
+
+	if role == controlTypes.ROLE_CHARTELEMENT:
+		speakRole = False
+	roleText: Optional[str] = propertyValues.get('roleText')
+	if (
+		speakRole
+		and (
+			roleText
+			or reason not in (
+				controlTypes.REASON_SAYALL,
+				controlTypes.REASON_CARET,
+				controlTypes.REASON_FOCUS
+			)
+			or not (
+				name
+				or value
+				or cellCoordsText
+				or rowNumber
+				or columnNumber
+			)
+			or role not in controlTypes.silentRolesOnFocus
+		)
+		and (
+			role != controlTypes.ROLE_MATH
+			or reason not in (
+				controlTypes.REASON_CARET,
+				controlTypes.REASON_SAYALL
+			)
+	)):
+		textList.append(roleText if roleText else controlTypes.roleLabels[role])
+	if value:
+		textList.append(value)
+	states = propertyValues.get('states')
+	realStates=propertyValues.get('_states',states)
+	negativeStates=propertyValues.get('negativeStates',set())
+	# If the caller didn't want states, states will be None.
+	# However, empty states means the caller still wants states, but the object
+	# had no states; e.g. an unchecked check box with no other states.
+	if states is not None or negativeStates:
+		if states is None:
+			# processAndLabelStates won't accept None for states.
+			states = set()
+		labelStates = controlTypes.processAndLabelStates(role, realStates, reason, states, negativeStates)
+		textList.extend(labelStates)
+	# sometimes description key is present but value is None
+	description: Optional[str] = propertyValues.get('description')
+	if description:
+		textList.append(description)
+	# sometimes keyboardShortcut key is present but value is None
+	keyboardShortcut: Optional[str] = propertyValues.get('keyboardShortcut')
+	if keyboardShortcut:
+		textList.append(keyboardShortcut)
+	if includeTableCellCoords and cellCoordsText:
+		textList.append(cellCoordsText)
+	if cellCoordsText or rowNumber or columnNumber:
+		tableID = propertyValues.get("_tableID")
+		# Always treat the table as different if there is no tableID.
+		sameTable = (tableID and tableID == oldTableID)
+		# Don't update the oldTableID if no tableID was given.
+		if tableID and not sameTable:
+			oldTableID = tableID
+		# When fetching row and column span
+		# default the values to 1 to make further checks a lot simpler.
+		# After all, a table cell that has no rowspan implemented is assumed to span one row.
+		rowSpan = propertyValues.get("rowSpan") or 1
+		columnSpan = propertyValues.get("columnSpan") or 1
+		if rowNumber and (not sameTable or rowNumber != oldRowNumber or rowSpan != oldRowSpan):
+			rowHeaderText: Optional[str] = propertyValues.get("rowHeaderText")
+			if rowHeaderText:
+				textList.append(rowHeaderText)
+			if includeTableCellCoords and not cellCoordsText: 
+				# Translators: Speaks current row number (example output: row 3).
+				rowNumberTranslation: str = _("row %s") % rowNumber
+				textList.append(rowNumberTranslation)
+				if rowSpan>1 and columnSpan<=1:
+					# Translators: Speaks the row span added to the current row number (example output: through 5).
+					rowSpanAddedTranslation: str = _("through %s") % (rowNumber + rowSpan - 1)
+					textList.append(rowSpanAddedTranslation)
+			oldRowNumber = rowNumber
+			oldRowSpan = rowSpan
+		if columnNumber and (not sameTable or columnNumber != oldColumnNumber or columnSpan != oldColumnSpan):
+			columnHeaderText: Optional[str] = propertyValues.get("columnHeaderText")
+			if columnHeaderText:
+				textList.append(columnHeaderText)
+			if includeTableCellCoords and not cellCoordsText:
+				# Translators: Speaks current column number (example output: column 3).
+				colNumberTranslation: str = _("column %s") % columnNumber
+				textList.append(colNumberTranslation)
+				if columnSpan>1 and rowSpan<=1:
+					# Translators: Speaks the column span added to the current column number (example output: through 5).
+					colSpanAddedTranslation: str = _("through %s") % (columnNumber + columnSpan - 1)
+					textList.append(colSpanAddedTranslation)
+			oldColumnNumber = columnNumber
+			oldColumnSpan = columnSpan
+		if includeTableCellCoords and not cellCoordsText and rowSpan>1 and columnSpan>1:
+			# Translators: Speaks the row and column span added to the current row and column numbers
+			#			(example output: through row 5 column 3).
+			rowColSpanTranslation: str = _("through row {row} column {column}").format(
+				row=rowNumber + rowSpan - 1,
+				column=columnNumber + columnSpan - 1
+			)
+			textList.append(rowColSpanTranslation)
+	rowCount=propertyValues.get('rowCount',0)
+	columnCount=propertyValues.get('columnCount',0)
+	if rowCount and columnCount:
+		# Translators: Speaks number of columns and rows in a table (example output: with 3 rows and 2 columns).
+		rowAndColCountTranslation: str = _("with {rowCount} rows and {columnCount} columns").format(
+			rowCount=rowCount,
+			columnCount=columnCount
+		)
+		textList.append(rowAndColCountTranslation)
+	elif columnCount and not rowCount:
+		# Translators: Speaks number of columns (example output: with 4 columns).
+		columnCountTransation: str = _("with %s columns") % columnCount
+		textList.append(columnCountTransation)
+	elif rowCount and not columnCount:
+		# Translators: Speaks number of rows (example output: with 2 rows).
+		rowCountTranslation: str = _("with %s rows") % rowCount
+		textList.append(rowCountTranslation)
+	if rowCount or columnCount:
+		# The caller is entering a table, so ensure that it is treated as a new table, even if the previous table was the same.
+		oldTableID = None
+	ariaCurrent = propertyValues.get('current', False)
+	if ariaCurrent:
+		try:
+			ariaCurrentLabel = controlTypes.isCurrentLabels[ariaCurrent]
+			textList.append(ariaCurrentLabel)
+		except KeyError:
+			log.debugWarning("Aria-current value not handled: %s"%ariaCurrent)
+			ariaCurrentLabel = controlTypes.isCurrentLabels[True]
+			textList.append(ariaCurrentLabel)
+	placeholder: Optional[str] = propertyValues.get('placeholder', None)
+	if placeholder:
+		textList.append(placeholder)
+	indexInGroup=propertyValues.get('positionInfo_indexInGroup',0)
+	similarItemsInGroup=propertyValues.get('positionInfo_similarItemsInGroup',0)
+	if 0<indexInGroup<=similarItemsInGroup:
+		# Translators: Spoken to indicate the position of an item in a group of items (such as a list).
+		# {number} is replaced with the number of the item in the group.
+		# {total} is replaced with the total number of items in the group.
+		itemPosTranslation: str = _("{number} of {total}").format(
+			number=indexInGroup,
+			total=similarItemsInGroup
+		)
+		textList.append(itemPosTranslation)
+	if 'positionInfo_level' in propertyValues:
+		level=propertyValues.get('positionInfo_level',None)
+		role=propertyValues.get('role',None)
+		if level is not None:
+			# Translators: Speaks the item level in treeviews (example output: level 2).
+			levelTranslation: str = _('level %s') % level
+			if role in (controlTypes.ROLE_TREEVIEWITEM,controlTypes.ROLE_LISTITEM) and level!=oldTreeLevel:
+				textList.insert(0, levelTranslation)
+				oldTreeLevel=level
+			else:
+				textList.append(levelTranslation)
+	types.logBadSequenceTypes(textList)
+	return textList
+
+
+# C901 'getControlFieldSpeech' is too complex
+# Note: when working on getControlFieldSpeech, look for opportunities to simplify
+# and move logic out into smaller helper functions.
+def getControlFieldSpeech(  # noqa: C901
+		attrs: textInfos.ControlField,
+		ancestorAttrs: List[textInfos.Field],
+		fieldType: str,
+		formatConfig: Optional[Dict[str, bool]] = None,
+		extraDetail: bool = False,
+		reason: Optional[OutputReason] = None
+) -> SpeechSequence:
+	if attrs.get('isHidden'):
+		return []
+	if not formatConfig:
+		formatConfig=config.conf["documentFormatting"]
+
+	presCat=attrs.getPresentationCategory(ancestorAttrs,formatConfig, reason=reason)
+	childControlCount=int(attrs.get('_childcontrolcount',"0"))
+	role = attrs.get('role', controlTypes.ROLE_UNKNOWN)
+	if (
+		reason == controlTypes.REASON_FOCUS
+		or attrs.get('alwaysReportName', False)
+	):
+		name = attrs.get('name', "")
+	else:
+		name = ""
+	states=attrs.get('states',set())
+	keyboardShortcut=attrs.get('keyboardShortcut', "")
+	ariaCurrent=attrs.get('current', None)
+	placeholderValue=attrs.get('placeholder', None)
+	value=attrs.get('value',"")
+	if reason==controlTypes.REASON_FOCUS or attrs.get('alwaysReportDescription',False):
+		description=attrs.get('description',"")
+	else:
+		description=""
+	level=attrs.get('level',None)
+
+	if presCat != attrs.PRESCAT_LAYOUT:
+		tableID = attrs.get("table-id")
+	else:
+		tableID = None
+
+	roleText = attrs.get('roleText')
+	landmark = attrs.get("landmark")
+	if roleText:
+		roleTextSequence = [roleText, ]
+	elif role == controlTypes.ROLE_LANDMARK and landmark:
+		roleTextSequence = [
+			f"{aria.landmarkRoles[landmark]} {controlTypes.roleLabels[controlTypes.ROLE_LANDMARK]}",
+		]
+	else:
+		roleTextSequence = getPropertiesSpeech(reason=reason, role=role)
+	stateTextSequence = getPropertiesSpeech(reason=reason, states=states, _role=role)
+	keyboardShortcutSequence = []
+	if config.conf["presentation"]["reportKeyboardShortcuts"]:
+		keyboardShortcutSequence = getPropertiesSpeech(
+			reason=reason, keyboardShortcut=keyboardShortcut
+		)
+	ariaCurrentSequence = getPropertiesSpeech(reason=reason, current=ariaCurrent)
+	placeholderSequence = getPropertiesSpeech(reason=reason, placeholder=placeholderValue)
+	nameSequence = getPropertiesSpeech(reason=reason, name=name)
+	valueSequence = getPropertiesSpeech(reason=reason, value=value)
+	descriptionSequence = []
+	if config.conf["presentation"]["reportObjectDescriptions"]:
+		descriptionSequence = getPropertiesSpeech(
+			reason=reason, description=description
+		)
+	levelSequence = getPropertiesSpeech(reason=reason, positionInfo_level=level)
+
+	# Determine under what circumstances this node should be spoken.
+	# speakEntry: Speak when the user enters the control.
+	# speakWithinForLine: When moving by line, speak when the user is already within the control.
+	# speakExitForLine: When moving by line, speak when the user exits the control.
+	# speakExitForOther: When moving by word or character, speak when the user exits the control.
+	speakEntry=speakWithinForLine=speakExitForLine=speakExitForOther=False
+	if presCat == attrs.PRESCAT_SINGLELINE:
+		speakEntry=True
+		speakWithinForLine=True
+		speakExitForOther=True
+	elif presCat in (attrs.PRESCAT_MARKER, attrs.PRESCAT_CELL):
+		speakEntry=True
+	elif presCat == attrs.PRESCAT_CONTAINER:
+		speakEntry=True
+		speakExitForLine = bool(
+			attrs.get('roleText')
+			or role != controlTypes.ROLE_LANDMARK
+		)
+		speakExitForOther=True
+
+	# Determine the order of speech.
+	# speakContentFirst: Speak the content before the control field info.
+	speakContentFirst = (
+		reason == controlTypes.REASON_FOCUS
+		and presCat != attrs.PRESCAT_CONTAINER
+		and role not in (
+			controlTypes.ROLE_EDITABLETEXT,
+			controlTypes.ROLE_COMBOBOX,
+			controlTypes.ROLE_TREEVIEW,
+			controlTypes.ROLE_LIST,
+			controlTypes.ROLE_LANDMARK,
+			controlTypes.ROLE_REGION,
+		)
+		and not tableID
+		and controlTypes.STATE_EDITABLE not in states
+	)
+	# speakStatesFirst: Speak the states before the role.
+	speakStatesFirst=role==controlTypes.ROLE_LINK
+
+	containerContainsText="" #: used for item counts for lists
+
+	# Determine what text to speak.
+	# Special cases
+	if(
+		childControlCount
+		and fieldType == "start_addedToControlFieldStack"
+		and role == controlTypes.ROLE_LIST
+		and controlTypes.STATE_READONLY in states
+	):
+		# List.
+		# #7652: containerContainsText variable is set here, but the actual generation of all other output is
+		# handled further down in the general cases section.
+		# This ensures that properties such as name, states and level etc still get reported appropriately.
+		# Translators: Number of items in a list (example output: list with 5 items).
+		containerContainsText=_("with %s items")%childControlCount
+	elif fieldType=="start_addedToControlFieldStack" and role==controlTypes.ROLE_TABLE and tableID:
+		# Table.
+		rowCount=(attrs.get("table-rowcount-presentational") or attrs.get("table-rowcount"))
+		columnCount=(attrs.get("table-columncount-presentational") or attrs.get("table-columncount"))
+		tableSeq = nameSequence[:]
+		tableSeq.extend(roleTextSequence)
+		tableSeq.extend(stateTextSequence)
+		tableSeq.extend(
+			getPropertiesSpeech(
+				_tableID=tableID, 
+				rowCount=rowCount, 
+				columnCount=columnCount
+		))
+		tableSeq.extend(levelSequence)
+		types.logBadSequenceTypes(tableSeq)
+		return tableSeq
+	elif (
+		nameSequence
+		and reason == controlTypes.REASON_FOCUS
+		and fieldType == "start_addedToControlFieldStack"
+		and role in (controlTypes.ROLE_GROUPING, controlTypes.ROLE_PROPERTYPAGE)
+	):
+		# #10095, #3321, #709: Report the name and description of groupings (such as fieldsets) and tab pages
+		nameAndRole = nameSequence[:]
+		nameAndRole.extend(roleTextSequence)
+		types.logBadSequenceTypes(nameAndRole)
+		return nameAndRole
+	elif (
+		fieldType in ("start_addedToControlFieldStack", "start_relative")
+		and role in (
+			controlTypes.ROLE_TABLECELL,
+			controlTypes.ROLE_TABLECOLUMNHEADER,
+			controlTypes.ROLE_TABLEROWHEADER
+		)
+		and tableID
+	):
+		# Table cell.
+		reportTableHeaders = formatConfig["reportTableHeaders"]
+		reportTableCellCoords = formatConfig["reportTableCellCoords"]
+		getProps = {
+			'rowNumber': (attrs.get("table-rownumber-presentational") or attrs.get("table-rownumber")),
+			'columnNumber': (attrs.get("table-columnnumber-presentational") or attrs.get("table-columnnumber")),
+			'rowSpan': attrs.get("table-rowsspanned"),
+			'columnSpan': attrs.get("table-columnsspanned"),
+			'includeTableCellCoords': reportTableCellCoords
+		}
+		if reportTableHeaders:
+			getProps['rowHeaderText'] = attrs.get("table-rowheadertext")
+			getProps['columnHeaderText'] = attrs.get("table-columnheadertext")
+		tableCellSequence = getPropertiesSpeech(_tableID=tableID, **getProps)
+		tableCellSequence.extend(stateTextSequence)
+		tableCellSequence.extend(ariaCurrentSequence)
+		types.logBadSequenceTypes(tableCellSequence)
+		return tableCellSequence
+
+	# General cases.
+	if ((
+		speakEntry and ((
+			speakContentFirst
+			and fieldType in ("end_relative", "end_inControlFieldStack")
+		)
+		or (
+			not speakContentFirst
+			and fieldType in ("start_addedToControlFieldStack", "start_relative")
+		))
+	)
+	or (
+		speakWithinForLine
+		and not speakContentFirst
+		and not extraDetail
+		and fieldType == "start_inControlFieldStack"
+	)):
+		out = []
+		content = attrs.get("content")
+		if content and speakContentFirst:
+			out.append(content)
+		if placeholderValue:
+			if valueSequence:
+				log.error(
+					f"valueSequence exists when expected none: "
+					f"valueSequence: {valueSequence!r} placeholderSequence: {placeholderSequence!r}"
+				)
+			valueSequence = placeholderSequence
+
+		# Avoid speaking name twice. Which may happen if this controlfield is labelled by
+		# one of it's internal fields. We determine this by checking for 'labelledByContent'.
+		# An example of this situation is a checkbox element that has aria-labelledby pointing to a child
+		# element.
+		if (
+			# Don't speak name when labelledByContent. It will be spoken by the subsequent controlFields instead.
+			attrs.get("IAccessible2::attribute_explicit-name", False)
+			and attrs.get("labelledByContent", False)
+		):
+			log.debug("Skipping name sequence: control field is labelled by content")
+		else:
+			out.extend(nameSequence)
+
+		out.extend(stateTextSequence if speakStatesFirst else roleTextSequence)
+		out.extend(roleTextSequence if speakStatesFirst else stateTextSequence)
+		out.append(containerContainsText)
+		out.extend(ariaCurrentSequence)
+		out.extend(valueSequence)
+		out.extend(descriptionSequence)
+		out.extend(levelSequence)
+		out.extend(keyboardShortcutSequence)
+		if content and not speakContentFirst:
+			out.append(content)
+
+		types.logBadSequenceTypes(out)
+		return out
+	elif (
+		fieldType in (
+			"end_removedFromControlFieldStack",
+			"end_relative",
+		)
+		and roleTextSequence
+		and (
+			(not extraDetail and speakExitForLine)
+			or (extraDetail and speakExitForOther)
+	)):
+		if all(isinstance(item, str) for item in roleTextSequence):
+			joinedRoleText = " ".join(roleTextSequence)
+			out = [
+				# Translators: Indicates end of something (example output: at the end of a list, speaks out of list).
+				_("out of %s") % joinedRoleText,
+			]
+		else:
+			out = roleTextSequence
+
+		types.logBadSequenceTypes(out)
+		return out
+
+	# Special cases
+	elif not speakEntry and fieldType in ("start_addedToControlFieldStack","start_relative"):
+		out = []
+		if ariaCurrent:
+			out.extend(ariaCurrentSequence)
+			types.logBadSequenceTypes(out)
+		return out
+	else:
+		return []
+
+
+# C901 'getFormatFieldSpeech' is too complex
+# Note: when working on getFormatFieldSpeech, look for opportunities to simplify
+# and move logic out into smaller helper functions.
+def getFormatFieldSpeech(  # noqa: C901
+		attrs: textInfos.Field,
+		attrsCache: Optional[textInfos.Field] = None,
+		formatConfig: Optional[Dict[str, bool]] = None,
+		reason: Optional[OutputReason] = None,
+		unit: Optional[str] = None,
+		extraDetail: bool = False,
+		initialFormat: bool = False,
+) -> SpeechSequence:
+	if not formatConfig:
+		formatConfig=config.conf["documentFormatting"]
+	textList=[]
+	if formatConfig["reportTables"]:
+		tableInfo=attrs.get("table-info")
+		oldTableInfo=attrsCache.get("table-info") if attrsCache is not None else None
+		tableSequence = getTableInfoSpeech(
+			tableInfo, oldTableInfo, extraDetail=extraDetail
+		)
+		if tableSequence:
+			textList.extend(tableSequence)
+	if formatConfig["reportPage"]:
+		pageNumber=attrs.get("page-number")
+		oldPageNumber=attrsCache.get("page-number") if attrsCache is not None else None
+		if pageNumber and pageNumber!=oldPageNumber:
+			# Translators: Indicates the page number in a document.
+			# %s will be replaced with the page number.
+			text=_("page %s")%pageNumber
+			textList.append(text)
+		sectionNumber=attrs.get("section-number")
+		oldSectionNumber=attrsCache.get("section-number") if attrsCache is not None else None
+		if sectionNumber and sectionNumber!=oldSectionNumber:
+			# Translators: Indicates the section number in a document.
+			# %s will be replaced with the section number.
+			text=_("section %s")%sectionNumber
+			textList.append(text)
+
+		textColumnCount=attrs.get("text-column-count")
+		oldTextColumnCount=attrsCache.get("text-column-count") if attrsCache is not None else None
+		textColumnNumber=attrs.get("text-column-number")
+		oldTextColumnNumber=attrsCache.get("text-column-number") if attrsCache is not None else None
+
+		# Because we do not want to report the number of columns when a document is just opened and there is only 
+		# one column. This would be verbose, in the standard case.
+		# column number has changed, or the columnCount has changed
+		# but not if the columnCount is 1 or less and there is no old columnCount.
+		if (((textColumnNumber and textColumnNumber!=oldTextColumnNumber) or
+			(textColumnCount and textColumnCount!=oldTextColumnCount)) and not
+			(textColumnCount and int(textColumnCount) <=1 and oldTextColumnCount == None)) :
+			if textColumnNumber and textColumnCount:
+				# Translators: Indicates the text column number in a document.
+				# {0} will be replaced with the text column number.
+				# {1} will be replaced with the number of text columns.
+				text=_("column {0} of {1}").format(textColumnNumber,textColumnCount)
+				textList.append(text)
+			elif textColumnCount:
+				# Translators: Indicates the text column number in a document.
+				# %s will be replaced with the number of text columns.
+				text=_("%s columns")%(textColumnCount)
+				textList.append(text)
+
+	sectionBreakType=attrs.get("section-break")
+	if sectionBreakType:
+		if sectionBreakType == "0" : # Continuous section break.
+			text=_("continuous section break")
+		elif sectionBreakType == "1" : # New column section break.
+			text=_("new column section break")
+		elif sectionBreakType == "2" : # New page section break.
+			text=_("new page section break")
+		elif sectionBreakType == "3" : # Even pages section break.
+			text=_("even pages section break")
+		elif sectionBreakType == "4" : # Odd pages section break.
+			text=_("odd pages section break")
+		else:
+			text=""
+		textList.append(text)
+	columnBreakType=attrs.get("column-break")
+	if columnBreakType:
+		textList.append(_("column break"))
+	if  formatConfig["reportHeadings"]:
+		headingLevel=attrs.get("heading-level")
+		oldHeadingLevel=attrsCache.get("heading-level") if attrsCache is not None else None
+		# headings should be spoken not only if they change, but also when beginning to speak lines or paragraphs
+		# Ensuring a similar experience to if a heading was a controlField
+		if headingLevel and (initialFormat and (reason==controlTypes.REASON_FOCUS or unit in (textInfos.UNIT_LINE,textInfos.UNIT_PARAGRAPH)) or headingLevel!=oldHeadingLevel):
+			# Translators: Speaks the heading level (example output: heading level 2).
+			text=_("heading level %d")%headingLevel
+			textList.append(text)
+	if  formatConfig["reportStyle"]:
+		style=attrs.get("style")
+		oldStyle=attrsCache.get("style") if attrsCache is not None else None
+		if style!=oldStyle:
+			if style:
+				# Translators: Indicates the style of text.
+				# A style is a collection of formatting settings and depends on the application.
+				# %s will be replaced with the name of the style.
+				text=_("style %s")%style
+			else:
+				# Translators: Indicates that text has reverted to the default style.
+				# A style is a collection of formatting settings and depends on the application.
+				text=_("default style")
+			textList.append(text)
+	if  formatConfig["reportBorderStyle"]:
+		borderStyle=attrs.get("border-style")
+		oldBorderStyle=attrsCache.get("border-style") if attrsCache is not None else None
+		if borderStyle!=oldBorderStyle:
+			if borderStyle:
+				text=borderStyle
+			else:
+				# Translators: Indicates that cell does not have border lines.
+				text=_("no border lines")
+			textList.append(text)
+	if  formatConfig["reportFontName"]:
+		fontFamily=attrs.get("font-family")
+		oldFontFamily=attrsCache.get("font-family") if attrsCache is not None else None
+		if fontFamily and fontFamily!=oldFontFamily:
+			textList.append(fontFamily)
+		fontName=attrs.get("font-name")
+		oldFontName=attrsCache.get("font-name") if attrsCache is not None else None
+		if fontName and fontName!=oldFontName:
+			textList.append(fontName)
+	if  formatConfig["reportFontSize"]:
+		fontSize=attrs.get("font-size")
+		oldFontSize=attrsCache.get("font-size") if attrsCache is not None else None
+		if fontSize and fontSize!=oldFontSize:
+			textList.append(fontSize)
+	if  formatConfig["reportColor"]:
+		color=attrs.get("color")
+		oldColor=attrsCache.get("color") if attrsCache is not None else None
+		backgroundColor=attrs.get("background-color")
+		oldBackgroundColor=attrsCache.get("background-color") if attrsCache is not None else None
+		backgroundColor2=attrs.get("background-color2")
+		oldBackgroundColor2=attrsCache.get("background-color2") if attrsCache is not None else None
+		bgColorChanged=backgroundColor!=oldBackgroundColor or backgroundColor2!=oldBackgroundColor2
+		bgColorText=backgroundColor.name if isinstance(backgroundColor,colors.RGB) else backgroundColor
+		if backgroundColor2:
+			bg2Name=backgroundColor2.name if isinstance(backgroundColor2,colors.RGB) else backgroundColor2
+			# Translators: Reported when there are two background colors.
+			# This occurs when, for example, a gradient pattern is applied to a spreadsheet cell.
+			# {color1} will be replaced with the first background color.
+			# {color2} will be replaced with the second background color.
+			bgColorText=_("{color1} to {color2}").format(color1=bgColorText,color2=bg2Name)
+		if color and backgroundColor and color!=oldColor and bgColorChanged:
+			# Translators: Reported when both the text and background colors change.
+			# {color} will be replaced with the text color.
+			# {backgroundColor} will be replaced with the background color.
+			textList.append(_("{color} on {backgroundColor}").format(
+				color=color.name if isinstance(color,colors.RGB) else color,
+				backgroundColor=bgColorText))
+		elif color and color!=oldColor:
+			# Translators: Reported when the text color changes (but not the background color).
+			# {color} will be replaced with the text color.
+			textList.append(_("{color}").format(color=color.name if isinstance(color,colors.RGB) else color))
+		elif backgroundColor and bgColorChanged:
+			# Translators: Reported when the background color changes (but not the text color).
+			# {backgroundColor} will be replaced with the background color.
+			textList.append(_("{backgroundColor} background").format(backgroundColor=bgColorText))
+		backgroundPattern=attrs.get("background-pattern")
+		oldBackgroundPattern=attrsCache.get("background-pattern") if attrsCache is not None else None
+		if backgroundPattern and backgroundPattern!=oldBackgroundPattern:
+			textList.append(_("background pattern {pattern}").format(pattern=backgroundPattern))
+	if  formatConfig["reportLineNumber"]:
+		lineNumber=attrs.get("line-number")
+		oldLineNumber=attrsCache.get("line-number") if attrsCache is not None else None
+		if lineNumber is not None and lineNumber!=oldLineNumber:
+			# Translators: Indicates the line number of the text.
+			# %s will be replaced with the line number.
+			text=_("line %s")%lineNumber
+			textList.append(text)
+	if  formatConfig["reportRevisions"]:
+		# Insertion
+		revision=attrs.get("revision-insertion")
+		oldRevision=attrsCache.get("revision-insertion") if attrsCache is not None else None
+		if (revision or oldRevision is not None) and revision!=oldRevision:
+			# Translators: Reported when text is marked as having been inserted
+			text=(_("inserted") if revision
+				# Translators: Reported when text is no longer marked as having been inserted.
+				else _("not inserted"))
+			textList.append(text)
+		revision=attrs.get("revision-deletion")
+		oldRevision=attrsCache.get("revision-deletion") if attrsCache is not None else None
+		if (revision or oldRevision is not None) and revision!=oldRevision:
+			# Translators: Reported when text is marked as having been deleted
+			text=(_("deleted") if revision
+				# Translators: Reported when text is no longer marked as having been  deleted.
+				else _("not deleted"))
+			textList.append(text)
+		revision=attrs.get("revision")
+		oldRevision=attrsCache.get("revision") if attrsCache is not None else None
+		if (revision or oldRevision is not None) and revision != oldRevision:
+			if revision:
+				# Translators: Reported when text is revised.
+				text = _("revised %s") % revision
+			else:
+				# Translators: Reported when text is not revised.
+				text = _("no revised %s") % oldRevision
+			textList.append(text)
+	if  formatConfig["reportEmphasis"]:
+		# marked text 
+		marked=attrs.get("marked")
+		oldMarked=attrsCache.get("marked") if attrsCache is not None else None
+		if (marked or oldMarked is not None) and marked!=oldMarked:
+			# Translators: Reported when text is marked
+			text=(_("marked") if marked
+				# Translators: Reported when text is no longer marked
+				else _("not marked"))
+			textList.append(text)
+		# strong text
+		strong=attrs.get("strong")
+		oldStrong=attrsCache.get("strong") if attrsCache is not None else None
+		if (strong or oldStrong is not None) and strong!=oldStrong:
+			# Translators: Reported when text is marked as strong (e.g. bold)
+			text=(_("strong") if strong
+				# Translators: Reported when text is no longer marked as strong (e.g. bold) 
+				else _("not strong"))
+			textList.append(text)
+		# emphasised text 
+		emphasised=attrs.get("emphasised")
+		oldEmphasised=attrsCache.get("emphasised") if attrsCache is not None else None
+		if (emphasised or oldEmphasised is not None) and emphasised!=oldEmphasised:
+			# Translators: Reported when text is marked as emphasised
+			text=(_("emphasised") if emphasised
+				# Translators: Reported when text is no longer marked as emphasised 
+				else _("not emphasised"))
+			textList.append(text)
+	if  formatConfig["reportFontAttributes"]:
+		bold=attrs.get("bold")
+		oldBold=attrsCache.get("bold") if attrsCache is not None else None
+		if (bold or oldBold is not None) and bold!=oldBold:
+			# Translators: Reported when text is bolded.
+			text=(_("bold") if bold
+				# Translators: Reported when text is not bolded.
+				else _("no bold"))
+			textList.append(text)
+		italic=attrs.get("italic")
+		oldItalic=attrsCache.get("italic") if attrsCache is not None else None
+		if (italic or oldItalic is not None) and italic!=oldItalic:
+			# Translators: Reported when text is italicized.
+			text=(_("italic") if italic
+				# Translators: Reported when text is not italicized.
+				else _("no italic"))
+			textList.append(text)
+		strikethrough=attrs.get("strikethrough")
+		oldStrikethrough=attrsCache.get("strikethrough") if attrsCache is not None else None
+		if (strikethrough or oldStrikethrough is not None) and strikethrough!=oldStrikethrough:
+			if strikethrough:
+				# Translators: Reported when text is formatted with double strikethrough.
+				# See http://en.wikipedia.org/wiki/Strikethrough
+				text=(_("double strikethrough") if strikethrough=="double"
+				# Translators: Reported when text is formatted with strikethrough.
+				# See http://en.wikipedia.org/wiki/Strikethrough
+				else _("strikethrough"))
+			else:
+				# Translators: Reported when text is formatted without strikethrough.
+				# See http://en.wikipedia.org/wiki/Strikethrough
+				text=_("no strikethrough")
+			textList.append(text)
+		underline=attrs.get("underline")
+		oldUnderline=attrsCache.get("underline") if attrsCache is not None else None
+		if (underline or oldUnderline is not None) and underline!=oldUnderline:
+			# Translators: Reported when text is underlined.
+			text=(_("underlined") if underline
+				# Translators: Reported when text is not underlined.
+				else _("not underlined"))
+			textList.append(text)
+		hidden = attrs.get("hidden")
+		oldHidden = attrsCache.get("hidden") if attrsCache is not None else None
+		if (hidden or oldHidden is not None) and hidden != oldHidden:
+			text = (
+				# Translators: Reported when text is hidden.
+				_("hidden")if hidden
+				# Translators: Reported when text is not hidden.
+				else _("not hidden")
+			)
+			textList.append(text)
+		textPosition=attrs.get("text-position")
+		oldTextPosition=attrsCache.get("text-position") if attrsCache is not None else None
+		if (textPosition or oldTextPosition is not None) and textPosition!=oldTextPosition:
+			textPosition=textPosition.lower() if textPosition else textPosition
+			if textPosition=="super":
+				# Translators: Reported for superscript text.
+				text=_("superscript")
+			elif textPosition=="sub":
+				# Translators: Reported for subscript text.
+				text=_("subscript")
+			else:
+				# Translators: Reported for text which is at the baseline position;
+				# i.e. not superscript or subscript.
+				text=_("baseline")
+			textList.append(text)
+	if formatConfig["reportAlignment"]:
+		textAlign=attrs.get("text-align")
+		oldTextAlign=attrsCache.get("text-align") if attrsCache is not None else None
+		if (textAlign or oldTextAlign is not None) and textAlign!=oldTextAlign:
+			textAlign=textAlign.lower() if textAlign else textAlign
+			if textAlign=="left":
+				# Translators: Reported when text is left-aligned.
+				text=_("align left")
+			elif textAlign=="center":
+				# Translators: Reported when text is centered.
+				text=_("align center")
+			elif textAlign=="right":
+				# Translators: Reported when text is right-aligned.
+				text=_("align right")
+			elif textAlign=="justify":
+				# Translators: Reported when text is justified.
+				# See http://en.wikipedia.org/wiki/Typographic_alignment#Justified
+				text=_("align justify")
+			elif textAlign=="distribute":
+				# Translators: Reported when text is justified with character spacing (Japanese etc) 
+				# See http://kohei.us/2010/01/21/distributed-text-justification/
+				text=_("align distributed")
+			else:
+				# Translators: Reported when text has reverted to default alignment.
+				text=_("align default")
+			textList.append(text)
+		verticalAlign=attrs.get("vertical-align")
+		oldverticalAlign=attrsCache.get("vertical-align") if attrsCache is not None else None
+		if (verticalAlign or oldverticalAlign is not None) and verticalAlign!=oldverticalAlign:
+			verticalAlign=verticalAlign.lower() if verticalAlign else verticalAlign
+			if verticalAlign=="top":
+				# Translators: Reported when text is vertically top-aligned.
+				text=_("vertical align top")
+			elif verticalAlign in("center","middle"):
+				# Translators: Reported when text is vertically middle aligned.
+				text=_("vertical align middle")
+			elif verticalAlign=="bottom":
+				# Translators: Reported when text is vertically bottom-aligned.
+				text=_("vertical align bottom")
+			elif verticalAlign=="baseline":
+				# Translators: Reported when text is vertically aligned on the baseline. 
+				text=_("vertical align baseline")
+			elif verticalAlign=="justify":
+				# Translators: Reported when text is vertically justified.
+				text=_("vertical align justified")
+			elif verticalAlign=="distributed":
+				# Translators: Reported when text is vertically justified but with character spacing (For some Asian content). 
+				text=_("vertical align distributed") 
+			else:
+				# Translators: Reported when text has reverted to default vertical alignment.
+				text=_("vertical align default")
+			textList.append(text)
+	if formatConfig["reportParagraphIndentation"]:
+		indentLabels={
+			'left-indent':(
+				# Translators: the label for paragraph format left indent
+				_("left indent"),
+				# Translators: the message when there is no paragraph format left indent
+				_("no left indent"),
+			),
+			'right-indent':(
+				# Translators: the label for paragraph format right indent
+				_("right indent"),
+				# Translators: the message when there is no paragraph format right indent
+				_("no right indent"),
+			),
+			'hanging-indent':(
+				# Translators: the label for paragraph format hanging indent
+				_("hanging indent"),
+				# Translators: the message when there is no paragraph format hanging indent
+				_("no hanging indent"),
+			),
+			'first-line-indent':(
+				# Translators: the label for paragraph format first line indent 
+				_("first line indent"),
+				# Translators: the message when there is no paragraph format first line indent
+				_("no first line indent"),
+			),
+		}
+		for attr,(label,noVal) in indentLabels.items():
+			newVal=attrs.get(attr)
+			oldVal=attrsCache.get(attr) if attrsCache else None
+			if (newVal or oldVal is not None) and newVal!=oldVal:
+				if newVal:
+					textList.append(u"%s %s"%(label,newVal))
+				else:
+					textList.append(noVal)
+	if formatConfig["reportLineSpacing"]:
+		lineSpacing=attrs.get("line-spacing")
+		oldLineSpacing=attrsCache.get("line-spacing") if attrsCache is not None else None
+		if (lineSpacing or oldLineSpacing is not None) and lineSpacing!=oldLineSpacing:
+			# Translators: a type of line spacing (E.g. single line spacing)
+			textList.append(_("line spacing %s")%lineSpacing)
+	if  formatConfig["reportLinks"]:
+		link=attrs.get("link")
+		oldLink=attrsCache.get("link") if attrsCache is not None else None
+		if (link or oldLink is not None) and link!=oldLink:
+			text=_("link") if link else _("out of %s")%_("link")
+			textList.append(text)
+	if  formatConfig["reportComments"]:
+		comment=attrs.get("comment")
+		oldComment=attrsCache.get("comment") if attrsCache is not None else None
+		if (comment or oldComment is not None) and comment!=oldComment:
+			if comment:
+				# Translators: Reported when text contains a comment.
+				text=_("has comment")
+				textList.append(text)
+			elif extraDetail:
+				# Translators: Reported when text no longer contains a comment.
+				text=_("out of comment")
+				textList.append(text)
+	if formatConfig["reportSpellingErrors"]:
+		invalidSpelling=attrs.get("invalid-spelling")
+		oldInvalidSpelling=attrsCache.get("invalid-spelling") if attrsCache is not None else None
+		if (invalidSpelling or oldInvalidSpelling is not None) and invalidSpelling!=oldInvalidSpelling:
+			if invalidSpelling:
+				# Translators: Reported when text contains a spelling error.
+				text=_("spelling error")
+			elif extraDetail:
+				# Translators: Reported when moving out of text containing a spelling error.
+				text=_("out of spelling error")
+			else:
+				text=""
+			if text:
+				textList.append(text)
+		invalidGrammar=attrs.get("invalid-grammar")
+		oldInvalidGrammar=attrsCache.get("invalid-grammar") if attrsCache is not None else None
+		if (invalidGrammar or oldInvalidGrammar is not None) and invalidGrammar!=oldInvalidGrammar:
+			if invalidGrammar:
+				# Translators: Reported when text contains a grammar error.
+				text=_("grammar error")
+			elif extraDetail:
+				# Translators: Reported when moving out of text containing a grammar error.
+				text=_("out of grammar error")
+			else:
+				text=""
+			if text:
+				textList.append(text)
+	# The line-prefix formatField attribute contains the text for a bullet or number for a list item, when the bullet or number does not appear in the actual text content.
+	# Normally this attribute could be repeated across formatFields within a list item and therefore is not safe to speak when the unit is word or character.
+	# However, some implementations (such as MS Word with UIA) do limit its useage to the very first formatField of the list item.
+	# Therefore, they also expose a line-prefix_speakAlways attribute to allow its usage for any unit.
+	linePrefix_speakAlways=attrs.get('line-prefix_speakAlways',False)
+	if linePrefix_speakAlways or unit in (textInfos.UNIT_LINE,textInfos.UNIT_SENTENCE,textInfos.UNIT_PARAGRAPH,textInfos.UNIT_READINGCHUNK):
+		linePrefix=attrs.get("line-prefix")
+		if linePrefix:
+			textList.append(linePrefix)
+	if attrsCache is not None:
+		attrsCache.clear()
+		attrsCache.update(attrs)
+	types.logBadSequenceTypes(textList)
+	return textList
+
+
+def getTableInfoSpeech(
+		tableInfo: Optional[Dict[str, Any]],
+		oldTableInfo: Optional[Dict[str, Any]],
+		extraDetail: bool = False
+) -> SpeechSequence:
+	if tableInfo is None and oldTableInfo is None:
+		return []
+	if tableInfo is None and oldTableInfo is not None:
+		return [
+			# Translators: Indicates end of a table.
+			_("out of table")
+		]
+	if not oldTableInfo or tableInfo.get("table-id")!=oldTableInfo.get("table-id"):
+		newTable=True
+	else:
+		newTable=False
+	textList=[]
+	if newTable:
+		columnCount=tableInfo.get("column-count",0)
+		rowCount=tableInfo.get("row-count",0)
+		# Translators: reports number of columns and rows in a table (example output: table with 3 columns and 5 rows).
+		text=_("table with {columnCount} columns and {rowCount} rows").format(columnCount=columnCount,rowCount=rowCount)
+		textList.append(text)
+	oldColumnNumber=oldTableInfo.get("column-number",0) if oldTableInfo else 0
+	columnNumber=tableInfo.get("column-number",0)
+	if columnNumber!=oldColumnNumber:
+		textList.append(_("column %s")%columnNumber)
+	oldRowNumber=oldTableInfo.get("row-number",0) if oldTableInfo else 0
+	rowNumber=tableInfo.get("row-number",0)
+	if rowNumber!=oldRowNumber:
+		textList.append(_("row %s")%rowNumber)
+	types.logBadSequenceTypes(textList)
+	return textList
+
+
+re_last_pause = re.compile(r"^(.*?(?<=[^\s.!?])[.!?][\"'”’)]?(?:\s+|$))(.*$)", re.DOTALL)
+
+
+def _yieldIfNonEmpty(seq: SpeechSequence):
+	"""Helper method to yield the sequence if it is not None or empty."""
+	if seq:
+		yield seq
+
+
+class SpeechWithoutPauses:
+	_pendingSpeechSequence: SpeechSequence
+	re_last_pause = re.compile(
+		r"^(.*(?<=[^\s.!?])[.!?][\"'”’)]?(?:\s+|$))(.*$)",
+		re.DOTALL | re.UNICODE
+	)
+
+	def __init__(
+			self,
+			speakFunc: Callable[[SpeechSequence], None]
+	):
+		"""
+		:param speakFunc: Function used by L{speakWithoutPauses} to speak. This will likely be speech.speak.
+		"""
+		self.speak = speakFunc
+		self.reset()
+
+	def reset(self):
+		self._pendingSpeechSequence = []
+
+	def speakWithoutPauses(
+			self,
+			speechSequence: Optional[SpeechSequence],
+			detectBreaks: bool = True
+	) -> bool:
+		"""
+		Speaks the speech sequences given over multiple calls,
+		only sending to the synth at acceptable phrase or sentence boundaries,
+		or when given None for the speech sequence.
+		@return: C{True} if something was actually spoken,
+			C{False} if only buffering occurred.
+		"""
+		speech = GeneratorWithReturn(self.getSpeechWithoutPauses(
+			speechSequence,
+			detectBreaks
+		))
+		for seq in speech:
+			self.speak(seq)
+		return speech.returnValue
+
+	def getSpeechWithoutPauses(  # noqa: C901
+			self,
+			speechSequence: Optional[SpeechSequence],
+			detectBreaks: bool = True
+	) -> Generator[SpeechSequence, None, bool]:
+		"""
+		Generate speech sequences over multiple calls,
+		only returning a speech sequence at acceptable phrase or sentence boundaries,
+		or when given None for the speech sequence.
+		@return: The speech sequence that can be spoken without pauses. The 'return' for this generator function,
+		is a bool which indicates whether this sequence should be considered valid speech. Use
+		L{GeneratorWithReturn} to retain the return value. A generator is used because the previous
+		implementation had several calls to speech, this approach replicates that.
+		"""
+		# Break on all explicit break commands
+		if detectBreaks and speechSequence:
+			speech = GeneratorWithReturn(self._detectBreaksAndGetSpeech(speechSequence))
+			yield from speech
+			return speech.returnValue  # Don't fall through to flush / normal speech
+
+		if speechSequence is None:  # Requesting flush
+			pending = self._flushPendingSpeech()
+			yield from _yieldIfNonEmpty(pending)
+			return bool(pending)  # Don't fall through to handle normal speech
+
+		# Handling normal speech
+		speech = self._getSpeech(speechSequence)
+		yield from _yieldIfNonEmpty(speech)
+		return bool(speech)
+
+	def _detectBreaksAndGetSpeech(
+			self,
+			speechSequence: SpeechSequence
+	) -> Generator[SpeechSequence, None, bool]:
+		lastStartIndex = 0
+		sequenceLen = len(speechSequence)
+		gotValidSpeech = False
+		for index, item in enumerate(speechSequence):
+			if isinstance(item, EndUtteranceCommand):
+				if index > 0 and lastStartIndex < index:
+					subSequence = speechSequence[lastStartIndex:index]
+					yield from _yieldIfNonEmpty(
+						self._getSpeech(subSequence)
+					)
+				yield from _yieldIfNonEmpty(
+					self._flushPendingSpeech()
+				)
+				gotValidSpeech = True
+				lastStartIndex = index + 1
+		if lastStartIndex < sequenceLen:
+			subSequence = speechSequence[lastStartIndex:]
+			seq = self._getSpeech(subSequence)
+			gotValidSpeech = bool(seq)
+			yield from _yieldIfNonEmpty(seq)
+		return gotValidSpeech
+
+	def _flushPendingSpeech(self) -> SpeechSequence:
+		"""
+		@return: may be empty sequence
+		"""
+		# Place the last incomplete phrase in to finalSpeechSequence to be spoken now
+		pending = self._pendingSpeechSequence
+		self._pendingSpeechSequence = []
+		return pending
+
+	def _getSpeech(
+			self,
+			speechSequence: SpeechSequence
+	) -> SpeechSequence:
+		"""
+		@return: May be an empty sequence
+		"""
+		finalSpeechSequence: SpeechSequence = []  # To be spoken now
+		pendingSpeechSequence: speechSequence = []  # To be saved off for speaking later
+		# Scan the given speech and place all completed phrases in finalSpeechSequence to be spoken,
+		# And place the final incomplete phrase in pendingSpeechSequence
+		for index in range(len(speechSequence) - 1, -1, -1):
+			item = speechSequence[index]
+			if isinstance(item, str):
+				m = self.re_last_pause.match(item)
+				if m:
+					before, after = m.groups()
+					if after:
+						pendingSpeechSequence.append(after)
+					if before:
+						finalSpeechSequence.extend(self._flushPendingSpeech())
+						finalSpeechSequence.extend(speechSequence[0:index])
+						finalSpeechSequence.append(before)
+						# Apply the last language change to the pending sequence.
+						# This will need to be done for any other speech change commands introduced in future.
+						for changeIndex in range(index - 1, -1, -1):
+							change = speechSequence[changeIndex]
+							if not isinstance(change, LangChangeCommand):
+								continue
+							pendingSpeechSequence.append(change)
+							break
+						break
+				else:
+					pendingSpeechSequence.append(item)
+			else:
+				pendingSpeechSequence.append(item)
+		if pendingSpeechSequence:
+			pendingSpeechSequence.reverse()
+			self._pendingSpeechSequence.extend(pendingSpeechSequence)
+		return finalSpeechSequence
+
+
+_speakWithoutPauses = SpeechWithoutPauses(speakFunc=speak)
+
+#: Alias for class SpeakWithoutPauses.speakWithoutPauses. Kept for backwards compatibility
+speakWithoutPauses = _speakWithoutPauses.speakWithoutPauses
+#: Kept for backwards compatibility.
+re_last_pause = _speakWithoutPauses.re_last_pause
+
+from .manager import SpeechManager
+#: The singleton _SpeechManager instance used for speech functions.
+#: @type: L{_SpeechManager}
+_manager = SpeechManager()
+
+
+def clearTypedWordBuffer() -> None:
+	"""
+	Forgets any word currently being built up with typed characters for speaking. 
+	This should be called when the user's context changes such that they could no longer 
+	complete the word (such as a focus change or choosing to move the caret).
+	"""
+	global curWordChars
+	curWordChars=[]