#nvda_slave.pyw
#A part of NonVisual Desktop Access (NVDA)
#Copyright (C) 2009-2017 NV Access Limited
#This file is covered by the GNU General Public License.
#See the file COPYING for more details.

"""NVDA slave process
Performs miscellaneous tasks which need to be performed in a separate process.
"""

import sys
import os
import globalVars
import monkeyPatches.comtypesMonkeyPatches

# Ensure that slave uses generated comInterfaces by adding our comInterfaces to `comtypes.gen` search path.
monkeyPatches.comtypesMonkeyPatches.appendComInterfacesToGenSearchPath()


if hasattr(sys, "frozen"):
	# Error messages (which are only for debugging) should not cause the py2exe log message box to appear.
	sys.stderr = sys.stdout
	globalVars.appDir = sys.prefix
else:
	globalVars.appDir = os.path.abspath(os.path.dirname(__file__))

# #2391: some functions may still require the current directory to be set to NVDA's app dir
os.chdir(globalVars.appDir)


import gettext
import locale
#Localization settings
try:
	gettext.translation(
		'nvda',
		localedir=os.path.join(globalVars.appDir, 'locale'),
		languages=[locale.getdefaultlocale()[0]]
	).install()
except:
	gettext.install('nvda')


import logHandler


def getNvdaHelperRemote():
	import buildVersion
	import ctypes
	import winKernel
	# Load nvdaHelperRemote.dll but with an altered search path so it can pick up other dlls in lib
	h = winKernel.kernel32.LoadLibraryExW(
		os.path.join(globalVars.appDir, "lib", buildVersion.version, "nvdaHelperRemote.dll"),
		0,
		# Using an altered search path is necessary here
		# As NVDAHelperRemote needs to locate dependent dlls in the same directory
		# such as minhook.dll.
		winKernel.LOAD_WITH_ALTERED_SEARCH_PATH
	)
	remoteLib = ctypes.WinDLL("nvdaHelperRemote", handle=h)
	return remoteLib


def main():
	import installer
	try:
		action = sys.argv[1]
	except IndexError:
		sys.exit("No action")
	args = sys.argv[2:]

	try:
		if action=="install":
			installer.install(bool(int(args[0])),bool(int(args[1])))
		elif action=="unregisterInstall":
			import installer
			installer.unregisterInstallation()
		elif action=="fixCOMRegistrations":
			import COMRegistrationFixes
			COMRegistrationFixes.fixCOMRegistrations()
		elif action=="launchNVDA":
			import subprocess
			import shellapi
			import winUser
			shellapi.ShellExecute(0,None,
				r"%s\nvda.exe"%sys.prefix,
				subprocess.list2cmdline(args),
				None,winUser.SW_SHOWNORMAL)
		elif action=="setNvdaSystemConfig":
			import config
			config._setSystemConfig(args[0])
		elif action == "config_setStartOnLogonScreen":
			enable = bool(int(args[0]))
			import config
			config._setStartOnLogonScreen(enable)
		elif action == "explore_userConfigPath":
			ret = getNvdaHelperRemote().nvdaControllerInternal_openConfigDirectory()
			if ret != 0:  # NVDA is not running
				import systemUtils
				systemUtils.openDefaultConfigurationDirectory()
		elif action == "addons_installAddonPackage":
			try:
				addonPath=args[0]
			except IndexError:
				raise ValueError("Addon path was not provided.")
<<<<<<< HEAD
			#Load nvdaHelperRemote.dll but with an altered search path so it can pick up other dlls in lib
			import ctypes
			h = ctypes.windll.kernel32.LoadLibraryExW(
				os.path.join(globalVars.appDir, "lib", versionInfo.version, "nvdaHelperRemote.dll"),
				0,
				# Using an altered search path is necessary here
				# As NVDAHelperRemote needs to locate dependent dlls in the same directory
				# such as IAccessible2proxy.dll.
				winKernel.LOAD_WITH_ALTERED_SEARCH_PATH
			)
			remoteLib=ctypes.WinDLL("nvdaHelperRemote",handle=h)
			ret = remoteLib.nvdaControllerInternal_installAddonPackageFromPath(addonPath)
=======
			ret = getNvdaHelperRemote().nvdaControllerInternal_installAddonPackageFromPath(addonPath)
>>>>>>> b5f82f87
			if ret != 0:
				import winUser
				winUser.MessageBox(0,
				# Translators: the message that is shown when the user tries to install an add-on from windows explorer and NVDA is not running.
				_("Cannot install NVDA add-on from {path}.\n"
				"You must be running NVDA to be able to install add-ons.").format(path=addonPath),
				0, winUser.MB_ICONERROR)
		elif action == "comGetActiveObject":
			import comHelper
			# py2exe scraps sys.stdout.
			sys.__stdout__.write("%s\n" %
				comHelper._lresultFromGetActiveObject(args[0], bool(int(args[1]))))
			sys.__stdout__.flush()
			try:
				input()
			except EOFError:
				pass
		else:
			raise ValueError("No such action")

	except installer.RetriableFailure:
		logHandler.log.error("Task failed, try again",exc_info=True)
		sys.exit(2)
	except Exception as e:
		logHandler.log.error("slave error",exc_info=True)
		sys.exit(1)

if __name__ == "__main__":
	# Initialize remote logging back to NVDA
	logHandler.initialize(True)
	# Log at the most detailed level, and NVDA will filter it using its own level setting.
	logHandler.log.setLevel(logHandler.log.DEBUG)
	import languageHandler
	languageHandler.setLanguage("Windows")
	main()
<|MERGE_RESOLUTION|>--- conflicted
+++ resolved
@@ -1,156 +1,141 @@
-#nvda_slave.pyw
-#A part of NonVisual Desktop Access (NVDA)
-#Copyright (C) 2009-2017 NV Access Limited
-#This file is covered by the GNU General Public License.
-#See the file COPYING for more details.
-
-"""NVDA slave process
-Performs miscellaneous tasks which need to be performed in a separate process.
-"""
-
-import sys
-import os
-import globalVars
-import monkeyPatches.comtypesMonkeyPatches
-
-# Ensure that slave uses generated comInterfaces by adding our comInterfaces to `comtypes.gen` search path.
-monkeyPatches.comtypesMonkeyPatches.appendComInterfacesToGenSearchPath()
-
-
-if hasattr(sys, "frozen"):
-	# Error messages (which are only for debugging) should not cause the py2exe log message box to appear.
-	sys.stderr = sys.stdout
-	globalVars.appDir = sys.prefix
-else:
-	globalVars.appDir = os.path.abspath(os.path.dirname(__file__))
-
-# #2391: some functions may still require the current directory to be set to NVDA's app dir
-os.chdir(globalVars.appDir)
-
-
-import gettext
-import locale
-#Localization settings
-try:
-	gettext.translation(
-		'nvda',
-		localedir=os.path.join(globalVars.appDir, 'locale'),
-		languages=[locale.getdefaultlocale()[0]]
-	).install()
-except:
-	gettext.install('nvda')
-
-
-import logHandler
-
-
-def getNvdaHelperRemote():
-	import buildVersion
-	import ctypes
-	import winKernel
-	# Load nvdaHelperRemote.dll but with an altered search path so it can pick up other dlls in lib
-	h = winKernel.kernel32.LoadLibraryExW(
-		os.path.join(globalVars.appDir, "lib", buildVersion.version, "nvdaHelperRemote.dll"),
-		0,
-		# Using an altered search path is necessary here
-		# As NVDAHelperRemote needs to locate dependent dlls in the same directory
-		# such as minhook.dll.
-		winKernel.LOAD_WITH_ALTERED_SEARCH_PATH
-	)
-	remoteLib = ctypes.WinDLL("nvdaHelperRemote", handle=h)
-	return remoteLib
-
-
-def main():
-	import installer
-	try:
-		action = sys.argv[1]
-	except IndexError:
-		sys.exit("No action")
-	args = sys.argv[2:]
-
-	try:
-		if action=="install":
-			installer.install(bool(int(args[0])),bool(int(args[1])))
-		elif action=="unregisterInstall":
-			import installer
-			installer.unregisterInstallation()
-		elif action=="fixCOMRegistrations":
-			import COMRegistrationFixes
-			COMRegistrationFixes.fixCOMRegistrations()
-		elif action=="launchNVDA":
-			import subprocess
-			import shellapi
-			import winUser
-			shellapi.ShellExecute(0,None,
-				r"%s\nvda.exe"%sys.prefix,
-				subprocess.list2cmdline(args),
-				None,winUser.SW_SHOWNORMAL)
-		elif action=="setNvdaSystemConfig":
-			import config
-			config._setSystemConfig(args[0])
-		elif action == "config_setStartOnLogonScreen":
-			enable = bool(int(args[0]))
-			import config
-			config._setStartOnLogonScreen(enable)
-		elif action == "explore_userConfigPath":
-			ret = getNvdaHelperRemote().nvdaControllerInternal_openConfigDirectory()
-			if ret != 0:  # NVDA is not running
-				import systemUtils
-				systemUtils.openDefaultConfigurationDirectory()
-		elif action == "addons_installAddonPackage":
-			try:
-				addonPath=args[0]
-			except IndexError:
-				raise ValueError("Addon path was not provided.")
-<<<<<<< HEAD
-			#Load nvdaHelperRemote.dll but with an altered search path so it can pick up other dlls in lib
-			import ctypes
-			h = ctypes.windll.kernel32.LoadLibraryExW(
-				os.path.join(globalVars.appDir, "lib", versionInfo.version, "nvdaHelperRemote.dll"),
-				0,
-				# Using an altered search path is necessary here
-				# As NVDAHelperRemote needs to locate dependent dlls in the same directory
-				# such as IAccessible2proxy.dll.
-				winKernel.LOAD_WITH_ALTERED_SEARCH_PATH
-			)
-			remoteLib=ctypes.WinDLL("nvdaHelperRemote",handle=h)
-			ret = remoteLib.nvdaControllerInternal_installAddonPackageFromPath(addonPath)
-=======
-			ret = getNvdaHelperRemote().nvdaControllerInternal_installAddonPackageFromPath(addonPath)
->>>>>>> b5f82f87
-			if ret != 0:
-				import winUser
-				winUser.MessageBox(0,
-				# Translators: the message that is shown when the user tries to install an add-on from windows explorer and NVDA is not running.
-				_("Cannot install NVDA add-on from {path}.\n"
-				"You must be running NVDA to be able to install add-ons.").format(path=addonPath),
-				0, winUser.MB_ICONERROR)
-		elif action == "comGetActiveObject":
-			import comHelper
-			# py2exe scraps sys.stdout.
-			sys.__stdout__.write("%s\n" %
-				comHelper._lresultFromGetActiveObject(args[0], bool(int(args[1]))))
-			sys.__stdout__.flush()
-			try:
-				input()
-			except EOFError:
-				pass
-		else:
-			raise ValueError("No such action")
-
-	except installer.RetriableFailure:
-		logHandler.log.error("Task failed, try again",exc_info=True)
-		sys.exit(2)
-	except Exception as e:
-		logHandler.log.error("slave error",exc_info=True)
-		sys.exit(1)
-
-if __name__ == "__main__":
-	# Initialize remote logging back to NVDA
-	logHandler.initialize(True)
-	# Log at the most detailed level, and NVDA will filter it using its own level setting.
-	logHandler.log.setLevel(logHandler.log.DEBUG)
-	import languageHandler
-	languageHandler.setLanguage("Windows")
-	main()
+#nvda_slave.pyw
+#A part of NonVisual Desktop Access (NVDA)
+#Copyright (C) 2009-2017 NV Access Limited
+#This file is covered by the GNU General Public License.
+#See the file COPYING for more details.
+
+"""NVDA slave process
+Performs miscellaneous tasks which need to be performed in a separate process.
+"""
+
+import sys
+import os
+import globalVars
+import monkeyPatches.comtypesMonkeyPatches
+
+# Ensure that slave uses generated comInterfaces by adding our comInterfaces to `comtypes.gen` search path.
+monkeyPatches.comtypesMonkeyPatches.appendComInterfacesToGenSearchPath()
+
+
+if hasattr(sys, "frozen"):
+	# Error messages (which are only for debugging) should not cause the py2exe log message box to appear.
+	sys.stderr = sys.stdout
+	globalVars.appDir = sys.prefix
+else:
+	globalVars.appDir = os.path.abspath(os.path.dirname(__file__))
+
+# #2391: some functions may still require the current directory to be set to NVDA's app dir
+os.chdir(globalVars.appDir)
+
+
+import gettext
+import locale
+#Localization settings
+try:
+	gettext.translation(
+		'nvda',
+		localedir=os.path.join(globalVars.appDir, 'locale'),
+		languages=[locale.getdefaultlocale()[0]]
+	).install()
+except:
+	gettext.install('nvda')
+
+
+import logHandler
+
+
+def getNvdaHelperRemote():
+	import buildVersion
+	import ctypes
+	import winKernel
+	# Load nvdaHelperRemote.dll but with an altered search path so it can pick up other dlls in lib
+	h = winKernel.kernel32.LoadLibraryExW(
+		os.path.join(globalVars.appDir, "lib", buildVersion.version, "nvdaHelperRemote.dll"),
+		0,
+		# Using an altered search path is necessary here
+		# As NVDAHelperRemote needs to locate dependent dlls in the same directory
+		# such as IAccessible2proxy.dll.
+		winKernel.LOAD_WITH_ALTERED_SEARCH_PATH
+	)
+	remoteLib = ctypes.WinDLL("nvdaHelperRemote", handle=h)
+	return remoteLib
+
+
+def main():
+	import installer
+	try:
+		action = sys.argv[1]
+	except IndexError:
+		sys.exit("No action")
+	args = sys.argv[2:]
+
+	try:
+		if action=="install":
+			installer.install(bool(int(args[0])),bool(int(args[1])))
+		elif action=="unregisterInstall":
+			import installer
+			installer.unregisterInstallation()
+		elif action=="fixCOMRegistrations":
+			import COMRegistrationFixes
+			COMRegistrationFixes.fixCOMRegistrations()
+		elif action=="launchNVDA":
+			import subprocess
+			import shellapi
+			import winUser
+			shellapi.ShellExecute(0,None,
+				r"%s\nvda.exe"%sys.prefix,
+				subprocess.list2cmdline(args),
+				None,winUser.SW_SHOWNORMAL)
+		elif action=="setNvdaSystemConfig":
+			import config
+			config._setSystemConfig(args[0])
+		elif action == "config_setStartOnLogonScreen":
+			enable = bool(int(args[0]))
+			import config
+			config._setStartOnLogonScreen(enable)
+		elif action == "explore_userConfigPath":
+			ret = getNvdaHelperRemote().nvdaControllerInternal_openConfigDirectory()
+			if ret != 0:  # NVDA is not running
+				import systemUtils
+				systemUtils.openDefaultConfigurationDirectory()
+		elif action == "addons_installAddonPackage":
+			try:
+				addonPath=args[0]
+			except IndexError:
+				raise ValueError("Addon path was not provided.")
+			ret = getNvdaHelperRemote().nvdaControllerInternal_installAddonPackageFromPath(addonPath)
+			if ret != 0:
+				import winUser
+				winUser.MessageBox(0,
+				# Translators: the message that is shown when the user tries to install an add-on from windows explorer and NVDA is not running.
+				_("Cannot install NVDA add-on from {path}.\n"
+				"You must be running NVDA to be able to install add-ons.").format(path=addonPath),
+				0, winUser.MB_ICONERROR)
+		elif action == "comGetActiveObject":
+			import comHelper
+			# py2exe scraps sys.stdout.
+			sys.__stdout__.write("%s\n" %
+				comHelper._lresultFromGetActiveObject(args[0], bool(int(args[1]))))
+			sys.__stdout__.flush()
+			try:
+				input()
+			except EOFError:
+				pass
+		else:
+			raise ValueError("No such action")
+
+	except installer.RetriableFailure:
+		logHandler.log.error("Task failed, try again",exc_info=True)
+		sys.exit(2)
+	except Exception as e:
+		logHandler.log.error("slave error",exc_info=True)
+		sys.exit(1)
+
+if __name__ == "__main__":
+	# Initialize remote logging back to NVDA
+	logHandler.initialize(True)
+	# Log at the most detailed level, and NVDA will filter it using its own level setting.
+	logHandler.log.setLevel(logHandler.log.DEBUG)
+	import languageHandler
+	languageHandler.setLanguage("Windows")
+	main()