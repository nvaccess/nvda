# A part of NonVisual Desktop Access (NVDA)
# Copyright (C) 2006-2025 NV Access Limited, Aleksey Sadovoy, Christopher Toth, Joseph Lee, Peter Vágner,
# Derek Riemer, Babbage B.V., Zahari Yurukov, Łukasz Golonka, Cyrille Bougot, Julien Cochuyt, Wang Chong
# This file is covered by the GNU General Public License.
# See the file COPYING for more details.

"""NVDA core"""

from dataclasses import dataclass
from typing import (
	TYPE_CHECKING,
	Any,
	List,
	Optional,
)
import comtypes
import sys
import winVersion
import threading
import os
import time
from enum import Enum
import winBindings.kernel32
import logHandler
import languageHandler
import globalVars
import argsParsing
from logHandler import log
import addonHandler
import extensionPoints
import garbageHandler
import NVDAState
from NVDAState import WritePaths

if TYPE_CHECKING:
	import wx


def __getattr__(attrName: str) -> Any:
	"""Module level `__getattr__` used to preserve backward compatibility."""
	if attrName == "post_windowMessageReceipt" and NVDAState._allowDeprecatedAPI():
		from winAPI.messageWindow import pre_handleWindowMessage

		log.warning(
			"core.post_windowMessageReceipt is deprecated, "
			"use winAPI.messageWindow.pre_handleWindowMessage instead.",
		)
		return pre_handleWindowMessage
	raise AttributeError(f"module {repr(__name__)} has no attribute {repr(attrName)}")


# Inform those who want to know that NVDA has finished starting up.
postNvdaStartup = extensionPoints.Action()

PUMP_MAX_DELAY = 10

#: The thread identifier of the main thread.
mainThreadId = threading.get_ident()

_pump = None


class _PumpPending(Enum):
	NONE = 0
	DELAYED = 1
	IMMEDIATE = 2

	def __bool__(self):
		return self is not self.NONE


_hasShutdownBeenTriggered = False
_shuttingDownFlagLock = threading.Lock()


def _showAddonsErrors() -> None:
	addonFailureMessages: list[str] = []
	failedUpdates = addonHandler._failedPendingInstalls.intersection(addonHandler._failedPendingRemovals)
	failedInstalls = addonHandler._failedPendingInstalls - failedUpdates
	failedRemovals = addonHandler._failedPendingRemovals - failedUpdates
	if failedUpdates:
		addonFailureMessages.append(
			ngettext(
				# Translators: Shown when one or more add-ons failed to update.
				"The following add-on failed to update: {}.",
				"The following add-ons failed to update: {}.",
				len(failedUpdates),
			).format(", ".join(failedUpdates)),
		)
	if failedRemovals:
		addonFailureMessages.append(
			ngettext(
				# Translators: Shown when one or more add-ons failed to be uninstalled.
				"The following add-on failed to uninstall: {}.",
				"The following add-ons failed to uninstall: {}.",
				len(failedRemovals),
			).format(", ".join(failedRemovals)),
		)
	if failedInstalls:
		addonFailureMessages.append(
			ngettext(
				# Translators: Shown when one or more add-ons failed to be installed.
				"The following add-on failed to be installed: {}.",
				"The following add-ons failed to be installed: {}.",
				len(failedInstalls),
			).format(", ".join(failedInstalls)),
		)

	if addonFailureMessages:
		import wx
		import gui

		gui.messageBox(
			_(
				# Translators: Shown when one or more actions on add-ons failed.
				# {failureMsg} will be replaced with the specific error message.
				"Some operations on add-ons failed. See the log file for more details.\n{failureMsg}",
			).format(failureMsg="\n".join(addonFailureMessages)),
			# Translators: Title of message shown when requested action on add-ons failed.
			_("Error"),
			wx.ICON_ERROR | wx.OK,
		)


def doStartupDialogs():
	import config
	import gui

	def handleReplaceCLIArg(cliArgument: str) -> bool:
		"""Since #9827 NVDA replaces a currently running instance
		and therefore `--replace` command line argument is redundant and no longer supported.
		However for backwards compatibility the desktop shortcut created by installer
		still starts NVDA with the now redundant switch.
		Its presence in command line arguments should not cause a warning on startup."""
		return cliArgument in ("-r", "--replace")

	addonHandler.isCLIParamKnown.register(handleReplaceCLIArg)
	unknownCLIParams: List[str] = list()
	for param in globalVars.unknownAppArgs:
		isParamKnown = addonHandler.isCLIParamKnown.decide(cliArgument=param)
		if not isParamKnown:
			unknownCLIParams.append(param)
	if unknownCLIParams:
		import wx

		gui.messageBox(
			# Translators: Shown when NVDA has been started with unknown command line parameters.
			_("The following command line parameters are unknown to NVDA: {params}").format(
				params=", ".join(unknownCLIParams),
			),
			# Translators: Title of the dialog letting user know
			# that command line parameters they provided are unknown.
			_("Unknown command line parameters"),
			wx.OK | wx.ICON_ERROR,
		)
	if config.conf.baseConfigError:
		import wx

		gui.messageBox(
			_(
				# Translators: A message informing the user that there are errors in the configuration file.
				"Your configuration file contains errors. "
				"Your configuration has been reset to factory defaults.\n"
				"More details about the errors can be found in the log file.",
			),
			# Translators: The title of the dialog to tell users that there are errors in the configuration file.
			_("Configuration File Error"),
			wx.OK | wx.ICON_EXCLAMATION,
		)
	if config.conf["general"]["showWelcomeDialogAtStartup"]:
		from gui.startupDialogs import WelcomeDialog

		WelcomeDialog.run()
	if config.conf["brailleViewer"]["showBrailleViewerAtStartup"]:
		gui.mainFrame.onToggleBrailleViewerCommand(evt=None)
	if config.conf["speechViewer"]["showSpeechViewerAtStartup"]:
		gui.mainFrame.onToggleSpeechViewerCommand(evt=None)
	import inputCore

	if inputCore.manager.userGestureMap.lastUpdateContainedError:
		import wx

		gui.messageBox(
			_(
				"Your gesture map file contains errors.\n"
				"More details about the errors can be found in the log file.",
			),
			_("gesture map File Error"),
			wx.OK | wx.ICON_EXCLAMATION,
		)
	try:
		import updateCheck
	except RuntimeError:
		updateCheck = None
	if not globalVars.appArgs.secure and not config.isAppX and not globalVars.appArgs.launcher:
		if updateCheck and not config.conf["update"]["askedAllowUsageStats"]:
			# a callback to save config after the usage stats question dialog has been answered.
			def onResult(ID):
				import wx

				if ID in (wx.ID_YES, wx.ID_NO):
					try:
						config.conf.save()
					except:  # noqa: E722
						pass

			# Ask the user if usage stats can be collected.
			gui.runScriptModalDialog(gui.startupDialogs.AskAllowUsageStatsDialog(None), onResult)
	_showAddonsErrors()


@dataclass
class NewNVDAInstance:
	filePath: str
	parameters: Optional[str] = None
	directory: Optional[str] = None


def computeRestartCLIArgs(removeArgsList: list[str] | None = None) -> list[str]:
	"""Generate an equivalent list of CLI arguments from the values in globalVars.appArgs.
	:param removeArgsList: A list of values to ignore when looking in globalVars.appArgs.
	"""

	parser = argsParsing.getParser()
	if not removeArgsList:
		removeArgsList = []
	args = []
	for arg, val in globalVars.appArgs._get_kwargs():
		if val == parser.get_default(arg):
			continue
		if arg in removeArgsList:
			continue
		flag = [a.option_strings[0] for a in parser._actions if a.dest == arg][0]
		args.append(flag)
		if isinstance(val, bool):
			continue
		args.append(f"{val}")
	return args


def restartUnsafely():
	"""Start a new copy of NVDA immediately.
	Used as a last resort, in the event of a serious error to immediately restart NVDA without running any
	cleanup / exit code.
	There is no dependency on NVDA currently functioning correctly, which is in contrast with L{restart} which
	depends on the internal queue processing (queueHandler).
	Because none of NVDA's shutdown code is run, NVDA is likely to be left in an unclean state.
	Some examples of clean up that may be skipped.
	- Free NVDA's mutex (mutex prevents multiple NVDA instances), leaving it abandoned when this process ends.
	  - However, this situation is handled during mutex acquisition.
	- Remove icons (systray)
	- Saving settings
	"""
	log.info("Restarting unsafely")
	import subprocess

	# Unlike a normal restart, see L{restart}:
	# - if addons are disabled, leave them disabled
	# - if debug logging is set, leave it set.
	# The new instance should operate in the same way (as much as possible) as the old instance.
	for paramToRemove in "--ease-of-access":
		try:
			sys.argv.remove(paramToRemove)
		except ValueError:
			pass
	restartCLIArgs = computeRestartCLIArgs(
		removeArgsList=["easeOfAccess"],
	)
	options = []
	if NVDAState.isRunningAsSource():
		options.append(os.path.basename(sys.argv[0]))
	_startNewInstance(
		NewNVDAInstance(
			sys.executable,
			subprocess.list2cmdline(options + restartCLIArgs),
			globalVars.appDir,
		),
	)


def restart(disableAddons=False, debugLogging=False):
	"""Restarts NVDA by starting a new copy."""
	if globalVars.appArgs.launcher:
		NVDAState._setExitCode(3)
		if not triggerNVDAExit():
			log.error("NVDA already in process of exiting, this indicates a logic error.")
		return
	import subprocess

	restartCLIArgs = computeRestartCLIArgs(
		removeArgsList=["disableAddons", "debugLogging", "language", "easeOfAccess"],
	)
	options = []
	if NVDAState.isRunningAsSource():
		options.append(os.path.basename(sys.argv[0]))
	if disableAddons:
		options.append("--disable-addons")
	if debugLogging:
		options.append("--debug-logging")

	if not triggerNVDAExit(
		NewNVDAInstance(
			sys.executable,
			subprocess.list2cmdline(options + restartCLIArgs),
			globalVars.appDir,
		),
	):
		log.error("NVDA already in process of exiting, this indicates a logic error.")


def resetConfiguration(factoryDefaults=False):
	"""Loads the configuration, installs the correct language support and initialises audio so that it will use the configured synth and speech settings."""
	import config
	import braille
	import brailleInput
	import brailleTables
	import speech
	import characterProcessing
	import vision
	import inputCore
	import bdDetect
	import hwIo
	import tones
	import audio

	log.debug("Terminating vision")
	vision.terminate()
	log.debug("Terminating braille")
	braille.terminate()
	log.debug("Terminating brailleInput")
	brailleInput.terminate()
	log.debug("Terminating brailleTables")
	brailleTables.terminate()
	log.debug("terminating speech")
	speech.terminate()
	log.debug("terminating character processing")
	characterProcessing.terminate()
	log.debug("terminating tones")
	tones.terminate()
	log.debug("terminating sound split")
	audio.soundSplit.terminate()
	log.debug("Terminating background braille display detection")
	bdDetect.terminate()
	log.debug("Terminating background i/o")
	hwIo.terminate()
	log.debug("terminating addonHandler")
	addonHandler.terminate()
	# Addons
	from addonStore import dataManager

	log.debug("terminating addon dataManager")
	dataManager.terminate()
	log.debug("Reloading config")
	config.conf.reset(factoryDefaults=factoryDefaults)
	logHandler.setLogLevelFromConfig()
	# Language
	if languageHandler.isLanguageForced():
		lang = globalVars.appArgs.language
	else:
		lang = config.conf["general"]["language"]
	log.debug("setting language to %s" % lang)
	languageHandler.setLanguage(lang)
	dataManager.initialize()
	addonHandler.initialize()
	# Hardware background i/o
	log.debug("initializing background i/o")
	hwIo.initialize()
	log.debug("Initializing background braille display detection")
	bdDetect.initialize()
	# Tones
	tones.initialize()
	# Sound split
	log.debug("initializing sound split")
	audio.soundSplit.initialize()
	# Character processing
	log.debug("initializing character processing")
	characterProcessing.initialize()
	# Speech
	log.debug("initializing speech")
	speech.initialize()
	# braille
	log.debug("Initializing brailleTables")
	brailleTables.initialize()
	log.debug("Initializing brailleInput")
	brailleInput.initialize()
	log.debug("Initializing braille")
	braille.initialize()
	# Vision
	log.debug("initializing vision")
	vision.initialize()
	log.debug("Reloading user and locale input gesture maps")
	inputCore.manager.loadUserGestureMap()
	inputCore.manager.loadLocaleGestureMap()
	import audioDucking

	if audioDucking.isAudioDuckingSupported():
		audioDucking.handlePostConfigProfileSwitch()
	log.info("Reverted to saved configuration")


def _setInitialFocus():
	"""Sets the initial focus if no focus event was received at startup."""
	import eventHandler
	import api

	if eventHandler.lastQueuedFocusObject:
		# The focus has already been set or a focus event is pending.
		return
	try:
		focus = api.getDesktopObject().objectWithFocus()
		if focus:
			eventHandler.queueEvent("gainFocus", focus)
	except:  # noqa: E722
		log.exception("Error retrieving initial focus")


def getWxLangOrNone() -> Optional["wx.LanguageInfo"]:
	import wx

	lang = languageHandler.getLanguage()
	wxLocaleObj = wx.Locale()
	wxLang = wxLocaleObj.FindLanguageInfo(lang)
	if not wxLang and "_" in lang:
		wxLang = wxLocaleObj.FindLanguageInfo(lang.split("_")[0])
	# #8064: Wx might know the language, but may not actually contain a translation database for that language.
	# If we try to initialize this language, wx will show a warning dialog.
	# #9089: some languages (such as Aragonese) do not have language info, causing language getter to fail.
	# In this case, wxLang is already set to None.
	# Therefore treat these situations like wx not knowing the language at all.
	if wxLang and not wxLocaleObj.IsAvailable(wxLang.Language):
		wxLang = None
	if not wxLang:
		log.debugWarning("wx does not support language %s" % lang)
	return wxLang


def _startNewInstance(newNVDA: NewNVDAInstance):
	"""
	If something (eg the installer or exit dialog) has requested a new NVDA instance to start, start it.
	Should only be used by calling triggerNVDAExit and after handleNVDAModuleCleanupBeforeGUIExit and
	_closeAllWindows.
	"""
	import shellapi
	from winUser import SW_SHOWNORMAL

	log.debug(f"Starting new NVDA instance: {newNVDA}")
	shellapi.ShellExecute(
		hwnd=None,
		operation=None,
		file=newNVDA.filePath,
		parameters=newNVDA.parameters,
		directory=newNVDA.directory,
		# #4475: ensure that the first window of the new process is not hidden by providing SW_SHOWNORMAL
		showCmd=SW_SHOWNORMAL,
	)


def _doShutdown(newNVDA: Optional[NewNVDAInstance]):
	_handleNVDAModuleCleanupBeforeGUIExit()
	_closeAllWindows()
	if newNVDA is not None:
		_startNewInstance(newNVDA)


def triggerNVDAExit(newNVDA: Optional[NewNVDAInstance] = None) -> bool:
	"""
	Used to safely exit NVDA. If a new instance is required to start after exit, queue one by specifying
	instance information with `newNVDA`.
	@return: True if this is the first call to trigger the exit, and the shutdown event was queued.
	"""
	from gui.message import isModalMessageBoxActive
	import queueHandler

	global _hasShutdownBeenTriggered
	with _shuttingDownFlagLock:
		safeToExit = not isModalMessageBoxActive()
		if not safeToExit:
			log.error("NVDA cannot exit safely, ensure open dialogs are closed")
			return False
		elif _hasShutdownBeenTriggered:
			log.debug("NVDA has already been triggered to exit safely.")
			return False
		else:
			# queue this so that the calling process can exit safely (eg a Popup menu)
			queueHandler.queueFunction(queueHandler.eventQueue, _doShutdown, newNVDA)
			_hasShutdownBeenTriggered = True
			log.debug("_doShutdown has been queued")
			return True


def _closeAllWindows():
	"""
	Should only be used by calling triggerNVDAExit and after _handleNVDAModuleCleanupBeforeGUIExit.
	Ensures the wx mainloop is exited by all the top windows being destroyed.
	wx objects that don't inherit from wx.Window (eg sysTrayIcon, Menu) need to be manually destroyed.
	"""
	import gui
	from gui.settingsDialogs import SettingsDialog
	from typing import Dict
	import wx

	app = wx.GetApp()

	# prevent race condition with object deletion
	# prevent deletion of the object while we work on it.
	_SettingsDialog = SettingsDialog
	nonWeak: Dict[_SettingsDialog, _SettingsDialog] = dict(_SettingsDialog._instances)

	for instance, state in nonWeak.items():
		if state is _SettingsDialog.DialogState.DESTROYED:
			log.debugWarning(
				"Destroyed but not deleted instance of gui.SettingsDialog exists"
				f": {instance.title} - {instance.__class__.__qualname__} - {instance}",
			)
		else:
			log.debug("Exiting NVDA with an open settings dialog: {!r}".format(instance))

	# wx.Windows destroy child Windows automatically but wx.Menu and TaskBarIcon don't inherit from wx.Window.
	# They must be manually destroyed when exiting the app.
	# Note: this doesn't consistently clean them from the tray and appears to be a wx issue. (#12286, #12238)
	log.debug("destroying system tray icon and menu")
	app.ScheduleForDestruction(gui.mainFrame.sysTrayIcon.menu)
	gui.mainFrame.sysTrayIcon.RemoveIcon()
	app.ScheduleForDestruction(gui.mainFrame.sysTrayIcon)

	wx.Yield()  # processes pending messages
	gui.mainFrame.sysTrayIcon.menu = None
	gui.mainFrame.sysTrayIcon = None

	for window in wx.GetTopLevelWindows():
		if isinstance(window, wx.Dialog) and window.IsModal():
			log.debug(f"ending modal {window} during exit process")
			wx.CallAfter(window.EndModal, wx.ID_CLOSE_ALL)
		elif not isinstance(window, gui.MainFrame):
			log.debug(f"closing window {window} during exit process")
			wx.CallAfter(window.Close)

	wx.Yield()  # creates a temporary event loop and uses it instead to process pending messages
	log.debug("destroying main frame during exit process")
	# the MainFrame has EVT_CLOSE bound to the ExitDialog
	# which calls this function on exit, so destroy this window
	app.ScheduleForDestruction(gui.mainFrame)


def _handleNVDAModuleCleanupBeforeGUIExit():
	"""Terminates various modules that rely on the GUI. This should be used before closing all windows
	and terminating the GUI.
	"""
	import brailleViewer
	import globalPluginHandler
	import watchdog
	import _remoteClient
	import _localCaptioner

	try:
		import updateCheck

		# before the GUI is terminated we must terminate the update checker
		_terminate(updateCheck)
	except RuntimeError:
		pass

	# The core is expected to terminate, so we should not treat this as a crash
	_terminate(watchdog)
	# plugins must be allowed to close safely before we terminate the GUI as dialogs may be unsaved
	_terminate(globalPluginHandler)
	# the brailleViewer should be destroyed safely before closing the window
	brailleViewer.destroyBrailleViewer()
	# Terminating remoteClient causes it to clean up its menus, so do it here while they still exist
	_terminate(_remoteClient)

	_terminate(_localCaptioner)


def _initializeObjectCaches():
	"""
	Caches the desktop object.
	This may make information from the desktop window available on the lock screen,
	however no known exploit is known for this.

	The desktop object must be used, as setting the object caches has side effects,
	such as focus events.
	Side effects from events generated while setting these objects may require NVDA to be finished initializing.
	E.G. An app module for a lockScreen window.
	The desktop object is an NVDA object without event handlers associated with it.
	"""
	import api
	import NVDAObjects
	import winUser

	desktopObject = NVDAObjects.window.Window(windowHandle=winUser.getDesktopWindow())
	api.setDesktopObject(desktopObject)
	api.setForegroundObject(desktopObject)
	api.setFocusObject(desktopObject)
	api.setNavigatorObject(desktopObject)
	api.setMouseObject(desktopObject)


def _doLoseFocus():
	import api

	focusObject = api.getFocusObject()
	if focusObject and hasattr(focusObject, "event_loseFocus"):
		log.debug("calling lose focus on object with focus")
		try:
			focusObject.event_loseFocus()
		except Exception:
			log.exception("Lose focus error")


def _setUpWxApp() -> "wx.App":
	import six
	import wx

	import config
	import nvwave
	import speech

	log.info(f"Using wx version {wx.version()} with six version {six.__version__}")

	# Disables wx logging in secure mode due to a security issue: GHSA-h7pp-6jqw-g3pj
	# This is due to the wx.LogSysError dialog allowing a file explorer dialog to be opened.
	wx.Log.EnableLogging(not globalVars.appArgs.secure)

	class App(wx.App):
		def OnAssert(self, file: str, line: str, cond: str, msg: str):
			message = f"{file}, line {line}:\nassert {cond}: {msg}"
			log.debugWarning(message, codepath="wxWidgets", stack_info=True)

		def InitLocale(self):
			"""Custom implementation of `InitLocale` which ensures that wxPython does not change the locale.
			The current wx implementation (as of wxPython 4.1.1) sets Python locale to an invalid one
			which triggers Python issue 36792 (#12160).
			The new implementation (wxPython 4.1.2) sets locale to "C" (basic Unicode locale).
			While this is not wrong as such NVDA manages locale themselves using `languageHandler`
			and it is better to remove wx from the equation so this method is a No-op.
			This code may need to be revisited when we update Python / wxPython.
			"""
			pass

	app = App(redirect=False)

	# We support queryEndSession events, but in general don't do anything for them.
	# However, when running as a Windows Store application, we do want to request to be restarted for updates
	def onQueryEndSession(evt):
		if config.isAppX:
			# Automatically restart NVDA on Windows Store update
			winBindings.kernel32.RegisterApplicationRestart(None, 0)

	app.Bind(wx.EVT_QUERY_END_SESSION, onQueryEndSession)

	def onEndSession(evt):
		# NVDA will be terminated as soon as this function returns, so save configuration if appropriate.
		config.saveOnExit()
		speech.cancelSpeech()
		if not globalVars.appArgs.minimal and config.conf["general"]["playStartAndExitSounds"]:
			try:
				nvwave.playWaveFile(
					os.path.join(globalVars.appDir, "waves", "exit.wav"),
					asynchronous=False,
				)
			except Exception:
				log.exception("Error playing exit sound")
		log.info("Windows session ending")

	app.Bind(wx.EVT_END_SESSION, onEndSession)

	return app


def main():
	"""NVDA's core main loop.
	This initializes all modules such as audio, IAccessible, keyboard, mouse, and GUI.
	Then it initialises the wx application object and sets up the core pump,
	which checks the queues and executes functions when requested.
	Finally, it starts the wx main loop.
	"""
	log.debug("Core starting")
	if NVDAState.isRunningAsSource():
		# When running as packaged version, DPI awareness is set via the app manifest.
		from winAPI.dpiAwareness import setDPIAwareness

		setDPIAwareness()

	import config
	from utils.security import isRunningOnSecureDesktop

	if (
		# No config flag was set, use default config path.
		not WritePaths.configDir
		or (
			# Secure mode enabled, force default config path.
			globalVars.appArgs.secure
			# Secure desktop config is forced to sys.prefix/systemConfig
			and not isRunningOnSecureDesktop()
		)
	):
		WritePaths.configDir = config.getUserDefaultConfigPath(
			useInstalledPathIfExists=globalVars.appArgs.launcher,
		)
	# Initialize the config path (make sure it exists)
	config.initConfigPath()
	log.info(f"Config dir: {WritePaths.configDir}")
	log.debug("loading config")
	import config

	config.initialize()
	if config.conf["development"]["enableScratchpadDir"]:
		log.info("Developer Scratchpad mode enabled")
	if languageHandler.isLanguageForced():
		lang = globalVars.appArgs.language
	else:
		lang = config.conf["general"]["language"]
	log.debug(f"setting language to {lang}")
	languageHandler.setLanguage(lang)
	import NVDAHelper

	log.debug("Initializing NVDAHelper")
	NVDAHelper.initialize()
	import nvwave

	log.debug("initializing nvwave")
	nvwave.initialize()
	if not globalVars.appArgs.minimal and config.conf["general"]["playStartAndExitSounds"]:
		try:
			nvwave.playWaveFile(os.path.join(globalVars.appDir, "waves", "start.wav"))
		except Exception:
			pass
	logHandler.setLogLevelFromConfig()
	log.info(f"Windows version: {winVersion.getWinVer()}")
	log.info("Using Python version %s" % sys.version)
	log.info("Using comtypes version %s" % comtypes.__version__)
	from utils import schedule

	schedule.initialize()
	import configobj

	log.info(
		"Using configobj version %s with validate version %s"
		% (configobj.__version__, configobj.validate.__version__),
	)
	# Set a reasonable timeout for any socket connections NVDA makes.
	import socket

	socket.setdefaulttimeout(10)
	log.debug("Initializing add-ons system")
	from addonStore import dataManager

	dataManager.initialize()
	addonHandler.initialize()
	from gui import addonStoreGui

	addonStoreGui.initialize()
	if globalVars.appArgs.disableAddons:
		log.info("Add-ons are disabled. Restart NVDA to enable them.")
	import appModuleHandler

	log.debug("Initializing appModule Handler")
	appModuleHandler.initialize()
	log.debug("initializing background i/o")
	import hwIo

	hwIo.initialize()
	log.debug("Initializing background braille display detection")
	import bdDetect

	bdDetect.initialize()
	log.debug("Initializing tones")
	import tones

	tones.initialize()
	log.debug("Initializing sound split")
	import audio

	audio.soundSplit.initialize()
	import speechDictHandler

	log.debug("Speech Dictionary processing")
	speechDictHandler.initialize()
	import characterProcessing

	log.debug("Character processing")
	characterProcessing.initialize()
	import speech

	log.debug("Initializing speech")
	speech.initialize()
	import mathPres

	log.debug("Initializing MathPlayer")
	mathPres.initialize()
	timeSinceStart = time.time() - NVDAState.getStartTime()
	if not globalVars.appArgs.minimal and timeSinceStart > 5:
		log.debugWarning("Slow starting core (%.2f sec)" % timeSinceStart)
		# Translators: This is spoken when NVDA is starting.
		speech.speakMessage(_("Loading NVDA. Please wait..."))

	import wx

	app = _setUpWxApp()

	log.debug("Initializing brailleTables")
	import brailleTables

	brailleTables.initialize()
	log.debug("Initializing braille input")
	import brailleInput

	brailleInput.initialize()
	import braille

	log.debug("Initializing braille")
	braille.initialize()
	import vision

	log.debug("Initializing vision")
	vision.initialize()
	import displayModel

	log.debug("Initializing displayModel")
	displayModel.initialize()
	log.debug("Initializing GUI")
	import gui

	gui.initialize()
	import audioDucking

	if audioDucking.isAudioDuckingSupported():
		# the GUI mainloop must be running for this to work so delay it
		wx.CallAfter(audioDucking.initialize)

	from winAPI.messageWindow import _MessageWindow
	import buildVersion

	messageWindow = _MessageWindow(buildVersion.name)

	# initialize wxpython localization support
	wxLocaleObj = wx.Locale()
	wxLang = getWxLangOrNone()
	if not NVDAState.isRunningAsSource():
		wxLocaleObj.AddCatalogLookupPathPrefix(os.path.join(globalVars.appDir, "locale"))
	if wxLang:
		try:
			wxLocaleObj.Init(wxLang.Language)
		except:  # noqa: E722
			log.error("Failed to initialize wx locale", exc_info=True)
		finally:
			# Revert wx's changes to the python locale
			languageHandler.setLocale(languageHandler.getLanguage())

	log.debug("Initializing garbageHandler")
	garbageHandler.initialize()

	_initializeObjectCaches()

	import JABHandler

	log.debug("initializing Java Access Bridge support")
	try:
		JABHandler.initialize()
		log.info("Java Access Bridge support initialized")
	except NotImplementedError:
		log.warning("Java Access Bridge not available")
	except:  # noqa: E722
		log.error("Error initializing Java Access Bridge support", exc_info=True)
	import winConsoleHandler

	log.debug("Initializing legacy winConsole support")
	winConsoleHandler.initialize()
	import UIAHandler

	log.debug("Initializing UIA support")
	try:
		UIAHandler.initialize()
	except RuntimeError:
		log.warning("UIA disabled in configuration")
	except:  # noqa: E722
		log.error("Error initializing UIA support", exc_info=True)
	import IAccessibleHandler

	log.debug("Initializing IAccessible support")
	IAccessibleHandler.initialize()
	log.debug("Initializing input core")
	import inputCore

	inputCore.initialize()
	import keyboardHandler
	import watchdog

	log.debug("Initializing keyboard handler")
	keyboardHandler.initialize(watchdog.WatchdogObserver())
	import mouseHandler

	log.debug("initializing mouse handler")
	mouseHandler.initialize()
	import touchHandler

	log.debug("Initializing touchHandler")
	try:
		touchHandler.initialize()
	except NotImplementedError:
		pass
	import globalPluginHandler

	log.debug("Initializing global plugin handler")
	globalPluginHandler.initialize()

	import _remoteClient

	_remoteClient.initialize()

<<<<<<< HEAD
	from textUtils import wordSeg

	log.debug("Initializing word segmentation module")

	try:
		wordSeg.initialize()
	except RuntimeError:
		log.warning("Word segmentation module disabled in configuration")
	except Exception:
		log.error("Error initializing word segmentation module", exc_info=True)
=======
	import _localCaptioner

	_localCaptioner.initialize()
>>>>>>> 4a4b1aff

	if globalVars.appArgs.install or globalVars.appArgs.installSilent:
		import gui.installerGui

		wx.CallAfter(
			gui.installerGui.doSilentInstall,
			copyPortableConfig=globalVars.appArgs.copyPortableConfig,
			startAfterInstall=not globalVars.appArgs.installSilent,
		)
	elif globalVars.appArgs.portablePath and (
		globalVars.appArgs.createPortable or globalVars.appArgs.createPortableSilent
	):
		import gui.installerGui

		isUpdate = gui.installerGui._nvdaExistsInDir(globalVars.appArgs.portablePath)
		# If we are updating, we don't want to warn for non-empty directory.
		warnForNonEmptyDirectory = not isUpdate and not globalVars.appArgs.createPortableSilent
		wx.CallAfter(
			gui.installerGui.doCreatePortable,
			portableDirectory=globalVars.appArgs.portablePath,
			silent=globalVars.appArgs.createPortableSilent,
			startAfterCreate=not globalVars.appArgs.createPortableSilent,
			warnForNonEmptyDirectory=warnForNonEmptyDirectory,
		)
	elif not globalVars.appArgs.minimal:
		try:
			# Translators: This is shown on a braille display (if one is connected) when NVDA starts.
			braille.handler.message(_("NVDA started"))
		except:  # noqa: E722
			log.error("", exc_info=True)
		if globalVars.appArgs.launcher:
			from gui.startupDialogs import LauncherDialog

			LauncherDialog.run()
			# LauncherDialog will call doStartupDialogs() afterwards if required.
		else:
			wx.CallAfter(doStartupDialogs)
	import queueHandler

	# Queue the handling of initial focus,
	# as API handlers might need to be pumped to get the first focus event.
	queueHandler.queueFunction(queueHandler.eventQueue, _setInitialFocus)
	import baseObject

	# Doing this here is a bit ugly, but we don't want these modules imported
	# at module level, including wx.
	log.debug("Initializing core pump")

	class CorePump(wx.Timer):
		"Checks the queues and executes functions."

		pending = _PumpPending.NONE
		isPumping = False

		def queueRequest(self):
			isMainThread = threading.get_ident() == mainThreadId
			if self.pending == _PumpPending.DELAYED and isMainThread:
				# We just want to start a timer and we're already on the main thread, so we
				# don't need to queue that.
				self.processRequest()
				return
			wx.CallAfter(self.processRequest)

		def processRequest(self):
			if self.isPumping:
				return  # Prevent re-entry.
			if self.pending == _PumpPending.IMMEDIATE:
				# A delayed pump might have been scheduled. If so, cancel it.
				self.Stop()
				self.Notify()
			elif self.pending == _PumpPending.DELAYED:
				self.Start(PUMP_MAX_DELAY, True)

		def Notify(self):
			assert not self.isPumping, "Must not pump while already pumping"
			if not self.pending:
				log.error("Pumping but pump wasn't pending", stack_info=True)
			self.isPumping = True
			self.pending = _PumpPending.NONE
			watchdog.alive()
			try:
				if touchHandler.handler:
					touchHandler.handler.pump()
				JABHandler.pumpAll()
				IAccessibleHandler.pumpAll()
				queueHandler.pumpAll()
				mouseHandler.pumpAll()
				braille.pumpAll()
				vision.pumpAll()
				sessionTracking.pumpAll()
			except Exception:
				log.exception("errors in this core pump cycle")
			try:
				baseObject.AutoPropertyObject.invalidateCaches()
			except Exception:
				log.exception("AutoPropertyObject.invalidateCaches failed")
			watchdog.asleep()
			self.isPumping = False
			# #3803: If another pump was requested during this pump execution, we need
			# to trigger another pump, as our pump is not re-entrant.
			if self.pending == _PumpPending.IMMEDIATE:
				# We don't call processRequest directly because we don't want this to
				# recurse. Recursing can overflow the stack if there are a flood of
				# immediate pumps; e.g. touch exploration.
				self.queueRequest()
			elif self.pending == _PumpPending.DELAYED:
				self.processRequest()

	global _pump
	_pump = CorePump()
	requestPump()

	log.debug("Initializing watchdog")
	watchdog.initialize()
	try:
		import updateCheck
	except RuntimeError:
		updateCheck = None
		log.debug("Update checking not supported")
	else:
		log.debug("initializing updateCheck")
		updateCheck.initialize()
		log.debug(f"NVDA user ID {updateCheck.state['id']}")

	from winAPI import sessionTracking

	sessionTracking.initialize()

	NVDAState._TrackNVDAInitialization.markInitializationComplete()

	log.info("NVDA initialized")

	# Queue the firing of the postNVDAStartup notification.
	# This is queued so that it will run from within the core loop,
	# and initial focus has been reported.
	def _doPostNvdaStartupAction():
		log.debug("Notify of postNvdaStartup action")
		postNvdaStartup.notify()

	queueHandler.queueFunction(queueHandler.eventQueue, _doPostNvdaStartupAction)

	log.debug("entering wx application main loop")
	app.MainLoop()

	log.info("Exiting")
	# If MainLoop is terminated through WM_QUIT, such as starting an NVDA instance older than 2021.1,
	# triggerNVDAExit has not been called yet
	if triggerNVDAExit():
		log.debug(
			"NVDA not already exiting, hit catch-all exit trigger."
			" This likely indicates NVDA is exiting due to WM_QUIT.",
		)
		queueHandler.pumpAll()
	_terminate(gui)
	config.saveOnExit()

	_doLoseFocus()

	try:
		speech.cancelSpeech()
	except:  # noqa: E722
		pass

	import treeInterceptorHandler

	_terminate(treeInterceptorHandler)
	_terminate(IAccessibleHandler, name="IAccessible support")
	_terminate(UIAHandler, name="UIA support")
	_terminate(winConsoleHandler, name="Legacy winConsole support")
	_terminate(JABHandler, name="Java Access Bridge support")
	_terminate(appModuleHandler, name="app module handler")
	_terminate(tones)
	_terminate(touchHandler)
	_terminate(keyboardHandler, name="keyboard handler")
	_terminate(mouseHandler)
	_terminate(inputCore)
	_terminate(vision)
	_terminate(brailleInput)
	_terminate(braille)
	_terminate(brailleTables)
	_terminate(speech)
	_terminate(characterProcessing)
	_terminate(bdDetect)
	_terminate(hwIo)
	_terminate(addonHandler)
	_terminate(dataManager, name="addon dataManager")
	_terminate(garbageHandler)
	_terminate(schedule, name="task scheduler")

	if not globalVars.appArgs.minimal and config.conf["general"]["playStartAndExitSounds"]:
		try:
			nvwave.playWaveFile(
				os.path.join(globalVars.appDir, "waves", "exit.wav"),
				asynchronous=False,
			)
		except:  # noqa: E722
			pass
	# We cannot terminate nvwave until after we perform nvwave.playWaveFile
	_terminate(nvwave)
	_terminate(NVDAHelper)
	# Log and join any remaining non-daemon threads here,
	# before releasing our mutex and exiting.
	# In a perfect world there should be none.
	# If we don't do this, the NvDA process may stay alive after the mutex is released,
	# which would cause issues for rpc / nvdaHelper.
	# See issue #16933.
	for thr in threading.enumerate():
		if not thr.daemon and thr is not threading.current_thread():
			log.info(f"Waiting on {thr}...")
			thr.join()
			log.info(f"Thread {thr.name} complete")
	# #5189: Destroy the message window as the very last action
	# so new instances of NVDA can find this one even if it freezes during exit.
	messageWindow.destroy()
	log.debug("core done")


def _terminate(module, name=None):
	if name is None:
		name = module.__name__
	log.debug("Terminating %s" % name)
	try:
		module.terminate()
	except:  # noqa: E722
		log.exception("Error terminating %s" % name)


def isMainThread() -> bool:
	return threading.get_ident() == mainThreadId


def requestPump(immediate: bool = False):
	"""Request a core pump.
	This will perform any queued activity.
	@param immediate: If True, the pump will happen as soon as possible. This
		should be used where response time is most important; e.g. user input or
		focus events.
		If False, it is delayed slightly so that queues can implement rate limiting,
		filter extraneous events, etc.
	"""
	if not _pump:
		return
	# We only need to do something if:
	if (
		# There is no pending pump.
		_pump.pending == _PumpPending.NONE
		# There is a pending delayed pump but an immediate pump was just requested.
		or (immediate and _pump.pending == _PumpPending.DELAYED)
	):
		_pump.pending = _PumpPending.IMMEDIATE if immediate else _PumpPending.DELAYED
		_pump.queueRequest()


class NVDANotInitializedError(Exception):
	pass


def callLater(delay, callable, *args, **kwargs):
	"""Call a callable once after the specified number of milliseconds.
	As the call is executed within NVDA's core queue, it is possible that execution will take place slightly after the requested time.
	This function should never be used to execute code that brings up a modal UI as it will cause NVDA's core to block.
	This function can be safely called from any thread once NVDA has been initialized.
	"""
	import wx

	if wx.GetApp() is None:
		# If NVDA has not fully initialized yet, the wxApp may not be initialized.
		# wx.CallLater and wx.CallAfter requires the wxApp to be initialized.
		raise NVDANotInitializedError("Cannot schedule callable, wx.App is not initialized")
	if isMainThread():
		return wx.CallLater(delay, _callLaterExec, callable, args, kwargs)
	else:
		return wx.CallAfter(wx.CallLater, delay, _callLaterExec, callable, args, kwargs)


def _callLaterExec(callable, args, kwargs):
	import queueHandler

	queueHandler.queueFunction(queueHandler.eventQueue, callable, *args, **kwargs)<|MERGE_RESOLUTION|>--- conflicted
+++ resolved
@@ -909,7 +909,6 @@
 
 	_remoteClient.initialize()
 
-<<<<<<< HEAD
 	from textUtils import wordSeg
 
 	log.debug("Initializing word segmentation module")
@@ -920,11 +919,9 @@
 		log.warning("Word segmentation module disabled in configuration")
 	except Exception:
 		log.error("Error initializing word segmentation module", exc_info=True)
-=======
 	import _localCaptioner
 
 	_localCaptioner.initialize()
->>>>>>> 4a4b1aff
 
 	if globalVars.appArgs.install or globalVars.appArgs.installSilent:
 		import gui.installerGui
