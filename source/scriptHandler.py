--- conflicted
+++ resolved
@@ -49,11 +49,7 @@
 	import keyboardHandler
 	keyName = scriptName[3:]
 	emuGesture = keyboardHandler.KeyboardInputGesture.fromName(keyName)
-<<<<<<< HEAD
-	func = lambda gesture: inputCore.manager.emulateGesture(emuGesture)
-=======
 	func = lambda gesture: inputCore.manager.emulateGesture(emuGesture)  # noqa: E731
->>>>>>> 86f79e6b
 	func.__name__ = "script_%s" % scriptName
 	func.__doc__ = _("Emulates pressing %s on the system keyboard") % emuGesture.displayName
 	return func
@@ -297,11 +293,7 @@
 		_lastScriptRef=scriptRef
 		_lastScriptTime=scriptTime
 		script(gesture)
-<<<<<<< HEAD
-	except:
-=======
 	except:  # noqa: E722
->>>>>>> 86f79e6b
 		log.exception("error executing script: %s with gesture %r"%(script,gesture.displayName))
 	finally:
 		_isScriptRunning=False
