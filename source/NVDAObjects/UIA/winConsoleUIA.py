--- conflicted
+++ resolved
@@ -259,7 +259,6 @@
 		res = [ptr.GetElement(i).GetText(-1) for i in range(ptr.length)]
 		return res
 
-<<<<<<< HEAD
 	def _calculateNewText(self, newLines, oldLines):
 		self._hasNewLines = (
 			self._findLastLineIndex(newLines)
@@ -273,10 +272,10 @@
 			if line:
 				res = index
 		return res
-=======
+
+
 def findExtraOverlayClasses(obj, clsList):
 	if obj.UIAElement.cachedAutomationId == "Text Area":
 		clsList.append(winConsoleUIA)
 	elif obj.UIAElement.cachedAutomationId == "Console Window":
-		clsList.append(consoleUIAWindow)
->>>>>>> 11ec1be0
+		clsList.append(consoleUIAWindow)