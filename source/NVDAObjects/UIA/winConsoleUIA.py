--- conflicted
+++ resolved
@@ -9,12 +9,8 @@
 import textInfos
 import UIAHandler
 
-<<<<<<< HEAD
 from comtypes import COMError
-from scriptHandler import script
 from UIAUtils import isTextRangeOffscreen
-=======
->>>>>>> 00755f27
 from winVersion import isWin10
 from . import UIATextInfo
 from ..behaviors import KeyboardHandlerBasedTypedCharSupport
