--- conflicted
+++ resolved
@@ -204,38 +204,12 @@
 		This is necessary since Uniscribe requires indices into the text to
 		find word boundaries, but UIA only allows for relative movement.
 		"""
-<<<<<<< HEAD
-		dll=NVDAHelper.getHelperLocalWin10Dll()
-		res=dll.uiaRemote_getTextRangeUnitCount3(False,self._rangeObj)
-		print(res)
-		if res<0:
-			raise RuntimeError(f"uiaRemote_getTextRangeUnitCount returned code {res}");
-		return res
-		charInfo = self.copy()
-		res = 0
-		chars = None
-		while charInfo.compareEndPoints(
-			lineInfo,
-			"startToEnd"
-		) <= 0:
-			charInfo.expand(textInfos.UNIT_CHARACTER)
-			chars = charInfo.move(textInfos.UNIT_CHARACTER, -1) * -1
-			if chars != 0 and charInfo.compareEndPoints(
-				lineInfo,
-				"startToStart"
-			) >= 0:
-				res += chars
-			else:
-				break
-		return res
-=======
 		# position a textInfo from the start of the line up to the current position.
 		charInfo = lineInfo.copy()
 		charInfo.setEndPoint(self, "endToStart")
 		text = charInfo.text
 		offset = textUtils.WideStringOffsetConverter(text).wideStringLength
 		return offset
->>>>>>> 2f7a8fb7
 
 	def _getWordOffsetsInThisLine(self, offset, lineInfo):
 		lineText = lineInfo.text or u" "
