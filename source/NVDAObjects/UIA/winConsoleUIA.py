--- conflicted
+++ resolved
@@ -215,13 +215,10 @@
 	#: Whether the console got new text lines in its last update.
 	#: Used to determine if typed character/word buffers should be flushed.
 	_hasNewLines = False
-<<<<<<< HEAD
 	#: Bound consoles by default to maintain feature parity with legacy.
 	_defaultReviewBounds = True
-=======
 	#: the caret in consoles can take a while to move on Windows 10 1903 and later.
 	_caretMovementTimeoutMultiplier = 2
->>>>>>> 27694a31
 
 	def _reportNewText(self, line):
 		# Additional typed character filtering beyond that in LiveText
