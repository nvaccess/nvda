--- conflicted
+++ resolved
@@ -221,16 +221,7 @@
 				IDs.add(UIAHandler.UIA_FontNameAttributeId)
 			if formatConfig["reportFontSize"]:
 				IDs.add(UIAHandler.UIA_FontSizeAttributeId)
-<<<<<<< HEAD
 			if formatConfig["fontAttributeReporting"]:
-				IDs.update({
-					UIAHandler.UIA_FontWeightAttributeId,
-					UIAHandler.UIA_IsItalicAttributeId,
-					UIAHandler.UIA_UnderlineStyleAttributeId,
-					UIAHandler.UIA_StrikethroughStyleAttributeId
-				})
-=======
-			if formatConfig["reportFontAttributes"]:
 				IDs.update(
 					{
 						UIAHandler.UIA_FontWeightAttributeId,
@@ -239,7 +230,6 @@
 						UIAHandler.UIA_StrikethroughStyleAttributeId,
 					},
 				)
->>>>>>> 6d8323c9
 			if formatConfig["reportSuperscriptsAndSubscripts"]:
 				IDs.update(
 					{
@@ -274,24 +264,8 @@
 			val = fetcher.getValue(UIAHandler.UIA_FontSizeAttributeId, ignoreMixedValues=ignoreMixedValues)
 			if isinstance(val, numbers.Number):
 				# Translators: Abbreviation for points, a measurement of font size.
-<<<<<<< HEAD
-				formatField['font-size'] = pgettext("font size", "%s pt") % float(val)
+				formatField["font-size"] = pgettext("font size", "%s pt") % float(val)
 		if formatConfig["fontAttributeReporting"]:
-			val=fetcher.getValue(UIAHandler.UIA_FontWeightAttributeId,ignoreMixedValues=ignoreMixedValues)
-			if isinstance(val,int):
-				formatField['bold']=(val>=700)
-			val=fetcher.getValue(UIAHandler.UIA_IsItalicAttributeId,ignoreMixedValues=ignoreMixedValues)
-			if val!=UIAHandler.handler.reservedNotSupportedValue:
-				formatField['italic']=val
-			val=fetcher.getValue(UIAHandler.UIA_UnderlineStyleAttributeId,ignoreMixedValues=ignoreMixedValues)
-			if val!=UIAHandler.handler.reservedNotSupportedValue:
-				formatField['underline']=bool(val)
-			val=fetcher.getValue(UIAHandler.UIA_StrikethroughStyleAttributeId,ignoreMixedValues=ignoreMixedValues)
-			if val!=UIAHandler.handler.reservedNotSupportedValue:
-				formatField['strikethrough']=bool(val)
-=======
-				formatField["font-size"] = pgettext("font size", "%s pt") % float(val)
-		if formatConfig["reportFontAttributes"]:
 			val = fetcher.getValue(UIAHandler.UIA_FontWeightAttributeId, ignoreMixedValues=ignoreMixedValues)
 			if isinstance(val, int):
 				formatField["bold"] = val >= 700
@@ -310,7 +284,6 @@
 			)
 			if val != UIAHandler.handler.reservedNotSupportedValue:
 				formatField["strikethrough"] = bool(val)
->>>>>>> 6d8323c9
 		if formatConfig["reportSuperscriptsAndSubscripts"]:
 			textPosition = None
 			val = fetcher.getValue(
