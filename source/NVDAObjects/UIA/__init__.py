# A part of NonVisual Desktop Access (NVDA)
# This file is covered by the GNU General Public License.
# See the file COPYING for more details.
# Copyright (C) 2009-2023 NV Access Limited, Joseph Lee, Mohammad Suliman, Babbage B.V., Leonard de Ruijter,
# Bill Dengler, Cyrille Bougot

"""Support for UI Automation (UIA) controls."""

import typing
from typing import (
	Generator,
	List,
	Optional,
	Dict,
	Tuple,
	Callable,
)
import array
from ctypes.wintypes import POINT
from comtypes import COMError
import time
import numbers
import colors
import languageHandler
import UIAHandler
import UIAHandler.customProps
import UIAHandler.customAnnotations
import controlTypes
from controlTypes import TextPosition, TextAlign
import inputCore
import config
import speech
import api
import textInfos
from logHandler import log
from UIAHandler.types import (
	IUIAutomationTextRangeT,
)
from UIAHandler.utils import (
	BulkUIATextRangeAttributeValueFetcher,
	UIATextRangeAttributeValueFetcher,
	getChildrenWithCacheFromUIATextRange,
	getEnclosingElementWithCacheFromUIATextRange,
	iterUIARangeByUnit,
	UIAMixedAttributeError,
	UIATextRangeFromElement,
	_shouldUseWindowsTerminalNotifications,
)
from NVDAObjects.window import Window
from NVDAObjects import (
	NVDAObject,
	NVDAObjectTextInfo,
	InvalidNVDAObject,
)
from NVDAObjects.behaviors import (
	ProgressBar,
	EditableTextBase,
	EditableTextWithoutAutoSelectDetection,
	EditableTextWithAutoSelectDetection,
	Dialog,
	Notification,
	EditableTextWithSuggestions,
	ToolTip,
)
import braille
import locationHelper
import ui
import winVersion
import NVDAObjects


paragraphIndentIDs = {
	UIAHandler.UIA_IndentationFirstLineAttributeId,
	UIAHandler.UIA_IndentationLeadingAttributeId,
	UIAHandler.UIA_IndentationTrailingAttributeId,
}

textAlignLabels = {
	UIAHandler.HorizontalTextAlignment_Left: TextAlign.LEFT,
	UIAHandler.HorizontalTextAlignment_Centered: TextAlign.CENTER,
	UIAHandler.HorizontalTextAlignment_Right: TextAlign.RIGHT,
	UIAHandler.HorizontalTextAlignment_Justified: TextAlign.JUSTIFY,
}


class UIATextInfo(textInfos.TextInfo):
	_rangeObj: IUIAutomationTextRangeT

	_cache_controlFieldNVDAObjectClass = True

	def _get_controlFieldNVDAObjectClass(self):
		"""
		The NVDAObject class to be used by the _getTextWithFieldsForUIARange method when instantiating NVDAObjects in order to generate control fields for content.
		L{UIA} is usually what you want, but if you know the class will always mutate to a certain subclass (E.g. WordDocumentNode) then performance gains can be made by returning the subclass here.
		"""
		return UIA

	# UIA property IDs that should be automatically cached for control fields
	_controlFieldUIACachedPropertyIDs = {
		UIAHandler.UIA_IsValuePatternAvailablePropertyId,
		UIAHandler.UIA_HasKeyboardFocusPropertyId,
		UIAHandler.UIA_NamePropertyId,
		UIAHandler.UIA_ToggleToggleStatePropertyId,
		UIAHandler.UIA_HelpTextPropertyId,
		UIAHandler.UIA.UIA_FullDescriptionPropertyId,
		UIAHandler.UIA_AccessKeyPropertyId,
		UIAHandler.UIA_AcceleratorKeyPropertyId,
		UIAHandler.UIA_HasKeyboardFocusPropertyId,
		UIAHandler.UIA_SelectionItemIsSelectedPropertyId,
		UIAHandler.UIA_IsDataValidForFormPropertyId,
		UIAHandler.UIA_IsRequiredForFormPropertyId,
		UIAHandler.UIA_ValueIsReadOnlyPropertyId,
		UIAHandler.UIA_ExpandCollapseExpandCollapseStatePropertyId,
		UIAHandler.UIA_ToggleToggleStatePropertyId,
		UIAHandler.UIA_IsKeyboardFocusablePropertyId,
		UIAHandler.UIA_IsPasswordPropertyId,
		UIAHandler.UIA_IsSelectionItemPatternAvailablePropertyId,
		UIAHandler.UIA_GridItemRowPropertyId,
		UIAHandler.UIA_TableItemRowHeaderItemsPropertyId,
		UIAHandler.UIA_GridItemColumnPropertyId,
		UIAHandler.UIA_TableItemColumnHeaderItemsPropertyId,
		UIAHandler.UIA_GridRowCountPropertyId,
		UIAHandler.UIA_GridColumnCountPropertyId,
		UIAHandler.UIA_GridItemContainingGridPropertyId,
		UIAHandler.UIA_RangeValueValuePropertyId,
		UIAHandler.UIA_ValueValuePropertyId,
		UIAHandler.UIA_PositionInSetPropertyId,
		UIAHandler.UIA_SizeOfSetPropertyId,
		UIAHandler.UIA_AriaRolePropertyId,
		UIAHandler.UIA_LandmarkTypePropertyId,
		UIAHandler.UIA_AriaPropertiesPropertyId,
		UIAHandler.UIA_LevelPropertyId,
		UIAHandler.UIA_IsEnabledPropertyId,
	}

	def _get__controlFieldUIACacheRequest(self):
		"""The UIA cacheRequest object that will be used when fetching all UIA elements needed when generating control fields for this TextInfo's content."""
		cacheRequest = UIAHandler.handler.baseCacheRequest.clone()
		for ID in self._controlFieldUIACachedPropertyIDs:
			try:
				cacheRequest.addProperty(ID)
			except COMError:
				pass
		UIATextInfo._controlFieldUIACacheRequest = self._controlFieldUIACacheRequest = cacheRequest
		return cacheRequest

	#: The UI Automation text units (in order of resolution) that should be used when fetching formatting.
	UIAFormatUnits = [
		UIAHandler.TextUnit_Format,
		UIAHandler.TextUnit_Word,
		UIAHandler.TextUnit_Character,
	]

	def find(self, text, caseSensitive=False, reverse=False):
		tempRange = self._rangeObj.clone()
		documentRange = self.obj.UIATextPattern.documentRange
		if reverse:
			tempRange.MoveEndpointByRange(
				UIAHandler.TextPatternRangeEndpoint_Start,
				documentRange,
				UIAHandler.TextPatternRangeEndpoint_Start,
			)
		else:
			if tempRange.move(UIAHandler.TextUnit_Character, 1) == 0:
				return False
			tempRange.MoveEndpointByRange(
				UIAHandler.TextPatternRangeEndpoint_End,
				documentRange,
				UIAHandler.TextPatternRangeEndpoint_End,
			)
		try:
			r = tempRange.findText(text, reverse, not caseSensitive)
		except COMError:
			r = None
		if r:
			r.MoveEndpointByRange(
				UIAHandler.TextPatternRangeEndpoint_End,
				r,
				UIAHandler.TextPatternRangeEndpoint_Start,
			)
			self._rangeObj = r
			return True
		return False

	# C901 '_getFormatFieldAtRange' is too complex
	# Note: when working on _getFormatFieldAtRange, look for opportunities to simplify
	# and move logic out into smaller helper functions.
	def _getFormatFieldAtRange(  # noqa: C901
		self,
		textRange: IUIAutomationTextRangeT,
		formatConfig: Dict,
		ignoreMixedValues: bool = False,
	) -> textInfos.FormatField:
		"""
		Fetches formatting for the given UI Automation Text range.
		@param textRange: the text range whos formatting should be fetched.
		@param formatConfig: the types of formatting requested.
		@type formatConfig: a dictionary of NVDA document formatting configuration keys
			with values set to true for those types that should be fetched.
		@param ignoreMixedValues: If True, formatting that is mixed according to UI Automation will not be included.
			If False, L{UIAHandler.utils.MixedAttributeError} will be raised if UI Automation gives back
			a mixed attribute value signifying that the caller may want to try again with a smaller range.
		@return: The formatting for the given text range.
		"""
		formatField = textInfos.FormatField()
		if not isinstance(textRange, UIAHandler.IUIAutomationTextRange):
			raise ValueError("%s is not a text range" % textRange)
		fetchAnnotationTypes = (
			formatConfig["reportSpellingErrors"]
			or formatConfig["reportComments"]
			or formatConfig["reportRevisions"]
			or formatConfig["reportBookmarks"]
		)
		try:
			textRange = textRange.QueryInterface(UIAHandler.IUIAutomationTextRange3)
		except (COMError, AttributeError):
			fetcher = UIATextRangeAttributeValueFetcher(textRange)
		else:
			# Precalculate all the IDs we could possibly need so that they can be fetched in one cross-process call where supported
			IDs = set()
			if formatConfig["reportFontName"]:
				IDs.add(UIAHandler.UIA_FontNameAttributeId)
			if formatConfig["reportFontSize"]:
				IDs.add(UIAHandler.UIA_FontSizeAttributeId)
			if formatConfig["reportFontAttributes"]:
				IDs.update(
					{
						UIAHandler.UIA_FontWeightAttributeId,
						UIAHandler.UIA_IsItalicAttributeId,
						UIAHandler.UIA_UnderlineStyleAttributeId,
						UIAHandler.UIA_StrikethroughStyleAttributeId,
					},
				)
			if formatConfig["reportSuperscriptsAndSubscripts"]:
				IDs.update(
					{
						UIAHandler.UIA_IsSuperscriptAttributeId,
						UIAHandler.UIA_IsSubscriptAttributeId,
					},
				)
			if formatConfig["reportParagraphIndentation"]:
				IDs.update(set(paragraphIndentIDs))
			if formatConfig["reportAlignment"]:
				IDs.add(UIAHandler.UIA_HorizontalTextAlignmentAttributeId)
			if formatConfig["reportColor"]:
				IDs.add(UIAHandler.UIA_BackgroundColorAttributeId)
				IDs.add(UIAHandler.UIA_ForegroundColorAttributeId)
			if formatConfig["reportLineSpacing"]:
				IDs.add(UIAHandler.UIA_LineSpacingAttributeId)
			if formatConfig["reportLinks"]:
				IDs.add(UIAHandler.UIA_LinkAttributeId)
			if formatConfig["reportStyle"]:
				IDs.add(UIAHandler.UIA_StyleNameAttributeId)
			if formatConfig["reportHeadings"]:
				IDs.add(UIAHandler.UIA_StyleIdAttributeId)
			if fetchAnnotationTypes:
				IDs.add(UIAHandler.UIA_AnnotationTypesAttributeId)
			IDs.add(UIAHandler.UIA_CultureAttributeId)
<<<<<<< HEAD
			fetcher=BulkUIATextRangeAttributeValueFetcher(textRange,IDs)
		fetch=lambda id: fetcher.getValue(id,ignoreMixedValues=ignoreMixedValues)
		if formatConfig["reportFontName"]:
			val=fetch(UIAHandler.UIA_FontNameAttributeId)
			if val!=UIAHandler.handler.reservedNotSupportedValue:
				formatField["font-name"]=val
		if formatConfig["reportFontSize"]:
			val=fetch(UIAHandler.UIA_FontSizeAttributeId)
=======
			fetcher = BulkUIATextRangeAttributeValueFetcher(textRange, IDs)
		if formatConfig["reportFontName"]:
			val = fetcher.getValue(UIAHandler.UIA_FontNameAttributeId, ignoreMixedValues=ignoreMixedValues)
			if val != UIAHandler.handler.reservedNotSupportedValue:
				formatField["font-name"] = val
		if formatConfig["reportFontSize"]:
			val = fetcher.getValue(UIAHandler.UIA_FontSizeAttributeId, ignoreMixedValues=ignoreMixedValues)
>>>>>>> fbc0891c
			if isinstance(val, numbers.Number):
				# Translators: Abbreviation for points, a measurement of font size.
				formatField["font-size"] = pgettext("font size", "%s pt") % float(val)
		if formatConfig["reportFontAttributes"]:
<<<<<<< HEAD
			val=fetch(UIAHandler.UIA_FontWeightAttributeId)
			if isinstance(val,int):
				formatField['bold']=(val>=700)
			val=fetch(UIAHandler.UIA_IsItalicAttributeId)
			if val!=UIAHandler.handler.reservedNotSupportedValue:
				formatField['italic']=val
			val=fetch(UIAHandler.UIA_UnderlineStyleAttributeId)
			if val!=UIAHandler.handler.reservedNotSupportedValue:
				formatField['underline']=bool(val)
			val=fetch(UIAHandler.UIA_StrikethroughStyleAttributeId)
			if val!=UIAHandler.handler.reservedNotSupportedValue:
				formatField['strikethrough']=bool(val)
		if formatConfig["reportSuperscriptsAndSubscripts"]:
			textPosition=None
			val=fetch(UIAHandler.UIA_IsSuperscriptAttributeId)
			if val!=UIAHandler.handler.reservedNotSupportedValue and val:
				textPosition = TextPosition.SUPERSCRIPT
			else:
				val=fetch(UIAHandler.UIA_IsSubscriptAttributeId)
				if val!=UIAHandler.handler.reservedNotSupportedValue and val:
					textPosition = TextPosition.SUBSCRIPT
				else:
					textPosition = TextPosition.BASELINE
			formatField['text-position'] = textPosition
		if formatConfig['reportStyle']:
			val=fetch(UIAHandler.UIA_StyleNameAttributeId)
			if val!=UIAHandler.handler.reservedNotSupportedValue:
				formatField["style"]=val
=======
			val = fetcher.getValue(UIAHandler.UIA_FontWeightAttributeId, ignoreMixedValues=ignoreMixedValues)
			if isinstance(val, int):
				formatField["bold"] = val >= 700
			val = fetcher.getValue(UIAHandler.UIA_IsItalicAttributeId, ignoreMixedValues=ignoreMixedValues)
			if val != UIAHandler.handler.reservedNotSupportedValue:
				formatField["italic"] = val
			val = fetcher.getValue(
				UIAHandler.UIA_UnderlineStyleAttributeId,
				ignoreMixedValues=ignoreMixedValues,
			)
			if val != UIAHandler.handler.reservedNotSupportedValue:
				formatField["underline"] = bool(val)
			val = fetcher.getValue(
				UIAHandler.UIA_StrikethroughStyleAttributeId,
				ignoreMixedValues=ignoreMixedValues,
			)
			if val != UIAHandler.handler.reservedNotSupportedValue:
				formatField["strikethrough"] = bool(val)
		if formatConfig["reportSuperscriptsAndSubscripts"]:
			textPosition = None
			val = fetcher.getValue(
				UIAHandler.UIA_IsSuperscriptAttributeId,
				ignoreMixedValues=ignoreMixedValues,
			)
			if val != UIAHandler.handler.reservedNotSupportedValue and val:
				textPosition = TextPosition.SUPERSCRIPT
			else:
				val = fetcher.getValue(
					UIAHandler.UIA_IsSubscriptAttributeId,
					ignoreMixedValues=ignoreMixedValues,
				)
				if val != UIAHandler.handler.reservedNotSupportedValue and val:
					textPosition = TextPosition.SUBSCRIPT
				else:
					textPosition = TextPosition.BASELINE
			formatField["text-position"] = textPosition
		if formatConfig["reportStyle"]:
			val = fetcher.getValue(UIAHandler.UIA_StyleNameAttributeId, ignoreMixedValues=ignoreMixedValues)
			if val != UIAHandler.handler.reservedNotSupportedValue:
				formatField["style"] = val
>>>>>>> fbc0891c
		if formatConfig["reportParagraphIndentation"]:
			formatField.update(self._getFormatFieldIndent(fetch))
		if formatConfig["reportAlignment"]:
			val = fetch(UIAHandler.UIA_HorizontalTextAlignmentAttributeId)
			textAlign = textAlignLabels.get(val)
			if textAlign:
				formatField["text-align"] = textAlign
		if formatConfig["reportColor"]:
<<<<<<< HEAD
			val=fetch(UIAHandler.UIA_BackgroundColorAttributeId)
			if isinstance(val,int):
				formatField['background-color']=colors.RGB.fromCOLORREF(val)
			val=fetch(UIAHandler.UIA_ForegroundColorAttributeId)
			if isinstance(val,int):
				formatField['color']=colors.RGB.fromCOLORREF(val)
		if formatConfig['reportLineSpacing']:
			val=fetch(UIAHandler.UIA_LineSpacingAttributeId)
			if val!=UIAHandler.handler.reservedNotSupportedValue:
				if val:
					formatField['line-spacing']=val
		if formatConfig['reportLinks']:
			val=fetch(UIAHandler.UIA_LinkAttributeId)
			if val!=UIAHandler.handler.reservedNotSupportedValue:
=======
			val = fetcher.getValue(
				UIAHandler.UIA_BackgroundColorAttributeId,
				ignoreMixedValues=ignoreMixedValues,
			)
			if isinstance(val, int):
				formatField["background-color"] = colors.RGB.fromCOLORREF(val)
			val = fetcher.getValue(
				UIAHandler.UIA_ForegroundColorAttributeId,
				ignoreMixedValues=ignoreMixedValues,
			)
			if isinstance(val, int):
				formatField["color"] = colors.RGB.fromCOLORREF(val)
		if formatConfig["reportLineSpacing"]:
			val = fetcher.getValue(UIAHandler.UIA_LineSpacingAttributeId, ignoreMixedValues=ignoreMixedValues)
			if val != UIAHandler.handler.reservedNotSupportedValue:
				if val:
					formatField["line-spacing"] = val
		if formatConfig["reportLinks"]:
			val = fetcher.getValue(UIAHandler.UIA_LinkAttributeId, ignoreMixedValues=ignoreMixedValues)
			if val != UIAHandler.handler.reservedNotSupportedValue:
>>>>>>> fbc0891c
				if val:
					formatField["link"] = True
		if formatConfig["reportHeadings"]:
<<<<<<< HEAD
			styleIDValue=fetch(UIAHandler.UIA_StyleIdAttributeId)
=======
			styleIDValue = fetcher.getValue(
				UIAHandler.UIA_StyleIdAttributeId,
				ignoreMixedValues=ignoreMixedValues,
			)
>>>>>>> fbc0891c
			# #9842: styleIDValue can sometimes be a pointer to IUnknown.
			# In Python 3, comparing an int with a pointer raises a TypeError.
			if (
				isinstance(styleIDValue, int)
				and UIAHandler.StyleId_Heading1 <= styleIDValue <= UIAHandler.StyleId_Heading9
			):
				formatField["heading-level"] = (styleIDValue - UIAHandler.StyleId_Heading1) + 1
		if fetchAnnotationTypes:
<<<<<<< HEAD
			annotationTypes=fetch(UIAHandler.UIA_AnnotationTypesAttributeId)
=======
			annotationTypes = fetcher.getValue(
				UIAHandler.UIA_AnnotationTypesAttributeId,
				ignoreMixedValues=ignoreMixedValues,
			)
>>>>>>> fbc0891c
			# Some UIA implementations return a single value rather than a tuple.
			# Always mutate to a tuple to allow for a generic x in y matching
			if not isinstance(annotationTypes, tuple):
				annotationTypes = (annotationTypes,)
			if formatConfig["reportSpellingErrors"]:
				if UIAHandler.AnnotationType_SpellingError in annotationTypes:
					formatField["invalid-spelling"] = True
				if UIAHandler.AnnotationType_GrammarError in annotationTypes:
					formatField["invalid-grammar"] = True
			if formatConfig["reportComments"]:
				cats = self.obj._UIACustomAnnotationTypes
				if (
					cats.microsoftWord_draftComment.id
					and cats.microsoftWord_draftComment.id in annotationTypes
				):
					formatField["comment"] = textInfos.CommentType.DRAFT
				elif (
					cats.microsoftWord_resolvedComment.id
					and cats.microsoftWord_resolvedComment.id in annotationTypes
				):
					formatField["comment"] = textInfos.CommentType.RESOLVED
				elif UIAHandler.AnnotationType_Comment in annotationTypes:
					formatField["comment"] = True
			if formatConfig["reportRevisions"]:
				if UIAHandler.AnnotationType_InsertionChange in annotationTypes:
					formatField["revision-insertion"] = True
				elif UIAHandler.AnnotationType_DeletionChange in annotationTypes:
					formatField["revision-deletion"] = True
			if formatConfig["reportBookmarks"]:
				cats = self.obj._UIACustomAnnotationTypes
				if cats.microsoftWord_bookmark.id and cats.microsoftWord_bookmark.id in annotationTypes:
					formatField["bookmark"] = True
<<<<<<< HEAD
		cultureVal=fetch(UIAHandler.UIA_CultureAttributeId)
		if cultureVal and isinstance(cultureVal,int):
=======
		cultureVal = fetcher.getValue(UIAHandler.UIA_CultureAttributeId, ignoreMixedValues=ignoreMixedValues)
		if cultureVal and isinstance(cultureVal, int):
>>>>>>> fbc0891c
			try:
				formatField["language"] = languageHandler.windowsLCIDToLocaleName(cultureVal)
			except:  # noqa: E722
				log.debugWarning("language error", exc_info=True)
				pass
		return textInfos.FieldCommand("formatChange", formatField)

<<<<<<< HEAD
	def _getFormatFieldIndent(self, fetch: Callable[[int], int]) -> textInfos.FormatField:
=======
	def _getFormatFieldIndent(
		self,
		fetcher: UIATextRangeAttributeValueFetcher,
		ignoreMixedValues: bool,
	) -> textInfos.FormatField:
>>>>>>> fbc0891c
		"""
		Helper function to get indent formatting from UIA, using the fetch function passed as parameter.
		The indent formatting is reported according to MS Word's convention.
		@param fetch: gets formatting information from UIA.
		@return: The indent formatting informations corresponding to what has been retrieved via the fetcher.
		"""

		formatField = textInfos.FormatField()
<<<<<<< HEAD
		val = fetch(UIAHandler.UIA_IndentationFirstLineAttributeId)
		uiaIndentFirstLine = val if isinstance(val, float) else None
		val = fetch(UIAHandler.UIA_IndentationLeadingAttributeId)
		uiaIndentLeading = val if isinstance(val, float) else None
		val = fetch(UIAHandler.UIA_IndentationTrailingAttributeId)
=======
		val = fetcher.getValue(
			UIAHandler.UIA_IndentationFirstLineAttributeId,
			ignoreMixedValues=ignoreMixedValues,
		)
		uiaIndentFirstLine = val if isinstance(val, float) else None
		val = fetcher.getValue(
			UIAHandler.UIA_IndentationLeadingAttributeId,
			ignoreMixedValues=ignoreMixedValues,
		)
		uiaIndentLeading = val if isinstance(val, float) else None
		val = fetcher.getValue(
			UIAHandler.UIA_IndentationTrailingAttributeId,
			ignoreMixedValues=ignoreMixedValues,
		)
>>>>>>> fbc0891c
		uiaIndentTrailing = val if isinstance(val, float) else None
		if uiaIndentFirstLine is not None and uiaIndentLeading is not None:
			reportedFirstLineIndent = uiaIndentFirstLine - uiaIndentLeading
			if reportedFirstLineIndent > 0:  # First line positive indent
				reportedLeftIndent = uiaIndentLeading
				reportedHangingIndent = None
			elif reportedFirstLineIndent < 0:  # First line negative indent
				reportedLeftIndent = uiaIndentFirstLine
				reportedHangingIndent = -reportedFirstLineIndent
				reportedFirstLineIndent = None
			else:
				reportedLeftIndent = uiaIndentLeading
				reportedFirstLineIndent = None
				reportedHangingIndent = None
			if reportedLeftIndent:
				formatField["left-indent"] = self._getIndentValueDisplayString(reportedLeftIndent)
			if reportedFirstLineIndent:
				formatField["first-line-indent"] = self._getIndentValueDisplayString(reportedFirstLineIndent)
			if reportedHangingIndent:
				formatField["hanging-indent"] = self._getIndentValueDisplayString(reportedHangingIndent)
		if uiaIndentTrailing:
			formatField["right-indent"] = self._getIndentValueDisplayString(uiaIndentTrailing)
		return formatField

	def _getIndentValueDisplayString(self, val: float) -> str:
		"""A function returning the string to display in formatting info.
		@param val: an indent value measured in points, fetched via
			an UIAHandler.UIA_Indentation*AttributeId attribute.
		@return: The string used in formatting information to report the length of an indentation.
		"""

		# convert points to inches (1pt = 1/72 in)
		val /= 72.0
		if languageHandler.useImperialMeasurements():
			# Translators: a measurement in inches
			valText = _("{val:.2f} in").format(val=val)
		else:
			# Convert from inches to centimetres
			val *= 2.54
			# Translators: a measurement in centimetres
			valText = _("{val:.2f} cm").format(val=val)
		return valText

	# C901 '__init__' is too complex
	# Note: when working on getPropertiesBraille, look for opportunities to simplify
	# and move logic out into smaller helper functions.
	def __init__(  # noqa: C901
		self,
		obj: NVDAObject,
		position: str,
		_rangeObj: Optional[IUIAutomationTextRangeT] = None,
	):
		super(UIATextInfo, self).__init__(obj, position)
		if _rangeObj:
			try:
				self._rangeObj = _rangeObj.clone()
			except COMError:
				# IUIAutomationTextRange::clone can sometimes fail, such as in UWP account login screens
				log.debugWarning("Could not clone range", exc_info=True)
				raise RuntimeError("Could not clone range")
		elif position in (textInfos.POSITION_CARET, textInfos.POSITION_SELECTION):
			try:
				sel = self.obj.UIATextPattern.GetSelection()
			except COMError:
				raise RuntimeError("No selection available")
			if sel.length > 0:
				self._rangeObj: IUIAutomationTextRangeT = sel.getElement(0).clone()
			else:
				raise NotImplementedError("UIAutomationTextRangeArray is empty")
			if position == textInfos.POSITION_CARET:
				self.collapse()
		elif isinstance(position, UIATextInfo):  # bookmark
			self._rangeObj = position._rangeObj
		elif position == textInfos.POSITION_FIRST:
			try:
				self._rangeObj: IUIAutomationTextRangeT = self.obj.UIATextPattern.documentRange
			except COMError:
				# Error: first position not supported by the UIA text pattern.
				raise RuntimeError
			self.collapse()
		elif position == textInfos.POSITION_LAST:
			self._rangeObj: IUIAutomationTextRangeT = self.obj.UIATextPattern.documentRange
			self.collapse(True)
		elif position == textInfos.POSITION_ALL or position == self.obj:
			self._rangeObj: IUIAutomationTextRangeT = self.obj.UIATextPattern.documentRange
		elif isinstance(position, UIA) or isinstance(position, UIAHandler.IUIAutomationElement):
			if isinstance(position, UIA):
				position = position.UIAElement
			try:
				self._rangeObj: Optional[IUIAutomationTextRangeT] = self.obj.UIATextPattern.rangeFromChild(
					position,
				)
			except COMError:
				raise LookupError
			# sometimes rangeFromChild can return a NULL range
			if not self._rangeObj:
				raise LookupError  # noqa: E701
		elif isinstance(position, locationHelper.Point):
			self._rangeObj: IUIAutomationTextRangeT = self.obj.UIATextPattern.RangeFromPoint(
				position.toPOINT(),
			)
		elif isinstance(position, UIAHandler.IUIAutomationTextRange):
			position = typing.cast(IUIAutomationTextRangeT, position)
			self._rangeObj = position.clone()
		else:
			raise ValueError("Unknown position %s" % position)

	def __eq__(self, other: "UIATextInfo"):
		if self is other:
			return True  # noqa: E701
		if self.__class__ is not other.__class__:
			return False  # noqa: E701
		return bool(self._rangeObj.compare(other._rangeObj))

	# As __eq__ was defined on this class, we must provide __hash__ to remain hashable.
	# The default hash implementation is fine for  our purposes.
	def __hash__(self):
		return super().__hash__()

	def _get_NVDAObjectAtStart(self):
		e = self.UIAElementAtStart
		if e:
			return UIA(UIAElement=e) or self.obj
		return self.obj

	def _get_UIAElementAtStart(self):
		"""
		Fetches the deepest UIA element at the start of the text range.
		This may be via UIA's getChildren (in the case of embedded controls), or GetEnClosingElement.
		"""
		tempInfo = self.copy()
		tempInfo.collapse()
		# some implementations (Edge, Word) do not correctly  class embedded objects (graphics, checkboxes) as being the enclosing element, even when the range is completely within them. Rather, they still list the object in getChildren.
		# Thus we must check getChildren before getEnclosingElement.
		tempInfo.expand(textInfos.UNIT_CHARACTER)
		tempRange = tempInfo._rangeObj
		try:
			children = getChildrenWithCacheFromUIATextRange(tempRange, UIAHandler.handler.baseCacheRequest)
		except COMError as e:
			log.debugWarning("Could not get children from UIA text range, %s" % e)
			children = None
		if children and children.length == 1:
			child = children.getElement(0)
		else:
			child = getEnclosingElementWithCacheFromUIATextRange(
				tempRange,
				UIAHandler.handler.baseCacheRequest,
			)
		return child

	def _get_bookmark(self):
		return self.copy()

	UIAControlTypesWhereNameIsContent = {
		UIAHandler.UIA_ButtonControlTypeId,
		UIAHandler.UIA_HyperlinkControlTypeId,
		UIAHandler.UIA_ImageControlTypeId,
		UIAHandler.UIA_MenuItemControlTypeId,
		UIAHandler.UIA_TabItemControlTypeId,
		UIAHandler.UIA_TextControlTypeId,
		UIAHandler.UIA_SplitButtonControlTypeId,
	}

	def _getControlFieldForUIAObject(
		self,
		obj: "UIA",
		isEmbedded=False,
		startOfNode=False,
		endOfNode=False,
	) -> textInfos.ControlField:
		"""
		Fetch control field information for the given UIA NVDAObject.
		@param obj: the NVDAObject the control field is for.
		@param isEmbedded: True if this NVDAObject is for a leaf node (has no useful children).
		@param startOfNode: True if the control field represents the very start of this object.
		@param endOfNode: True if the control field represents the very end of this object.
		@return: The control field for this object
		"""
		role = obj.role
		field = textInfos.ControlField()
		# Ensure this controlField is unique to the object
		runtimeID = field["runtimeID"] = obj.UIAElement.getRuntimeId()
		field["_startOfNode"] = startOfNode
		field["_endOfNode"] = endOfNode
		field["role"] = obj.role
		states = obj.states
		# The user doesn't care about certain states, as they are obvious.
		states.discard(controlTypes.State.EDITABLE)
		states.discard(controlTypes.State.MULTILINE)
		states.discard(controlTypes.State.FOCUSED)
		field["states"] = states
		field["nameIsContent"] = nameIsContent = (
			obj.UIAElement.cachedControlType in self.UIAControlTypesWhereNameIsContent
		)
		if not nameIsContent:
			field["name"] = obj.name
		field["description"] = obj.description
		field["level"] = obj.positionInfo.get("level")
		if role == controlTypes.Role.TABLE:
			field["table-id"] = runtimeID
			try:
				field["table-rowcount"] = obj.rowCount
				field["table-columncount"] = obj.columnCount
			except NotImplementedError:
				pass
		if role in (
			controlTypes.Role.TABLECELL,
			controlTypes.Role.DATAITEM,
			controlTypes.Role.TABLECOLUMNHEADER,
			controlTypes.Role.TABLEROWHEADER,
			controlTypes.Role.HEADERITEM,
		):
			try:
				field["table-rownumber"] = obj.rowNumber
				field["table-rowsspanned"] = obj.rowSpan
				field["table-columnnumber"] = obj.columnNumber
				field["table-columnsspanned"] = obj.columnSpan
				field["table-id"] = obj.table.UIAElement.getRuntimeId()
				field["role"] = controlTypes.Role.TABLECELL
				field["table-columnheadertext"] = obj.columnHeaderText
				field["table-rowheadertext"] = obj.rowHeaderText
			except NotImplementedError:
				pass
		return field

	def _getTextFromUIARange(self, textRange: IUIAutomationTextRangeT) -> str:
		"""
		Fetches plain text from the given UI Automation text range.
		Just calls getText(-1). This only exists to be overridden for filtering.
		"""
		return textRange.getText(-1)

	def _getTextWithFields_text(
		self,
		textRange: IUIAutomationTextRangeT,
		formatConfig: Dict,
		UIAFormatUnits: Optional[List[int]] = None,
	) -> Generator[textInfos.FieldCommand, None, None]:
		"""
		Yields format fields and text for the given UI Automation text range, split up by the first available UI Automation text unit that does not result in mixed attribute values.
		@param textRange: the UI Automation text range to walk.
		@param formatConfig: a dictionary of NVDA document formatting configuration keys
			with values set to true for those types that should be fetched.
		@param UIAFormatUnits: the UI Automation text units (in order of resolution) that should be used to split the text so as to avoid mixed attribute values. This is None by default.
			If the parameter is a list of 1 or more units, The range will be split by the first unit in the list, and this method will be recursively run on each subrange, with the remaining units in this list given as the value of this parameter.
			If this parameter is an empty list, then formatting and text is fetched for the entire range, but any mixed attribute values are ignored and no splitting occures.
			If this parameter is None, text and formatting is fetched for the entire range in one go, but if mixed attribute values are found, it will split by the first unit in self.UIAFormatUnits, and run this method recursively on each subrange, providing the remaining units from self.UIAFormatUnits as the value of this parameter.
		"""
		debug = UIAHandler._isDebug() and log.isEnabledFor(log.DEBUG)
		if debug:
			log.debug("_getTextWithFields_text start")
		if UIAFormatUnits:
			unit = UIAFormatUnits[0]
			furtherUIAFormatUnits = UIAFormatUnits[1:]
		else:
			# Fetching text and formatting from the entire range will be tried once before any possible splitting.
			unit = None
			furtherUIAFormatUnits = self.UIAFormatUnits if UIAFormatUnits is None else []
		if debug:
			log.debug(
				f"Walking by unit {unit}, " f"with further units of: {furtherUIAFormatUnits}",
			)
		rangeIter = iterUIARangeByUnit(textRange, unit) if unit is not None else [textRange]
		for tempRange in rangeIter:
			text = self._getTextFromUIARange(tempRange) or ""
			if text is not None:
				if debug:
					log.debug("Chunk has text. Fetching formatting")
				try:
					field = self._getFormatFieldAtRange(
						tempRange,
						formatConfig,
						ignoreMixedValues=len(furtherUIAFormatUnits) == 0,
					)
				except UIAMixedAttributeError:
					if debug:
						log.debug("Mixed formatting. Trying higher resolution unit")
					for subfield in self._getTextWithFields_text(
						tempRange,
						formatConfig,
						UIAFormatUnits=furtherUIAFormatUnits,
					):
						yield subfield
					if debug:
						log.debug("Done yielding higher resolution unit")
					continue
				if debug:
					log.debug("Yielding formatting and text")
					log.debug(f"field: {field}, text: {text}")
				if field:
					yield field
				yield text
		if debug:
			log.debug("Done _getTextWithFields_text")

	# C901 '_getTextWithFieldsForUIARange' is too complex
	# Note: when working on getPropertiesBraille, look for opportunities to simplify
	# and move logic out into smaller helper functions.
	def _getTextWithFieldsForUIARange(  # noqa: C901
		self,
		rootElement: UIAHandler.IUIAutomationElement,
		textRange: IUIAutomationTextRangeT,
		formatConfig: Dict,
		includeRoot: bool = False,
		alwaysWalkAncestors: bool = True,
		recurseChildren: bool = True,
		_rootElementClipped: Tuple[bool, bool] = (True, True),
	) -> Generator[textInfos.TextInfo.TextOrFieldsT, None, None]:
		"""
		Yields start and end control fields, and text, for the given UI Automation text range.
		@param rootElement: the highest ancestor that encloses the given text range. This function will not walk higher than this point.
		@param textRange: the UI Automation text range whos content should be fetched.
		@param formatConfig: the types of formatting requested.
		@type formatConfig: a dictionary of NVDA document formatting configuration keys
			with values set to true for those types that should be fetched.
		@param includeRoot: If true, then a control start and end will be yielded for the root element.
		@param alwaysWalkAncestors: If true then control fields will be yielded for any element enclosing the given text range, that is a descendant of the root element. If false then the root element may be  assumed to be the only ancestor.
		@param recurseChildren: If true, this function will be recursively called for each child of the given text range, clipped to the bounds of this text range. Formatted text between the children will also be yielded. If false, only formatted text will be yielded.
		@param _rootElementClipped: Indicates if textRange represents all of the given rootElement,
			or is clipped at the start or end.
		"""
		debug = UIAHandler._isDebug() and log.isEnabledFor(log.DEBUG)
		if debug:
			log.debug("_getTextWithFieldsForUIARange")
			log.debug("rootElement: %s" % rootElement.currentLocalizedControlType if rootElement else None)
			log.debug("full text: %s" % textRange.getText(-1))
		if recurseChildren:
			childElements = getChildrenWithCacheFromUIATextRange(textRange, self._controlFieldUIACacheRequest)
			# Specific check for embedded elements (checkboxes etc)
			# Calling getChildren on their childRange always gives back the same child.
			if childElements.length == 1:
				childElement = childElements.getElement(0)
				if childElement and UIAHandler.handler.clientObject.compareElements(
					childElement,
					rootElement,
				):
					log.debug("Detected embedded child")
					recurseChildren = False
		parentElements = []
		if alwaysWalkAncestors:
			if debug:
				log.debug("Fetching parents starting from enclosingElement")
			try:
				parentElement = getEnclosingElementWithCacheFromUIATextRange(
					textRange,
					self._controlFieldUIACacheRequest,
				)
			except COMError:
				parentElement = None
			while parentElement:
				isRoot = UIAHandler.handler.clientObject.compareElements(parentElement, rootElement)
				if isRoot:
					if debug:
						log.debug("Hit root")
					parentElements.append((parentElement, _rootElementClipped))
					break
				else:
					if debug:
						log.debug("parentElement: %s" % parentElement.currentLocalizedControlType)
					try:
						parentRange = self.obj.UIATextPattern.rangeFromChild(parentElement)
					except COMError:
						parentRange = None
					if not parentRange:
						if debug:
							log.debug("parentRange is NULL. Breaking")
						break
					clippedStart = (
						textRange.CompareEndpoints(
							UIAHandler.TextPatternRangeEndpoint_Start,
							parentRange,
							UIAHandler.TextPatternRangeEndpoint_Start,
						)
						> 0
					)
					clippedEnd = (
						textRange.CompareEndpoints(
							UIAHandler.TextPatternRangeEndpoint_End,
							parentRange,
							UIAHandler.TextPatternRangeEndpoint_End,
						)
						< 0
					)
					parentElements.append((parentElement, (clippedStart, clippedEnd)))
				parentElement = UIAHandler.handler.baseTreeWalker.getParentElementBuildCache(
					parentElement,
					self._controlFieldUIACacheRequest,
				)
		else:
			parentElements.append((rootElement, _rootElementClipped))
		if debug:
			log.debug("Done fetching parents")
		enclosingElement = parentElements[0][0] if parentElements else rootElement
		if not includeRoot and parentElements:
			del parentElements[-1]
		parentFields = []
		if debug:
			log.debug("Generating controlFields for parents")
		windowHandle = self.obj.windowHandle
		controlFieldNVDAObjectClass = self.controlFieldNVDAObjectClass
		for index, (parentElement, parentClipped) in enumerate(parentElements):
			if debug:
				log.debug("parentElement: %s" % parentElement.currentLocalizedControlType)
			startOfNode = not parentClipped[0]
			endOfNode = not parentClipped[1]
			try:
				obj = controlFieldNVDAObjectClass(
					windowHandle=windowHandle,
					UIAElement=parentElement,
					initialUIACachedPropertyIDs=self._controlFieldUIACachedPropertyIDs,
				)
				objIsEmbedded = index == 0 and not recurseChildren
				field = self._getControlFieldForUIAObject(
					obj,
					isEmbedded=objIsEmbedded,
					startOfNode=startOfNode,
					endOfNode=endOfNode,
				)
			except LookupError:
				if debug:
					log.debug("Failed to fetch controlField data for parentElement. Breaking")
				continue
			if not field:
				continue
			parentFields.append(field)
		if debug:
			log.debug("Done generating controlFields for parents")
			log.debug("Yielding control starts for parents")
		for field in reversed(parentFields):
			yield textInfos.FieldCommand("controlStart", field)
		if debug:
			log.debug("Done yielding control starts for parents")
		del parentElements
		if debug:
			log.debug("Yielding balanced fields for textRange")
		# Move through the text range, collecting text and recursing into children
		#: This variable is used to   span lengths of plain text between child ranges as we iterate over getChildren
		childCount = childElements.length if recurseChildren else 0
		if childCount > 0:
			tempRange = textRange.clone()
			tempRange.MoveEndpointByRange(
				UIAHandler.TextPatternRangeEndpoint_End,
				tempRange,
				UIAHandler.TextPatternRangeEndpoint_Start,
			)
			if debug:
				log.debug("Child count: %s" % childElements.length)
				log.debug("Walking children")
			lastChildIndex = childCount - 1
			lastChildEndDelta = 0
			documentTextPattern = self.obj.UIATextPattern
			rootElementControlType = rootElement.cachedControlType
			for index in range(childCount):
				childElement = childElements.getElement(index)
				if not childElement or UIAHandler.handler.clientObject.compareElements(
					childElement,
					enclosingElement,
				):
					if debug:
						log.debug("NULL childElement. Skipping")
					continue
				if rootElementControlType == UIAHandler.UIA_DataItemControlTypeId:
					# #9090: MS Word has a rare bug where  a child of a table cell's UIA textRange can be its containing page.
					# At very least stop the infinite recursion.
					childAutomationID = childElement.cachedAutomationId or ""
					if childAutomationID.startswith("UIA_AutomationId_Word_Page_"):
						continue
				if debug:
					log.debug("Fetched child %s (%s)" % (index, childElement.currentLocalizedControlType))
				try:
					childRange = documentTextPattern.rangeFromChild(childElement)
				except COMError as e:
					if debug:
						log.debug(f"rangeFromChild failed with {e}")
					childRange = None
				if not childRange:
					if debug:
						log.debug("NULL childRange. Skipping")
					continue
				clippedStart = False
				clippedEnd = False
				if (
					childRange.CompareEndpoints(
						UIAHandler.TextPatternRangeEndpoint_End,
						textRange,
						UIAHandler.TextPatternRangeEndpoint_Start,
					)
					<= 0
				):
					if debug:
						log.debug("Child completely before textRange. Skipping")
					continue
				if (
					childRange.CompareEndpoints(
						UIAHandler.TextPatternRangeEndpoint_Start,
						textRange,
						UIAHandler.TextPatternRangeEndpoint_End,
					)
					>= 0
				):
					if debug:
						log.debug("Child at or past end of textRange. Breaking")
					break
				lastChildEndDelta = childRange.CompareEndpoints(
					UIAHandler.TextPatternRangeEndpoint_End,
					textRange,
					UIAHandler.TextPatternRangeEndpoint_End,
				)
				if lastChildEndDelta > 0:
					if debug:
						log.debug(
							"textRange ended part way through the child. " "Crop end of childRange to fit",
						)
					childRange.MoveEndpointByRange(
						UIAHandler.TextPatternRangeEndpoint_End,
						textRange,
						UIAHandler.TextPatternRangeEndpoint_End,
					)
					clippedEnd = True
				childStartDelta = childRange.CompareEndpoints(
					UIAHandler.TextPatternRangeEndpoint_Start,
					tempRange,
					UIAHandler.TextPatternRangeEndpoint_End,
				)
				if childStartDelta > 0:
					# plain text before this child
					tempRange.MoveEndpointByRange(
						UIAHandler.TextPatternRangeEndpoint_End,
						childRange,
						UIAHandler.TextPatternRangeEndpoint_Start,
					)
					if debug:
						log.debug("Plain text before child")
					for field in self._getTextWithFields_text(tempRange, formatConfig):
						yield field
				elif childStartDelta < 0:
					if debug:
						log.debug(
							"textRange started part way through child. "
							"Cropping Start of child range to fit",
						)
					childRange.MoveEndpointByRange(
						UIAHandler.TextPatternRangeEndpoint_Start,
						tempRange,
						UIAHandler.TextPatternRangeEndpoint_End,
					)
					clippedStart = True
				if (index == 0 or index == lastChildIndex) and childRange.CompareEndpoints(
					UIAHandler.TextPatternRangeEndpoint_Start,
					childRange,
					UIAHandler.TextPatternRangeEndpoint_End,
				) == 0:
					if debug:
						log.debug("childRange is degenerate. Skipping")
					continue
				if debug:
					log.debug(f"Recursing into child {index}")
				for field in self._getTextWithFieldsForUIARange(
					childElement,
					childRange,
					formatConfig,
					includeRoot=True,
					alwaysWalkAncestors=False,
					_rootElementClipped=(clippedStart, clippedEnd),
				):
					yield field
				if debug:
					log.debug(f"Done recursing into child {index}")
				tempRange.MoveEndpointByRange(
					UIAHandler.TextPatternRangeEndpoint_Start,
					childRange,
					UIAHandler.TextPatternRangeEndpoint_End,
				)
			if debug:
				log.debug("children done")
			# Plain text after the final child
			if (
				tempRange.CompareEndpoints(
					UIAHandler.TextPatternRangeEndpoint_Start,
					textRange,
					UIAHandler.TextPatternRangeEndpoint_End,
				)
				< 0
			):
				tempRange.MoveEndpointByRange(
					UIAHandler.TextPatternRangeEndpoint_End,
					textRange,
					UIAHandler.TextPatternRangeEndpoint_End,
				)
				if debug:
					log.debug("Yielding final text")
				for field in self._getTextWithFields_text(tempRange, formatConfig):
					yield field
		else:  # no children
			if debug:
				log.debug("no children")
				log.debug("Yielding text")
			for field in self._getTextWithFields_text(textRange, formatConfig):
				yield field
		for field in parentFields:
			if debug:
				log.debug("Yielding controlEnd for parentElement")
			yield textInfos.FieldCommand("controlEnd", field)
		if debug:
			log.debug("_getTextWithFieldsForUIARange end")

	def getTextWithFields(self, formatConfig: Optional[Dict] = None) -> textInfos.TextInfo.TextWithFieldsT:
		if not formatConfig:
			formatConfig = config.conf["documentFormatting"]
		fields = list(self._getTextWithFieldsForUIARange(self.obj.UIAElement, self._rangeObj, formatConfig))
		return fields

	def _get_text(self):
		return self._getTextFromUIARange(self._rangeObj)

	def _getBoundingRectsFromUIARange(self, textRange: IUIAutomationTextRangeT) -> locationHelper.RectLTWH:
		"""
		Fetches per line bounding rectangles from the given UI Automation text range.
		Note that if the range object doesn't cover a whole line (e.g. a character),
		the bounding rectangle will be restricted to the range.
		"""
		rects = []
		rectArray = textRange.GetBoundingRectangles()
		if not rectArray:
			return rects
		rectIndexes = range(0, len(rectArray), 4)
		rectGen = (locationHelper.RectLTWH.fromFloatCollection(*rectArray[i : i + 4]) for i in rectIndexes)
		rects.extend(rectGen)
		return rects

	def _get_boundingRects(self):
		return self._getBoundingRectsFromUIARange(self._rangeObj)

	def expand(self, unit: str) -> None:
		UIAUnit = UIAHandler.NVDAUnitsToUIAUnits[unit]
		self._rangeObj.ExpandToEnclosingUnit(UIAUnit)

	def move(
		self,
		unit: str,
		direction: int,
		endPoint: Optional[str] = None,
	):
		UIAUnit = UIAHandler.NVDAUnitsToUIAUnits[unit]
		if endPoint == "start":
			res = self._rangeObj.MoveEndpointByUnit(
				UIAHandler.TextPatternRangeEndpoint_Start,
				UIAUnit,
				direction,
			)
		elif endPoint == "end":
			res = self._rangeObj.MoveEndpointByUnit(
				UIAHandler.TextPatternRangeEndpoint_End,
				UIAUnit,
				direction,
			)
		else:
			res = self._rangeObj.Move(UIAUnit, direction)
		# Some Implementations of Move and moveEndpointByUnit return a positive number even if the direction is negative
		if direction < 0 and res > 0:
			res = 0 - res
		return res

	def copy(self):
		return self.__class__(self.obj, None, _rangeObj=self._rangeObj)

	def collapse(self, end: bool = False):
		if end:
			self._rangeObj.MoveEndpointByRange(
				UIAHandler.TextPatternRangeEndpoint_Start,
				self._rangeObj,
				UIAHandler.TextPatternRangeEndpoint_End,
			)
		else:
			self._rangeObj.MoveEndpointByRange(
				UIAHandler.TextPatternRangeEndpoint_End,
				self._rangeObj,
				UIAHandler.TextPatternRangeEndpoint_Start,
			)

	def compareEndPoints(self, other: "UIATextInfo", which: str):
		if which.startswith("start"):
			src = UIAHandler.TextPatternRangeEndpoint_Start
		else:
			src = UIAHandler.TextPatternRangeEndpoint_End
		if which.endswith("Start"):
			target = UIAHandler.TextPatternRangeEndpoint_Start
		else:
			target = UIAHandler.TextPatternRangeEndpoint_End
		return self._rangeObj.CompareEndpoints(src, other._rangeObj, target)

	def setEndPoint(self, other: "UIATextInfo", which: str):
		if which.startswith("start"):
			src = UIAHandler.TextPatternRangeEndpoint_Start
		else:
			src = UIAHandler.TextPatternRangeEndpoint_End
		if which.endswith("Start"):
			target = UIAHandler.TextPatternRangeEndpoint_Start
		else:
			target = UIAHandler.TextPatternRangeEndpoint_End
		self._rangeObj.MoveEndpointByRange(src, other._rangeObj, target)

	def updateSelection(self):
		self._rangeObj.Select()

	def updateCaret(self) -> None:
		copyTextInfo = self.copy()
		copyTextInfo.collapse()
		copyTextInfo.updateSelection()


class UIA(Window):
	_UIACustomProps = UIAHandler.customProps.CustomPropertiesCommon()
	_UIACustomAnnotationTypes = UIAHandler.customAnnotations.CustomAnnotationTypesCommon()

	shouldAllowDuplicateUIAFocusEvent = False

	def _get__coreCycleUIAPropertyCacheElementCache(self):
		"""
		A dictionary per core cycle that is ready to map UIA property IDs to UIAElements with that property already cached.
		An example of where multiple cache elements may exist would be where the UIA NVDAObject was instantiated with a UIA element already containing a UI Automation cache (appropriate for generating control fields) but another UIA NVDAObject property (E.g. states) has a set of UIA properties of its own which should be bulk-fetched, and did not exist in the original cache.
		"""
		return {}

	def _getUIACacheablePropertyValue(self, ID, ignoreDefault=False):
		"""
		Fetches the value for a UI Automation property from an element cache available in this core cycle. If not cached then a new value will be fetched.
		"""
		elementCache = self._coreCycleUIAPropertyCacheElementCache
		# If we have a UIAElement whos own cache contains the property, fetch the value from there
		cacheElement = elementCache.get(ID, None)
		if cacheElement:
			value = cacheElement.getCachedPropertyValueEx(ID, ignoreDefault)
		else:
			# The value is cached nowhere, so ask the UIAElement for its current value for the property
			value = self.UIAElement.getCurrentPropertyValueEx(ID, ignoreDefault)
		return value

	def _prefetchUIACacheForPropertyIDs(self, IDs):
		"""
		Fetch values for all the given UI Automation property IDs in one cache request, making them available for this core cycle.
		"""
		elementCache = self._coreCycleUIAPropertyCacheElementCache
		if elementCache:
			# Ignore any IDs we already have cached values or cache UIAElements for
			IDs = {x for x in IDs if x not in elementCache}
		if len(IDs) < 2:
			# Creating  a UIA cache request for 1 or 0 properties is pointless
			return
		cacheRequest = UIAHandler.handler.clientObject.createCacheRequest()
		for ID in IDs:
			try:
				cacheRequest.addProperty(ID)
			except COMError:
				log.debug(
					"Couldn't add property ID %d to cache request, most likely unsupported on this version of Windows"
					% ID,
				)
		try:
			cacheElement = self.UIAElement.buildUpdatedCache(cacheRequest)
		except COMError:
			log.debugWarning("IUIAutomationElement.buildUpdatedCache failed given IDs of %s" % IDs)
			return
		for ID in IDs:
			elementCache[ID] = cacheElement

	# C901 'findOverlayClasses' is too complex
	# Note: when working on findOverlayClasses, look for opportunities to simplify
	# and move logic out into smaller helper functions.
	def findOverlayClasses(self, clsList):  # NOQA: C901
		UIAControlType = self.UIAElement.cachedControlType
		UIAClassName = self.UIAElement.cachedClassName
		# #11445: to avoid COM errors, do not fetch cached UIA Automation Id from the underlying element.
		UIAAutomationId = self.UIAAutomationId
		if (
			UIAClassName == "NetUITWMenuItem"
			and UIAControlType == UIAHandler.UIA_MenuItemControlTypeId
			and not self.name
			and not self.previous
		):
			# Bounces focus from a netUI dead placeholder menu item when no item is selected up to the menu itself.
			clsList.append(PlaceholderNetUITWMenuItem)
		elif (
			UIAClassName == "ListViewItem"
			and self.UIAElement.cachedFrameworkID == "WPF"
			and self.role == controlTypes.Role.DATAITEM
		):
			from NVDAObjects.behaviors import RowWithFakeNavigation

			clsList.append(RowWithFakeNavigation)
		elif UIAClassName == "NetUIDropdownAnchor":
			clsList.append(NetUIDropdownAnchor)
		elif self.windowClassName == "EXCEL6" and self.role == controlTypes.Role.PANE:
			from .excel import BadExcelFormulaEdit

			clsList.append(BadExcelFormulaEdit)
		elif self.windowClassName == "EXCEL7":
			if self.role in (controlTypes.Role.DATAITEM, controlTypes.Role.HEADERITEM):
				from .excel import ExcelCell

				clsList.append(ExcelCell)
			elif self.role == controlTypes.Role.DATAGRID:
				from .excel import ExcelWorksheet

				clsList.append(ExcelWorksheet)
			elif self.role == controlTypes.Role.TABLE:
				from .excel import ExcelTable

				clsList.append(ExcelTable)
			elif self.role == controlTypes.Role.EDITABLETEXT:
				from .excel import CellEdit

				clsList.append(CellEdit)
		elif self.TextInfo == UIATextInfo and (
			UIAClassName == "_WwG"
			or self.windowClassName == "_WwG"
			or UIAAutomationId.startswith("UIA_AutomationId_Word_Content")
		):
			from .wordDocument import WordDocument, WordDocumentNode

			if self.role == controlTypes.Role.DOCUMENT:
				clsList.append(WordDocument)
			else:
				clsList.append(WordDocumentNode)
		# #5136: Windows 8.x and Windows 10 uses different window class
		# and other attributes for toast notifications.
		elif (
			UIAClassName == "ToastContentHost" and UIAControlType == UIAHandler.UIA_ToolTipControlTypeId
		):  # Windows 8.x
			clsList.append(Toast_win8)
		elif (
			self.windowClassName == "Windows.UI.Core.CoreWindow"
			and UIAControlType == UIAHandler.UIA_WindowControlTypeId
			and "ToastView" in UIAAutomationId
		):  # Windows 10
			clsList.append(Toast_win10)
		# #8118: treat UIA tool tips (including those found in UWP apps) as proper tool tips,
		# especially those found in Microsoft Edge and other apps.
		# Windows 8.x toast, although a form of tool tip, is covered separately.
		elif UIAControlType == UIAHandler.UIA_ToolTipControlTypeId:
			clsList.append(ToolTip)
		elif (
			self.UIAElement.cachedFrameworkID in ("InternetExplorer", "MicrosoftEdge")
			# But not for Internet Explorer
			and not self.appModule.appName == "iexplore"
		):
			from . import spartanEdge

			if (
				UIAClassName in ("Internet Explorer_Server", "WebView")
				and self.role == controlTypes.Role.PANE
			):
				clsList.append(spartanEdge.EdgeHTMLRootContainer)
			elif (
				self.UIATextPattern
				# #6998:
				# Edge normally gives its root node a controlType of pane, but ARIA role="document"
				# changes the controlType to document
				and self.role
				in (
					controlTypes.Role.PANE,
					controlTypes.Role.DOCUMENT,
				)
				and self.parent
				and (
					isinstance(self.parent, spartanEdge.EdgeHTMLRootContainer)
					or not isinstance(self.parent, spartanEdge.EdgeNode)
				)
			):
				clsList.append(spartanEdge.EdgeHTMLRoot)
			elif self.role == controlTypes.Role.LIST:
				clsList.append(spartanEdge.EdgeList)
			else:
				clsList.append(spartanEdge.EdgeNode)
		elif (
			self.windowClassName == "Chrome_RenderWidgetHostHWND"
			or self.UIAElement.cachedFrameworkID == "Chrome"
		):
			from . import chromium
			from . import web

			if (
				self.UIATextPattern
				and self.role == controlTypes.Role.DOCUMENT
				and self.parent
				and self.parent.role == controlTypes.Role.PANE
			):
				clsList.append(chromium.ChromiumUIADocument)
			else:
				if self.role == controlTypes.Role.LIST:
					clsList.append(web.List)
				clsList.append(chromium.ChromiumUIA)
		elif (
			self.windowClassName == "Chrome_WidgetWin_1" or self.UIAElement.cachedFrameworkID == "Chrome"
		) and self.UIATextPattern:
			from . import chromium

			clsList.append(chromium.ChromiumUIA)
		elif (
			self.role == controlTypes.Role.DOCUMENT
			and UIAAutomationId == "Microsoft.Windows.PDF.DocumentView"
		):
			# PDFs
			from . import spartanEdge

			clsList.append(spartanEdge.EdgeHTMLRoot)
		elif (
			UIAAutomationId == "RichEditControl"
			and "DevExpress.XtraRichEdit" in self.UIAElement.cachedProviderDescription
		):
			clsList.insert(0, DevExpressXtraRichEdit)
		if UIAControlType == UIAHandler.UIA_ProgressBarControlTypeId:
			clsList.insert(0, ProgressBar)
		if UIAClassName == "ControlPanelLink":
			clsList.append(ControlPanelLink)
		if UIAClassName == "UIColumnHeader":
			clsList.append(UIColumnHeader)
		elif UIAClassName == "UIItem":
			clsList.append(UIItem)
		elif UIAClassName == "SensitiveSlider":
			clsList.append(SensitiveSlider)
		if UIAControlType == UIAHandler.UIA_TreeItemControlTypeId:
			clsList.append(TreeviewItem)
		if UIAControlType == UIAHandler.UIA_MenuItemControlTypeId:
			clsList.append(MenuItem)
		# Some combo boxes and looping selectors do not expose value pattern.
		elif (
			UIAControlType == UIAHandler.UIA_ComboBoxControlTypeId
			# #5231: Announce values in time pickers by "transforming" them into
			# combo box without value pattern objects.
			or (UIAControlType == UIAHandler.UIA_ListControlTypeId and "LoopingSelector" in UIAClassName)
		):
			try:
				if not self._getUIACacheablePropertyValue(UIAHandler.UIA_IsValuePatternAvailablePropertyId):
					clsList.append(ComboBoxWithoutValuePattern)
			except COMError:
				pass
		elif UIAControlType == UIAHandler.UIA_ListItemControlTypeId:
			clsList.append(ListItem)
		# #5942: In Windows 10 build 14332 and later, Microsoft rewrote various dialog code
		# including that of User Account Control.
		# #8405: there are more dialogs scattered throughout Windows 10 and various apps.
		# Dialog detection is a bit easier on build 17682 and later thanks to IsDialog property.
		try:
			isDialog = self._getUIACacheablePropertyValue(UIAHandler.UIA_IsDialogPropertyId)
		except COMError:
			# #15729: prepare to fallback if encountering a dialog when UIA says it is not.
			isDialog = False
		# We can fallback to a known set of dialog classes for window elements.
		if not isDialog:
			isDialog = self.UIAIsWindowElement and UIAClassName in UIAHandler.UIADialogClassNames
		if isDialog:
			clsList.append(Dialog)
		# #6241: Try detecting all possible suggestions containers and search fields
		# scattered throughout Windows 10 and later.
		if UIAAutomationId in ("SearchTextBox", "TextBox"):
			clsList.append(SearchField)
		# #12790: detect suggestions list views firing layout invalidated event.
		if UIAAutomationId == "SuggestionsList":
			clsList.append(SuggestionsList)
		try:
			# Nested block here in order to catch value error and variable binding error
			# when attempting to access automation ID for invalid elements.
			try:
				# #6241: Raw UIA base tree walker is better than simply looking at self.parent
				# when locating suggestion list items.
				# #10329: 2019 Windows Search results require special handling due to UI redesign.
				parentElement = UIAHandler.handler.baseTreeWalker.GetParentElementBuildCache(
					self.UIAElement,
					UIAHandler.handler.baseCacheRequest,
				)
				# Sometimes, fetching parent (list control) via base tree walker fails,
				# especially when dealing with suggestions in Windows10 Start menu.
				# Oddly, we need to take care of context menu for Start search suggestions as well.
				if parentElement.cachedAutomationId.lower() in ("suggestionslist", "contextmenu"):
					clsList.append(SuggestionListItem)
			except COMError:
				pass
		except ValueError:
			pass

		if self.UIAElement.cachedFrameworkID == "WPF" and self.appModule.appName in ("devenv", "ssms"):
			from . import VisualStudio

			VisualStudio.findExtraOverlayClasses(self, clsList)

		# Support Windows Console and Terminal
		_all_wt_UIAClassNames = frozenset(
			(
				# TermControl represents an up-to-date version of the UWP (standard)
				# Windows Terminal control.
				"TermControl",
				# TermControl2 was going to represent a
				# terminal that supported UIA notifications (i.e. one where
				# microsoft/terminal#12358 has been merged). However, the UIA class
				# name was not changed in microsoft/terminal#12358 due to backward
				# compat concerns raised by Freedom Scientific. However, a check for
				# it is kept here just in case it should later become necessary to
				# change it.
				"TermControl2",
				# WPFTermControl represents an embedded Windows Terminal control
				# In .NET apps, such as LTS Visual Studio.
				# WPFTermControl does not follow the same update cadence as TermControl
				# and is anticipated to be replaced by the UWP implementation.
				"WPFTermControl",
			),
		)
		if self.windowClassName == "ConsoleWindowClass":
			from . import winConsoleUIA

			winConsoleUIA.findExtraOverlayClasses(self, clsList)
		elif UIAClassName in _all_wt_UIAClassNames:
			from . import winConsoleUIA

			if _shouldUseWindowsTerminalNotifications():
				clsList.append(winConsoleUIA._NotificationsBasedWinTerminalUIA)
			else:
				clsList.append(winConsoleUIA._DiffBasedWinTerminalUIA)

		elif self.normalizeWindowClassName(self.windowClassName) == "SysListView32":
			from . import sysListView32

			sysListView32.findExtraOverlayClasses(self, clsList)

		# Add editableText support if UIA supports a text pattern
		if self.TextInfo == UIATextInfo:
			if self.UIAFrameworkId == "XAML":
				# This UIA element is being exposed by the XAML framework.
				clsList.append(XamlEditableText)
			elif UIAClassName == "WpfTextView":
				clsList.append(WpfTextView)
			if UIAHandler.autoSelectDetectionAvailable:
				clsList.append(EditableTextWithAutoSelectDetection)
			else:
				clsList.append(EditableTextWithoutAutoSelectDetection)

		clsList.append(UIA)

		if self.UIAIsWindowElement:
			super(UIA, self).findOverlayClasses(clsList)
			if self.UIATextPattern:
				# Since there is a UIA text pattern, there is no need to use the win32 edit support at all.
				# However, UIA classifies (rich) edit controls with a role of document and doesn't add a multiline state.
				# Remove any win32 Edit class and insert EditBase to keep backwards compatibility with win32.
				import NVDAObjects.window.edit

				for x in list(clsList):
					if issubclass(x, NVDAObjects.window.edit.Edit):
						clsList.remove(x)
						clsList.insert(0, NVDAObjects.window.edit.EditBase)

	@classmethod
	def kwargsFromSuper(cls, kwargs, relation=None, ignoreNonNativeElementsWithFocus=True):
		UIAElement = None
		windowHandle = kwargs.get("windowHandle")
		if isinstance(relation, tuple):
			UIAElement = UIAHandler.handler.clientObject.ElementFromPointBuildCache(
				POINT(relation[0], relation[1]),
				UIAHandler.handler.baseCacheRequest,
			)
			if UIAHandler._isDebug():
				log.debug(
					f"kwargsFromSuper: given coordinates {relation}, "
					f"fetched element {UIAHandler.handler.getUIAElementDebugString(UIAElement)}",
				)
			# Ignore this object if it is non native.
			if not UIAHandler.handler.isNativeUIAElement(UIAElement):
				if UIAHandler._isDebug():
					log.debug(
						f"kwargsFromSuper: ignoring non native element at coordinates {relation}",
					)
				return False
			# This object may be in a different window, so we need to recalculate the window handle.
			kwargs["windowHandle"] = None
		elif relation == "focus":
			try:
				UIAElement = UIAHandler.handler.clientObject.getFocusedElementBuildCache(
					UIAHandler.handler.baseCacheRequest,
				)
			except COMError:
				log.debugWarning("getFocusedElement failed", exc_info=True)
				return False
			if UIAHandler._isDebug():
				log.debug(
					f"kwargsFromSuper: fetched focused element "
					f"{UIAHandler.handler.getUIAElementDebugString(UIAElement)}",
				)
			# Ignore this object if it is non native.
			if ignoreNonNativeElementsWithFocus and not UIAHandler.handler.isNativeUIAElement(UIAElement):
				if UIAHandler._isDebug():
					log.debug(
						"kwargsFromSuper: ignoring non native element with focus",
					)
				return False
			# This object may be in a different window, so we need to recalculate the window handle.
			kwargs["windowHandle"] = None
		else:
			UIAElement = UIAHandler.handler.clientObject.ElementFromHandleBuildCache(
				windowHandle,
				UIAHandler.handler.baseCacheRequest,
			)
		if not UIAElement:
			return False
		kwargs["UIAElement"] = UIAElement
		return True

	def getNormalizedUIATextRangeFromElement(self, UIAElement):
		"""Simply fetches a UIA text range for the given UIAElement, allowing subclasses to process the range first."""
		return UIATextRangeFromElement(self.UIATextPattern, UIAElement)

	def __init__(self, windowHandle=None, UIAElement=None, initialUIACachedPropertyIDs=None):
		"""
		An NVDAObject for a UI Automation element.
		@param windowHandle: if a UIAElement is not specifically given, then this windowHandle is used to fetch its root UIAElement
		@type windowHandle: int
		@param UIAElement: the UI Automation element that should be represented by this NVDAObject
		The UI Automation element must have been created with a L{UIAHandler.handler.baseCacheRequest}
		@type UIAElement: L{UIAHandler.IUIAutomationElement}
		@param initialUIACachedPropertyIDs: Extra UI Automation properties the given UIAElement has already had cached with a UIA cache request that inherits from L{UIAHandler.handler.baseCacheRequest}.
		Cached values of these properties will be available for the remainder of the current core cycle. After that, new values will be fetched.
		@type initialUIACachedPropertyIDs: L{UIAHandler.IUIAutomationCacheRequest}
		"""
		if not UIAElement:
			raise ValueError("needs a UIA element")

		self.UIAElement = UIAElement

		UIACachedWindowHandle = UIAElement.cachedNativeWindowHandle
		self.UIAIsWindowElement = bool(UIACachedWindowHandle)
		if not windowHandle:
			if UIAHandler._isDebug():
				log.debug(
					"No windowHandle for UIA NvDAObject. "
					"Searching UIA element ancestry for nearest windowHandle",
				)
			windowHandle = UIAHandler.handler.getNearestWindowHandle(UIAElement)
		if not windowHandle:
			raise InvalidNVDAObject("no windowHandle")
		super(UIA, self).__init__(windowHandle=windowHandle)

		self.initialUIACachedPropertyIDs = initialUIACachedPropertyIDs
		if initialUIACachedPropertyIDs:
			elementCache = self._coreCycleUIAPropertyCacheElementCache
			for ID in initialUIACachedPropertyIDs:
				elementCache[ID] = self.UIAElement

	def _isEqual(self, other):
		if not isinstance(other, UIA):
			return False
		try:
			return UIAHandler.handler.clientObject.CompareElements(self.UIAElement, other.UIAElement)
		except:  # noqa: E722
			return False

	def event_gainFocus(self):
		UIAHandler.handler.addLocalEventHandlerGroupToElement(self.UIAElement, isFocus=True)
		super().event_gainFocus()

	def event_loseFocus(self):
		super().event_loseFocus()
		UIAHandler.handler.removeLocalEventHandlerGroupFromElement(self.UIAElement)

	def _get_shouldAllowUIAFocusEvent(self):
		try:
			return bool(self._getUIACacheablePropertyValue(UIAHandler.UIA_HasKeyboardFocusPropertyId))
		except COMError:
			return True

	_lastLiveRegionChangeInfo = (None, None)  #: Keeps track of the last live region change (text, time)

	def _get__shouldAllowUIALiveRegionChangeEvent(self):
		"""
		This property decides whether  a live region change event should be allowed. It compaires live region event with the last one received, only allowing the event if the text (name) is different, or if the time since the last one is at least 0.5 seconds.
		"""
		oldText, oldTime = self._lastLiveRegionChangeInfo
		newText = self.name
		newTime = time.time()
		self.__class__._lastLiveRegionChangeInfo = (newText, newTime)
		if newText == oldText and oldTime is not None and (newTime - oldTime) < 0.5:
			return False
		return True

	def _getUIAPattern(self, ID, interface, cache=False):
		punk = self.UIAElement.GetCachedPattern(ID) if cache else self.UIAElement.GetCurrentPattern(ID)
		if punk:
			return punk.QueryInterface(interface)

	def _get_UIAInvokePattern(self):
		self.UIAInvokePattern = self._getUIAPattern(
			UIAHandler.UIA_InvokePatternId,
			UIAHandler.IUIAutomationInvokePattern,
		)
		return self.UIAInvokePattern

	def _get_UIAGridPattern(self):
		self.UIAGridPattern = self._getUIAPattern(
			UIAHandler.UIA_GridPatternId,
			UIAHandler.IUIAutomationGridPattern,
		)
		return self.UIAGridPattern

	def _get_UIARangeValuePattern(self):
		self.UIARangeValuePattern = self._getUIAPattern(
			UIAHandler.UIA_RangeValuePatternId,
			UIAHandler.IUIAutomationRangeValuePattern,
		)
		return self.UIARangeValuePattern

	def _get_UIAValuePattern(self):
		self.UIAValuePattern = self._getUIAPattern(
			UIAHandler.UIA_ValuePatternId,
			UIAHandler.IUIAutomationValuePattern,
		)
		return self.UIAValuePattern

	def _get_UIATogglePattern(self):
		self.UIATogglePattern = self._getUIAPattern(
			UIAHandler.UIA_TogglePatternId,
			UIAHandler.IUIAutomationTogglePattern,
		)
		return self.UIATogglePattern

	def _get_UIASelectionItemPattern(self):
		self.UIASelectionItemPattern = self._getUIAPattern(
			UIAHandler.UIA_SelectionItemPatternId,
			UIAHandler.IUIAutomationSelectionItemPattern,
		)
		return self.UIASelectionItemPattern

	def _get_UIASelectionPattern(self):
		self.UIASelectionPattern = self._getUIAPattern(
			UIAHandler.UIA_SelectionPatternId,
			UIAHandler.IUIAutomationSelectionPattern,
		)
		return self.UIASelectionPattern

	def _get_UIASelectionPattern2(self):
		try:
			self.UIASelectionPattern2 = self._getUIAPattern(
				UIAHandler.UIA_SelectionPattern2Id,
				UIAHandler.IUIAutomationSelectionPattern2,
			)
		except COMError:
			# SelectionPattern2 is not available on older Operating Systems such as Windows 7
			self.UIASelectionPattern2 = None
		return self.UIASelectionPattern2

	def getSelectedItemsCount(self, maxItems=None):
		p = self.UIASelectionPattern2
		if p:
			return p.currentItemCount
		return 0

	#: Typing information for auto-property: _get_selectionContainer
	selectionContainer: "typing.Optional[UIA]"

	def _get_selectionContainer(self) -> "typing.Optional[UIA]":
		p = self.UIASelectionItemPattern
		if not p:
			return None
		e = p.currentSelectionContainer
		if not e:
			# Some implementations of SelectionItemPattern, such as the Outlook attachment list
			# give back a NULL selectionContainer
			return None
		e = e.buildUpdatedCache(UIAHandler.handler.baseCacheRequest)
		obj = UIA(UIAElement=e)
		if obj.UIASelectionPattern2:
			return obj
		return None

	#: typing for auto-property: UIAAnnotationObjects
	UIAAnnotationObjects: typing.Dict[int, UIAHandler.IUIAutomationElement]

	def _get_UIAAnnotationObjects(self) -> typing.Dict[int, UIAHandler.IUIAutomationElement]:
		"""
		Returns this UIAElement's annotation objects,
		in a dict keyed by their annotation type ID.
		"""
		objsByTypeID = {}
		objs = self._getUIACacheablePropertyValue(UIAHandler.UIA_AnnotationObjectsPropertyId)
		if objs:
			objs = objs.QueryInterface(UIAHandler.IUIAutomationElementArray)
			for index in range(objs.length):
				obj = objs.getElement(index)
				typeID = obj.GetCurrentPropertyValue(UIAHandler.UIA_AnnotationAnnotationTypeIdPropertyId)
				objsByTypeID[typeID] = obj
		return objsByTypeID

	def _get_UIATextPattern(self):
		self.UIATextPattern = self._getUIAPattern(
			UIAHandler.UIA_TextPatternId,
			UIAHandler.IUIAutomationTextPattern,
			cache=False,
		)
		return self.UIATextPattern

	def _get_UIATableItemPattern(self):
		self.UIATableItemPattern = self._getUIAPattern(
			UIAHandler.UIA_TableItemPatternId,
			UIAHandler.IUIAutomationTableItemPattern,
			cache=False,
		)
		return self.UIATableItemPattern

	def _get_UIATextEditPattern(self):
		if not isinstance(UIAHandler.handler.clientObject, UIAHandler.IUIAutomation3):
			return None
		self.UIATextEditPattern = self._getUIAPattern(
			UIAHandler.UIA_TextEditPatternId,
			UIAHandler.IUIAutomationTextEditPattern,
			cache=False,
		)
		return self.UIATextEditPattern

	def _get_UIALegacyIAccessiblePattern(self):
		self.UIALegacyIAccessiblePattern = self._getUIAPattern(
			UIAHandler.UIA_LegacyIAccessiblePatternId,
			UIAHandler.IUIAutomationLegacyIAccessiblePattern,
		)
		return self.UIALegacyIAccessiblePattern

	_TextInfo = UIATextInfo
	_cache_TextInfo = False

	def _get_TextInfo(self):
		if self.UIATextPattern:
			return self._TextInfo
		textInfo = super(UIA, self).TextInfo
		if (
			textInfo is NVDAObjectTextInfo
			and self.UIAIsWindowElement
			and self.role == controlTypes.Role.WINDOW
		):
			import displayModel

			return displayModel.DisplayModelTextInfo
		return textInfo

	def setFocus(self):
		self.UIAElement.setFocus()

	def _get_devInfo(self):
		info = super(UIA, self).devInfo
		info.append("UIAElement: %r" % self.UIAElement)
		# #11445: allow exceptions to be recorded when presenting Automation Id.
		try:
			ret = self.UIAElement.currentAutomationID
		except Exception as e:
			ret = "Exception: %s" % e
		info.append("UIA automationID: %s" % ret)
		try:
			ret = self.UIAElement.cachedFrameworkID
		except Exception as e:
			ret = "Exception: %s" % e
		info.append("UIA frameworkID: %s" % ret)
		try:
			ret = str(self.UIAElement.getRuntimeID())
		except Exception as e:
			ret = "Exception: %s" % e
		info.append("UIA runtimeID: %s" % ret)
		try:
			ret = self.UIAElement.cachedProviderDescription
		except Exception as e:
			ret = "Exception: %s" % e
		info.append("UIA providerDescription: %s" % ret)
		try:
			ret = self.UIAElement.currentClassName
		except Exception as e:
			ret = "Exception: %s" % e
		info.append("UIA className: %s" % ret)
		patternsAvailable = []
		patternAvailableConsts = dict(
			(const, name)
			for name, const in UIAHandler.__dict__.items()
			if name.startswith("UIA_Is") and name.endswith("PatternAvailablePropertyId")
		)
		self._prefetchUIACacheForPropertyIDs(list(patternAvailableConsts))
		for const, name in patternAvailableConsts.items():
			try:
				res = self._getUIACacheablePropertyValue(const)
			except COMError:
				res = False
			if res:
				# Every name has the same format, so the string indexes can be safely hardcoded here.
				patternsAvailable.append(name[6:-19])
		info.append("UIA patterns available: %s" % ", ".join(patternsAvailable))
		return info

	def _get_UIAAutomationId(self):
		try:
			return self._getUIACacheablePropertyValue(UIAHandler.UIA_AutomationIdPropertyId)
		except COMError:
			# #11445: due to timing errors, elements will be instantiated with no automation Id present.
			return ""

	def _get_UIAFrameworkId(self) -> str:
		try:
			return self._getUIACacheablePropertyValue(UIAHandler.UIA_FrameworkIdPropertyId)
		except COMError:
			log.debugWarning("Could not fetch framework ID", exc_info=True)
			return ""

	#: Typing info for auto property _get_name()
	name: str

	def _get_name(self) -> str:
		try:
			return self._getUIACacheablePropertyValue(UIAHandler.UIA_NamePropertyId)
		except COMError:
			return ""

	def _get_liveRegionPoliteness(self):
		try:
			return UIAHandler.UIALiveSettingtoNVDAAriaLivePoliteness.get(
				self._getUIACacheablePropertyValue(UIAHandler.UIA.UIA_LiveSettingPropertyId),
				super().liveRegionPoliteness,
			)
		except COMError:
			return super().liveRegionPoliteness

	def _get_role(self):
		role = UIAHandler.UIAControlTypesToNVDARoles.get(
			self.UIAElement.cachedControlType,
			controlTypes.Role.UNKNOWN,
		)
		if role == controlTypes.Role.BUTTON:
			try:
				s = self._getUIACacheablePropertyValue(UIAHandler.UIA_ToggleToggleStatePropertyId, True)
			except COMError:
				s = UIAHandler.handler.reservedNotSupportedValue
			if s != UIAHandler.handler.reservedNotSupportedValue:
				role = controlTypes.Role.TOGGLEBUTTON
		elif (
			role in (controlTypes.Role.UNKNOWN, controlTypes.Role.PANE, controlTypes.Role.WINDOW)
			and self.windowHandle
		):
			superRole = super(UIA, self).role
			if superRole != controlTypes.Role.WINDOW:
				role = superRole
		return role

	def _get_UIAFullDescription(self):
		try:
			return self._getUIACacheablePropertyValue(UIAHandler.UIA_FullDescriptionPropertyId) or ""
		except COMError:
			return ""

	def _get_UIAHelpText(self):
		try:
			return self._getUIACacheablePropertyValue(UIAHandler.UIA_HelpTextPropertyId) or ""
		except COMError:
			return ""

	def _get_description(self):
		return self.UIAFullDescription or self.UIAHelpText

	def _get_keyboardShortcut(self):
		# Build the keyboard shortcuts list early for readability.
		shortcuts = []
		accessKey = self._getUIACacheablePropertyValue(UIAHandler.UIA_AccessKeyPropertyId)
		# #6779: Don't add access key to the shortcut list if UIA says access key is None, resolves concatenation error in focus events, object navigation and so on.
		# In rare cases, access key itself is None.
		if accessKey:
			shortcuts.append(accessKey)
		acceleratorKey = self._getUIACacheablePropertyValue(UIAHandler.UIA_AcceleratorKeyPropertyId)
		# Same case as access key.
		if acceleratorKey:
			shortcuts.append(acceleratorKey)
		# #6790: Do not add two spaces unless both access key and accelerator are present in order to not waste string real estate.
		return "  ".join(shortcuts) if shortcuts else ""

	_UIAStatesPropertyIDs = {
		UIAHandler.UIA_HasKeyboardFocusPropertyId,
		UIAHandler.UIA_SelectionItemIsSelectedPropertyId,
		UIAHandler.UIA_IsDataValidForFormPropertyId,
		UIAHandler.UIA_IsRequiredForFormPropertyId,
		UIAHandler.UIA_ValueIsReadOnlyPropertyId,
		UIAHandler.UIA_ExpandCollapseExpandCollapseStatePropertyId,
		UIAHandler.UIA_ToggleToggleStatePropertyId,
		UIAHandler.UIA_IsKeyboardFocusablePropertyId,
		UIAHandler.UIA_IsPasswordPropertyId,
		UIAHandler.UIA_IsSelectionItemPatternAvailablePropertyId,
		UIAHandler.UIA_IsEnabledPropertyId,
		UIAHandler.UIA_IsOffscreenPropertyId,
		UIAHandler.UIA_AnnotationTypesPropertyId,
		UIAHandler.UIA_DragIsGrabbedPropertyId,
	}

	def _get_states(self):
		states = set()
		self._prefetchUIACacheForPropertyIDs(self._UIAStatesPropertyIDs)
		try:
			hasKeyboardFocus = self._getUIACacheablePropertyValue(UIAHandler.UIA_HasKeyboardFocusPropertyId)
		except COMError:
			hasKeyboardFocus = False
		if hasKeyboardFocus:
			states.add(controlTypes.State.FOCUSED)
		if self._getUIACacheablePropertyValue(UIAHandler.UIA_IsKeyboardFocusablePropertyId):
			states.add(controlTypes.State.FOCUSABLE)
		if self._getUIACacheablePropertyValue(UIAHandler.UIA_IsPasswordPropertyId):
			states.add(controlTypes.State.PROTECTED)
		# Don't fetch the role unless we must, but never fetch it more than once.
		role = None
		if self._getUIACacheablePropertyValue(UIAHandler.UIA_IsSelectionItemPatternAvailablePropertyId):
			role = self.role
			states.add(
				controlTypes.State.CHECKABLE
				if role == controlTypes.Role.RADIOBUTTON
				else controlTypes.State.SELECTABLE,
			)
			if self._getUIACacheablePropertyValue(UIAHandler.UIA_SelectionItemIsSelectedPropertyId):
				states.add(
					controlTypes.State.CHECKED
					if role == controlTypes.Role.RADIOBUTTON
					else controlTypes.State.SELECTED,
				)
		if not self._getUIACacheablePropertyValue(UIAHandler.UIA_IsEnabledPropertyId, True):
			states.add(controlTypes.State.UNAVAILABLE)
		try:
			isOffScreen = self._getUIACacheablePropertyValue(UIAHandler.UIA_IsOffscreenPropertyId)
		except COMError:
			isOffScreen = False
		if isOffScreen:
			states.add(controlTypes.State.OFFSCREEN)
		try:
			isDataValid = self._getUIACacheablePropertyValue(
				UIAHandler.UIA_IsDataValidForFormPropertyId,
				True,
			)
		except COMError:
			isDataValid = UIAHandler.handler.reservedNotSupportedValue
		if not isDataValid:
			states.add(controlTypes.State.INVALID_ENTRY)
		if self._getUIACacheablePropertyValue(UIAHandler.UIA_IsRequiredForFormPropertyId):
			states.add(controlTypes.State.REQUIRED)

		if self._getReadOnlyState():
			states.add(controlTypes.State.READONLY)

		try:
			s = self._getUIACacheablePropertyValue(
				UIAHandler.UIA_ExpandCollapseExpandCollapseStatePropertyId,
				True,
			)
		except COMError:
			s = UIAHandler.handler.reservedNotSupportedValue
		if s != UIAHandler.handler.reservedNotSupportedValue:
			if s == UIAHandler.ExpandCollapseState_Collapsed:
				states.add(controlTypes.State.COLLAPSED)
			elif s == UIAHandler.ExpandCollapseState_Expanded:
				states.add(controlTypes.State.EXPANDED)
		try:
			s = self._getUIACacheablePropertyValue(UIAHandler.UIA_ToggleToggleStatePropertyId, True)
		except COMError:
			s = UIAHandler.handler.reservedNotSupportedValue
		if s != UIAHandler.handler.reservedNotSupportedValue:
			if not role:
				role = self.role
			if s == UIAHandler.ToggleState_Indeterminate:
				if role == controlTypes.Role.TOGGLEBUTTON:
					states.add(controlTypes.State.HALF_PRESSED)
				else:
					states.add(controlTypes.State.HALFCHECKED)
			if role == controlTypes.Role.TOGGLEBUTTON:
				if s == UIAHandler.ToggleState_On:
					states.add(controlTypes.State.PRESSED)
			else:
				states.add(controlTypes.State.CHECKABLE)
				if s == UIAHandler.ToggleState_On:
					states.add(controlTypes.State.CHECKED)
		try:
			annotationTypes = self._getUIACacheablePropertyValue(UIAHandler.UIA_AnnotationTypesPropertyId)
		except COMError:
			# annotationTypes cannot be fetched on older Operating Systems such as Windows 7.
			annotationTypes = None
		if annotationTypes:
			if UIAHandler.AnnotationType_Comment in annotationTypes:
				states.add(controlTypes.State.HASCOMMENT)
		# Drag "is grabbed" property was added in Windows 8.
		try:
			isGrabbed = self._getUIACacheablePropertyValue(UIAHandler.UIA_DragIsGrabbedPropertyId)
		except COMError:
			isGrabbed = False
		if isGrabbed:
			states.add(controlTypes.State.DRAGGING)
		return states

	def _getReadOnlyState(self) -> bool:
		try:
			isReadOnly = self._getUIACacheablePropertyValue(UIAHandler.UIA_ValueIsReadOnlyPropertyId, True)
		except COMError:
			isReadOnly = UIAHandler.handler.reservedNotSupportedValue
		if isReadOnly == UIAHandler.handler.reservedNotSupportedValue and self.UIATextPattern:
			# Most UIA text controls don't support the "ValueIsReadOnly" property,
			# so we need to look at the root document "IsReadOnly" attribute.
			try:
				document = self.UIATextPattern.documentRange
				isReadOnly = document.GetAttributeValue(UIAHandler.UIA_IsReadOnlyAttributeId)
			except COMError:
				isReadOnly = UIAHandler.handler.reservedNotSupportedValue
		if isReadOnly == UIAHandler.handler.reservedNotSupportedValue:
			return False
		return isReadOnly

	def _get_presentationType(self):
		presentationType = super(UIA, self).presentationType
		# UIA NVDAObjects can only be considered content if UI Automation considers them both a control and content.
		if presentationType == self.presType_content and not (
			self.UIAElement.cachedIsContentElement and self.UIAElement.cachedIsControlElement
		):
			presentationType = self.presType_layout
		return presentationType

	def correctAPIForRelation(self, obj, relation=None):
		if obj and self.windowHandle != obj.windowHandle and not obj.UIAElement.cachedNativeWindowHandle:
			# The target element is not the root element for the window, so don't change API class; i.e. always use UIA.
			return obj
		return super(UIA, self).correctAPIForRelation(obj, relation)

	def _get_parent(self):
		try:
			parentElement = UIAHandler.handler.baseTreeWalker.GetParentElementBuildCache(
				self.UIAElement,
				UIAHandler.handler.baseCacheRequest,
			)
		except COMError:
			parentElement = None
		if not parentElement:
			return super(UIA, self).parent
		if not parentElement.CachedNativeWindowHandle and not self.UIAElement.CachedNativeWindowHandle:
			# Neither self or parent have a window handle themselves, so their nearest window handle will be the same.
			# Cache this on the parent if cached on self, to avoid fetching it later.
			try:
				parentElement._nearestWindowHandle = self.UIAElement._nearestWindowHandle
			except AttributeError:
				# _nearestWindowHandle may not exist on self if self was instantiated given a windowHandle.
				pass
		return self.correctAPIForRelation(UIA(UIAElement=parentElement), relation="parent")

	def _get_previous(self):
		try:
			previousElement = UIAHandler.handler.baseTreeWalker.GetPreviousSiblingElementBuildCache(
				self.UIAElement,
				UIAHandler.handler.baseCacheRequest,
			)
		except COMError:
			log.debugWarning("Tree walker failed", exc_info=True)
			return None
		if not previousElement:
			return None
		return self.correctAPIForRelation(UIA(UIAElement=previousElement))

	#: Typing information for auto-property: _get_next
	next: "typing.Optional[UIA]"

	def _get_next(self) -> "typing.Optional[UIA]":
		try:
			nextElement = UIAHandler.handler.baseTreeWalker.GetNextSiblingElementBuildCache(
				self.UIAElement,
				UIAHandler.handler.baseCacheRequest,
			)
		except COMError:
			log.debugWarning("Tree walker failed", exc_info=True)
			return None
		if not nextElement:
			return None
		return self.correctAPIForRelation(UIA(UIAElement=nextElement))

	def _get_firstChild(self):
		try:
			firstChildElement = UIAHandler.handler.baseTreeWalker.GetFirstChildElementBuildCache(
				self.UIAElement,
				UIAHandler.handler.baseCacheRequest,
			)
		except COMError:
			log.debugWarning("Tree walker failed", exc_info=True)
			return None
		if not firstChildElement:
			return None
		return self.correctAPIForRelation(UIA(UIAElement=firstChildElement))

	def _get_lastChild(self):
		try:
			lastChildElement = UIAHandler.handler.baseTreeWalker.GetLastChildElementBuildCache(
				self.UIAElement,
				UIAHandler.handler.baseCacheRequest,
			)
		except COMError:
			log.debugWarning("Tree walker failed", exc_info=True)
			return None
		if not lastChildElement:
			return None
		return self.correctAPIForRelation(UIA(UIAElement=lastChildElement))

	def _get_UIAChildren(self):
		childrenCacheRequest = UIAHandler.handler.baseCacheRequest.clone()
		childrenCacheRequest.TreeScope = UIAHandler.TreeScope_Children
		try:
			return self.UIAElement.buildUpdatedCache(childrenCacheRequest).getCachedChildren()
		except COMError as e:
			log.debugWarning("Could not fetch cached children from UIA element: %s" % e)
			raise e

	def _get_children(self):
		try:
			cachedChildren = self.UIAChildren
			children = []
			if not cachedChildren:
				# GetCachedChildren returns null if there are no children.
				return children
			for index in range(cachedChildren.length):
				e = cachedChildren.getElement(index)
				windowHandle = self.windowHandle
				children.append(self.correctAPIForRelation(UIA(windowHandle=windowHandle, UIAElement=e)))
			return children
		except COMError:
			return super().children

	def _get_childCount(self):
		try:
			cachedChildren = self.UIAChildren
			if not cachedChildren:
				# GetCachedChildren returns null if there are no children.
				return 0
			return cachedChildren.length
		except COMError:
			return len(super().children)

	def _get_rowNumber(self):
		val = self._getUIACacheablePropertyValue(UIAHandler.UIA_GridItemRowPropertyId, True)
		if val != UIAHandler.handler.reservedNotSupportedValue:
			return val + 1
		raise NotImplementedError

	def _get_rowSpan(self):
		val = self._getUIACacheablePropertyValue(UIAHandler.UIA_GridItemRowSpanPropertyId, True)
		if val != UIAHandler.handler.reservedNotSupportedValue:
			return val
		return 1

	def _getTextFromHeaderElement(self, element: UIAHandler.IUIAutomationElement) -> typing.Optional[str]:
		obj = UIA(
			windowHandle=self.windowHandle,
			UIAElement=element.buildUpdatedCache(UIAHandler.handler.baseCacheRequest),
		)
		if not obj:
			return None
		return obj.makeTextInfo(textInfos.POSITION_ALL).text

	def _get_rowHeaderText(self):
		val = self._getUIACacheablePropertyValue(UIAHandler.UIA_TableItemRowHeaderItemsPropertyId, True)
		if val == UIAHandler.handler.reservedNotSupportedValue:
			raise NotImplementedError
		val = val.QueryInterface(UIAHandler.IUIAutomationElementArray)
		textList = []
		for i in range(val.length):
			e = val.getElement(i)
			if UIAHandler.handler.clientObject.compareElements(e, self.UIAElement):
				continue
			text = self._getTextFromHeaderElement(e)
			if not text:
				continue
			textList.append(text)
		return " ".join(textList)

	def _get_columnNumber(self):
		val = self._getUIACacheablePropertyValue(UIAHandler.UIA_GridItemColumnPropertyId, True)
		if val != UIAHandler.handler.reservedNotSupportedValue:
			return val + 1
		raise NotImplementedError

	def _get_columnSpan(self):
		val = self._getUIACacheablePropertyValue(UIAHandler.UIA_GridItemColumnSpanPropertyId, True)
		if val != UIAHandler.handler.reservedNotSupportedValue:
			return val
		return 1

	def _get_columnHeaderText(self):
		val = self._getUIACacheablePropertyValue(UIAHandler.UIA_TableItemColumnHeaderItemsPropertyId, True)
		if val == UIAHandler.handler.reservedNotSupportedValue:
			raise NotImplementedError
		val = val.QueryInterface(UIAHandler.IUIAutomationElementArray)
		textList = []
		for i in range(val.length):
			e = val.getElement(i)
			if UIAHandler.handler.clientObject.compareElements(e, self.UIAElement):
				continue
			text = self._getTextFromHeaderElement(e)
			if not text:
				continue
			textList.append(text)
		return " ".join(textList)

	def _get_rowCount(self):
		val = self._getUIACacheablePropertyValue(UIAHandler.UIA_GridRowCountPropertyId, True)
		if val != UIAHandler.handler.reservedNotSupportedValue:
			return val
		raise NotImplementedError

	def _get_columnCount(self):
		val = self._getUIACacheablePropertyValue(UIAHandler.UIA_GridColumnCountPropertyId, True)
		if val != UIAHandler.handler.reservedNotSupportedValue:
			return val
		raise NotImplementedError

	def _get_table(self):
		val = self._getUIACacheablePropertyValue(UIAHandler.UIA_GridItemContainingGridPropertyId, True)
		if val != UIAHandler.handler.reservedNotSupportedValue:
			e = val.QueryInterface(UIAHandler.IUIAutomationElement).buildUpdatedCache(
				UIAHandler.handler.baseCacheRequest,
			)
			return UIA(UIAElement=e)
		raise NotImplementedError

	def _get_tableID(self):
		table = self.table
		if table:
			return self.table.UIAElement.GetRuntimeId()

	def _get_processID(self):
		if self.windowClassName == "ConsoleWindowClass":
			# #10115: The UIA implementation for Windows console windows exposes the process ID of conhost,
			# not the actual app it is hosting.
			# Therefore, to work around this, for console windows, we fallback to getting processID from the window
			# rather than from UIA.
			# Note that we can't do this hack in the WinConsoleUIA NVDAObject
			# Because the appModule is already created and cached
			# before the UIA NVDAObject is morphed into the specific WinConsoleUIA class.
			return super().processID
		return self.UIAElement.cachedProcessId

	def _get_location(self):
		try:
			r = self._getUIACacheablePropertyValue(UIAHandler.UIA_BoundingRectanglePropertyId)
		except COMError:
			return None
		if r is None:
			return
		# r is a tuple of floats representing left, top, width and height.
		return locationHelper.RectLTWH.fromFloatCollection(*r)

	def _get_UIAValue(self) -> typing.Optional[str]:
		val = self._getUIACacheablePropertyValue(UIAHandler.UIA.UIA_ValueValuePropertyId, True)
		if val != UIAHandler.handler.reservedNotSupportedValue:
			return val
		return None

	def _get_UIARangeValue(self) -> typing.Optional[float]:
		val = self._getUIACacheablePropertyValue(UIAHandler.UIA.UIA_RangeValueValuePropertyId, True)
		if val != UIAHandler.handler.reservedNotSupportedValue:
			return val
		return None

	def _get_value(self) -> typing.Optional[str]:
		if self.UIAValue is not None:
			return self.UIAValue
		if self.UIARangeValue is not None:
			return f"{round(self.UIARangeValue)}"
		return None

	def _get_actionCount(self):
		if self.UIAInvokePattern:
			return 1
		return 0

	def getActionName(self, index=None):
		if not index:
			index = self.defaultActionIndex
		if index == 0 and self.UIAInvokePattern:
			return _("invoke")
		raise NotImplementedError

	def doAction(self, index=None):
		if not index:
			index = self.defaultActionIndex
		if index == 0:
			if self.UIAInvokePattern:
				self.UIAInvokePattern.Invoke()
				return
			if self.UIATogglePattern:
				self.UIATogglePattern.toggle()
				return
			if self.UIASelectionItemPattern:
				self.UIASelectionItemPattern.select()
				return
		raise NotImplementedError

	def _get_hasFocus(self):
		try:
			return self._getUIACacheablePropertyValue(UIAHandler.UIA_HasKeyboardFocusPropertyId)
		except COMError:
			return False

	def _get_hasIrrelevantLocation(self):
		try:
			isOffScreen = self._getUIACacheablePropertyValue(UIAHandler.UIA_IsOffscreenPropertyId)
		except COMError:
			isOffScreen = False
		return isOffScreen or not self.location or not any(self.location)

	def _get_positionInfo(self):
		info = super(UIA, self).positionInfo or {}
		itemIndex = 0
		try:
			itemIndex = self._getUIACacheablePropertyValue(UIAHandler.UIA_PositionInSetPropertyId)
		except COMError:
			pass
		if itemIndex > 0:
			info["indexInGroup"] = itemIndex
			itemCount = 0
			try:
				itemCount = self._getUIACacheablePropertyValue(UIAHandler.UIA_SizeOfSetPropertyId)
			except COMError:
				pass
			if itemCount > 0:
				info["similarItemsInGroup"] = itemCount
		try:
			level = self._getUIACacheablePropertyValue(UIAHandler.UIA_LevelPropertyId)
		except COMError:
			level = None
		if level is not None and level > 0:
			info["level"] = level
		return info

	def scrollIntoView(self):
		pass

	def isDescendantOf(self, obj: "NVDAObjects.NVDAObject") -> bool:
		if isinstance(obj, UIA):
			# As both objects are UIA,
			# We can search this object's ancestors for obj with a UIA treeWalker
			# which is much more efficient than fetching each parent.
			objID = obj.UIAElement.GetRuntimeId()
			objIDArray = array.array("l", objID)
			UIACondition = UIAHandler.handler.clientObject.createPropertyCondition(
				UIAHandler.UIA_RuntimeIdPropertyId,
				objIDArray,
			)
			UIAWalker = UIAHandler.handler.clientObject.createTreeWalker(UIACondition)
			try:
				objUIAElement = UIAWalker.normalizeElement(self.UIAElement)
			except COMError:
				log.debugWarning("Error walking ancestors", exc_info=True)
				objUIAElement = None
			return bool(objUIAElement)
		else:  # not UIA
			raise NotImplementedError

	def _get_controllerFor(self):
		try:
			e = self._getUIACacheablePropertyValue(UIAHandler.UIA_ControllerForPropertyId)
		except KeyError:
			# #14270: comtypes may raise KeyError as it does not know how to unpack a variant of VT_Unknown | VT_Array.
			# this may be seen on Windows 7 where
			# the UIA client library directly returns the provider's VT_Unknown | VT_Array variant,
			# Which is useless for a client.
			# On Newer Windows versions, the client library correctly marshals this to
			# IUIAutomationElementArray per the UI Automation documentation.
			# UI Automation documentation seems to suggest controllerFor is supported on Windows 7,
			# So it is unclear as to what versions have this bug.
			# Best just to catch KeyError.
			log.debugWarning("Bad controllerFor property", exc_info=True)
			return []
		if UIAHandler.handler.clientObject.checkNotSupported(e):
			return None
		a = e.QueryInterface(UIAHandler.IUIAutomationElementArray)
		objList = []
		for index in range(a.length):
			e = a.getElement(index)
			e = e.buildUpdatedCache(UIAHandler.handler.baseCacheRequest)
			obj = UIA(UIAElement=e)
			if obj:
				objList.append(obj)
		return objList

	def event_UIA_controllerFor(self) -> None:
		return self.event_controllerForChange()

	def event_UIA_elementSelected(self):
		self.event_selection()

	def event_valueChange(self):
		if issubclass(self.TextInfo, UIATextInfo):
			return
		return super(UIA, self).event_valueChange()

	def event_UIA_systemAlert(self):
		"""
		A base implementation for UI Automation's system Alert event.
		This just reports the element that received the alert in speech and braille, similar to how focus is presented.
		Skype for business toast notifications being one example.
		"""
		speech.speakObject(self, reason=controlTypes.OutputReason.FOCUS)
		# Ideally, we wouldn't use getPropertiesBraille directly.
		braille.handler.message(braille.getPropertiesBraille(name=self.name, role=self.role))

	def event_UIA_notification(
		self,
		notificationKind: Optional[int] = None,
		notificationProcessing: Optional[int] = UIAHandler.NotificationProcessing_CurrentThenMostRecent,
		displayString: Optional[str] = None,
		activityId: Optional[str] = None,
	):
		"""
		Introduced in Windows 10 Fall Creators Update (build 16299).
		This base implementation announces all notifications from the UIA element.
		Unlike other events, the text to be announced is not the name of the object, and parameters control how the incoming notification should be processed.
		Subclasses can override this event and can react to notification processing instructions.
		"""
		# Do not announce notifications from background apps.
		if self.appModule != api.getFocusObject().appModule:
			return
		if displayString:
			if notificationProcessing in (
				UIAHandler.NotificationProcessing_ImportantMostRecent,
				UIAHandler.NotificationProcessing_MostRecent,
			):
				# These notifications superseed earlier notifications.
				# Note that no distinction is made between important and non-important.
				speech.cancelSpeech()
			ui.message(displayString)

	def event_UIA_dragDropEffect(self):
		# UIA drag drop effect was introduced in Windows 8.
		try:
			ui.message(self._getUIACacheablePropertyValue(UIAHandler.UIA_DragDropEffectPropertyId))
		except COMError:
			pass

	def event_UIA_dropTargetEffect(self):
		# UIA drop target effect property was introduced in Windows 8.
		try:
			dropTargetEffect = self._getUIACacheablePropertyValue(
				UIAHandler.UIA_DropTargetDropTargetEffectPropertyId,
			)
		except COMError:
			dropTargetEffect = ""
		# Sometimes drop target effect text is empty as it comes from a different object.
		if not dropTargetEffect:
			for element in reversed(api.getFocusAncestors()):
				if not isinstance(element, UIA):
					continue
				try:
					dropTargetEffect = element._getUIACacheablePropertyValue(
						UIAHandler.UIA_DropTargetDropTargetEffectPropertyId,
					)
				except COMError:
					dropTargetEffect = ""
				if dropTargetEffect:
					break
		if dropTargetEffect:
			ui.message(dropTargetEffect)


class InaccurateTextChangeEventEmittingEditableText(EditableTextBase, UIA):
	# XAML and WPF fire UIA textSelectionChange events before the caret position change is reflected
	# in the related UIA text pattern.
	# This means that, apart from deleting text, NVDA cannot rely on textSelectionChange (caret) events
	# in XAML or WPF to detect if the caret has moved, as it occurs too early.
	caretMovementDetectionUsesEvents = False

	def _backspaceScriptHelper(self, unit: str, gesture: inputCore.InputGesture):
		"""As UIA text range objects from XAML or WPF don't mutate with backspace,
		comparing a text range copied from before backspace with a text range fetched after backspace
		isn't reliable, as the ranges compare equal.
		Therefore, we must always rely on events for caret change detection in this case.
		"""
		self.caretMovementDetectionUsesEvents = True
		try:
			super()._backspaceScriptHelper(unit, gesture)
		finally:
			self.caretMovementDetectionUsesEvents = False


class XamlEditableText(InaccurateTextChangeEventEmittingEditableText):
	"""An UIA element with editable text exposed by the XAML framework."""

	...


class TreeviewItem(UIA):
	def _get_value(self):
		return ""

	def _get__level(self):
		level = 0
		obj = self
		while obj:
			level += 1
			parent = obj.parent = obj.parent
			if not parent or parent == obj or parent.role != controlTypes.Role.TREEVIEWITEM:
				return level
			obj = parent
		return level

	def _get_positionInfo(self):
		info = super(TreeviewItem, self).positionInfo or {}
		info["level"] = self._level
		return info


class MenuItem(UIA):
	def _get_description(self):
		name = self.name
		description = super(MenuItem, self)._get_description()
		if description != name:
			return description
		else:
			return None


class UIColumnHeader(UIA):
	def _get_description(self):
		description = self.UIAHelpText
		try:
			itemStatus = self._getUIACacheablePropertyValue(UIAHandler.UIA_ItemStatusPropertyId)
		except COMError:
			itemStatus = ""
		return " ".join([x for x in (description, itemStatus) if x and not x.isspace()])


class UIItem(UIA):
	"""UIA list items in an Items View repeate the name as the value"""

	def _get_positionInfo(self):
		info = {}
		itemIndex = 0
		try:
			itemIndex = self._getUIACacheablePropertyValue(self._UIACustomProps.itemIndex.id)
		except COMError:
			pass
		if itemIndex > 0:
			info["indexInGroup"] = itemIndex
			try:
				e = self._getUIACacheablePropertyValue(
					UIAHandler.UIA_SelectionItemSelectionContainerPropertyId,
				)
				if e:
					e = e.QueryInterface(UIAHandler.IUIAutomationElement)  # noqa: E701
			except COMError:
				e = None
			if e:
				try:
					itemCount = e.getCurrentPropertyValue(self._UIACustomProps.itemCount.id)
				except COMError:
					itemCount = 0
				if itemCount > 0:
					info["similarItemsInGroup"] = itemCount
		return info

	def _get_value(self):
		return ""


class SensitiveSlider(UIA):
	"""A slider that tends to give focus to its thumb control"""

	def event_focusEntered(self):
		self.reportFocus()

	def event_valueChange(self):
		focusParent = api.getFocusObject().parent
		if self == focusParent:
			speech.speakObjectProperties(self, value=True, reason=controlTypes.OutputReason.CHANGE)
		else:
			super(SensitiveSlider, self).event_valueChange()


class ControlPanelLink(UIA):
	def _get_description(self):
		desc = self.UIAHelpText
		try:
			i = desc.find("\n")
		except:  # noqa: E722
			i = None
		if i:
			desc = desc[i + 1 :]
		return desc


class ComboBoxWithoutValuePattern(UIA):
	"""A combo box without the Value pattern.
	UIA combo boxes don't necessarily support the Value pattern unless they take arbitrary text values.
	However, NVDA expects combo boxes to have a value and to fire valueChange events.
	The value is obtained by retrieving the selected item's name.
	The valueChange event is fired on this object by L{ListItem.event_stateChange}.
	"""

	def _get_UIASelectionPattern(self):
		punk = self.UIAElement.GetCurrentPattern(UIAHandler.UIA_SelectionPatternId)
		if punk:
			self.UIASelectionPattern = punk.QueryInterface(UIAHandler.IUIAutomationSelectionPattern)
		else:
			self.UIASelectionPattern = None
		return self.UIASelectionPattern

	def _get_value(self):
		try:
			return self.UIASelectionPattern.GetCurrentSelection().GetElement(0).CurrentName
		except (COMError, AttributeError):
			return None


class ListItem(UIA):
	def event_stateChange(self):
		if not self.hasFocus:
			parent = self.parent
			focus = api.getFocusObject()
			if (
				parent
				and parent == focus
				and (
					isinstance(parent, ComboBoxWithoutValuePattern)
					or (
						parent._getUIACacheablePropertyValue(UIAHandler.UIA_IsValuePatternAvailablePropertyId)
						and parent.windowClassName.startswith("Windows.UI.Core")
					)
				)
			):
				# #6337: This is an item in a combo box without the Value pattern or does not raise value change event.
				# This item has been selected, so notify the combo box that its value has changed.
				focus.event_valueChange()
		super(ListItem, self).event_stateChange()


class Dialog(Dialog):
	role = controlTypes.Role.DIALOG


class Toast_win8(Notification, UIA):
	event_UIA_toolTipOpened = Notification.event_alert


class Toast_win10(Notification, UIA):
	# #6096: Windows 10 build 14366 and later does not fire tooltip event when toasts appear.
	if winVersion.getWinVer() > winVersion.WIN10_1511:
		event_UIA_window_windowOpen = Notification.event_alert
	else:
		event_UIA_toolTipOpened = Notification.event_alert
	# #7128: in Creators Update (build 15063 and later), due to possible UIA Core problem, toasts are announced repeatedly if UWP apps were used for a while.
	# Therefore, have a private toast message consultant (toast timestamp and UIA element runtime ID) handy.
	_lastToastTimestamp = None
	_lastToastRuntimeID = None

	def event_UIA_window_windowOpen(self):
		if winVersion.getWinVer() >= winVersion.WIN10_1703:
			toastTimestamp = time.time()
			toastRuntimeID = self.UIAElement.getRuntimeID()
			if toastRuntimeID == self._lastToastRuntimeID and toastTimestamp - self._lastToastTimestamp < 1.0:
				return
			self.__class__._lastToastTimestamp = toastTimestamp
			self.__class__._lastToastRuntimeID = toastRuntimeID
		Notification.event_alert(self)


class ToolTip(ToolTip, UIA):
	event_UIA_toolTipOpened = ToolTip.event_show


class WpfTextView(InaccurateTextChangeEventEmittingEditableText):
	"""WpfTextView fires name state changes once a second,
	plus when IUIAutomationTextRange::GetAttributeValue is called.
	This causes major lag when using this control with Braille in NVDA. (#2759)
	For now just ignore the events.
	"""

	def event_nameChange(self):
		return

	def event_stateChange(self):
		return


class SearchField(EditableTextWithSuggestions, UIA):
	"""An edit field that presents suggestions based on a search term.
	This is now an empty class as functionality has been moved to the base EditableText behaviour.
	"""


class SuggestionsList(UIA):
	"""A list of suggestions in response to search terms being entered.
	This list shows suggestions without selecting the top suggestion.
	Examples include suggestions lists in modern apps such as Settings app in Windows 10 and later.
	"""

	def event_UIA_layoutInvalidated(self):
		# #12790: announce number of items found
		if self.childCount == 0:
			return
		# In some cases, suggestions list fires layout invalidated event repeatedly.
		# This is the case with Microsoft Store's search field.
		speech.cancelSpeech()
		# Item count must be the last one spoken.
		suggestionsCount: int = self.childCount
		suggestionsMessage = (
			# Translators: message from to note the number of suggestions
			ngettext("{} suggestion", "{} suggestions", suggestionsCount).format(suggestionsCount)
		)
		ui.message(suggestionsMessage)


class SuggestionListItem(UIA):
	"""Recent Windows releases use suggestions lists for various things, including Start menu suggestions, Store, Settings app and so on.
	Unlike suggestions list class, top suggestion is automatically selected.
	Note that support for reporting the selection is now handled generically on the base NVDAObject.
	"""

	role = controlTypes.Role.LISTITEM


# NetUIDropdownAnchor comboBoxes (such as in the MS Office Options dialog)
class NetUIDropdownAnchor(UIA):
	def _get_name(self):
		name = super(NetUIDropdownAnchor, self).name
		# In MS Office 2010, these combo boxes had no name.
		# However, the name can be found as the direct previous sibling label element.
		if not name and self.previous and self.previous.role == controlTypes.Role.STATICTEXT:
			name = self.previous.name
		return name


class PlaceholderNetUITWMenuItem(UIA):
	"""Bounces focus from a netUI dead placeholder menu item when no item is selected up to the menu itself."""

	shouldAllowUIAFocusEvent = True

	def _get_focusRedirect(self):
		# Locate the containing menu and focus that instead.
		parent = self.parent
		for count in range(4):
			if not parent:
				return
			if parent.role == controlTypes.Role.POPUPMENU:
				return parent
			parent = parent.parent


class DevExpressXtraRichEdit(UIA):
	""" "At least some versions of the DevExpress Xtra Rich Edit control
	have a broken implementation of the UIA Text Pattern.
	Work around this by checking whether the document range is valid.
	"""

	def _get_TextInfo(self):
		if self.UIATextPattern and self.UIATextPattern.DocumentRange:
			return super().TextInfo
		return super(UIA, self).TextInfo


class ProgressBar(UIA, ProgressBar):
	"""#12727: In the past, UIA progress bars could have a different range than what could be expected
	from a progress bar, i.e. a percentage from 0 to 100.
	This overlay class ensures that the reported value wil be between the accepted range of progress bar values.
	"""

	def _get_value(self) -> typing.Optional[str]:
		val = self.UIARangeValue
		if val is None:
			return self.UIAValue
		minVal = self._getUIACacheablePropertyValue(UIAHandler.UIA_RangeValueMinimumPropertyId, False)
		maxVal = self._getUIACacheablePropertyValue(UIAHandler.UIA_RangeValueMaximumPropertyId, False)
		if minVal == maxVal:
			# There is no range, use the raw value from the pattern, it might be incorrect.
			pass
		else:
			val = ((val - minVal) / (maxVal - minVal)) * 100.0
		return f"{round(val)}%"<|MERGE_RESOLUTION|>--- conflicted
+++ resolved
@@ -256,7 +256,6 @@
 			if fetchAnnotationTypes:
 				IDs.add(UIAHandler.UIA_AnnotationTypesAttributeId)
 			IDs.add(UIAHandler.UIA_CultureAttributeId)
-<<<<<<< HEAD
 			fetcher=BulkUIATextRangeAttributeValueFetcher(textRange,IDs)
 		fetch=lambda id: fetcher.getValue(id,ignoreMixedValues=ignoreMixedValues)
 		if formatConfig["reportFontName"]:
@@ -265,20 +264,10 @@
 				formatField["font-name"]=val
 		if formatConfig["reportFontSize"]:
 			val=fetch(UIAHandler.UIA_FontSizeAttributeId)
-=======
-			fetcher = BulkUIATextRangeAttributeValueFetcher(textRange, IDs)
-		if formatConfig["reportFontName"]:
-			val = fetcher.getValue(UIAHandler.UIA_FontNameAttributeId, ignoreMixedValues=ignoreMixedValues)
-			if val != UIAHandler.handler.reservedNotSupportedValue:
-				formatField["font-name"] = val
-		if formatConfig["reportFontSize"]:
-			val = fetcher.getValue(UIAHandler.UIA_FontSizeAttributeId, ignoreMixedValues=ignoreMixedValues)
->>>>>>> fbc0891c
 			if isinstance(val, numbers.Number):
 				# Translators: Abbreviation for points, a measurement of font size.
 				formatField["font-size"] = pgettext("font size", "%s pt") % float(val)
 		if formatConfig["reportFontAttributes"]:
-<<<<<<< HEAD
 			val=fetch(UIAHandler.UIA_FontWeightAttributeId)
 			if isinstance(val,int):
 				formatField['bold']=(val>=700)
@@ -307,48 +296,6 @@
 			val=fetch(UIAHandler.UIA_StyleNameAttributeId)
 			if val!=UIAHandler.handler.reservedNotSupportedValue:
 				formatField["style"]=val
-=======
-			val = fetcher.getValue(UIAHandler.UIA_FontWeightAttributeId, ignoreMixedValues=ignoreMixedValues)
-			if isinstance(val, int):
-				formatField["bold"] = val >= 700
-			val = fetcher.getValue(UIAHandler.UIA_IsItalicAttributeId, ignoreMixedValues=ignoreMixedValues)
-			if val != UIAHandler.handler.reservedNotSupportedValue:
-				formatField["italic"] = val
-			val = fetcher.getValue(
-				UIAHandler.UIA_UnderlineStyleAttributeId,
-				ignoreMixedValues=ignoreMixedValues,
-			)
-			if val != UIAHandler.handler.reservedNotSupportedValue:
-				formatField["underline"] = bool(val)
-			val = fetcher.getValue(
-				UIAHandler.UIA_StrikethroughStyleAttributeId,
-				ignoreMixedValues=ignoreMixedValues,
-			)
-			if val != UIAHandler.handler.reservedNotSupportedValue:
-				formatField["strikethrough"] = bool(val)
-		if formatConfig["reportSuperscriptsAndSubscripts"]:
-			textPosition = None
-			val = fetcher.getValue(
-				UIAHandler.UIA_IsSuperscriptAttributeId,
-				ignoreMixedValues=ignoreMixedValues,
-			)
-			if val != UIAHandler.handler.reservedNotSupportedValue and val:
-				textPosition = TextPosition.SUPERSCRIPT
-			else:
-				val = fetcher.getValue(
-					UIAHandler.UIA_IsSubscriptAttributeId,
-					ignoreMixedValues=ignoreMixedValues,
-				)
-				if val != UIAHandler.handler.reservedNotSupportedValue and val:
-					textPosition = TextPosition.SUBSCRIPT
-				else:
-					textPosition = TextPosition.BASELINE
-			formatField["text-position"] = textPosition
-		if formatConfig["reportStyle"]:
-			val = fetcher.getValue(UIAHandler.UIA_StyleNameAttributeId, ignoreMixedValues=ignoreMixedValues)
-			if val != UIAHandler.handler.reservedNotSupportedValue:
-				formatField["style"] = val
->>>>>>> fbc0891c
 		if formatConfig["reportParagraphIndentation"]:
 			formatField.update(self._getFormatFieldIndent(fetch))
 		if formatConfig["reportAlignment"]:
@@ -357,7 +304,6 @@
 			if textAlign:
 				formatField["text-align"] = textAlign
 		if formatConfig["reportColor"]:
-<<<<<<< HEAD
 			val=fetch(UIAHandler.UIA_BackgroundColorAttributeId)
 			if isinstance(val,int):
 				formatField['background-color']=colors.RGB.fromCOLORREF(val)
@@ -372,39 +318,10 @@
 		if formatConfig['reportLinks']:
 			val=fetch(UIAHandler.UIA_LinkAttributeId)
 			if val!=UIAHandler.handler.reservedNotSupportedValue:
-=======
-			val = fetcher.getValue(
-				UIAHandler.UIA_BackgroundColorAttributeId,
-				ignoreMixedValues=ignoreMixedValues,
-			)
-			if isinstance(val, int):
-				formatField["background-color"] = colors.RGB.fromCOLORREF(val)
-			val = fetcher.getValue(
-				UIAHandler.UIA_ForegroundColorAttributeId,
-				ignoreMixedValues=ignoreMixedValues,
-			)
-			if isinstance(val, int):
-				formatField["color"] = colors.RGB.fromCOLORREF(val)
-		if formatConfig["reportLineSpacing"]:
-			val = fetcher.getValue(UIAHandler.UIA_LineSpacingAttributeId, ignoreMixedValues=ignoreMixedValues)
-			if val != UIAHandler.handler.reservedNotSupportedValue:
-				if val:
-					formatField["line-spacing"] = val
-		if formatConfig["reportLinks"]:
-			val = fetcher.getValue(UIAHandler.UIA_LinkAttributeId, ignoreMixedValues=ignoreMixedValues)
-			if val != UIAHandler.handler.reservedNotSupportedValue:
->>>>>>> fbc0891c
 				if val:
 					formatField["link"] = True
 		if formatConfig["reportHeadings"]:
-<<<<<<< HEAD
 			styleIDValue=fetch(UIAHandler.UIA_StyleIdAttributeId)
-=======
-			styleIDValue = fetcher.getValue(
-				UIAHandler.UIA_StyleIdAttributeId,
-				ignoreMixedValues=ignoreMixedValues,
-			)
->>>>>>> fbc0891c
 			# #9842: styleIDValue can sometimes be a pointer to IUnknown.
 			# In Python 3, comparing an int with a pointer raises a TypeError.
 			if (
@@ -413,14 +330,7 @@
 			):
 				formatField["heading-level"] = (styleIDValue - UIAHandler.StyleId_Heading1) + 1
 		if fetchAnnotationTypes:
-<<<<<<< HEAD
 			annotationTypes=fetch(UIAHandler.UIA_AnnotationTypesAttributeId)
-=======
-			annotationTypes = fetcher.getValue(
-				UIAHandler.UIA_AnnotationTypesAttributeId,
-				ignoreMixedValues=ignoreMixedValues,
-			)
->>>>>>> fbc0891c
 			# Some UIA implementations return a single value rather than a tuple.
 			# Always mutate to a tuple to allow for a generic x in y matching
 			if not isinstance(annotationTypes, tuple):
@@ -453,13 +363,8 @@
 				cats = self.obj._UIACustomAnnotationTypes
 				if cats.microsoftWord_bookmark.id and cats.microsoftWord_bookmark.id in annotationTypes:
 					formatField["bookmark"] = True
-<<<<<<< HEAD
 		cultureVal=fetch(UIAHandler.UIA_CultureAttributeId)
 		if cultureVal and isinstance(cultureVal,int):
-=======
-		cultureVal = fetcher.getValue(UIAHandler.UIA_CultureAttributeId, ignoreMixedValues=ignoreMixedValues)
-		if cultureVal and isinstance(cultureVal, int):
->>>>>>> fbc0891c
 			try:
 				formatField["language"] = languageHandler.windowsLCIDToLocaleName(cultureVal)
 			except:  # noqa: E722
@@ -467,15 +372,7 @@
 				pass
 		return textInfos.FieldCommand("formatChange", formatField)
 
-<<<<<<< HEAD
 	def _getFormatFieldIndent(self, fetch: Callable[[int], int]) -> textInfos.FormatField:
-=======
-	def _getFormatFieldIndent(
-		self,
-		fetcher: UIATextRangeAttributeValueFetcher,
-		ignoreMixedValues: bool,
-	) -> textInfos.FormatField:
->>>>>>> fbc0891c
 		"""
 		Helper function to get indent formatting from UIA, using the fetch function passed as parameter.
 		The indent formatting is reported according to MS Word's convention.
@@ -484,28 +381,11 @@
 		"""
 
 		formatField = textInfos.FormatField()
-<<<<<<< HEAD
 		val = fetch(UIAHandler.UIA_IndentationFirstLineAttributeId)
 		uiaIndentFirstLine = val if isinstance(val, float) else None
 		val = fetch(UIAHandler.UIA_IndentationLeadingAttributeId)
 		uiaIndentLeading = val if isinstance(val, float) else None
 		val = fetch(UIAHandler.UIA_IndentationTrailingAttributeId)
-=======
-		val = fetcher.getValue(
-			UIAHandler.UIA_IndentationFirstLineAttributeId,
-			ignoreMixedValues=ignoreMixedValues,
-		)
-		uiaIndentFirstLine = val if isinstance(val, float) else None
-		val = fetcher.getValue(
-			UIAHandler.UIA_IndentationLeadingAttributeId,
-			ignoreMixedValues=ignoreMixedValues,
-		)
-		uiaIndentLeading = val if isinstance(val, float) else None
-		val = fetcher.getValue(
-			UIAHandler.UIA_IndentationTrailingAttributeId,
-			ignoreMixedValues=ignoreMixedValues,
-		)
->>>>>>> fbc0891c
 		uiaIndentTrailing = val if isinstance(val, float) else None
 		if uiaIndentFirstLine is not None and uiaIndentLeading is not None:
 			reportedFirstLineIndent = uiaIndentFirstLine - uiaIndentLeading
