--- conflicted
+++ resolved
@@ -378,23 +378,11 @@
 				IDs.add(UIAHandler.UIA_FontNameAttributeId)
 			if formatConfig["reportFontSize"]:
 				IDs.add(UIAHandler.UIA_FontSizeAttributeId)
-<<<<<<< HEAD
-			if formatConfig["reportFontAttributes"]:
+			if formatConfig["fontAttributeReporting"]:
 				IDs.add(UIAHandler.UIA_FontWeightAttributeId)
 				IDs.add(UIAHandler.UIA_IsItalicAttributeId)
 				IDs.add(UIAHandler.UIA_UnderlineStyleAttributeId)
 				IDs.add(UIAHandler.UIA_StrikethroughStyleAttributeId)
-=======
-			if formatConfig["fontAttributeReporting"]:
-				IDs.update(
-					{
-						UIAHandler.UIA_FontWeightAttributeId,
-						UIAHandler.UIA_IsItalicAttributeId,
-						UIAHandler.UIA_UnderlineStyleAttributeId,
-						UIAHandler.UIA_StrikethroughStyleAttributeId,
-					},
-				)
->>>>>>> 41418d7a
 			if formatConfig["reportSuperscriptsAndSubscripts"]:
 				IDs.add(UIAHandler.UIA_IsSuperscriptAttributeId)
 				IDs.add(UIAHandler.UIA_IsSubscriptAttributeId)
@@ -425,35 +413,9 @@
 		if formatConfig["reportFontName"]:
 			self._getFormatFieldFontName(fetch, formatField)
 		if formatConfig["reportFontSize"]:
-<<<<<<< HEAD
 			self._getFormatFieldFontSize(fetch, formatField)
-		if formatConfig["reportFontAttributes"]:
+		if formatConfig["fontAttributeReporting"]:
 			self._getFormatFieldFontAttributes(fetch, formatField)
-=======
-			val = fetcher.getValue(UIAHandler.UIA_FontSizeAttributeId, ignoreMixedValues=ignoreMixedValues)
-			if isinstance(val, numbers.Number):
-				# Translators: Abbreviation for points, a measurement of font size.
-				formatField["font-size"] = pgettext("font size", "%s pt") % float(val)
-		if formatConfig["fontAttributeReporting"]:
-			val = fetcher.getValue(UIAHandler.UIA_FontWeightAttributeId, ignoreMixedValues=ignoreMixedValues)
-			if isinstance(val, int):
-				formatField["bold"] = val >= 700
-			val = fetcher.getValue(UIAHandler.UIA_IsItalicAttributeId, ignoreMixedValues=ignoreMixedValues)
-			if val != UIAHandler.handler.reservedNotSupportedValue:
-				formatField["italic"] = val
-			val = fetcher.getValue(
-				UIAHandler.UIA_UnderlineStyleAttributeId,
-				ignoreMixedValues=ignoreMixedValues,
-			)
-			if val != UIAHandler.handler.reservedNotSupportedValue:
-				formatField["underline"] = bool(val)
-			val = fetcher.getValue(
-				UIAHandler.UIA_StrikethroughStyleAttributeId,
-				ignoreMixedValues=ignoreMixedValues,
-			)
-			if val != UIAHandler.handler.reservedNotSupportedValue:
-				formatField["strikethrough"] = bool(val)
->>>>>>> 41418d7a
 		if formatConfig["reportSuperscriptsAndSubscripts"]:
 			self._getFormatFieldSuperscriptsAndSubscripts(fetch, formatField)
 		if formatConfig["reportStyle"]:
