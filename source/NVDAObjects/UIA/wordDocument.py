--- conflicted
+++ resolved
@@ -1,365 +1,358 @@
-# A part of NonVisual Desktop Access (NVDA)
-# This file is covered by the GNU General Public License.
-# See the file COPYING for more details.
-<<<<<<< HEAD
-# Copyright (C) 2016-2019 NV Access Limited, Jakub Lukowicz
-=======
-# Copyright (C) 2016-2020 NV Access Limited, Joseph Lee
->>>>>>> 2d73010e
-
-from comtypes import COMError
-from collections import defaultdict
-import textInfos
-import eventHandler
-import UIAHandler
-from logHandler import log
-import controlTypes
-import ui
-import speech
-import api
-import browseMode
-from UIABrowseMode import UIABrowseModeDocument, UIADocumentWithTableNavigation, UIATextAttributeQuicknavIterator, TextAttribUIATextInfoQuickNavItem
-from UIAUtils import *
-from . import UIA, UIATextInfo
-from NVDAObjects.window.winword import WordDocument as WordDocumentBase
-from scriptHandler import script
-
-
-"""Support for Microsoft Word via UI Automation."""
-
-class ElementsListDialog(browseMode.ElementsListDialog):
-
-	ELEMENT_TYPES=(browseMode.ElementsListDialog.ELEMENT_TYPES[0],browseMode.ElementsListDialog.ELEMENT_TYPES[1],
-		# Translators: The label of a radio button to select the type of element
-		# in the browse mode Elements List dialog.
-		("annotation", _("&Annotations")),
-		# Translators: The label of a radio button to select the type of element
-		# in the browse mode Elements List dialog.
-		("error", _("&Errors")),
-	)
-
-class RevisionUIATextInfoQuickNavItem(TextAttribUIATextInfoQuickNavItem):
-	attribID=UIAHandler.UIA_AnnotationTypesAttributeId
-	wantedAttribValues={UIAHandler.AnnotationType_InsertionChange,UIAHandler.AnnotationType_DeletionChange,UIAHandler.AnnotationType_TrackChanges}
-
-	@property
-	def label(self):
-		text=self.textInfo.text
-		if UIAHandler.AnnotationType_InsertionChange in self.attribValues:
-			# Translators: The label shown for an insertion change 
-			return _(u"insertion: {text}").format(text=text)
-		elif UIAHandler.AnnotationType_DeletionChange in self.attribValues:
-			# Translators: The label shown for a deletion change 
-			return _(u"deletion: {text}").format(text=text)
-		else:
-			# Translators: The general label shown for track changes 
-			return _(u"track change: {text}").format(text=text)
-
-def getCommentInfoFromPosition(position):
-	"""
-	Fetches information about the comment located at the given position in a word document.
-	@param position: a TextInfo representing the span of the comment in the word document.
-	@type L{TextInfo}
-	@return: A dictionary containing keys of comment, author and date
-	@rtype: dict
-	"""
-	val=position._rangeObj.getAttributeValue(UIAHandler.UIA_AnnotationObjectsAttributeId)
-	if not val:
-		return
-	try:
-		UIAElementArray=val.QueryInterface(UIAHandler.IUIAutomationElementArray)
-	except COMError:
-		return
-	for index in range(UIAElementArray.length):
-		UIAElement=UIAElementArray.getElement(index)
-		UIAElement=UIAElement.buildUpdatedCache(UIAHandler.handler.baseCacheRequest)
-		obj=UIA(UIAElement=UIAElement)
-		if not obj.parent or (
-			obj.parent.role != controlTypes.ROLE_GROUPING and not
-			obj.parent.UIAElement.getCurrentPropertyValue(UIAHandler.UIA_IsAnnotationPatternAvailablePropertyId)
-		):
-			continue
-		comment=obj.makeTextInfo(textInfos.POSITION_ALL).text
-		tempObj = obj.previous.previous
-		authorObj = tempObj or obj.previous
-		author = authorObj.name
-		if not tempObj:
-			return dict(comment=comment, author=author)
-		dateObj=obj.previous
-		date=dateObj.name
-		return dict(comment=comment,author=author,date=date)
-
-
-def getPresentableCommentInfoFromPosition(commentInfo):
-	if "date" not in commentInfo:
-		# Translators: The message reported for a comment in Microsoft Word
-		return _("Comment: {comment} by {author}").format(**commentInfo)
-	# Translators: The message reported for a comment in Microsoft Word
-	return _("Comment: {comment} by {author} on {date}").format(**commentInfo)
-
-class CommentUIATextInfoQuickNavItem(TextAttribUIATextInfoQuickNavItem):
-	attribID=UIAHandler.UIA_AnnotationTypesAttributeId
-	wantedAttribValues={UIAHandler.AnnotationType_Comment,}
-
-	@property
-	def label(self):
-		commentInfo=getCommentInfoFromPosition(self.textInfo)
-		return getPresentableCommentInfoFromPosition(commentInfo)
-
-class WordDocumentTextInfo(UIATextInfo):
-
-	def _get_locationText(self):
-		point = self.pointAtStart
-		# UIA has no good way yet to convert coordinates into user-configured distances such as inches or centimetres.
-		# Nor can it give us specific distances from the edge of a page.
-		# Therefore for now, get the screen coordinates, and if the word object model is available, use our legacy code to get the location text.
-		om=self.obj.WinwordWindowObject
-		if not om:
-			return super(WordDocumentTextInfo,self).locationText
-		try:
-			r=om.rangeFromPoint(point.x,point.y)
-		except (COMError,NameError):
-			log.debugWarning("MS Word object model does not support rangeFromPoint")
-			return super(WordDocumentTextInfo,self).locationText
-		from  NVDAObjects.window.winword import WordDocumentTextInfo as WordObjectModelTextInfo
-		i=WordObjectModelTextInfo(self.obj,None,_rangeObj=r)
-		return i.locationText
-
-	def _getTextWithFields_text(self,textRange,formatConfig,UIAFormatUnits=None):
-		if UIAFormatUnits is None and self.UIAFormatUnits:
-			# Word documents must always split by a unit the first time, as an entire text chunk can give valid annotation types 
-			UIAFormatUnits=self.UIAFormatUnits
-		return super(WordDocumentTextInfo,self)._getTextWithFields_text(textRange,formatConfig,UIAFormatUnits=UIAFormatUnits)
-
-	def _get_controlFieldNVDAObjectClass(self):
-		return WordDocumentNode
-
-	def _getControlFieldForObject(self,obj,isEmbedded=False,startOfNode=False,endOfNode=False):
-		# Ignore strange editable text fields surrounding most inner fields (links, table cells etc) 
-		automationID=obj.UIAElement.cachedAutomationID
-		field=super(WordDocumentTextInfo,self)._getControlFieldForObject(obj,isEmbedded=isEmbedded,startOfNode=startOfNode,endOfNode=endOfNode)
-		if automationID.startswith('UIA_AutomationId_Word_Page_'):
-			field['page-number']=automationID.rsplit('_',1)[-1]
-		elif obj.UIAElement.cachedControlType==UIAHandler.UIA_GroupControlTypeId and obj.name:
-			field['role']=controlTypes.ROLE_EMBEDDEDOBJECT
-			field['alwaysReportName']=True
-		elif obj.UIAElement.cachedControlType==UIAHandler.UIA_CustomControlTypeId and obj.name:
-			# Include foot note and endnote identifiers
-			field['content']=obj.name
-			field['role']=controlTypes.ROLE_LINK
-		if obj.role==controlTypes.ROLE_LIST or obj.role==controlTypes.ROLE_EDITABLETEXT:
-			field['states'].add(controlTypes.STATE_READONLY)
-			if obj.role==controlTypes.ROLE_LIST:
-				# To stay compatible with the older MS Word implementation, don't expose lists in word documents as actual lists. This suppresses announcement of entering and exiting them.
-				# Note that bullets and numbering are still announced of course.
-				# Eventually we'll want to stop suppressing this, but for now this is more confusing than good (as in many cases announcing of new bullets when pressing enter causes exit and then enter to be spoken).
-				field['role']=controlTypes.ROLE_EDITABLETEXT
-		if obj.role==controlTypes.ROLE_GRAPHIC:
-			# Label graphics with a description before name as name seems to be auto-generated (E.g. "rectangle")
-			field['value']=field.pop('description',None) or obj.description or field.pop('name',None) or obj.name
-		return field
-
-	def _getTextFromUIARange(self, textRange):
-		t=super(WordDocumentTextInfo,self)._getTextFromUIARange(textRange)
-		if t:
-			# HTML emails expose a lot of vertical tab chars in their text
-			# Really better as carage returns
-			t=t.replace('\v','\r')
-			# Remove end-of-row markers from the text - they are not useful
-			t=t.replace('\x07','')
-		return t
-
-	def _isEndOfRow(self):
-		""" Is this textInfo positioned on an end-of-row mark? """
-		info=self.copy()
-		info.expand(textInfos.UNIT_CHARACTER)
-		return info._rangeObj.getText(-1)==u'\u0007'
-
-	def move(self,unit,direction,endPoint=None):
-		if endPoint is None:
-			res=super(WordDocumentTextInfo,self).move(unit,direction)
-			if res==0:
-				return 0
-			# Skip over end of Row marks
-			while self._isEndOfRow():
-				if self.move(unit,1 if direction>0 else -1)==0:
-					break
-			return res
-		return super(WordDocumentTextInfo,self).move(unit,direction,endPoint)
-
-	def expand(self,unit):
-		super(WordDocumentTextInfo,self).expand(unit)
-		# #7970: MS Word refuses to expand to line when on the final line and it is blank.
-		# This among other things causes a newly inserted bullet not to be spoken or brailled.
-		# Therefore work around this by detecting if the expand to line failed, and moving the end of the range to the end of the document manually.
-		if  self.isCollapsed:
-			if self.move(unit,1,endPoint="end")==0:
-				docInfo=self.obj.makeTextInfo(textInfos.POSITION_ALL)
-				self.setEndPoint(docInfo,"endToEnd")
-
-	def getTextWithFields(self,formatConfig=None):
-		if self.isCollapsed:
-			# #7652: We cannot fetch fields on collapsed ranges otherwise we end up with repeating controlFields in braille (such as list list list). 
-			return []
-		fields=super(WordDocumentTextInfo,self).getTextWithFields(formatConfig=formatConfig)
-		if len(fields)==0: 
-			# Nothing to do... was probably a collapsed range.
-			return fields
-		# Sometimes embedded objects and graphics In MS Word can cause a controlStart then a controlEnd with no actual formatChange / text in the middle.
-		# SpeakTextInfo always expects that the first lot of controlStarts will always contain some text.
-		# Therefore ensure that the first lot of controlStarts does contain some text by inserting a blank formatChange and empty string in this case.
-		for index in range(len(fields)):
-			field=fields[index]
-			if isinstance(field,textInfos.FieldCommand) and field.command=="controlStart":
-				continue
-			elif isinstance(field,textInfos.FieldCommand) and field.command=="controlEnd":
-				formatChange=textInfos.FieldCommand("formatChange",textInfos.FormatField())
-				fields.insert(index,formatChange)
-				fields.insert(index+1,"")
-			break
-		##7971: Microsoft Word exposes list bullets as part of the actual text.
-		# This then confuses NVDA's braille cursor routing as it expects that there is a one-to-one mapping between characters in the text string and   unit character moves.
-		# Therefore, detect when at the start of a list, and strip the bullet from the text string, placing it in the text's formatField as line-prefix.
-		listItemStarted=False
-		lastFormatField=None
-		for index in range(len(fields)):
-			field=fields[index]
-			if isinstance(field,textInfos.FieldCommand) and field.command=="controlStart":
-				if field.field.get('role')==controlTypes.ROLE_LISTITEM and field.field.get('_startOfNode'):
-					# We are in the start of a list item.
-					listItemStarted=True
-			elif isinstance(field,textInfos.FieldCommand) and field.command=="formatChange":
-				# This is the most recent formatField we have seen.
-				lastFormatField=field.field
-			elif listItemStarted and isinstance(field,str):
-				# This is the first text string within the list.
-				# Remove the text up to the first space, and store it as line-prefix which NVDA will appropriately speak/braille as a bullet.
-				try:
-					spaceIndex=field.index(' ')
-				except ValueError:
-					log.debugWarning("No space found in this text string")
-					break
-				prefix=field[0:spaceIndex]
-				fields[index]=field[spaceIndex+1:]
-				lastFormatField['line-prefix']=prefix
-				# Let speech know that line-prefix is safe to be spoken always, as it will only be exposed on the very first formatField on the list item.
-				lastFormatField['line-prefix_speakAlways']=True
-				break
-			else:
-				# Not a controlStart, formatChange or text string. Nothing to do.
-				break
-		# Fill in page number attributes where NVDA expects
-		try:
-			page=fields[0].field['page-number']
-		except KeyError:
-			page=None
-		if page is not None:
-			for field in fields:
-				if isinstance(field,textInfos.FieldCommand) and isinstance(field.field,textInfos.FormatField):
-					field.field['page-number']=page
-		# MS Word can sometimes return a higher ancestor in its textRange's children.
-		# E.g. a table inside a table header.
-		# This does not cause a loop, but does cause information to be doubled
-		# Detect these duplicates and remove them from the generated fields.
-		seenStarts=set()
-		pendingRemoves=[]
-		index=0
-		for index,field in enumerate(fields):
-			if isinstance(field,textInfos.FieldCommand) and field.command=="controlStart":
-				runtimeID=field.field['runtimeID']
-				if not runtimeID:
-					continue
-				if runtimeID in seenStarts:
-					pendingRemoves.append(field.field)
-				else:
-					seenStarts.add(runtimeID)
-			elif seenStarts:
-				seenStarts.clear()
-		index=0
-		while index<len(fields):
-			field=fields[index]
-			if isinstance(field,textInfos.FieldCommand) and any(x is field.field for x in pendingRemoves):
-				del fields[index]
-			else:
-				index+=1
-		return fields
-
-class WordBrowseModeDocument(UIABrowseModeDocument):
-
-	def _get_isAlive(self):
-		return True
-
-	def shouldSetFocusToObj(self,obj):
-		# Ignore strange editable text fields surrounding most inner fields (links, table cells etc) 
-		if obj.role==controlTypes.ROLE_EDITABLETEXT and obj.UIAElement.cachedAutomationID.startswith('UIA_AutomationId_Word_Content'):
-			return False
-		return super(WordBrowseModeDocument,self).shouldSetFocusToObj(obj)
-
-	def shouldPassThrough(self,obj,reason=None):
-		# Ignore strange editable text fields surrounding most inner fields (links, table cells etc) 
-		if obj.role==controlTypes.ROLE_EDITABLETEXT and obj.UIAElement.cachedAutomationID.startswith('UIA_AutomationId_Word_Content'):
-			return False
-		return super(WordBrowseModeDocument,self).shouldPassThrough(obj,reason=reason)
-
-	def script_tab(self,gesture):
-		oldBookmark=self.rootNVDAObject.makeTextInfo(textInfos.POSITION_SELECTION).bookmark
-		gesture.send()
-		noTimeout,newInfo=self.rootNVDAObject._hasCaretMoved(oldBookmark,timeout=1)
-		if not newInfo:
-			return
-		info=self.makeTextInfo(textInfos.POSITION_SELECTION)
-		if not info.isCollapsed:
-			speech.speakTextInfo(info,reason=controlTypes.REASON_FOCUS)
-	script_shiftTab=script_tab
-
-	def _iterNodesByType(self,nodeType,direction="next",pos=None):
-		if nodeType=="annotation":
-			comments=UIATextAttributeQuicknavIterator(CommentUIATextInfoQuickNavItem,nodeType,self,pos,direction=direction)
-			revisions=UIATextAttributeQuicknavIterator(RevisionUIATextInfoQuickNavItem,nodeType,self,pos,direction=direction)
-			return browseMode.mergeQuickNavItemIterators([comments,revisions],direction)
-		return super(WordBrowseModeDocument,self)._iterNodesByType(nodeType,direction=direction,pos=pos)
-
-	ElementsListDialog=ElementsListDialog
-
-class WordDocumentNode(UIA):
-	TextInfo=WordDocumentTextInfo
-
-	def _get_role(self):
-		role=super(WordDocumentNode,self).role
-		# Footnote / endnote elements currently have a role of unknown. Force them to editableText so that theyr text is presented correctly
-		if role==controlTypes.ROLE_UNKNOWN:
-			role=controlTypes.ROLE_EDITABLETEXT
-		return role
-
-class WordDocument(UIADocumentWithTableNavigation,WordDocumentNode,WordDocumentBase):
-	treeInterceptorClass=WordBrowseModeDocument
-	shouldCreateTreeInterceptor=False
-	announceEntireNewLine=True
-
-	# Microsoft Word duplicates the full title of the document on this control, which is redundant as it appears in the title of the app itself.
-	name=u""
-
-<<<<<<< HEAD
-	@script(
-		gesture="kb:NVDA+alt+c",
-		# Translators: a description for a script that reports the comment at the caret.
-		description=_("Reports the text of the comment where the System caret is located.")
-	)
-=======
-	def event_UIA_notification(self, activityId=None, **kwargs):
-		# #10851: in recent Word 365 releases, UIA notification will cause NVDA to announce edit functions
-		# such as "delete back word" when Control+Backspace is pressed.
-		if activityId == "AccSN2":  # Delete activity ID
-			return
-		super(WordDocument, self).event_UIA_notification(**kwargs)
-
->>>>>>> 2d73010e
-	def script_reportCurrentComment(self,gesture):
-		caretInfo=self.makeTextInfo(textInfos.POSITION_CARET)
-		commentInfo = getCommentInfoFromPosition(caretInfo)
-		if commentInfo is not None:
-			ui.message(getPresentableCommentInfoFromPosition(commentInfo))
-		else:
-			# Translators: a message when there is no comment to report in Microsoft Word
-			ui.message(_("No comments"))
-		return
+# This file is covered by the GNU General Public License.
+# A part of NonVisual Desktop Access (NVDA)
+# See the file COPYING for more details.
+# Copyright (C) 2016-2020 NV Access Limited, Joseph Lee, Jakub Lukowicz
+
+from comtypes import COMError
+from collections import defaultdict
+import textInfos
+import eventHandler
+import UIAHandler
+from logHandler import log
+import controlTypes
+import ui
+import speech
+import api
+import browseMode
+from UIABrowseMode import UIABrowseModeDocument, UIADocumentWithTableNavigation, UIATextAttributeQuicknavIterator, TextAttribUIATextInfoQuickNavItem
+from UIAUtils import *
+from . import UIA, UIATextInfo
+from NVDAObjects.window.winword import WordDocument as WordDocumentBase
+from scriptHandler import script
+
+
+"""Support for Microsoft Word via UI Automation."""
+
+class ElementsListDialog(browseMode.ElementsListDialog):
+
+	ELEMENT_TYPES=(browseMode.ElementsListDialog.ELEMENT_TYPES[0],browseMode.ElementsListDialog.ELEMENT_TYPES[1],
+		# Translators: The label of a radio button to select the type of element
+		# in the browse mode Elements List dialog.
+		("annotation", _("&Annotations")),
+		# Translators: The label of a radio button to select the type of element
+		# in the browse mode Elements List dialog.
+		("error", _("&Errors")),
+	)
+
+class RevisionUIATextInfoQuickNavItem(TextAttribUIATextInfoQuickNavItem):
+	attribID=UIAHandler.UIA_AnnotationTypesAttributeId
+	wantedAttribValues={UIAHandler.AnnotationType_InsertionChange,UIAHandler.AnnotationType_DeletionChange,UIAHandler.AnnotationType_TrackChanges}
+
+	@property
+	def label(self):
+		text=self.textInfo.text
+		if UIAHandler.AnnotationType_InsertionChange in self.attribValues:
+			# Translators: The label shown for an insertion change 
+			return _(u"insertion: {text}").format(text=text)
+		elif UIAHandler.AnnotationType_DeletionChange in self.attribValues:
+			# Translators: The label shown for a deletion change 
+			return _(u"deletion: {text}").format(text=text)
+		else:
+			# Translators: The general label shown for track changes 
+			return _(u"track change: {text}").format(text=text)
+
+def getCommentInfoFromPosition(position):
+	"""
+	Fetches information about the comment located at the given position in a word document.
+	@param position: a TextInfo representing the span of the comment in the word document.
+	@type L{TextInfo}
+	@return: A dictionary containing keys of comment, author and date
+	@rtype: dict
+	"""
+	val=position._rangeObj.getAttributeValue(UIAHandler.UIA_AnnotationObjectsAttributeId)
+	if not val:
+		return
+	try:
+		UIAElementArray=val.QueryInterface(UIAHandler.IUIAutomationElementArray)
+	except COMError:
+		return
+	for index in range(UIAElementArray.length):
+		UIAElement=UIAElementArray.getElement(index)
+		UIAElement=UIAElement.buildUpdatedCache(UIAHandler.handler.baseCacheRequest)
+		obj=UIA(UIAElement=UIAElement)
+		if not obj.parent or (
+			obj.parent.role != controlTypes.ROLE_GROUPING and not
+			obj.parent.UIAElement.getCurrentPropertyValue(UIAHandler.UIA_IsAnnotationPatternAvailablePropertyId)
+		):
+			continue
+		comment=obj.makeTextInfo(textInfos.POSITION_ALL).text
+		tempObj = obj.previous.previous
+		authorObj = tempObj or obj.previous
+		author = authorObj.name
+		if not tempObj:
+			return dict(comment=comment, author=author)
+		dateObj=obj.previous
+		date=dateObj.name
+		return dict(comment=comment,author=author,date=date)
+
+
+def getPresentableCommentInfoFromPosition(commentInfo):
+	if "date" not in commentInfo:
+		# Translators: The message reported for a comment in Microsoft Word
+		return _("Comment: {comment} by {author}").format(**commentInfo)
+	# Translators: The message reported for a comment in Microsoft Word
+	return _("Comment: {comment} by {author} on {date}").format(**commentInfo)
+
+class CommentUIATextInfoQuickNavItem(TextAttribUIATextInfoQuickNavItem):
+	attribID=UIAHandler.UIA_AnnotationTypesAttributeId
+	wantedAttribValues={UIAHandler.AnnotationType_Comment,}
+
+	@property
+	def label(self):
+		commentInfo=getCommentInfoFromPosition(self.textInfo)
+		return getPresentableCommentInfoFromPosition(commentInfo)
+
+class WordDocumentTextInfo(UIATextInfo):
+
+	def _get_locationText(self):
+		point = self.pointAtStart
+		# UIA has no good way yet to convert coordinates into user-configured distances such as inches or centimetres.
+		# Nor can it give us specific distances from the edge of a page.
+		# Therefore for now, get the screen coordinates, and if the word object model is available, use our legacy code to get the location text.
+		om=self.obj.WinwordWindowObject
+		if not om:
+			return super(WordDocumentTextInfo,self).locationText
+		try:
+			r=om.rangeFromPoint(point.x,point.y)
+		except (COMError,NameError):
+			log.debugWarning("MS Word object model does not support rangeFromPoint")
+			return super(WordDocumentTextInfo,self).locationText
+		from  NVDAObjects.window.winword import WordDocumentTextInfo as WordObjectModelTextInfo
+		i=WordObjectModelTextInfo(self.obj,None,_rangeObj=r)
+		return i.locationText
+
+	def _getTextWithFields_text(self,textRange,formatConfig,UIAFormatUnits=None):
+		if UIAFormatUnits is None and self.UIAFormatUnits:
+			# Word documents must always split by a unit the first time, as an entire text chunk can give valid annotation types 
+			UIAFormatUnits=self.UIAFormatUnits
+		return super(WordDocumentTextInfo,self)._getTextWithFields_text(textRange,formatConfig,UIAFormatUnits=UIAFormatUnits)
+
+	def _get_controlFieldNVDAObjectClass(self):
+		return WordDocumentNode
+
+	def _getControlFieldForObject(self,obj,isEmbedded=False,startOfNode=False,endOfNode=False):
+		# Ignore strange editable text fields surrounding most inner fields (links, table cells etc) 
+		automationID=obj.UIAElement.cachedAutomationID
+		field=super(WordDocumentTextInfo,self)._getControlFieldForObject(obj,isEmbedded=isEmbedded,startOfNode=startOfNode,endOfNode=endOfNode)
+		if automationID.startswith('UIA_AutomationId_Word_Page_'):
+			field['page-number']=automationID.rsplit('_',1)[-1]
+		elif obj.UIAElement.cachedControlType==UIAHandler.UIA_GroupControlTypeId and obj.name:
+			field['role']=controlTypes.ROLE_EMBEDDEDOBJECT
+			field['alwaysReportName']=True
+		elif obj.UIAElement.cachedControlType==UIAHandler.UIA_CustomControlTypeId and obj.name:
+			# Include foot note and endnote identifiers
+			field['content']=obj.name
+			field['role']=controlTypes.ROLE_LINK
+		if obj.role==controlTypes.ROLE_LIST or obj.role==controlTypes.ROLE_EDITABLETEXT:
+			field['states'].add(controlTypes.STATE_READONLY)
+			if obj.role==controlTypes.ROLE_LIST:
+				# To stay compatible with the older MS Word implementation, don't expose lists in word documents as actual lists. This suppresses announcement of entering and exiting them.
+				# Note that bullets and numbering are still announced of course.
+				# Eventually we'll want to stop suppressing this, but for now this is more confusing than good (as in many cases announcing of new bullets when pressing enter causes exit and then enter to be spoken).
+				field['role']=controlTypes.ROLE_EDITABLETEXT
+		if obj.role==controlTypes.ROLE_GRAPHIC:
+			# Label graphics with a description before name as name seems to be auto-generated (E.g. "rectangle")
+			field['value']=field.pop('description',None) or obj.description or field.pop('name',None) or obj.name
+		return field
+
+	def _getTextFromUIARange(self, textRange):
+		t=super(WordDocumentTextInfo,self)._getTextFromUIARange(textRange)
+		if t:
+			# HTML emails expose a lot of vertical tab chars in their text
+			# Really better as carage returns
+			t=t.replace('\v','\r')
+			# Remove end-of-row markers from the text - they are not useful
+			t=t.replace('\x07','')
+		return t
+
+	def _isEndOfRow(self):
+		""" Is this textInfo positioned on an end-of-row mark? """
+		info=self.copy()
+		info.expand(textInfos.UNIT_CHARACTER)
+		return info._rangeObj.getText(-1)==u'\u0007'
+
+	def move(self,unit,direction,endPoint=None):
+		if endPoint is None:
+			res=super(WordDocumentTextInfo,self).move(unit,direction)
+			if res==0:
+				return 0
+			# Skip over end of Row marks
+			while self._isEndOfRow():
+				if self.move(unit,1 if direction>0 else -1)==0:
+					break
+			return res
+		return super(WordDocumentTextInfo,self).move(unit,direction,endPoint)
+
+	def expand(self,unit):
+		super(WordDocumentTextInfo,self).expand(unit)
+		# #7970: MS Word refuses to expand to line when on the final line and it is blank.
+		# This among other things causes a newly inserted bullet not to be spoken or brailled.
+		# Therefore work around this by detecting if the expand to line failed, and moving the end of the range to the end of the document manually.
+		if  self.isCollapsed:
+			if self.move(unit,1,endPoint="end")==0:
+				docInfo=self.obj.makeTextInfo(textInfos.POSITION_ALL)
+				self.setEndPoint(docInfo,"endToEnd")
+
+	def getTextWithFields(self,formatConfig=None):
+		if self.isCollapsed:
+			# #7652: We cannot fetch fields on collapsed ranges otherwise we end up with repeating controlFields in braille (such as list list list). 
+			return []
+		fields=super(WordDocumentTextInfo,self).getTextWithFields(formatConfig=formatConfig)
+		if len(fields)==0: 
+			# Nothing to do... was probably a collapsed range.
+			return fields
+		# Sometimes embedded objects and graphics In MS Word can cause a controlStart then a controlEnd with no actual formatChange / text in the middle.
+		# SpeakTextInfo always expects that the first lot of controlStarts will always contain some text.
+		# Therefore ensure that the first lot of controlStarts does contain some text by inserting a blank formatChange and empty string in this case.
+		for index in range(len(fields)):
+			field=fields[index]
+			if isinstance(field,textInfos.FieldCommand) and field.command=="controlStart":
+				continue
+			elif isinstance(field,textInfos.FieldCommand) and field.command=="controlEnd":
+				formatChange=textInfos.FieldCommand("formatChange",textInfos.FormatField())
+				fields.insert(index,formatChange)
+				fields.insert(index+1,"")
+			break
+		##7971: Microsoft Word exposes list bullets as part of the actual text.
+		# This then confuses NVDA's braille cursor routing as it expects that there is a one-to-one mapping between characters in the text string and   unit character moves.
+		# Therefore, detect when at the start of a list, and strip the bullet from the text string, placing it in the text's formatField as line-prefix.
+		listItemStarted=False
+		lastFormatField=None
+		for index in range(len(fields)):
+			field=fields[index]
+			if isinstance(field,textInfos.FieldCommand) and field.command=="controlStart":
+				if field.field.get('role')==controlTypes.ROLE_LISTITEM and field.field.get('_startOfNode'):
+					# We are in the start of a list item.
+					listItemStarted=True
+			elif isinstance(field,textInfos.FieldCommand) and field.command=="formatChange":
+				# This is the most recent formatField we have seen.
+				lastFormatField=field.field
+			elif listItemStarted and isinstance(field,str):
+				# This is the first text string within the list.
+				# Remove the text up to the first space, and store it as line-prefix which NVDA will appropriately speak/braille as a bullet.
+				try:
+					spaceIndex=field.index(' ')
+				except ValueError:
+					log.debugWarning("No space found in this text string")
+					break
+				prefix=field[0:spaceIndex]
+				fields[index]=field[spaceIndex+1:]
+				lastFormatField['line-prefix']=prefix
+				# Let speech know that line-prefix is safe to be spoken always, as it will only be exposed on the very first formatField on the list item.
+				lastFormatField['line-prefix_speakAlways']=True
+				break
+			else:
+				# Not a controlStart, formatChange or text string. Nothing to do.
+				break
+		# Fill in page number attributes where NVDA expects
+		try:
+			page=fields[0].field['page-number']
+		except KeyError:
+			page=None
+		if page is not None:
+			for field in fields:
+				if isinstance(field,textInfos.FieldCommand) and isinstance(field.field,textInfos.FormatField):
+					field.field['page-number']=page
+		# MS Word can sometimes return a higher ancestor in its textRange's children.
+		# E.g. a table inside a table header.
+		# This does not cause a loop, but does cause information to be doubled
+		# Detect these duplicates and remove them from the generated fields.
+		seenStarts=set()
+		pendingRemoves=[]
+		index=0
+		for index,field in enumerate(fields):
+			if isinstance(field,textInfos.FieldCommand) and field.command=="controlStart":
+				runtimeID=field.field['runtimeID']
+				if not runtimeID:
+					continue
+				if runtimeID in seenStarts:
+					pendingRemoves.append(field.field)
+				else:
+					seenStarts.add(runtimeID)
+			elif seenStarts:
+				seenStarts.clear()
+		index=0
+		while index<len(fields):
+			field=fields[index]
+			if isinstance(field,textInfos.FieldCommand) and any(x is field.field for x in pendingRemoves):
+				del fields[index]
+			else:
+				index+=1
+		return fields
+
+class WordBrowseModeDocument(UIABrowseModeDocument):
+
+	def _get_isAlive(self):
+		return True
+
+	def shouldSetFocusToObj(self,obj):
+		# Ignore strange editable text fields surrounding most inner fields (links, table cells etc) 
+		if obj.role==controlTypes.ROLE_EDITABLETEXT and obj.UIAElement.cachedAutomationID.startswith('UIA_AutomationId_Word_Content'):
+			return False
+		return super(WordBrowseModeDocument,self).shouldSetFocusToObj(obj)
+
+	def shouldPassThrough(self,obj,reason=None):
+		# Ignore strange editable text fields surrounding most inner fields (links, table cells etc) 
+		if obj.role==controlTypes.ROLE_EDITABLETEXT and obj.UIAElement.cachedAutomationID.startswith('UIA_AutomationId_Word_Content'):
+			return False
+		return super(WordBrowseModeDocument,self).shouldPassThrough(obj,reason=reason)
+
+	def script_tab(self,gesture):
+		oldBookmark=self.rootNVDAObject.makeTextInfo(textInfos.POSITION_SELECTION).bookmark
+		gesture.send()
+		noTimeout,newInfo=self.rootNVDAObject._hasCaretMoved(oldBookmark,timeout=1)
+		if not newInfo:
+			return
+		info=self.makeTextInfo(textInfos.POSITION_SELECTION)
+		if not info.isCollapsed:
+			speech.speakTextInfo(info,reason=controlTypes.REASON_FOCUS)
+	script_shiftTab=script_tab
+
+	def _iterNodesByType(self,nodeType,direction="next",pos=None):
+		if nodeType=="annotation":
+			comments=UIATextAttributeQuicknavIterator(CommentUIATextInfoQuickNavItem,nodeType,self,pos,direction=direction)
+			revisions=UIATextAttributeQuicknavIterator(RevisionUIATextInfoQuickNavItem,nodeType,self,pos,direction=direction)
+			return browseMode.mergeQuickNavItemIterators([comments,revisions],direction)
+		return super(WordBrowseModeDocument,self)._iterNodesByType(nodeType,direction=direction,pos=pos)
+
+	ElementsListDialog=ElementsListDialog
+
+class WordDocumentNode(UIA):
+	TextInfo=WordDocumentTextInfo
+
+	def _get_role(self):
+		role=super(WordDocumentNode,self).role
+		# Footnote / endnote elements currently have a role of unknown. Force them to editableText so that theyr text is presented correctly
+		if role==controlTypes.ROLE_UNKNOWN:
+			role=controlTypes.ROLE_EDITABLETEXT
+		return role
+
+class WordDocument(UIADocumentWithTableNavigation,WordDocumentNode,WordDocumentBase):
+	treeInterceptorClass=WordBrowseModeDocument
+	shouldCreateTreeInterceptor=False
+	announceEntireNewLine=True
+
+	# Microsoft Word duplicates the full title of the document on this control, which is redundant as it appears in the title of the app itself.
+	name=u""
+
+	def event_UIA_notification(self, activityId=None, **kwargs):
+		# #10851: in recent Word 365 releases, UIA notification will cause NVDA to announce edit functions
+		# such as "delete back word" when Control+Backspace is pressed.
+		if activityId == "AccSN2":  # Delete activity ID
+			return
+		super(WordDocument, self).event_UIA_notification(**kwargs)
+
+	@script(
+		gesture="kb:NVDA+alt+c",
+		# Translators: a description for a script that reports the comment at the caret.
+		description=_("Reports the text of the comment where the System caret is located.")
+	)
+	def script_reportCurrentComment(self,gesture):
+		caretInfo=self.makeTextInfo(textInfos.POSITION_CARET)
+		commentInfo = getCommentInfoFromPosition(caretInfo)
+		if commentInfo is not None:
+			ui.message(getPresentableCommentInfoFromPosition(commentInfo))
+		else:
+			# Translators: a message when there is no comment to report in Microsoft Word
+			ui.message(_("No comments"))
+		return