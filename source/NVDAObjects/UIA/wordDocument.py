--- conflicted
+++ resolved
@@ -653,13 +653,8 @@
 		category=SCRCAT_SYSTEMCARET,
 		speakOnDemand=True,
 	)
-<<<<<<< HEAD
 	def script_reportCurrentComment(self, gesture: "inputCore.InputGesture") -> None:
-		caretInfo=self.makeTextInfo(textInfos.POSITION_CARET)
-=======
-	def script_reportCurrentComment(self, gesture):
 		caretInfo = self.makeTextInfo(textInfos.POSITION_CARET)
->>>>>>> 4c503757
 		commentInfo = getCommentInfoFromPosition(caretInfo)
 		if commentInfo is not None:
 			text = getPresentableCommentInfoFromPosition(commentInfo)
