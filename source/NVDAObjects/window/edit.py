# A part of NonVisual Desktop Access (NVDA)
<<<<<<< HEAD
# Copyright (C) 2006-2025 NV Access Limited, Babbage B.V., Cyrille Bougot, Leonard de Ruijter, Wang Chong
# This file may be used under the terms of the GNU General Public License, version 2 or later, as modified by the NVDA license.
# For full terms and any additional permissions, see the NVDA license file: https://github.com/nvaccess/nvda/blob/master/copying.txt
=======
# Copyright (C) 2006-2025 NV Access Limited, Babbage B.V., Cyrille Bougot, Leonard de Ruijter
# This file is covered by the GNU General Public License.
# See the file COPYING for more details.
>>>>>>> 3e495d2c

from typing import (
	Dict,
	Optional,
	Union,
)

import ctypes
from comtypes import BSTR, COMError
import colors
import eventHandler
import comInterfaces.tom
from logHandler import log
import languageHandler
import config
import winKernel
import api
import winUser
from winAPI.winUser.functions import GetSysColor
from winAPI.winUser.constants import SysColorIndex
import textInfos
import textInfos.offsets
import controlTypes
from controlTypes import TextPosition, TextAlign
from . import Window
from ..behaviors import EditableTextWithAutoSelectDetection
import watchdog
import locationHelper
import textUtils
<<<<<<< HEAD
from textUtils.segFlag import CharSegFlag, WordSegFlag
=======
import NVDAHelper.localLib

>>>>>>> 3e495d2c

selOffsetsAtLastCaretEvent = None

TA_BOTTOM = 8

# Rich edit messages
EM_EXGETSEL = winUser.WM_USER + 52
EM_EXLINEFROMCHAR = winUser.WM_USER + 54
EM_EXSETSEL = winUser.WM_USER + 55
EM_GETCHARFORMAT = winUser.WM_USER + 58
EM_GETPARAFORMAT = winUser.WM_USER + 61
EM_GETTEXTRANGE = winUser.WM_USER + 75
EM_FINDWORDBREAK = winUser.WM_USER + 76
# Rich edit 2.0 messages
EM_GETTEXTEX = winUser.WM_USER + 94
EM_GETTEXTLENGTHEX = winUser.WM_USER + 95
# Rich edit 4.0 messages
EM_GETPAGE = winUser.WM_USER + 228

LF_FACESIZE = 32

# structures


class PointLStruct(ctypes.Structure):
	_fields_ = [
		("x", ctypes.c_long),
		("y", ctypes.c_long),
	]


class CharRangeStruct(ctypes.Structure):
	_fields_ = [
		("cpMin", ctypes.c_long),
		("cpMax", ctypes.c_long),
	]


class TextRangeStruct(ctypes.Structure):
	_fields_ = [
		("chrg", CharRangeStruct),
		("lpstrText", ctypes.c_char_p),
	]


CFM_LINK = 0x20
CFE_AUTOBACKCOLOR = 0x4000000
CFE_AUTOCOLOR = 0x40000000
CFE_BOLD = 1
CFE_ITALIC = 2
CFE_UNDERLINE = 4
CFE_STRIKEOUT = 8
CFE_PROTECTED = 16
CFE_SUBSCRIPT = 0x00010000  # Superscript and subscript are
CFE_SUPERSCRIPT = 0x00020000  # mutually exclusive

SCF_SELECTION = 0x1


class CharFormat2WStruct(ctypes.Structure):
	_fields_ = [
		("cbSize", ctypes.c_uint),
		("dwMask", ctypes.wintypes.DWORD),
		("dwEffects", ctypes.wintypes.DWORD),
		("yHeight", ctypes.c_long),
		("yOffset", ctypes.c_long),
		("crTextColor", ctypes.wintypes.COLORREF),
		("bCharSet", ctypes.c_byte),
		("bPitchAndFamily", ctypes.c_byte),
		("szFaceName", ctypes.c_wchar * LF_FACESIZE),
		("wWeight", ctypes.wintypes.WORD),
		("sSpacing", ctypes.c_short),
		("crBackColor", ctypes.wintypes.COLORREF),
		("lcid", ctypes.wintypes.LCID),
		("dwReserved", ctypes.wintypes.DWORD),
		("sStyle", ctypes.c_short),
		("wKerning", ctypes.wintypes.WORD),
		("bUnderlineType", ctypes.c_byte),
		("bAnimation", ctypes.c_byte),
		("bRevAuthor", ctypes.c_byte),
		("bReserved1", ctypes.c_byte),
	]


class CharFormat2AStruct(ctypes.Structure):
	_fields_ = CharFormat2WStruct._fields_[:]
	_fields_[8] = ("szFaceName", ctypes.c_char * LF_FACESIZE)


class getTextExStruct(ctypes.Structure):
	_fields_ = [
		("cb", ctypes.wintypes.DWORD),
		("flags", ctypes.wintypes.DWORD),
		("codepage", ctypes.c_uint),
		("lpDefaultChar", ctypes.wintypes.LPCSTR),
		("lpUsedDefChar", ctypes.c_void_p),
	]


class getTextLengthExStruct(ctypes.Structure):
	"""
	For documentation, see:
	https://docs.microsoft.com/en-us/windows/desktop/api/richedit/ns-richedit-_gettextlengthex
	"""

	_fields_ = [
		("flags", ctypes.wintypes.DWORD),
		("codepage", ctypes.c_uint),
	]


# getTextEx flags
GT_DEFAULT = 0
GT_USECRLF = 1
GT_SELECTION = 2
GT_RAWTEXT = 4
GT_NOHIDDENTEXT = 8

# getTextLengthEx flags
GTL_DEFAULT = 0
GTL_USECRLF = 1
GTL_PRECISE = 2
GTL_CLOSE = 4
GTL_NUMCHARS = 8
GTL_NUMBYTES = 16

# findWordbreak constants
WB_CLASSIFY = 3
WB_MOVEWORDLEFT = 4
WB_MOVEWORDRIGHT = 5
WB_LEFTBREAK = 6
WB_RIGHTBREAK = 7


class EditTextInfo(textInfos.offsets.OffsetsTextInfo):
	# Override segFlags to enforce use of Uniscribe
	charSegFlag = CharSegFlag.UNISCRIBE

	@property
	def wordSegFlag(self):
		return WordSegFlag.UNISCRIBE

	def _getPointFromOffset(self, offset):
		if self.obj.editAPIVersion == 1 or self.obj.editAPIVersion >= 3:
			processHandle = self.obj.processHandle
			internalP = winKernel.virtualAllocEx(
				processHandle,
				None,
				ctypes.sizeof(PointLStruct),
				winKernel.MEM_COMMIT,
				winKernel.PAGE_READWRITE,
			)
			try:
				p = PointLStruct(0, 0)
				winKernel.writeProcessMemory(
					processHandle,
					internalP,
					ctypes.byref(p),
					ctypes.sizeof(p),
					None,
				)
				watchdog.cancellableSendMessage(
					self.obj.windowHandle,
					winUser.EM_POSFROMCHAR,
					internalP,
					offset,
				)
				winKernel.readProcessMemory(processHandle, internalP, ctypes.byref(p), ctypes.sizeof(p), None)
			finally:
				winKernel.virtualFreeEx(processHandle, internalP, 0, winKernel.MEM_RELEASE)
			point = locationHelper.Point(p.x, p.y)
		else:
			res = watchdog.cancellableSendMessage(self.obj.windowHandle, winUser.EM_POSFROMCHAR, offset, None)
			point = locationHelper.Point(winUser.GET_X_LPARAM(res), winUser.GET_Y_LPARAM(res))
		# A returned coordinate can be a negative value if
		# the specified character is not displayed in the edit control's client area.
		# If the specified index is greater than the index of the last character in the control,
		# the control returns -1.
		if point.x < 0 or point.y < 0:
			raise LookupError(
				"Point with client coordinates x=%d, y=%d not within client area of object"
				% (point.x, point.y),
			)
		return point.toScreen(self.obj.windowHandle)

	def _getOffsetFromPoint(self, x, y):
		x, y = winUser.ScreenToClient(self.obj.windowHandle, x, y)
		if self.obj.editAPIVersion >= 1:
			processHandle = self.obj.processHandle
			internalP = winKernel.virtualAllocEx(
				processHandle,
				None,
				ctypes.sizeof(PointLStruct),
				winKernel.MEM_COMMIT,
				winKernel.PAGE_READWRITE,
			)
			try:
				p = PointLStruct(x, y)
				winKernel.writeProcessMemory(
					processHandle,
					internalP,
					ctypes.byref(p),
					ctypes.sizeof(p),
					None,
				)
				offset = watchdog.cancellableSendMessage(
					self.obj.windowHandle,
					winUser.EM_CHARFROMPOS,
					0,
					internalP,
				)
			finally:
				winKernel.virtualFreeEx(processHandle, internalP, 0, winKernel.MEM_RELEASE)
		else:
			p = x + (y << 16)
			res = watchdog.cancellableSendMessage(self.obj.windowHandle, winUser.EM_CHARFROMPOS, 0, p)
			offset = winUser.LOWORD(res)
			lineNum = winUser.HIWORD(res)
			if offset == 0xFFFF and lineNum == 0xFFFF:
				raise LookupError("Point outside client area")
			if self._getStoryLength() > 0xFFFF:
				# Returned offsets are 16 bits, therefore for large documents, we need to make sure that the correct offset is returned.
				# We can calculate this by using the start offset of the line with the retrieved line number.
				lineStart = watchdog.cancellableSendMessage(
					self.obj.windowHandle,
					winUser.EM_LINEINDEX,
					lineNum,
					0,
				)
				# Get the last 16 bits of the line number
				lineStart16 = lineStart & 0xFFFF
				if lineStart16 > offset:
					# There are cases where the last 16 bits of the line start are greater than the
					# 16 bits offset. For example, this happens when the line start offset is 65534 (0xFFFE)
					# and the offset we need ought to be 65537 (0x10001), which is a 17 bits number
					# In that case, add 0x10000 to the offset, which will make the eventual formula return the correct offset,
					# unless a line has more than 65535 characters, in which case we can't get a reliable offset.
					offset += 0x10000
				offset = (offset - lineStart16) + lineStart
		return offset

	def _getCharFormat(self, offset):
		oldSel = self._getSelectionOffsets()
		if oldSel != (offset, offset + 1):
			self._setSelectionOffsets(offset, offset + 1)
		if self.obj.isWindowUnicode:
			charFormatStruct = CharFormat2WStruct
		else:
			charFormatStruct = CharFormat2AStruct
		charFormat = charFormatStruct()
		charFormat.cbSize = ctypes.sizeof(charFormatStruct)
		processHandle = self.obj.processHandle
		internalCharFormat = winKernel.virtualAllocEx(
			processHandle,
			None,
			ctypes.sizeof(charFormat),
			winKernel.MEM_COMMIT,
			winKernel.PAGE_READWRITE,
		)
		try:
			winKernel.writeProcessMemory(
				processHandle,
				internalCharFormat,
				ctypes.byref(charFormat),
				ctypes.sizeof(charFormat),
				None,
			)
			watchdog.cancellableSendMessage(
				self.obj.windowHandle,
				EM_GETCHARFORMAT,
				SCF_SELECTION,
				internalCharFormat,
			)
			winKernel.readProcessMemory(
				processHandle,
				internalCharFormat,
				ctypes.byref(charFormat),
				ctypes.sizeof(charFormat),
				None,
			)
		finally:
			winKernel.virtualFreeEx(processHandle, internalCharFormat, 0, winKernel.MEM_RELEASE)
		if oldSel != (offset, offset + 1):
			self._setSelectionOffsets(oldSel[0], oldSel[1])
		return charFormat

	# C901 '_getFormatFieldAndOffsets' is too complex
	# Note: when working on _getFormatFieldAndOffsets look for opportunities to simplify
	# and move logic out into smaller helper functions.
	def _getFormatFieldAndOffsets(self, offset, formatConfig, calculateOffsets=True):  # noqa: C901
		# Basic edit fields do not support formatting at all.
		# Formatting for unidentified edit fields is ignored.
		# Note that unidentified rich edit fields will most likely use L{ITextDocumentTextInfo}.
		if self.obj.editAPIVersion < 1:
			return super(EditTextInfo, self)._getFormatFieldAndOffsets(
				offset,
				formatConfig,
				calculateOffsets=calculateOffsets,
			)
		if calculateOffsets:
			startOffset, endOffset = self._getWordOffsets(offset)
		else:
			startOffset, endOffset = self._startOffset, self._endOffset
		formatField = textInfos.FormatField()
		charFormat = None
		if formatConfig["reportFontName"]:
			if charFormat is None:
				charFormat = self._getCharFormat(offset)
			formatField["font-name"] = charFormat.szFaceName
		if formatConfig["reportFontSize"]:
			if charFormat is None:
				charFormat = self._getCharFormat(offset)
			# Font size is supposed to be an integral value
			fontSize = charFormat.yHeight // 20
			# Translators: Abbreviation for points, a measurement of font size.
			formatField["font-size"] = pgettext("font size", "%s pt") % fontSize
		if formatConfig["fontAttributeReporting"]:
			if charFormat is None:
				charFormat = self._getCharFormat(offset)
			formatField["bold"] = bool(charFormat.dwEffects & CFE_BOLD)
			formatField["italic"] = bool(charFormat.dwEffects & CFE_ITALIC)
			formatField["underline"] = bool(charFormat.dwEffects & CFE_UNDERLINE)
			formatField["strikethrough"] = bool(charFormat.dwEffects & CFE_STRIKEOUT)
		if formatConfig["reportSuperscriptsAndSubscripts"]:
			if charFormat is None:
				charFormat = self._getCharFormat(offset)
			if charFormat.dwEffects & CFE_SUBSCRIPT:
				formatField["text-position"] = TextPosition.SUBSCRIPT
			elif charFormat.dwEffects & CFE_SUPERSCRIPT:
				formatField["text-position"] = TextPosition.SUPERSCRIPT
			else:
				formatField["text-position"] = TextPosition.BASELINE
		if formatConfig["reportColor"]:
			if charFormat is None:
				charFormat = self._getCharFormat(offset)
			self._setFormatFieldColor(charFormat, formatField)
		if formatConfig["reportLineNumber"]:
			formatField["line-number"] = self._getLineNumFromOffset(offset) + 1
		if formatConfig["reportLinks"]:
			if charFormat is None:
				charFormat = self._getCharFormat(offset)
			formatField["link"] = bool(charFormat.dwEffects & CFM_LINK)
		return formatField, (startOffset, endOffset)

	def _setFormatFieldColor(
		self,
		charFormat: Union[CharFormat2AStruct, CharFormat2WStruct],
		formatField: textInfos.FormatField,
	) -> None:
		if charFormat.dwEffects & CFE_AUTOCOLOR:
			rgb = GetSysColor(SysColorIndex.WINDOW_TEXT)
			# Translators: The text color as reported in Wordpad (Automatic) or NVDA log viewer.
			formatField["color"] = _("{color} (default color)").format(
				color=colors.RGB.fromCOLORREF(rgb).name,
			)
		else:
			rgb = charFormat.crTextColor
			formatField["color"] = colors.RGB.fromCOLORREF(rgb)
		if charFormat.dwEffects & CFE_AUTOBACKCOLOR:
			rgb = GetSysColor(SysColorIndex.WINDOW)
			# Translators: The background color as reported in Wordpad (Automatic) or NVDA log viewer.
			formatField["background-color"] = _("{color} (default color)").format(
				color=colors.RGB.fromCOLORREF(rgb).name,
			)
		else:
			rgb = charFormat.crBackColor
			formatField["background-color"] = colors.RGB.fromCOLORREF(rgb)

	def _getSelectionOffsets(self):
		if self.obj.editAPIVersion >= 1:
			charRange = CharRangeStruct()
			processHandle = self.obj.processHandle
			internalCharRange = winKernel.virtualAllocEx(
				processHandle,
				None,
				ctypes.sizeof(charRange),
				winKernel.MEM_COMMIT,
				winKernel.PAGE_READWRITE,
			)
			try:
				watchdog.cancellableSendMessage(self.obj.windowHandle, EM_EXGETSEL, 0, internalCharRange)
				winKernel.readProcessMemory(
					processHandle,
					internalCharRange,
					ctypes.byref(charRange),
					ctypes.sizeof(charRange),
					None,
				)
			finally:
				winKernel.virtualFreeEx(processHandle, internalCharRange, 0, winKernel.MEM_RELEASE)
			return (charRange.cpMin, charRange.cpMax)
		else:
			start = ctypes.c_uint()
			end = ctypes.c_uint()
			watchdog.cancellableSendMessage(
				self.obj.windowHandle,
				winUser.EM_GETSEL,
				ctypes.byref(start),
				ctypes.byref(end),
			)
			return start.value, end.value

	def _setSelectionOffsets(self, start, end):
		if self.obj.editAPIVersion >= 1:
			charRange = CharRangeStruct()
			charRange.cpMin = start
			charRange.cpMax = end
			processHandle = self.obj.processHandle
			internalCharRange = winKernel.virtualAllocEx(
				processHandle,
				None,
				ctypes.sizeof(charRange),
				winKernel.MEM_COMMIT,
				winKernel.PAGE_READWRITE,
			)
			try:
				winKernel.writeProcessMemory(
					processHandle,
					internalCharRange,
					ctypes.byref(charRange),
					ctypes.sizeof(charRange),
					None,
				)
				watchdog.cancellableSendMessage(self.obj.windowHandle, EM_EXSETSEL, 0, internalCharRange)
			finally:
				winKernel.virtualFreeEx(processHandle, internalCharRange, 0, winKernel.MEM_RELEASE)
		else:
			watchdog.cancellableSendMessage(self.obj.windowHandle, winUser.EM_SETSEL, start, end)
		# Make sure the Window is always scrolled to the caret
		watchdog.cancellableSendMessage(self.obj.windowHandle, winUser.EM_SCROLLCARET, 0, 0)

	def _getCaretOffset(self):
		return self._getSelectionOffsets()[0]

	def _setCaretOffset(self, offset):
		return self._setSelectionOffsets(offset, offset)

	def _getStoryText(self):
		if controlTypes.State.PROTECTED in self.obj.states:
			return "*" * (self._getStoryLength() - 1)
		return self.obj.windowText

	def _getStoryLength(self):
		if self.obj.editAPIVersion >= 2:
			info = getTextLengthExStruct()
			info.flags = GTL_NUMCHARS
			if self.obj.isWindowUnicode:
				info.codepage = 1200
			else:
				info.codepage = 0
			processHandle = self.obj.processHandle
			internalInfo = winKernel.virtualAllocEx(
				processHandle,
				None,
				ctypes.sizeof(info),
				winKernel.MEM_COMMIT,
				winKernel.PAGE_READWRITE,
			)
			try:
				winKernel.writeProcessMemory(
					processHandle,
					internalInfo,
					ctypes.byref(info),
					ctypes.sizeof(info),
					None,
				)
				textLen = watchdog.cancellableSendMessage(
					self.obj.windowHandle,
					EM_GETTEXTLENGTHEX,
					internalInfo,
					0,
				)
			finally:
				winKernel.virtualFreeEx(processHandle, internalInfo, 0, winKernel.MEM_RELEASE)
			# Py3 review: investigation with Python 2 NVDA revealed that
			# adding 1 to this creates an off by one error.
			# Tested using Wordpad, enforcing EditTextInfo as the textInfo implementation.
			return textLen + 1
		else:
			# ForWM_GETTEXTLENGTH documentation, see
			# https://docs.microsoft.com/en-us/windows/desktop/winmsg/wm-gettextlength
			# It determines the length, in characters, of the text associated with a window.
			# Py3 review: investigation with Python 2 NVDA revealed that
			# adding 1 to this created an off by one error.
			# Tested using Notepad
			return watchdog.cancellableSendMessage(self.obj.windowHandle, winUser.WM_GETTEXTLENGTH, 0, 0) + 1

	def _getLineCount(self):
		return self.obj.windowTextLineCount

	def _getTextRange(self, start, end):
		if self.obj.editAPIVersion >= 2:
			# Calculate a buffer size that is twice the size of the text range and a NULL terminating character.
			# As unicode characters are two bytes in size,
			# this ensures that our buffer can hold both ANSI and unicode character strings.
			bufLen = ((end - start) + 1) * 2
			# Even though this can return unicode text, we use the ANSI version of the structure.
			# Using the unicode structure isn't strictly necessary and saves us some confusion
			textRange = TextRangeStruct()
			textRange.chrg.cpMin = start
			textRange.chrg.cpMax = end
			processHandle = self.obj.processHandle
			internalBuf = winKernel.virtualAllocEx(
				processHandle,
				None,
				bufLen,
				winKernel.MEM_COMMIT,
				winKernel.PAGE_READWRITE,
			)
			try:
				textRange.lpstrText = internalBuf
				internalTextRange = winKernel.virtualAllocEx(
					processHandle,
					None,
					ctypes.sizeof(textRange),
					winKernel.MEM_COMMIT,
					winKernel.PAGE_READWRITE,
				)
				try:
					winKernel.writeProcessMemory(
						processHandle,
						internalTextRange,
						ctypes.byref(textRange),
						ctypes.sizeof(textRange),
						None,
					)
					# EM_GETTEXTRANGE returns the number of characters copied,
					# not including the terminating null character.
					# See https://docs.microsoft.com/en-us/windows/desktop/controls/em-gettextrange
					numChars = watchdog.cancellableSendMessage(
						self.obj.windowHandle,
						EM_GETTEXTRANGE,
						0,
						internalTextRange,
					)
				finally:
					winKernel.virtualFreeEx(processHandle, internalTextRange, 0, winKernel.MEM_RELEASE)
				buf = ctypes.create_string_buffer(bufLen)
				# Copy the text in the text range to our own buffer.
				winKernel.readProcessMemory(processHandle, internalBuf, buf, bufLen, None)
			finally:
				winKernel.virtualFreeEx(processHandle, internalBuf, 0, winKernel.MEM_RELEASE)
			# Find out which encoding to use to decode the bytes in the buffer.
			if (
				# The window is unicode, the text range contains multi byte characters.
				self.obj.isWindowUnicode
			):
				encoding = textUtils.WCHAR_ENCODING
			else:
				# De encoding will be determined by L{textUtils.getTextFromRawBytes}
				encoding = None
			text = textUtils.getTextFromRawBytes(buf.raw, numChars, encoding)
			# #4095: Some protected richEdit controls do not hide their password characters.
			# We do this specifically.
			# Note that protected standard edit controls get characters hidden in _getStoryText.
			if text and controlTypes.State.PROTECTED in self.obj.states:
				text = "*" * len(text)
		else:
			text = super(EditTextInfo, self)._getTextRange(start, end)
		return text

	def _getWordOffsets(self, offset):
		if self.obj.editAPIVersion >= 2:
			start = watchdog.cancellableSendMessage(
				self.obj.windowHandle,
				EM_FINDWORDBREAK,
				WB_MOVEWORDLEFT,
				offset,
			)
			end = watchdog.cancellableSendMessage(
				self.obj.windowHandle,
				EM_FINDWORDBREAK,
				WB_MOVEWORDRIGHT,
				start,
			)
			if end <= offset:
				start = end
				end = watchdog.cancellableSendMessage(
					self.obj.windowHandle,
					EM_FINDWORDBREAK,
					WB_MOVEWORDRIGHT,
					offset,
				)
			return (start, end)
		else:
			if self._getTextRange(offset, offset + 1) in ["\r", "\n"]:
				return offset, offset + 1
			else:
				return super(EditTextInfo, self)._getWordOffsets(offset)

	def _getLineNumFromOffset(self, offset):
		if self.obj.editAPIVersion >= 1:
			res = watchdog.cancellableSendMessage(self.obj.windowHandle, EM_EXLINEFROMCHAR, 0, offset)
			return res
		else:
			return watchdog.cancellableSendMessage(self.obj.windowHandle, winUser.EM_LINEFROMCHAR, offset, 0)

	def _getLineOffsets(self, offset):
		lineNum = self._getLineNumFromOffset(offset)
		start = watchdog.cancellableSendMessage(self.obj.windowHandle, winUser.EM_LINEINDEX, lineNum, 0)
		length = watchdog.cancellableSendMessage(self.obj.windowHandle, winUser.EM_LINELENGTH, offset, 0)
		end = start + length
		# If we just seem to get invalid line info, calculate manually
		if (
			start <= 0
			and end <= 0
			and lineNum <= 0
			and self._getLineCount() <= 0
			and self._getStoryLength() > 0
		):
			return super(EditTextInfo, self)._getLineOffsets(offset)
		# Some edit controls that show both line feed and carage return can give a length not including the line feed
		if end <= offset:
			end = offset + 1
		# edit controls lye about their line length
		limit = self._getStoryLength()
		while self._getLineNumFromOffset(end) == lineNum and end < limit:
			end += 1
		return (start, end)

	def _getParagraphOffsets(self, offset):
		return self._getLineOffsets(offset)


ITextDocumentUnitsToNVDAUnits = {
	comInterfaces.tom.tomCharacter: textInfos.UNIT_CHARACTER,
	comInterfaces.tom.tomWord: textInfos.UNIT_WORD,
	comInterfaces.tom.tomLine: textInfos.UNIT_LINE,
	comInterfaces.tom.tomSentence: textInfos.UNIT_SENTENCE,
	comInterfaces.tom.tomParagraph: textInfos.UNIT_PARAGRAPH,
	comInterfaces.tom.tomStory: textInfos.UNIT_STORY,
}

NVDAUnitsToITextDocumentUnits: Dict[str, int] = {
	textInfos.UNIT_CHARACTER: comInterfaces.tom.tomCharacter,
	textInfos.UNIT_WORD: comInterfaces.tom.tomWord,
	textInfos.UNIT_LINE: comInterfaces.tom.tomLine,
	textInfos.UNIT_SENTENCE: comInterfaces.tom.tomSentence,
	textInfos.UNIT_PARAGRAPH: comInterfaces.tom.tomParagraph,
	textInfos.UNIT_STORY: comInterfaces.tom.tomStory,
	textInfos.UNIT_READINGCHUNK: comInterfaces.tom.tomLine,
}


class ITextDocumentTextInfo(textInfos.TextInfo):
	def _get_pointAtStart(self):
		p = locationHelper.Point(*self._rangeObj.GetPoint(comInterfaces.tom.tomStart))
		if p.x and p.y:
			return p
		else:
			raise NotImplementedError

	# C901 '_getFormatFieldAtRange' is too complex
	# Note: when working on _getFormatFieldAtRange look for opportunities to simplify
	# and move logic out into smaller helper functions.
	def _getFormatFieldAtRange(self, textRange, formatConfig):  # noqa: C901
		formatField = textInfos.FormatField()
		fontObj = None
		paraFormatObj = None
		if formatConfig["reportAlignment"]:
			if not paraFormatObj:
				paraFormatObj = textRange.para
			alignment = paraFormatObj.alignment
			if alignment == comInterfaces.tom.tomAlignLeft:
				formatField["text-align"] = TextAlign.LEFT
			elif alignment == comInterfaces.tom.tomAlignCenter:
				formatField["text-align"] = TextAlign.CENTER
			elif alignment == comInterfaces.tom.tomAlignRight:
				formatField["text-align"] = TextAlign.RIGHT
			elif alignment == comInterfaces.tom.tomAlignJustify:
				formatField["text-align"] = TextAlign.JUSTIFY
			else:
				log.debugWarning(f"Unsupported text-align: {alignment}")
				formatField["text-align"] = TextAlign.UNDEFINED
		if formatConfig["reportLineNumber"]:
			formatField["line-number"] = textRange.getIndex(comInterfaces.tom.tomLine)
		if formatConfig["reportFontName"]:
			if not fontObj:
				fontObj = textRange.font
			formatField["font-name"] = fontObj.name
		if formatConfig["reportFontSize"]:
			if not fontObj:
				fontObj = textRange.font
			# Translators: Abbreviation for points, a measurement of font size.
			formatField["font-size"] = pgettext("font size", "%s pt") % fontObj.size
		if formatConfig["fontAttributeReporting"]:
			if not fontObj:
				fontObj = textRange.font
			formatField["bold"] = bool(fontObj.bold)
			formatField["italic"] = bool(fontObj.italic)
			formatField["underline"] = bool(fontObj.underline)
			formatField["strikethrough"] = bool(fontObj.StrikeThrough)
		if formatConfig["reportSuperscriptsAndSubscripts"]:
			if not fontObj:
				fontObj = textRange.font
			if fontObj.superscript:
				formatField["text-position"] = TextPosition.SUPERSCRIPT
			elif fontObj.subscript:
				formatField["text-position"] = TextPosition.SUBSCRIPT
			else:
				formatField["text-position"] = TextPosition.BASELINE
		if formatConfig["reportLinks"]:
			linkRange = textRange.Duplicate
			linkRange.Collapse(comInterfaces.tom.tomStart)
			formatField["link"] = linkRange.Expand(comInterfaces.tom.tomLink) > 0
		if formatConfig["reportColor"]:
			if not fontObj:
				fontObj = textRange.font
			self._setFormatFieldColor(fontObj, formatField)
		if not fontObj:
			fontObj = textRange.font
		try:
			langId = fontObj.languageID
			if langId:
				formatField["language"] = languageHandler.windowsLCIDToLocaleName(langId)
		except:  # noqa: E722
			log.debugWarning("language error", exc_info=True)
			pass
		return formatField

	def _setFormatFieldColor(
		self,
		fontObj,
		formatField: textInfos.FormatField,
	) -> None:
		fgColor = fontObj.foreColor
		if fgColor == comInterfaces.tom.tomAutoColor:
			# Translators: The text color as reported in Wordpad (Automatic) or NVDA log viewer.
			formatField["color"] = _("{color} (default color)").format(
				color=colors.RGB.fromCOLORREF(GetSysColor(SysColorIndex.WINDOW_TEXT)).name,
			)
		elif fgColor & 0xFF000000:
			# The color is a palet index (we don't know the palet)
			# Translators: The color of text cannot be detected.
			formatField["color"] = _("Unknown color")
		else:
			formatField["color"] = colors.RGB.fromCOLORREF(fgColor)
		bkColor = fontObj.backColor
		if bkColor == comInterfaces.tom.tomAutoColor:
			# Translators: The background color as reported in Wordpad (Automatic) or NVDA log viewer.
			formatField["background-color"] = _("{color} (default color)").format(
				color=colors.RGB.fromCOLORREF(GetSysColor(SysColorIndex.WINDOW)).name,
			)
		elif bkColor & 0xFF000000:
			# The color is a palet index (we don't know the palet)
			# Translators: The background color cannot be detected.
			formatField["background-color"] = _("Unknown color")
		else:
			formatField["background-color"] = colors.RGB.fromCOLORREF(bkColor)

	def _expandFormatRange(self, textRange, formatConfig):
		startLimit = self._rangeObj.start
		endLimit = self._rangeObj.end
		chunkRange = textRange.duplicate
		if formatConfig["reportLineNumber"]:
			chunkRange.expand(comInterfaces.tom.tomLine)
		else:
			chunkRange.expand(comInterfaces.tom.tomParagraph)
		chunkStart = chunkRange.start
		chunkEnd = chunkRange.end
		if startLimit < chunkStart:
			startLimit = chunkStart
		if endLimit > chunkEnd:
			endLimit = chunkEnd
		# textRange.moveEnd(comInterfaces.tom.tomCharFormat,1)
		textRange.expand(comInterfaces.tom.tomCharFormat)
		if textRange.end > endLimit:
			textRange.end = endLimit
		if textRange.start < startLimit:
			textRange.start = startLimit

	def _getEmbeddedObjectLabel(self, embedRangeObj):
		label = None
		try:
			o = embedRangeObj.GetEmbeddedObject()
		except COMError:
			o = None
		if not o:
			return None
		# Outlook >=2007 exposes MSAA on its embedded objects thus we can use accName as the label
		import oleacc

		try:
			label = o.QueryInterface(oleacc.IAccessible).accName(0)
		except COMError:
			pass
		if label:
			return label
		# Outlook 2003 and Outlook Express write the embedded object text to the display with GDI
		# thus we can use display model
		left, top = embedRangeObj.GetPoint(comInterfaces.tom.tomStart)
		right, bottom = embedRangeObj.GetPoint(comInterfaces.tom.tomEnd | TA_BOTTOM)
		# Outlook Express bug: when expanding to the first embedded object on lines after the first, the range's start coordinates are the start coordinates of the previous character (on the line above)
		# Therefore if we detect this, collapse the range and try getting left and top again
		if left >= right:
			r = embedRangeObj.duplicate
			r.collapse(1)
			left, top = r.GetPoint(comInterfaces.tom.tomStart)
		import displayModel

		label = displayModel.DisplayModelTextInfo(
			self.obj,
			locationHelper.RectLTRB(left, top, right, bottom),
		).text
		if label and not label.isspace():
			return label
		# Windows Live Mail exposes the label via the embedded object's data (IDataObject)
		text = BSTR()
		try:
			NVDAHelper.localLib.getOleClipboardText(o, ctypes.byref(text))
		except WindowsError:
			pass
		else:
			label = text.value
		if label:
			return label
		# As a final fallback (e.g. could not get display model text for Outlook Express), use the embedded object's user type (e.g. "recipient").
		userType = BSTR()
		try:
			NVDAHelper.localLib.getOleUserType(o, 0, ctypes.byref(userType))
		except WindowsError:
			pass
		else:
			label = userType.value
		if label:
			return label

	def _getTextAtRange(self, rangeObj):
		embedRangeObj = None
		try:
			bufText = rangeObj.text
		except COMError:
			log.debugWarning("rangeObj.text failed", exc_info=True)
			bufText = None
		if not bufText:
			return ""
		if controlTypes.State.PROTECTED in self.obj.states:
			return "*" * len(bufText)
		newTextList = []
		start = rangeObj.start
		for offset in range(len(bufText)):
			if ord(bufText[offset]) == ord(textUtils.OBJ_REPLACEMENT_CHAR):
				if embedRangeObj is None:
					embedRangeObj = rangeObj.duplicate
				embedRangeObj.setRange(start + offset, start + offset + 1)
				label = self._getEmbeddedObjectLabel(embedRangeObj)
				if label:
					newTextList.append(label)
				else:
					newTextList.append(_("embedded object"))
			else:
				newTextList.append(bufText[offset])
		return "".join(newTextList)

	def __init__(self, obj, position, _rangeObj=None):
		super(ITextDocumentTextInfo, self).__init__(obj, position)
		if _rangeObj:
			self._rangeObj = _rangeObj.Duplicate
			return
		if isinstance(position, locationHelper.Point):
			self._rangeObj = self.obj.ITextDocumentObject.rangeFromPoint(*position)
		elif position == textInfos.POSITION_ALL:
			self._rangeObj = self.obj.ITextDocumentObject.range(0, 0)
			self._rangeObj.expand(comInterfaces.tom.tomStory)
		elif position == textInfos.POSITION_SELECTION:
			self._rangeObj = self.obj.ITextSelectionObject.duplicate
		elif position == textInfos.POSITION_CARET:
			self._rangeObj = self.obj.ITextSelectionObject.duplicate
			startActive: bool = (
				self.obj.ITextSelectionObject.Flags & comInterfaces.tom.tomSelStartActive
			) > 0
			# Notice: in the following line Collapse() method is called on ITextRange object, not on TextInfo.
			# It's boolean argument has the opposite meaning from the one in TextInfo:
			# True means collapse to the start, while False means collapse to the end
			self._rangeObj.Collapse(startActive)
		elif position == textInfos.POSITION_FIRST:
			self._rangeObj = self.obj.ITextDocumentObject.range(0, 0)
		elif position == textInfos.POSITION_LAST:
			self._rangeObj = self.obj.ITextDocumentObject.range(0, 0)
			self._rangeObj.move(comInterfaces.tom.tomStory, 1)
			self._rangeObj.moveStart(comInterfaces.tom.tomCharacter, -1)
		elif isinstance(position, textInfos.offsets.Offsets):
			self._rangeObj = self.obj.ITextDocumentObject.range(position.startOffset, position.endOffset)
		else:
			raise NotImplementedError("position: %s" % position)

	def getTextWithFields(self, formatConfig: Optional[Dict] = None) -> textInfos.TextInfo.TextWithFieldsT:
		if not formatConfig:
			formatConfig = config.conf["documentFormatting"]
		textRange = self._rangeObj.duplicate
		textRange.collapse(True)
		if not formatConfig["detectFormatAfterCursor"]:
			textRange.expand(comInterfaces.tom.tomCharacter)
			return [
				textInfos.FieldCommand(
					"formatChange",
					self._getFormatFieldAtRange(textRange, formatConfig),
				),
				self._getTextAtRange(self._rangeObj),
			]
		commandList = []
		endLimit = self._rangeObj.end
		while textRange.end < endLimit:
			self._expandFormatRange(textRange, formatConfig)
			commandList.append(
				textInfos.FieldCommand(
					"formatChange",
					self._getFormatFieldAtRange(textRange, formatConfig),
				),
			)
			commandList.append(self._getTextAtRange(textRange))
			end = textRange.end
			textRange.start = end
			# Trying to set the start past the end of the document forces both start and end back to the previous offset, so catch this
			if textRange.end < end:
				break
		return commandList

	def expand(self, unit):
		if unit in NVDAUnitsToITextDocumentUnits:
			self._rangeObj.Expand(NVDAUnitsToITextDocumentUnits[unit])
		else:
			raise NotImplementedError("unit: %s" % unit)

	def compareEndPoints(self, other, which):
		if which == "startToStart":
			diff = self._rangeObj.Start - other._rangeObj.Start
		elif which == "startToEnd":
			diff = self._rangeObj.Start - other._rangeObj.End
		elif which == "endToStart":
			diff = self._rangeObj.End - other._rangeObj.Start
		elif which == "endToEnd":
			diff = self._rangeObj.End - other._rangeObj.End
		else:
			raise ValueError("bad argument - which: %s" % which)
		if diff < 0:
			diff = -1
		elif diff > 0:
			diff = 1
		return diff

	def setEndPoint(self, other, which):
		if which == "startToStart":
			self._rangeObj.Start = other._rangeObj.Start
		elif which == "startToEnd":
			self._rangeObj.Start = other._rangeObj.End
		elif which == "endToStart":
			self._rangeObj.End = other._rangeObj.Start
		elif which == "endToEnd":
			self._rangeObj.End = other._rangeObj.End
		else:
			raise ValueError("bad argument - which: %s" % which)

	def _get_isCollapsed(self):
		if self._rangeObj.Start == self._rangeObj.End:
			return True
		else:
			return False

	def collapse(self, end=False):
		a = self._rangeObj.Start
		b = self._rangeObj.end
		startOffset = min(a, b)
		endOffset = max(a, b)
		if not end:
			offset = startOffset
		else:
			offset = endOffset
		self._rangeObj.SetRange(offset, offset)

	def copy(self):
		return ITextDocumentTextInfo(self.obj, None, _rangeObj=self._rangeObj)

	def _get_text(self):
		return self._getTextAtRange(self._rangeObj)

	def move(self, unit, direction, endPoint=None):
		if unit in NVDAUnitsToITextDocumentUnits:
			unit = NVDAUnitsToITextDocumentUnits[unit]
		else:
			raise NotImplementedError("unit: %s" % unit)
		if endPoint == "start":
			moveFunc = self._rangeObj.MoveStart
		elif endPoint == "end":
			moveFunc = self._rangeObj.MoveEnd
		else:
			moveFunc = self._rangeObj.Move
		res = moveFunc(unit, direction)
		return res

	def _get_bookmark(self):
		return textInfos.offsets.Offsets(self._rangeObj.start, self._rangeObj.end)

	def updateCaret(self):
		self.obj.ITextSelectionObject.start = self.obj.ITextSelectionObject.end = self._rangeObj.start

	def updateSelection(self):
		self.obj.ITextSelectionObject.start = self._rangeObj.start
		self.obj.ITextSelectionObject.end = self._rangeObj.end


class EditBase(Window):
	""" "Base class for Edit and Rich Edit controls, shared by legacy and UIA implementations."""

	def _get_value(self):
		return None

	def _get_role(self):
		return controlTypes.Role.EDITABLETEXT

	def _get_states(self):
		states = super()._get_states()
		if self.windowStyle & winUser.ES_MULTILINE:
			states.add(controlTypes.State.MULTILINE)
		return states


class Edit(EditableTextWithAutoSelectDetection, EditBase):
	editAPIVersion = 0
	editValueUnit = textInfos.UNIT_LINE

	def _get_TextInfo(self):
		if self.editAPIVersion != 0 and self.ITextDocumentObject:
			return ITextDocumentTextInfo
		else:
			return EditTextInfo

	def _get_ITextDocumentObject(self):
		if not hasattr(self, "_ITextDocumentObject"):
			try:
				ptr = ctypes.POINTER(comInterfaces.tom.ITextDocument)()
				ctypes.windll.oleacc.AccessibleObjectFromWindow(
					self.windowHandle,
					-16,
					ctypes.byref(ptr._iid_),
					ctypes.byref(ptr),
				)
				self._ITextDocumentObject = ptr
			except:  # noqa: E722
				log.error("Error getting ITextDocument", exc_info=True)
				self._ITextDocumentObject = None
		return self._ITextDocumentObject

	def _get_ITextSelectionObject(self):
		if not hasattr(self, "_ITextSelectionObject"):
			try:
				self._ITextSelectionObject = self.ITextDocumentObject.selection
			except:  # noqa: E722
				self._ITextSelectionObject = None
		return self._ITextSelectionObject

	def event_caret(self):
		global selOffsetsAtLastCaretEvent
		# Fetching formatting and calculating word offsets needs to move the caret, so try to ignore these events
		selOffsets = self.makeTextInfo(textInfos.POSITION_SELECTION).bookmark
		if selOffsets == selOffsetsAtLastCaretEvent:
			return
		selOffsetsAtLastCaretEvent = selOffsets
		# Make sure that this object *really* has the focus before bothering to speak any possible selection change
		api.processPendingEvents()
		if self is not api.getFocusObject() or eventHandler.isPendingEvents("gainFocus"):
			return
		if eventHandler.isPendingEvents("valueChange", self):
			self.hasContentChangedSinceLastSelection = True
		super(Edit, self).event_caret()

	def event_valueChange(self):
		self.event_textChange()


class RichEdit(Edit):
	editAPIVersion = 1

	def makeTextInfo(self, position):
		if self.TextInfo is not ITextDocumentTextInfo:
			return super(RichEdit, self).makeTextInfo(position)
		# #4090: Sometimes ITextDocument support can fail (security restrictions in Outlook 2010)
		# We then fall back to normal Edit support.
		try:
			return self.TextInfo(self, position)
		except COMError:
			log.debugWarning("Could not instanciate ITextDocumentTextInfo", exc_info=True)
			self.TextInfo = EditTextInfo
			return self.TextInfo(self, position)


class RichEdit20(RichEdit):
	editAPIVersion = 2


class RichEdit30(RichEdit):
	editAPIVersion = 3


class RichEdit50(RichEdit):
	editAPIVersion = 5


class UnidentifiedEdit(RichEdit):
	"""
	An edit control for which the edit API version is unknown.
	This class inherrits from L{RichEdit} to ensure L{ITextDocumentTextInfo} initialization failure is handled correctly.
	"""

	editAPIVersion = -1<|MERGE_RESOLUTION|>--- conflicted
+++ resolved
@@ -1,13 +1,7 @@
 # A part of NonVisual Desktop Access (NVDA)
-<<<<<<< HEAD
 # Copyright (C) 2006-2025 NV Access Limited, Babbage B.V., Cyrille Bougot, Leonard de Ruijter, Wang Chong
 # This file may be used under the terms of the GNU General Public License, version 2 or later, as modified by the NVDA license.
 # For full terms and any additional permissions, see the NVDA license file: https://github.com/nvaccess/nvda/blob/master/copying.txt
-=======
-# Copyright (C) 2006-2025 NV Access Limited, Babbage B.V., Cyrille Bougot, Leonard de Ruijter
-# This file is covered by the GNU General Public License.
-# See the file COPYING for more details.
->>>>>>> 3e495d2c
 
 from typing import (
 	Dict,
@@ -37,12 +31,9 @@
 import watchdog
 import locationHelper
 import textUtils
-<<<<<<< HEAD
 from textUtils.segFlag import CharSegFlag, WordSegFlag
-=======
 import NVDAHelper.localLib
 
->>>>>>> 3e495d2c
 
 selOffsetsAtLastCaretEvent = None
 
