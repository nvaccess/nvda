<<<<<<< HEAD
# -*- coding: UTF-8 -*-
# A part of NonVisual Desktop Access (NVDA)
# Copyright (C) 2007-2022 NV Access Limited, Arnold Loubriat, Babbage B.V., Łukasz Golonka, Joseph Lee,
# Peter Vágner
# This file is covered by the GNU General Public License.
# See the file COPYING for more details.

import ctypes
import textInfos.offsets
import winKernel
import winUser
import controlTypes
from . import Window
from ..behaviors import EditableTextWithAutoSelectDetection
import watchdog
import eventHandler
import locationHelper
import textUtils

# Window messages
SCI_POSITIONFROMPOINT=2022
SCI_POINTXFROMPOSITION=2164
SCI_POINTYFROMPOSITION=2165
SCI_GETTEXTRANGE=2162
SCI_GETTEXT=2182
SCI_GETTEXTLENGTH=2183
SCI_GETLENGTH=2006
SCI_GETCURRENTPOS=2008
SCI_GETANCHOR=2009
SCI_GOTOPOS=2025
SCI_SETCURRENTPOS=2141
SCI_GETSELECTIONSTART=2143
SCI_GETSELECTIONEND=2145
SCI_SETSEL=2160
SCI_GETLINEENDPOSITION=2136
SCI_GETLINECOUNT=2154
SCI_LINEFROMPOSITION=2166
SCI_POSITIONFROMLINE=2167
SCI_LINELENGTH=2350
SCI_GETSTYLEAT=2010
SCI_GETCHARAT = 2007
SCI_STYLEGETFONT=2486
SCI_STYLEGETSIZE=2485
SCI_STYLEGETBOLD=2483
SCI_STYLEGETITALIC=2484
SCI_STYLEGETUNDERLINE=2488
SCI_WORDSTARTPOSITION=2266
SCI_WORDENDPOSITION=2267
SC_WRAP_NONE=0
SCI_GETWRAPMODE=2269
SCI_GETCODEPAGE=2137
SCI_POSITIONAFTER=2418

#constants
#: Represents an invalid position within a document.
INVALID_POSITION=-1
STYLE_DEFAULT=32
SC_CP_UTF8=65001
space = 32

class CharacterRangeStruct(ctypes.Structure):
	_fields_=[
		('cpMin',ctypes.c_long),
		('cpMax',ctypes.c_long),
	]


class ScintillaTextInfo(textInfos.offsets.OffsetsTextInfo):

	class TextRangeStruct(ctypes.Structure):
		_fields_ = [
			('chrg', CharacterRangeStruct),
			('lpstrText', ctypes.c_char_p),
		]

	def _get_encoding(self):
		cp=watchdog.cancellableSendMessage(self.obj.windowHandle,SCI_GETCODEPAGE,0,0)
		if cp==SC_CP_UTF8:
			return "utf-8"
		else:
			return textUtils.USER_ANSI_CODE_PAGE

	def _getOffsetFromPoint(self,x,y):
		x, y = winUser.ScreenToClient(self.obj.windowHandle, x, y)
		return watchdog.cancellableSendMessage(self.obj.windowHandle,SCI_POSITIONFROMPOINT,x,y)

	def _getPointFromOffset(self,offset):
		point=locationHelper.Point(
			watchdog.cancellableSendMessage(self.obj.windowHandle,SCI_POINTXFROMPOSITION,None,offset),
			watchdog.cancellableSendMessage(self.obj.windowHandle,SCI_POINTYFROMPOSITION,None,offset)
		).toScreen(self.obj.windowHandle)
		if point.x is not None and point.y is not None:
			return point
		else:
			raise NotImplementedError

	def _getFormatFieldAndOffsets(self,offset,formatConfig,calculateOffsets=True):
		style=watchdog.cancellableSendMessage(self.obj.windowHandle,SCI_GETSTYLEAT,offset,0)
		if calculateOffsets:
			#we need to manually see how far the style goes, limit to line
			lineStart,lineEnd=self._getLineOffsets(offset)
			startOffset=offset
			while startOffset>lineStart:
				curStyle=watchdog.cancellableSendMessage(self.obj.windowHandle,SCI_GETSTYLEAT,startOffset-1,0)
				if curStyle==style:
					startOffset-=1
				else:
					break
			endOffset=offset+1
			while endOffset<lineEnd:
				curStyle=watchdog.cancellableSendMessage(self.obj.windowHandle,SCI_GETSTYLEAT,endOffset,0)
				if curStyle==style:
					endOffset+=1
				else:
					break
		else:
			startOffset,endOffset=(self._startOffset,self._endOffset)
		formatField=textInfos.FormatField()
		if formatConfig["reportFontName"]:
			#To get font name, We need to allocate memory with in Scintilla's process, and then copy it out
			fontNameBuf=ctypes.create_string_buffer(32)
			internalBuf=winKernel.virtualAllocEx(self.obj.processHandle,None,len(fontNameBuf),winKernel.MEM_COMMIT,winKernel.PAGE_READWRITE)
			try:
				watchdog.cancellableSendMessage(self.obj.windowHandle,SCI_STYLEGETFONT,style, internalBuf)
				winKernel.readProcessMemory(self.obj.processHandle,internalBuf,fontNameBuf,len(fontNameBuf),None)
			finally:
				winKernel.virtualFreeEx(self.obj.processHandle,internalBuf,0,winKernel.MEM_RELEASE)
			formatField["font-name"]=fontNameBuf.value.decode("utf-8")
		if formatConfig["reportFontSize"]:
			fontSize = watchdog.cancellableSendMessage(self.obj.windowHandle, SCI_STYLEGETSIZE, style, 0)
			# Translators: Abbreviation for points, a measurement of font size.
			formatField["font-size"] = pgettext("font size", "%s pt") % fontSize
		if formatConfig["reportLineNumber"]:
			formatField["line-number"]=self._getLineNumFromOffset(offset)+1
		if formatConfig["fontAttributeReporting"]:
			formatField["bold"]=bool(watchdog.cancellableSendMessage(self.obj.windowHandle,SCI_STYLEGETBOLD,style,0))
			formatField["italic"]=bool(watchdog.cancellableSendMessage(self.obj.windowHandle,SCI_STYLEGETITALIC,style,0))
			formatField["underline"]=bool(watchdog.cancellableSendMessage(self.obj.windowHandle,SCI_STYLEGETUNDERLINE,style,0))
		return formatField,(startOffset,endOffset)

	def _getCaretOffset(self):
		return watchdog.cancellableSendMessage(self.obj.windowHandle,SCI_GETCURRENTPOS,0,0)

	def _setCaretOffset(self,offset):
		watchdog.cancellableSendMessage(self.obj.windowHandle,SCI_GOTOPOS,offset,0)
		# #5678: A caret event sometimes doesn't get fired when we do this,
		# so fake one just in case.
		eventHandler.executeEvent("caret", self.obj)

	def _getSelectionOffsets(self):
		start=watchdog.cancellableSendMessage(self.obj.windowHandle,SCI_GETSELECTIONSTART,0,0)
		end=watchdog.cancellableSendMessage(self.obj.windowHandle,SCI_GETSELECTIONEND,0,0)
		return (start,end)

	def _setSelectionOffsets(self,start,end):
		watchdog.cancellableSendMessage(self.obj.windowHandle,SCI_SETSEL,start,end)

	def _getStoryText(self):
		if not hasattr(self,'_storyText'):
			storyLength=self._getStoryLength()
			self._storyText=self._getTextRange(0,storyLength)
		return self._storyText

	def _getStoryLength(self):
		if not hasattr(self,'_storyLength'):
			self._storyLength=watchdog.cancellableSendMessage(self.obj.windowHandle,SCI_GETTEXTLENGTH,0,0)
		return self._storyLength

	def _getLineCount(self):
		return watchdog.cancellableSendMessage(self.obj.windowHandle,SCI_GETLINECOUNT,0,0)

	def _getTextRange(self,start,end):
		bufLen = (end - start) + 1
		textRange = self.TextRangeStruct()
		textRange.chrg.cpMin = start
		textRange.chrg.cpMax = end
		processHandle = self.obj.processHandle
		internalBuf = winKernel.virtualAllocEx(processHandle, None, bufLen, winKernel.MEM_COMMIT, winKernel.PAGE_READWRITE)
		try:
			textRange.lpstrText = internalBuf
			internalTextRange = winKernel.virtualAllocEx(processHandle, None, ctypes.sizeof(textRange), winKernel.MEM_COMMIT, winKernel.PAGE_READWRITE)
			try:
				winKernel.writeProcessMemory(processHandle, internalTextRange, ctypes.byref(textRange), ctypes.sizeof(textRange), None)
				numBytes = watchdog.cancellableSendMessage(self.obj.windowHandle, SCI_GETTEXTRANGE, 0, internalTextRange)
			finally:
				winKernel.virtualFreeEx(processHandle, internalTextRange, 0, winKernel.MEM_RELEASE)
			buf = ctypes.create_string_buffer(bufLen)
			winKernel.readProcessMemory(processHandle, internalBuf, buf, bufLen, None)
		finally:
			winKernel.virtualFreeEx(processHandle, internalBuf, 0, winKernel.MEM_RELEASE)
		return textUtils.getTextFromRawBytes(buf.raw, numChars=numBytes, encoding=self.encoding, errorsFallback="surrogateescape")

	def _getWordOffsets(self,offset):
		start=watchdog.cancellableSendMessage(self.obj.windowHandle,SCI_WORDSTARTPOSITION,offset,0)
		end=watchdog.cancellableSendMessage(self.obj.windowHandle,SCI_WORDENDPOSITION,start,0)
		if end<=offset:
			start=end
			end=watchdog.cancellableSendMessage(self.obj.windowHandle,SCI_WORDENDPOSITION,offset,0)
		# #8295: When calculating offsets with Scintilla messages spaces are considered to be words.
		# Therefore check if character at offset is  a space, and if so calculate it again.
		if watchdog.cancellableSendMessage(self.obj.windowHandle, SCI_GETCHARAT, end, 0) == space:
			end = watchdog.cancellableSendMessage(self.obj.windowHandle, SCI_WORDENDPOSITION, end, 0)
		if watchdog.cancellableSendMessage(self.obj.windowHandle, SCI_GETCHARAT, start, 0) == space:
			start = watchdog.cancellableSendMessage(self.obj.windowHandle, SCI_WORDSTARTPOSITION, start, 0)
		return [start,end]

	def _getLineNumFromOffset(self,offset):
		return watchdog.cancellableSendMessage(self.obj.windowHandle,SCI_LINEFROMPOSITION,offset,0)

	def _getLineOffsets(self,offset):
		if watchdog.cancellableSendMessage(self.obj.windowHandle,SCI_GETWRAPMODE,None,None)!=SC_WRAP_NONE:
			# Lines in Scintilla refer to document lines, not wrapped lines.
			# There's no way to retrieve wrapped lines, so use screen coordinates.
			y = self._getPointFromOffset(offset).y
			location=self.obj.location
			start = self._getOffsetFromPoint(location.left, y)
			end=self._getOffsetFromPoint(location.right, y)
			# If this line wraps to the next line,
			# end is the first offset of the next line.
			if self._getPointFromOffset(end).y==y:
				# This is the end of the document line.
				# Include the EOL characters in the returned offsets.
				end=watchdog.cancellableSendMessage(self.obj.windowHandle,SCI_POSITIONAFTER,end,None)
			return (start,end)

		line=watchdog.cancellableSendMessage(self.obj.windowHandle,SCI_LINEFROMPOSITION,offset,0)
		start=watchdog.cancellableSendMessage(self.obj.windowHandle,SCI_POSITIONFROMLINE,line,0)
		end=start+watchdog.cancellableSendMessage(self.obj.windowHandle,SCI_LINELENGTH,line,0)
		return (start,end)

	def _getParagraphOffsets(self,offset):
		return self._getLineOffsets(offset)

	def _getCharacterOffsets(self,offset):
		if offset>=self._getStoryLength(): return offset,offset+1
		end=watchdog.cancellableSendMessage(self.obj.windowHandle,SCI_POSITIONAFTER,offset,0)
		start=offset
		tempOffset=offset-1
		
		while tempOffset > INVALID_POSITION:
			start=watchdog.cancellableSendMessage(self.obj.windowHandle,SCI_POSITIONAFTER,tempOffset,0)
			if start<end:
				break
			elif tempOffset==0:
				start=tempOffset
				break
			else:
				tempOffset-=1
		return [start,end]


#The Scintilla NVDA object, inherists the generic MSAA NVDA object
class Scintilla(EditableTextWithAutoSelectDetection, Window):

	TextInfo=ScintillaTextInfo

#The name of the object is gotten by the standard way of getting a window name, can't use MSAA name (since it contains all the text)
	def _get_name(self):
		return winUser.getWindowText(self.windowHandle)

#The role of the object should be editable text
	def _get_role(self):
		return controlTypes.Role.EDITABLETEXT

	def _get_states(self):
		states = super(Scintilla, self)._get_states()
		# Scintilla controls are always multiline.
		states.add(controlTypes.State.MULTILINE)
		return states
=======
# -*- coding: UTF-8 -*-
# A part of NonVisual Desktop Access (NVDA)
# Copyright (C) 2007-2022 NV Access Limited, Arnold Loubriat, Babbage B.V., Łukasz Golonka, Joseph Lee,
# Peter Vágner
# This file is covered by the GNU General Public License.
# See the file COPYING for more details.

import ctypes
import textInfos.offsets
import winKernel
import winUser
import controlTypes
from . import Window
from ..behaviors import EditableTextWithAutoSelectDetection
import watchdog
import eventHandler
import locationHelper
import textUtils

# Window messages
SCI_POSITIONFROMPOINT=2022
SCI_POINTXFROMPOSITION=2164
SCI_POINTYFROMPOSITION=2165
SCI_GETTEXTRANGE=2162
SCI_GETTEXT=2182
SCI_GETTEXTLENGTH=2183
SCI_GETLENGTH=2006
SCI_GETCURRENTPOS=2008
SCI_GETANCHOR=2009
SCI_GOTOPOS=2025
SCI_SETCURRENTPOS=2141
SCI_GETSELECTIONSTART=2143
SCI_GETSELECTIONEND=2145
SCI_SETSEL=2160
SCI_GETLINEENDPOSITION=2136
SCI_GETLINECOUNT=2154
SCI_LINEFROMPOSITION=2166
SCI_POSITIONFROMLINE=2167
SCI_LINELENGTH=2350
SCI_GETSTYLEAT=2010
SCI_GETCHARAT = 2007
SCI_STYLEGETFONT=2486
SCI_STYLEGETSIZE=2485
SCI_STYLEGETBOLD=2483
SCI_STYLEGETITALIC=2484
SCI_STYLEGETUNDERLINE=2488
SCI_WORDSTARTPOSITION=2266
SCI_WORDENDPOSITION=2267
SC_WRAP_NONE=0
SCI_GETWRAPMODE=2269
SCI_GETCODEPAGE=2137
SCI_POSITIONAFTER=2418

#constants
#: Represents an invalid position within a document.
INVALID_POSITION=-1
STYLE_DEFAULT=32
SC_CP_UTF8=65001
space = 32

class CharacterRangeStruct(ctypes.Structure):
	_fields_=[
		('cpMin',ctypes.c_long),
		('cpMax',ctypes.c_long),
	]


class ScintillaTextInfo(textInfos.offsets.OffsetsTextInfo):

	class TextRangeStruct(ctypes.Structure):
		_fields_ = [
			('chrg', CharacterRangeStruct),
			('lpstrText', ctypes.c_char_p),
		]

	def _get_encoding(self):
		cp=watchdog.cancellableSendMessage(self.obj.windowHandle,SCI_GETCODEPAGE,0,0)
		if cp==SC_CP_UTF8:
			return "utf-8"
		else:
			return textUtils.USER_ANSI_CODE_PAGE

	def _getOffsetFromPoint(self,x,y):
		x, y = winUser.ScreenToClient(self.obj.windowHandle, x, y)
		return watchdog.cancellableSendMessage(self.obj.windowHandle,SCI_POSITIONFROMPOINT,x,y)

	def _getPointFromOffset(self,offset):
		point=locationHelper.Point(
			watchdog.cancellableSendMessage(self.obj.windowHandle,SCI_POINTXFROMPOSITION,None,offset),
			watchdog.cancellableSendMessage(self.obj.windowHandle,SCI_POINTYFROMPOSITION,None,offset)
		).toScreen(self.obj.windowHandle)
		if point.x is not None and point.y is not None:
			return point
		else:
			raise NotImplementedError

	def _getFormatFieldAndOffsets(self,offset,formatConfig,calculateOffsets=True):
		style=watchdog.cancellableSendMessage(self.obj.windowHandle,SCI_GETSTYLEAT,offset,0)
		if calculateOffsets:
			#we need to manually see how far the style goes, limit to line
			lineStart,lineEnd=self._getLineOffsets(offset)
			startOffset=offset
			while startOffset>lineStart:
				curStyle=watchdog.cancellableSendMessage(self.obj.windowHandle,SCI_GETSTYLEAT,startOffset-1,0)
				if curStyle==style:
					startOffset-=1
				else:
					break
			endOffset=offset+1
			while endOffset<lineEnd:
				curStyle=watchdog.cancellableSendMessage(self.obj.windowHandle,SCI_GETSTYLEAT,endOffset,0)
				if curStyle==style:
					endOffset+=1
				else:
					break
		else:
			startOffset,endOffset=(self._startOffset,self._endOffset)
		formatField=textInfos.FormatField()
		if formatConfig["reportFontName"]:
			#To get font name, We need to allocate memory with in Scintilla's process, and then copy it out
			fontNameBuf=ctypes.create_string_buffer(32)
			internalBuf=winKernel.virtualAllocEx(self.obj.processHandle,None,len(fontNameBuf),winKernel.MEM_COMMIT,winKernel.PAGE_READWRITE)
			try:
				watchdog.cancellableSendMessage(self.obj.windowHandle,SCI_STYLEGETFONT,style, internalBuf)
				winKernel.readProcessMemory(self.obj.processHandle,internalBuf,fontNameBuf,len(fontNameBuf),None)
			finally:
				winKernel.virtualFreeEx(self.obj.processHandle,internalBuf,0,winKernel.MEM_RELEASE)
			formatField["font-name"]=fontNameBuf.value.decode("utf-8")
		if formatConfig["reportFontSize"]:
			fontSize = watchdog.cancellableSendMessage(self.obj.windowHandle, SCI_STYLEGETSIZE, style, 0)
			# Translators: Abbreviation for points, a measurement of font size.
			formatField["font-size"] = pgettext("font size", "%s pt") % fontSize
		if formatConfig["reportLineNumber"]:
			formatField["line-number"]=self._getLineNumFromOffset(offset)+1
		if formatConfig["reportFontAttributes"]:
			formatField["bold"]=bool(watchdog.cancellableSendMessage(self.obj.windowHandle,SCI_STYLEGETBOLD,style,0))
			formatField["italic"]=bool(watchdog.cancellableSendMessage(self.obj.windowHandle,SCI_STYLEGETITALIC,style,0))
			formatField["underline"]=bool(watchdog.cancellableSendMessage(self.obj.windowHandle,SCI_STYLEGETUNDERLINE,style,0))
		return formatField,(startOffset,endOffset)

	def _getCaretOffset(self):
		return watchdog.cancellableSendMessage(self.obj.windowHandle,SCI_GETCURRENTPOS,0,0)

	def _setCaretOffset(self,offset):
		watchdog.cancellableSendMessage(self.obj.windowHandle,SCI_GOTOPOS,offset,0)
		# #5678: A caret event sometimes doesn't get fired when we do this,
		# so fake one just in case.
		eventHandler.executeEvent("caret", self.obj)

	def _getSelectionOffsets(self):
		start=watchdog.cancellableSendMessage(self.obj.windowHandle,SCI_GETSELECTIONSTART,0,0)
		end=watchdog.cancellableSendMessage(self.obj.windowHandle,SCI_GETSELECTIONEND,0,0)
		return (start,end)

	def _setSelectionOffsets(self,start,end):
		watchdog.cancellableSendMessage(self.obj.windowHandle,SCI_SETSEL,start,end)

	def _getStoryText(self):
		if not hasattr(self,'_storyText'):
			storyLength=self._getStoryLength()
			self._storyText=self._getTextRange(0,storyLength)
		return self._storyText

	def _getStoryLength(self):
		if not hasattr(self,'_storyLength'):
			self._storyLength=watchdog.cancellableSendMessage(self.obj.windowHandle,SCI_GETTEXTLENGTH,0,0)
		return self._storyLength

	def _getLineCount(self):
		return watchdog.cancellableSendMessage(self.obj.windowHandle,SCI_GETLINECOUNT,0,0)

	def _getTextRange(self,start,end):
		bufLen = (end - start) + 1
		textRange = self.TextRangeStruct()
		textRange.chrg.cpMin = start
		textRange.chrg.cpMax = end
		processHandle = self.obj.processHandle
		internalBuf = winKernel.virtualAllocEx(processHandle, None, bufLen, winKernel.MEM_COMMIT, winKernel.PAGE_READWRITE)
		try:
			textRange.lpstrText = internalBuf
			internalTextRange = winKernel.virtualAllocEx(processHandle, None, ctypes.sizeof(textRange), winKernel.MEM_COMMIT, winKernel.PAGE_READWRITE)
			try:
				winKernel.writeProcessMemory(processHandle, internalTextRange, ctypes.byref(textRange), ctypes.sizeof(textRange), None)
				numBytes = watchdog.cancellableSendMessage(self.obj.windowHandle, SCI_GETTEXTRANGE, 0, internalTextRange)
			finally:
				winKernel.virtualFreeEx(processHandle, internalTextRange, 0, winKernel.MEM_RELEASE)
			buf = ctypes.create_string_buffer(bufLen)
			winKernel.readProcessMemory(processHandle, internalBuf, buf, bufLen, None)
		finally:
			winKernel.virtualFreeEx(processHandle, internalBuf, 0, winKernel.MEM_RELEASE)
		return textUtils.getTextFromRawBytes(buf.raw, numChars=numBytes, encoding=self.encoding, errorsFallback="surrogateescape")

	def _getWordOffsets(self,offset):
		start=watchdog.cancellableSendMessage(self.obj.windowHandle,SCI_WORDSTARTPOSITION,offset,0)
		end=watchdog.cancellableSendMessage(self.obj.windowHandle,SCI_WORDENDPOSITION,start,0)
		if end<=offset:
			start=end
			end=watchdog.cancellableSendMessage(self.obj.windowHandle,SCI_WORDENDPOSITION,offset,0)
		# #8295: When calculating offsets with Scintilla messages spaces are considered to be words.
		# Therefore check if character at offset is  a space, and if so calculate it again.
		if watchdog.cancellableSendMessage(self.obj.windowHandle, SCI_GETCHARAT, end, 0) == space:
			end = watchdog.cancellableSendMessage(self.obj.windowHandle, SCI_WORDENDPOSITION, end, 0)
		if watchdog.cancellableSendMessage(self.obj.windowHandle, SCI_GETCHARAT, start, 0) == space:
			start = watchdog.cancellableSendMessage(self.obj.windowHandle, SCI_WORDSTARTPOSITION, start, 0)
		return [start,end]

	def _getLineNumFromOffset(self,offset):
		return watchdog.cancellableSendMessage(self.obj.windowHandle,SCI_LINEFROMPOSITION,offset,0)

	def _getLineOffsets(self,offset):
		if watchdog.cancellableSendMessage(self.obj.windowHandle,SCI_GETWRAPMODE,None,None)!=SC_WRAP_NONE:
			# Lines in Scintilla refer to document lines, not wrapped lines.
			# There's no way to retrieve wrapped lines, so use screen coordinates.
			y = self._getPointFromOffset(offset).y
			location=self.obj.location
			start = self._getOffsetFromPoint(location.left, y)
			end=self._getOffsetFromPoint(location.right, y)
			# If this line wraps to the next line,
			# end is the first offset of the next line.
			if self._getPointFromOffset(end).y==y:
				# This is the end of the document line.
				# Include the EOL characters in the returned offsets.
				end=watchdog.cancellableSendMessage(self.obj.windowHandle,SCI_POSITIONAFTER,end,None)
			return (start,end)

		line=watchdog.cancellableSendMessage(self.obj.windowHandle,SCI_LINEFROMPOSITION,offset,0)
		start=watchdog.cancellableSendMessage(self.obj.windowHandle,SCI_POSITIONFROMLINE,line,0)
		end=start+watchdog.cancellableSendMessage(self.obj.windowHandle,SCI_LINELENGTH,line,0)
		return (start,end)

	def _getParagraphOffsets(self,offset):
		return self._getLineOffsets(offset)

	def _getCharacterOffsets(self,offset):
		if offset>=self._getStoryLength(): return offset,offset+1  # noqa: E701
		end=watchdog.cancellableSendMessage(self.obj.windowHandle,SCI_POSITIONAFTER,offset,0)
		start=offset
		tempOffset=offset-1
		
		while tempOffset > INVALID_POSITION:
			start=watchdog.cancellableSendMessage(self.obj.windowHandle,SCI_POSITIONAFTER,tempOffset,0)
			if start<end:
				break
			elif tempOffset==0:
				start=tempOffset
				break
			else:
				tempOffset-=1
		return [start,end]


#The Scintilla NVDA object, inherists the generic MSAA NVDA object
class Scintilla(EditableTextWithAutoSelectDetection, Window):

	TextInfo=ScintillaTextInfo

#The name of the object is gotten by the standard way of getting a window name, can't use MSAA name (since it contains all the text)
	def _get_name(self):
		return winUser.getWindowText(self.windowHandle)

#The role of the object should be editable text
	def _get_role(self):
		return controlTypes.Role.EDITABLETEXT

	def _get_states(self):
		states = super(Scintilla, self)._get_states()
		# Scintilla controls are always multiline.
		states.add(controlTypes.State.MULTILINE)
		return states
>>>>>>> fa69e632
<|MERGE_RESOLUTION|>--- conflicted
+++ resolved
@@ -1,4 +1,3 @@
-<<<<<<< HEAD
 # -*- coding: UTF-8 -*-
 # A part of NonVisual Desktop Access (NVDA)
 # Copyright (C) 2007-2022 NV Access Limited, Arnold Loubriat, Babbage B.V., Łukasz Golonka, Joseph Lee,
@@ -233,276 +232,6 @@
 		return self._getLineOffsets(offset)
 
 	def _getCharacterOffsets(self,offset):
-		if offset>=self._getStoryLength(): return offset,offset+1
-		end=watchdog.cancellableSendMessage(self.obj.windowHandle,SCI_POSITIONAFTER,offset,0)
-		start=offset
-		tempOffset=offset-1
-		
-		while tempOffset > INVALID_POSITION:
-			start=watchdog.cancellableSendMessage(self.obj.windowHandle,SCI_POSITIONAFTER,tempOffset,0)
-			if start<end:
-				break
-			elif tempOffset==0:
-				start=tempOffset
-				break
-			else:
-				tempOffset-=1
-		return [start,end]
-
-
-#The Scintilla NVDA object, inherists the generic MSAA NVDA object
-class Scintilla(EditableTextWithAutoSelectDetection, Window):
-
-	TextInfo=ScintillaTextInfo
-
-#The name of the object is gotten by the standard way of getting a window name, can't use MSAA name (since it contains all the text)
-	def _get_name(self):
-		return winUser.getWindowText(self.windowHandle)
-
-#The role of the object should be editable text
-	def _get_role(self):
-		return controlTypes.Role.EDITABLETEXT
-
-	def _get_states(self):
-		states = super(Scintilla, self)._get_states()
-		# Scintilla controls are always multiline.
-		states.add(controlTypes.State.MULTILINE)
-		return states
-=======
-# -*- coding: UTF-8 -*-
-# A part of NonVisual Desktop Access (NVDA)
-# Copyright (C) 2007-2022 NV Access Limited, Arnold Loubriat, Babbage B.V., Łukasz Golonka, Joseph Lee,
-# Peter Vágner
-# This file is covered by the GNU General Public License.
-# See the file COPYING for more details.
-
-import ctypes
-import textInfos.offsets
-import winKernel
-import winUser
-import controlTypes
-from . import Window
-from ..behaviors import EditableTextWithAutoSelectDetection
-import watchdog
-import eventHandler
-import locationHelper
-import textUtils
-
-# Window messages
-SCI_POSITIONFROMPOINT=2022
-SCI_POINTXFROMPOSITION=2164
-SCI_POINTYFROMPOSITION=2165
-SCI_GETTEXTRANGE=2162
-SCI_GETTEXT=2182
-SCI_GETTEXTLENGTH=2183
-SCI_GETLENGTH=2006
-SCI_GETCURRENTPOS=2008
-SCI_GETANCHOR=2009
-SCI_GOTOPOS=2025
-SCI_SETCURRENTPOS=2141
-SCI_GETSELECTIONSTART=2143
-SCI_GETSELECTIONEND=2145
-SCI_SETSEL=2160
-SCI_GETLINEENDPOSITION=2136
-SCI_GETLINECOUNT=2154
-SCI_LINEFROMPOSITION=2166
-SCI_POSITIONFROMLINE=2167
-SCI_LINELENGTH=2350
-SCI_GETSTYLEAT=2010
-SCI_GETCHARAT = 2007
-SCI_STYLEGETFONT=2486
-SCI_STYLEGETSIZE=2485
-SCI_STYLEGETBOLD=2483
-SCI_STYLEGETITALIC=2484
-SCI_STYLEGETUNDERLINE=2488
-SCI_WORDSTARTPOSITION=2266
-SCI_WORDENDPOSITION=2267
-SC_WRAP_NONE=0
-SCI_GETWRAPMODE=2269
-SCI_GETCODEPAGE=2137
-SCI_POSITIONAFTER=2418
-
-#constants
-#: Represents an invalid position within a document.
-INVALID_POSITION=-1
-STYLE_DEFAULT=32
-SC_CP_UTF8=65001
-space = 32
-
-class CharacterRangeStruct(ctypes.Structure):
-	_fields_=[
-		('cpMin',ctypes.c_long),
-		('cpMax',ctypes.c_long),
-	]
-
-
-class ScintillaTextInfo(textInfos.offsets.OffsetsTextInfo):
-
-	class TextRangeStruct(ctypes.Structure):
-		_fields_ = [
-			('chrg', CharacterRangeStruct),
-			('lpstrText', ctypes.c_char_p),
-		]
-
-	def _get_encoding(self):
-		cp=watchdog.cancellableSendMessage(self.obj.windowHandle,SCI_GETCODEPAGE,0,0)
-		if cp==SC_CP_UTF8:
-			return "utf-8"
-		else:
-			return textUtils.USER_ANSI_CODE_PAGE
-
-	def _getOffsetFromPoint(self,x,y):
-		x, y = winUser.ScreenToClient(self.obj.windowHandle, x, y)
-		return watchdog.cancellableSendMessage(self.obj.windowHandle,SCI_POSITIONFROMPOINT,x,y)
-
-	def _getPointFromOffset(self,offset):
-		point=locationHelper.Point(
-			watchdog.cancellableSendMessage(self.obj.windowHandle,SCI_POINTXFROMPOSITION,None,offset),
-			watchdog.cancellableSendMessage(self.obj.windowHandle,SCI_POINTYFROMPOSITION,None,offset)
-		).toScreen(self.obj.windowHandle)
-		if point.x is not None and point.y is not None:
-			return point
-		else:
-			raise NotImplementedError
-
-	def _getFormatFieldAndOffsets(self,offset,formatConfig,calculateOffsets=True):
-		style=watchdog.cancellableSendMessage(self.obj.windowHandle,SCI_GETSTYLEAT,offset,0)
-		if calculateOffsets:
-			#we need to manually see how far the style goes, limit to line
-			lineStart,lineEnd=self._getLineOffsets(offset)
-			startOffset=offset
-			while startOffset>lineStart:
-				curStyle=watchdog.cancellableSendMessage(self.obj.windowHandle,SCI_GETSTYLEAT,startOffset-1,0)
-				if curStyle==style:
-					startOffset-=1
-				else:
-					break
-			endOffset=offset+1
-			while endOffset<lineEnd:
-				curStyle=watchdog.cancellableSendMessage(self.obj.windowHandle,SCI_GETSTYLEAT,endOffset,0)
-				if curStyle==style:
-					endOffset+=1
-				else:
-					break
-		else:
-			startOffset,endOffset=(self._startOffset,self._endOffset)
-		formatField=textInfos.FormatField()
-		if formatConfig["reportFontName"]:
-			#To get font name, We need to allocate memory with in Scintilla's process, and then copy it out
-			fontNameBuf=ctypes.create_string_buffer(32)
-			internalBuf=winKernel.virtualAllocEx(self.obj.processHandle,None,len(fontNameBuf),winKernel.MEM_COMMIT,winKernel.PAGE_READWRITE)
-			try:
-				watchdog.cancellableSendMessage(self.obj.windowHandle,SCI_STYLEGETFONT,style, internalBuf)
-				winKernel.readProcessMemory(self.obj.processHandle,internalBuf,fontNameBuf,len(fontNameBuf),None)
-			finally:
-				winKernel.virtualFreeEx(self.obj.processHandle,internalBuf,0,winKernel.MEM_RELEASE)
-			formatField["font-name"]=fontNameBuf.value.decode("utf-8")
-		if formatConfig["reportFontSize"]:
-			fontSize = watchdog.cancellableSendMessage(self.obj.windowHandle, SCI_STYLEGETSIZE, style, 0)
-			# Translators: Abbreviation for points, a measurement of font size.
-			formatField["font-size"] = pgettext("font size", "%s pt") % fontSize
-		if formatConfig["reportLineNumber"]:
-			formatField["line-number"]=self._getLineNumFromOffset(offset)+1
-		if formatConfig["reportFontAttributes"]:
-			formatField["bold"]=bool(watchdog.cancellableSendMessage(self.obj.windowHandle,SCI_STYLEGETBOLD,style,0))
-			formatField["italic"]=bool(watchdog.cancellableSendMessage(self.obj.windowHandle,SCI_STYLEGETITALIC,style,0))
-			formatField["underline"]=bool(watchdog.cancellableSendMessage(self.obj.windowHandle,SCI_STYLEGETUNDERLINE,style,0))
-		return formatField,(startOffset,endOffset)
-
-	def _getCaretOffset(self):
-		return watchdog.cancellableSendMessage(self.obj.windowHandle,SCI_GETCURRENTPOS,0,0)
-
-	def _setCaretOffset(self,offset):
-		watchdog.cancellableSendMessage(self.obj.windowHandle,SCI_GOTOPOS,offset,0)
-		# #5678: A caret event sometimes doesn't get fired when we do this,
-		# so fake one just in case.
-		eventHandler.executeEvent("caret", self.obj)
-
-	def _getSelectionOffsets(self):
-		start=watchdog.cancellableSendMessage(self.obj.windowHandle,SCI_GETSELECTIONSTART,0,0)
-		end=watchdog.cancellableSendMessage(self.obj.windowHandle,SCI_GETSELECTIONEND,0,0)
-		return (start,end)
-
-	def _setSelectionOffsets(self,start,end):
-		watchdog.cancellableSendMessage(self.obj.windowHandle,SCI_SETSEL,start,end)
-
-	def _getStoryText(self):
-		if not hasattr(self,'_storyText'):
-			storyLength=self._getStoryLength()
-			self._storyText=self._getTextRange(0,storyLength)
-		return self._storyText
-
-	def _getStoryLength(self):
-		if not hasattr(self,'_storyLength'):
-			self._storyLength=watchdog.cancellableSendMessage(self.obj.windowHandle,SCI_GETTEXTLENGTH,0,0)
-		return self._storyLength
-
-	def _getLineCount(self):
-		return watchdog.cancellableSendMessage(self.obj.windowHandle,SCI_GETLINECOUNT,0,0)
-
-	def _getTextRange(self,start,end):
-		bufLen = (end - start) + 1
-		textRange = self.TextRangeStruct()
-		textRange.chrg.cpMin = start
-		textRange.chrg.cpMax = end
-		processHandle = self.obj.processHandle
-		internalBuf = winKernel.virtualAllocEx(processHandle, None, bufLen, winKernel.MEM_COMMIT, winKernel.PAGE_READWRITE)
-		try:
-			textRange.lpstrText = internalBuf
-			internalTextRange = winKernel.virtualAllocEx(processHandle, None, ctypes.sizeof(textRange), winKernel.MEM_COMMIT, winKernel.PAGE_READWRITE)
-			try:
-				winKernel.writeProcessMemory(processHandle, internalTextRange, ctypes.byref(textRange), ctypes.sizeof(textRange), None)
-				numBytes = watchdog.cancellableSendMessage(self.obj.windowHandle, SCI_GETTEXTRANGE, 0, internalTextRange)
-			finally:
-				winKernel.virtualFreeEx(processHandle, internalTextRange, 0, winKernel.MEM_RELEASE)
-			buf = ctypes.create_string_buffer(bufLen)
-			winKernel.readProcessMemory(processHandle, internalBuf, buf, bufLen, None)
-		finally:
-			winKernel.virtualFreeEx(processHandle, internalBuf, 0, winKernel.MEM_RELEASE)
-		return textUtils.getTextFromRawBytes(buf.raw, numChars=numBytes, encoding=self.encoding, errorsFallback="surrogateescape")
-
-	def _getWordOffsets(self,offset):
-		start=watchdog.cancellableSendMessage(self.obj.windowHandle,SCI_WORDSTARTPOSITION,offset,0)
-		end=watchdog.cancellableSendMessage(self.obj.windowHandle,SCI_WORDENDPOSITION,start,0)
-		if end<=offset:
-			start=end
-			end=watchdog.cancellableSendMessage(self.obj.windowHandle,SCI_WORDENDPOSITION,offset,0)
-		# #8295: When calculating offsets with Scintilla messages spaces are considered to be words.
-		# Therefore check if character at offset is  a space, and if so calculate it again.
-		if watchdog.cancellableSendMessage(self.obj.windowHandle, SCI_GETCHARAT, end, 0) == space:
-			end = watchdog.cancellableSendMessage(self.obj.windowHandle, SCI_WORDENDPOSITION, end, 0)
-		if watchdog.cancellableSendMessage(self.obj.windowHandle, SCI_GETCHARAT, start, 0) == space:
-			start = watchdog.cancellableSendMessage(self.obj.windowHandle, SCI_WORDSTARTPOSITION, start, 0)
-		return [start,end]
-
-	def _getLineNumFromOffset(self,offset):
-		return watchdog.cancellableSendMessage(self.obj.windowHandle,SCI_LINEFROMPOSITION,offset,0)
-
-	def _getLineOffsets(self,offset):
-		if watchdog.cancellableSendMessage(self.obj.windowHandle,SCI_GETWRAPMODE,None,None)!=SC_WRAP_NONE:
-			# Lines in Scintilla refer to document lines, not wrapped lines.
-			# There's no way to retrieve wrapped lines, so use screen coordinates.
-			y = self._getPointFromOffset(offset).y
-			location=self.obj.location
-			start = self._getOffsetFromPoint(location.left, y)
-			end=self._getOffsetFromPoint(location.right, y)
-			# If this line wraps to the next line,
-			# end is the first offset of the next line.
-			if self._getPointFromOffset(end).y==y:
-				# This is the end of the document line.
-				# Include the EOL characters in the returned offsets.
-				end=watchdog.cancellableSendMessage(self.obj.windowHandle,SCI_POSITIONAFTER,end,None)
-			return (start,end)
-
-		line=watchdog.cancellableSendMessage(self.obj.windowHandle,SCI_LINEFROMPOSITION,offset,0)
-		start=watchdog.cancellableSendMessage(self.obj.windowHandle,SCI_POSITIONFROMLINE,line,0)
-		end=start+watchdog.cancellableSendMessage(self.obj.windowHandle,SCI_LINELENGTH,line,0)
-		return (start,end)
-
-	def _getParagraphOffsets(self,offset):
-		return self._getLineOffsets(offset)
-
-	def _getCharacterOffsets(self,offset):
 		if offset>=self._getStoryLength(): return offset,offset+1  # noqa: E701
 		end=watchdog.cancellableSendMessage(self.obj.windowHandle,SCI_POSITIONAFTER,offset,0)
 		start=offset
@@ -537,5 +266,4 @@
 		states = super(Scintilla, self)._get_states()
 		# Scintilla controls are always multiline.
 		states.add(controlTypes.State.MULTILINE)
-		return states
->>>>>>> fa69e632
+		return states