# A part of NonVisual Desktop Access (NVDA)
# Copyright (C) 2006-2025 NV Access Limited, Dinesh Kaushal, Siddhartha Gupta, Accessolutions, Julien Cochuyt,
# Cyrille Bougot, Leonard de Ruijter
# This file is covered by the GNU General Public License.
# See the file COPYING for more details.

from __future__ import annotations
import abc
import ctypes
import enum
from typing import (
	Any,
	Dict,
<<<<<<< HEAD
=======
	Optional,
	Callable,
>>>>>>> fc9a13e4
)

from comtypes import COMError, BSTR
import comtypes.automation
import inputCore
import wx
import time
import winsound
import re
import uuid
import NVDAHelper
import oleacc
import ui
import speech
from tableUtils import HeaderCellTracker
import config
from config.configFlags import ReportCellBorders
import textInfos
from utils.urlUtils import _LinkData
import colors
import eventHandler
import api
from logHandler import log
import gui
import gui.contextHelp
import winUser
from winAPI.winUser.functions import GetSysColor
from winAPI.winUser.constants import SysColorIndex
import mouseHandler
from displayModel import DisplayModelTextInfo
import controlTypes
from controlTypes import TextPosition, TextAlign, VerticalTextAlign
from . import Window
from .. import NVDAObjectTextInfo
import scriptHandler
from scriptHandler import script
import browseMode
import vision
from utils.displayString import DisplayStringIntEnum
import NVDAState
from globalCommands import SCRCAT_SYSTEMCARET
from ._msOffice import MsoHyperlink
from typing import TYPE_CHECKING

if TYPE_CHECKING:
	from ._msOfficeChart import OfficeChart

excel2010VersionMajor = 14

xlNone = -4142
xlSimple = -4154
xlExtended = 3


class XlHAlign(DisplayStringIntEnum):
	# XlHAlign enumeration from https://docs.microsoft.com/en-us/office/vba/api/excel.xlhalign
	CENTER = -4108
	CENTER_ACROSS_SELECTION = 7
	DISTRIBUTED = -4117
	FILL = 5
	GENERAL = 1
	JUSTIFY = -4130
	LEFT = -4131
	RIGHT = -4152

	@property
	def _displayStringLabels(self):
		return _horizontalAlignmentLabels


class XlVAlign(DisplayStringIntEnum):
	# XlVAlign enumeration from https://docs.microsoft.com/en-us/office/vba/api/excel.xlvalign
	BOTTOM = -4107
	CENTER = -4108
	DISTRIBUTED = -4117
	JUSTIFY = -4130
	TOP = -4160

	@property
	def _displayStringLabels(self):
		return _verticalAlignmentLabels


_horizontalAlignmentLabels = {
	XlHAlign.CENTER: TextAlign.CENTER,
	XlHAlign.CENTER_ACROSS_SELECTION: TextAlign.CENTER_ACROSS_SELECTION,
	XlHAlign.DISTRIBUTED: TextAlign.DISTRIBUTE,
	XlHAlign.FILL: TextAlign.FILL,
	XlHAlign.GENERAL: TextAlign.GENERAL,
	XlHAlign.JUSTIFY: TextAlign.JUSTIFY,
	XlHAlign.LEFT: TextAlign.LEFT,
	XlHAlign.RIGHT: TextAlign.RIGHT,
}

_verticalAlignmentLabels = {
	XlVAlign.BOTTOM: VerticalTextAlign.BOTTOM,
	XlVAlign.CENTER: VerticalTextAlign.CENTER,
	XlVAlign.DISTRIBUTED: VerticalTextAlign.DISTRIBUTE,
	XlVAlign.JUSTIFY: VerticalTextAlign.JUSTIFY,
	XlVAlign.TOP: VerticalTextAlign.TOP,
}


def __getattr__(attrName: str) -> Any:
	"""Module level `__getattr__` used to preserve backward compatibility."""
	_deprecatedConstantsMap = {
		"xlCenter": -4108,  # XlHAlign.CENTER or XlVAlign.CENTER
		"xlJustify": -4130,  # XlHAlign.JUSTIFY or XlVAlign.JUSTIFY
		"xlLeft": XlHAlign.LEFT.value,
		"xlRight": XlHAlign.RIGHT.value,
		"xlDistributed": -4117,  # XlHAlign.DDISTRIBUTED or XlVAlign.DDISTRIBUTED
		"xlBottom": XlVAlign.BOTTOM.value,
		"xlTop": XlVAlign.TOP.value,
		"alignmentLabels": {
			XlHAlign.CENTER.value: "center",
			XlHAlign.JUSTIFY.value: "justify",
			XlHAlign.LEFT.value: "left",
			XlHAlign.RIGHT.value: "right",
			XlHAlign.DISTRIBUTED.value: "distributed",
			XlVAlign.BOTTOM.value: "botom",
			XlVAlign.TOP.value: "top",
			1: "default",
		},
	}
	if attrName in _deprecatedConstantsMap and NVDAState._allowDeprecatedAPI():
		replacementSymbol = _deprecatedConstantsMap[attrName]
		log.warning(
			f"Importing {attrName} from here is deprecated. "
			f"Import XlVAlign or XlHAlign enumerations instead.",
			stack_info=True,
		)
		return replacementSymbol
	raise AttributeError(f"module {repr(__name__)} has no attribute {repr(attrName)}")


xlDown = -4121
xlToLeft = -4159
xlToRight = -4161
xlUp = -4162
xlCellWidthUnitToPixels = 7.5919335705812574139976275207592
xlSheetVisible = -1


class XlApplicationInternational(enum.IntEnum):
	"""Specifies country/region and international settings.

	.. seealso:: ```XlApplicationInternational`` enumeration (Excel) <https://learn.microsoft.com/en-us/office/vba/api/excel.xlapplicationinternational>`_
	"""

	LIST_SEPARATOR = 5


xlA1 = 1
xlRC = 2
xlUnderlineStyleNone = -4142

# Excel cell types
xlCellTypeAllFormatConditions = -4172  # from enum XlCellType
xlCellTypeAllValidation = -4174  # from enum XlCellType
xlCellTypeBlanks = 4  # from enum XlCellType
xlCellTypeComments = -4144  # from enum XlCellType
xlCellTypeConstants = 2  # from enum XlCellType
xlCellTypeFormulas = -4123  # from enum XlCellType
xlCellTypeLastCell = 11  # from enum XlCellType
xlCellTypeSameFormatConditions = -4173  # from enum XlCellType
xlCellTypeSameValidation = -4175  # from enum XlCellType
xlCellTypeVisible = 12  # from enum XlCellType
# MsoShapeType Enumeration
msoFormControl = 8
msoTextBox = 17
# XlFormControl Enumeration
xlButtonControl = 0
xlCheckBox = 1
xlDropDown = 2
xlEditBox = 3
xlGroupBox = 4
xlLabel = 5
xlListBox = 6
xlOptionButton = 7
xlScrollBar = 8
xlSpinner = 9
# MsoTriState Enumeration
msoTrue = -1  # True
msoFalse = 0  # False
# CheckBox and RadioButton States
checked = 1
unchecked = -4146
mixed = 2
# LogPixels
LOGPIXELSX = 88
LOGPIXELSY = 90

# Excel Cell Patterns (from enum XlPattern)
xlPatternAutomatic = -4105
xlPatternChecker = 9
xlPatternCrissCross = 16
xlPatternDown = -4121
xlPatternGray16 = 17
xlPatternGray25 = -4124
xlPatternGray50 = -4125
xlPatternGray75 = -4126
xlPatternGray8 = 18
xlPatternGrid = 15
xlPatternHorizontal = -4128
xlPatternLightDown = 13
xlPatternLightHorizontal = 11
xlPatternLightUp = 14
xlPatternLightVertical = 12
xlPatternNone = -4142
xlPatternSemiGray75 = 10
xlPatternSolid = 1
xlPatternUp = -4162
xlPatternVertical = -4166
xlPatternLinearGradient = 4000
xlPatternRectangularGradient = 4001

backgroundPatternLabels = {
	# See https://msdn.microsoft.com/en-us/library/microsoft.office.interop.excel.xlpattern.aspx
	# Translators: A type of background pattern in Microsoft Excel.
	# Excel controls the pattern.
	xlPatternAutomatic: _("automatic"),
	# Translators: A type of background pattern in Microsoft Excel.
	# Checkerboard
	xlPatternChecker: _("diagonal crosshatch"),
	# Translators: A type of background pattern in Microsoft Excel.
	# Criss-cross lines
	xlPatternCrissCross: _("thin diagonal crosshatch"),
	# Translators: A type of background pattern in Microsoft Excel.
	# Dark diagonal lines running from the upper left to the lower right
	xlPatternDown: _("reverse diagonal stripe"),
	# Translators: A type of background pattern in Microsoft Excel.
	# 12.5% gray
	# xgettext:no-python-format
	xlPatternGray16: _("12.5% gray"),
	# Translators: A type of background pattern in Microsoft Excel.
	# 25% gray
	# xgettext:no-python-format
	xlPatternGray25: _("25% gray"),
	# Translators: A type of background pattern in Microsoft Excel.
	# xgettext:no-python-format
	# 50% gray
	xlPatternGray50: _("50% gray"),
	# Translators: A type of background pattern in Microsoft Excel.
	# 75% gray
	# xgettext:no-python-format
	xlPatternGray75: _("75% gray"),
	# Translators: A type of background pattern in Microsoft Excel.
	# 6.25% gray
	# xgettext:no-python-format
	xlPatternGray8: _("6.25% gray"),
	# Translators: A type of background pattern in Microsoft Excel.
	# Grid
	xlPatternGrid: _("thin horizontal crosshatch"),
	# Translators: A type of background pattern in Microsoft Excel.
	# Dark horizontal lines
	xlPatternHorizontal: _("horizontal stripe"),
	# Translators: A type of background pattern in Microsoft Excel.
	# Light diagonal lines running from the upper left to the lower right
	xlPatternLightDown: _("thin reverse diagonal stripe"),
	# Translators: A type of background pattern in Microsoft Excel.
	# Light horizontal lines
	xlPatternLightHorizontal: _("thin horizontal stripe"),
	# Translators: A type of background pattern in Microsoft Excel.
	# Light diagonal lines running from the lower left to the upper right
	xlPatternLightUp: _("thin diagonal stripe"),
	# Translators: A type of background pattern in Microsoft Excel.
	# Light vertical bars
	xlPatternLightVertical: _("thin vertical stripe"),
	# Translators: A type of background pattern in Microsoft Excel.
	# No pattern
	xlPatternNone: _("none"),
	# Translators: A type of background pattern in Microsoft Excel.
	# 75% dark moire
	xlPatternSemiGray75: _("thick diagonal crosshatch"),
	# Translators: A type of background pattern in Microsoft Excel.
	# Solid color
	xlPatternSolid: _("solid"),
	# Translators: A type of background pattern in Microsoft Excel.
	# Dark diagonal lines running from the lower left to the upper right
	xlPatternUp: _("diagonal stripe"),
	# Translators: A type of background pattern in Microsoft Excel.
	# Dark vertical bars
	xlPatternVertical: _("vertical stripe"),
	# Translators: A type of background pattern in Microsoft Excel.
	xlPatternLinearGradient: _("linear gradient"),
	# Translators: A type of background pattern in Microsoft Excel.
	xlPatternRectangularGradient: _("rectangular gradient"),
}

from .excelCellBorder import getCellBorderStyleDescription  # noqa: E402

re_RC = re.compile(r"R(?:\[(\d+)\])?C(?:\[(\d+)\])?")
re_absRC = re.compile(r"^R(\d+)C(\d+)(?::R(\d+)C(\d+))?$")


class ExcelQuickNavItem(browseMode.QuickNavItem):
	def __init__(self, nodeType, document, itemObject, itemCollection):
		self.excelItemObject = itemObject
		self.excelItemCollection = itemCollection
		super(ExcelQuickNavItem, self).__init__(nodeType, document)

	def activate(self):
		pass

	def isChild(self, parent):
		return False

	def report(self, readUnit=None):
		pass


class ExcelChartQuickNavItem(ExcelQuickNavItem):
	def __init__(self, nodeType, document, chartObject, chartCollection):
		self.chartIndex = chartObject.Index
		topLeftAddress = chartObject.TopLeftCell.address(False, False, 1, False)
		bottomRightAddress = chartObject.BottomRightCell.address(False, False, 1, False)
		if chartObject.Chart.HasTitle:
			nameText = chartObject.Chart.ChartTitle.Text
		else:
			nameText = chartObject.Name
		self.label = f"{nameText} {topLeftAddress}-{bottomRightAddress}"
		super(ExcelChartQuickNavItem, self).__init__(
			nodeType,
			document,
			chartObject,
			chartCollection,
		)

	def __lt__(self, other):
		return self.chartIndex < other.chartIndex

	def moveTo(self):
		try:
			self.excelItemObject.Activate()
			# After activate(), though the chart object is selected,
			# pressing arrow keys moves the object, rather than
			# let us go inside for sub-objects. Somehow
			# calling a COM function on a different object fixes that!
			log.debugWarning(self.excelItemCollection.Count)
		except COMError:
			pass
		focus = api.getDesktopObject().objectWithFocus()
		if not focus or not isinstance(focus, ExcelBase):
			return
		# Charts are not yet automatically detected with objectFromFocus, so therefore use selection
		sel = focus._getSelection()
		if not sel:
			return
		eventHandler.queueEvent("gainFocus", sel)

	@property
	def isAfterSelection(self):
		activeCell = self.document.Application.ActiveCell
		if self.excelItemObject.TopLeftCell.row == activeCell.row:
			if self.excelItemObject.TopLeftCell.column > activeCell.column:
				return False
		elif self.excelItemObject.TopLeftCell.row > activeCell.row:
			return False
		return True


class ExcelRangeBasedQuickNavItem(ExcelQuickNavItem):
	def __lt__(self, other):
		if self.excelItemObject.row == other.excelItemObject.row:
			return self.excelItemObject.column < other.excelItemObject.column
		else:
			return self.excelItemObject.row < other.excelItemObject.row

	def moveTo(self):
		self.excelItemObject.Activate()
		eventHandler.queueEvent("gainFocus", api.getDesktopObject().objectWithFocus())

	@property
	def isAfterSelection(self):
		activeCell = self.document.Application.ActiveCell
		log.debugWarning(
			"active row: {} active column: {} current row: {} current column: {}".format(
				activeCell.row,
				activeCell.column,
				self.excelItemObject.row,
				self.excelItemObject.column,
			),
		)

		if self.excelItemObject.row == activeCell.row:
			if self.excelItemObject.column > activeCell.column:
				return False
		elif self.excelItemObject.row > activeCell.row:
			return False
		return True


class ExcelCommentQuickNavItem(ExcelRangeBasedQuickNavItem):
	def __init__(self, nodeType, document, commentObject, commentCollection):
		self.comment = commentObject.comment
		self.label = (
			commentObject.address(False, False, 1, False)
			+ " "
			+ (self.comment.Text() if self.comment else "")
		)
		super(ExcelCommentQuickNavItem, self).__init__(nodeType, document, commentObject, commentCollection)


class ExcelFormulaQuickNavItem(ExcelRangeBasedQuickNavItem):
	def __init__(self, nodeType, document, formulaObject, formulaCollection):
		self.label = formulaObject.address(False, False, 1, False) + " " + formulaObject.FormulaLocal
		super(ExcelFormulaQuickNavItem, self).__init__(nodeType, document, formulaObject, formulaCollection)


class ExcelQuicknavIterator(object):
	"""
	Allows iterating over an MS excel collection
	(e.g. notes, Formulas or charts) emitting L{QuickNavItem} objects.
	"""

	def __init__(self, itemType, document, direction, includeCurrent):
		"""
		See L{QuickNavItemIterator} for itemType, document and direction definitions.
		@param includeCurrent: if true then any item at the initial position will be also emitted
			rather than just further ones.
		"""
		self.document = document
		self.itemType = itemType
		self.direction = direction if direction else "next"
		self.includeCurrent = includeCurrent

	def collectionFromWorksheet(self, worksheetObject):
		"""
		Fetches a Microsoft Excel collection object from a Microsoft excel worksheet object.
		E.g. charts, notes, or formula.
		@param worksheetObject: a Microsoft excel worksheet object.
		@return: a Microsoft excel collection object.
		"""
		raise NotImplementedError

	def filter(self, item):
		"""
		Only allows certain items fom a collection to be emitted. E.g. a chart .
		@param item: an item from a Microsoft excel collection (e.g. chart object).
		@return True if this item should be allowd, false otherwise.
		@rtype: bool
		"""
		return True

	def iterate(self):
		"""
		returns a generator that emits L{QuickNavItem} objects for this collection.
		"""
		items = self.collectionFromWorksheet(self.document)
		if not items:
			return
		if self.direction == "previous":
			items = reversed(items)
		for collectionItem in items:
			item = self.quickNavItemClass(self.itemType, self.document, collectionItem, items)
			if not self.filter(collectionItem):
				continue
			yield item


class ChartExcelCollectionQuicknavIterator(ExcelQuicknavIterator):
	quickNavItemClass = (
		ExcelChartQuickNavItem  #: the QuickNavItem class that should be instanciated and emitted.
	)

	def collectionFromWorksheet(self, worksheetObject):
		return worksheetObject.ChartObjects()


class CommentExcelCollectionQuicknavIterator(ExcelQuicknavIterator):
	quickNavItemClass = (
		ExcelCommentQuickNavItem  #: the QuickNavItem class that should be instanciated and emitted.
	)

	def collectionFromWorksheet(self, worksheetObject):
		try:
			return worksheetObject.cells.SpecialCells(xlCellTypeComments)
		except COMError:
			return None

	def filter(self, item):
		return item is not None and item.comment is not None


class FormulaExcelCollectionQuicknavIterator(ExcelQuicknavIterator):
	quickNavItemClass = (
		ExcelFormulaQuickNavItem  #: the QuickNavItem class that should be instanciated and emitted.
	)

	def collectionFromWorksheet(self, worksheetObject):
		try:
			return worksheetObject.cells.SpecialCells(xlCellTypeFormulas)
		except COMError:
			return None


class ExcelSheetQuickNavItem(ExcelQuickNavItem):
	def __init__(self, nodeType, document, sheetObject, sheetCollection):
		self.label = sheetObject.Name
		self.sheetIndex = sheetObject.Index
		self.sheetObject = sheetObject
		super(ExcelSheetQuickNavItem, self).__init__(nodeType, document, sheetObject, sheetCollection)

	def __lt__(self, other):
		return self.sheetIndex < other.sheetIndex

	def moveTo(self):
		self.sheetObject.Activate()
		eventHandler.queueEvent("gainFocus", api.getDesktopObject().objectWithFocus())

	def rename(self, newName):
		if newName and newName != self.label:
			self.sheetObject.Name = newName
			self.label = newName

	@property
	def isRenameAllowed(self):
		return True

	@property
	def isAfterSelection(self):
		activeSheet = self.document.Application.ActiveSheet
		if self.sheetObject.Index <= activeSheet.Index:
			return False
		else:
			return True


class SheetsExcelCollectionQuicknavIterator(ExcelQuicknavIterator):
	"""
	Allows iterating over an MS excel Sheets collection emitting L{QuickNavItem} object.
	"""

	quickNavItemClass = (
		ExcelSheetQuickNavItem  #: the QuickNavItem class that should be instantiated and emitted.
	)

	def collectionFromWorksheet(self, worksheetObject):
		try:
			return worksheetObject.Application.ActiveWorkbook.sheets
		except COMError:
			return None

	def filter(self, sheet):
		if sheet.Visible == xlSheetVisible:
			return True


class ExcelBrowseModeTreeInterceptor(browseMode.BrowseModeTreeInterceptor):
	# This treeInterceptor starts in focus mode, thus escape should not switch back to browse mode
	disableAutoPassThrough = True

	def __init__(self, rootNVDAObject):
		super(ExcelBrowseModeTreeInterceptor, self).__init__(rootNVDAObject)
		# Note, as _set_passThrough has logic to handle braille and vision updates which are unnecessary when
		# initializing this tree interceptor, we set the private _passThrough variable here, which is enough.
		self._passThrough = True
		browseMode.reportPassThrough.last = True

	def _get_currentNVDAObject(self):
		obj = api.getFocusObject()
		return obj if obj.treeInterceptor is self else None

	def _get_isAlive(self):
		if not winUser.isWindow(self.rootNVDAObject.windowHandle):
			return False
		try:
			return (
				self.rootNVDAObject.excelWorksheetObject.name
				== self.rootNVDAObject.excelApplicationObject.activeSheet.name
			)
		except (COMError, AttributeError, NameError):
			log.debugWarning("could not compare sheet names", exc_info=True)
			return False

	def navigationHelper(self, direction):
		excelWindowObject = self.rootNVDAObject.excelWindowObject
		cellPosition = excelWindowObject.activeCell
		try:
			if direction == "left":
				cellPosition = cellPosition.Offset(0, -1)
			elif direction == "right":
				cellPosition = cellPosition.Offset(0, 1)
			elif direction == "up":
				cellPosition = cellPosition.Offset(-1, 0)
			elif direction == "down":
				cellPosition = cellPosition.Offset(1, 0)
			# Start-of-Column
			elif direction == "startcol":
				cellPosition = cellPosition.end(xlUp)
			# Start-of-Row
			elif direction == "startrow":
				cellPosition = cellPosition.end(xlToLeft)
			# End-of-Row
			elif direction == "endrow":
				cellPosition = cellPosition.end(xlToRight)
			# End-of-Column
			elif direction == "endcol":
				cellPosition = cellPosition.end(xlDown)
			else:
				return
		except COMError:
			pass

		try:
			isMerged = cellPosition.mergeCells
		except (COMError, NameError):
			isMerged = False
		if isMerged:
			cellPosition = cellPosition.MergeArea(1)
			obj = ExcelMergedCell(
				windowHandle=self.rootNVDAObject.windowHandle,
				excelWindowObject=excelWindowObject,
				excelCellObject=cellPosition,
			)
		else:
			obj = ExcelCell(
				windowHandle=self.rootNVDAObject.windowHandle,
				excelWindowObject=excelWindowObject,
				excelCellObject=cellPosition,
			)
		cellPosition.Select()
		cellPosition.Activate()
		eventHandler.executeEvent("gainFocus", obj)

	@script(gesture="kb:leftArrow")
	def script_moveLeft(self, gesture):
		self.navigationHelper("left")

	@script(gesture="kb:rightArrow")
	def script_moveRight(self, gesture):
		self.navigationHelper("right")

	@script(gesture="kb:upArrow")
	def script_moveUp(self, gesture):
		self.navigationHelper("up")

	@script(gesture="kb:downArrow")
	def script_moveDown(self, gesture):
		self.navigationHelper("down")

	@script(gesture="kb:control+upArrow")
	def script_startOfColumn(self, gesture):
		self.navigationHelper("startcol")

	@script(gesture="kb:control+leftArrow")
	def script_startOfRow(self, gesture):
		self.navigationHelper("startrow")

	@script(gesture="kb:control+rightArrow")
	def script_endOfRow(self, gesture):
		self.navigationHelper("endrow")

	@script(gesture="kb:control+downArrow")
	def script_endOfColumn(self, gesture):
		self.navigationHelper("endcol")

	def __contains__(self, obj):
		# Anything that is not in this window, or is not of ExcelBase (E.g. an Office chart) is not in this treeInterceptor.
		return isinstance(obj, ExcelBase) and winUser.isDescendantWindow(
			self.rootNVDAObject.windowHandle,
			obj.windowHandle,
		)

	def _get_selection(self):
		return self.rootNVDAObject._getSelection()

	def _set_selection(self, info):
		super(ExcelBrowseModeTreeInterceptor, self)._set_selection(info)
		# review.handleCaretMove(info)

	def _get_ElementsListDialog(self):
		return ElementsListDialog

	def _iterNodesByType(self, nodeType, direction="next", pos=None):
		if nodeType == "chart":
			return ChartExcelCollectionQuicknavIterator(
				nodeType,
				self.rootNVDAObject.excelWorksheetObject,
				direction,
				None,
			).iterate()
		elif nodeType == "comment":
			return CommentExcelCellInfoQuicknavIterator(
				nodeType,
				self.rootNVDAObject,
				direction,
				None,
			).iterate()
		elif nodeType == "formula":
			return FormulaExcelCellInfoQuicknavIterator(
				nodeType,
				self.rootNVDAObject,
				direction,
				None,
			).iterate()
		elif nodeType == "sheet":
			return SheetsExcelCollectionQuicknavIterator(
				nodeType,
				self.rootNVDAObject.excelWorksheetObject,
				direction,
				None,
			).iterate()
		elif nodeType == "formField":
			return ExcelFormControlQuicknavIterator(
				nodeType,
				self.rootNVDAObject.excelWorksheetObject,
				direction,
				None,
				self,
			).iterate(pos)
		else:
			raise NotImplementedError

	def script_elementsList(self, gesture):
		super(ExcelBrowseModeTreeInterceptor, self).script_elementsList(gesture)

	# Translators: the description for the elements list command in Microsoft Excel.
	script_elementsList.__doc__ = _("Lists various types of elements in this spreadsheet")
	script_elementsList.ignoreTreeInterceptorPassThrough = True


class ElementsListDialog(browseMode.ElementsListDialog):
	helpId = "ExcelElementsList"

	ELEMENT_TYPES = (
		# Translators: The label of a radio button to select the type of element
		# in the browse mode Elements List dialog.
		("chart", _("&Charts")),
		# Translators: The label of a radio button to select the type of element
		# in the browse mode Elements List dialog.
		("comment", _("N&otes")),
		# Translators: The label of a radio button to select the type of element
		# in the browse mode Elements List dialog.
		("formula", _("Fo&rmulas")),
		# Translators: The label of a radio button to select the type of element
		# in the browse mode Elements List dialog.
		("formField", _("&Form fields")),
		# Translators: The label of a radio button to select the type of element
		# in the browse mode Elements List dialog.
		("sheet", _("&Sheets")),
	)


class EditCommentDialog(
	gui.contextHelp.ContextHelpMixin,
	wx.TextEntryDialog,  # wxPython does not seem to call base class initializer, put last in MRO
):
	helpId = "ExcelReportingComments"


class ExcelBase(Window):
	"""A base that all Excel NVDAObjects inherit from, which contains some useful methods."""

	@staticmethod
	def excelWindowObjectFromWindow(windowHandle):
		try:
			pDispatch = oleacc.AccessibleObjectFromWindow(
				windowHandle,
				winUser.OBJID_NATIVEOM,
				interface=comtypes.automation.IDispatch,
			)
		except (COMError, WindowsError):
			return None
		return comtypes.client.dynamic.Dispatch(pDispatch)

	@staticmethod
	def getCellAddress(cell, external=False, format=xlA1):
		text = cell.Address(False, False, format, external)
		textList = text.split(":")
		if len(textList) == 2:
			# Translators: Used to express an address range in excel.
			text = _("{start} through {end}").format(start=textList[0], end=textList[1])
		return text

	def _getDropdown(self, selection=None):
		w = winUser.getAncestor(self.windowHandle, winUser.GA_ROOT)
		if not w:
			log.debugWarning("Could not get ancestor window (GA_ROOT)")
			return
		obj = Window(windowHandle=w, chooseBestAPI=False)
		if not obj:
			log.debugWarning("Could not instanciate NVDAObject for ancestor window")
			return
		threadID = obj.windowThreadID
		while not eventHandler.isPendingEvents("gainFocus"):
			obj = obj.previous
			if not obj or not isinstance(obj, Window) or obj.windowThreadID != threadID:
				log.debugWarning("Could not locate dropdown list in previous objects")
				return
			if obj.windowClassName == "EXCEL:":
				break
		if selection:
			# If we are getting a dropdown for a selection,
			# we want the selection to be presented as the direct ancestor of the dropdown.
			obj.parent = selection
		return obj

	def _getActiveCell(self) -> "ExcelCell":
		cell = self.excelWindowObject.ActiveCell
		obj = ExcelCell(
			windowHandle=self.windowHandle,
			excelWindowObject=self.excelWindowObject,
			excelCellObject=cell,
		)
		return obj

	def _getSelection(self):
		selection = self.excelWindowObject.Selection
		try:
			isMerged = selection.mergeCells
		except (COMError, NameError):
			isMerged = False
		try:
			numCells = selection.count
		except (COMError, NameError):
			numCells = 0

		isChartActive = True if self.excelWindowObject.ActiveChart else False
		obj = None
		if not isMerged and numCells > 1:
			obj = ExcelSelection(
				windowHandle=self.windowHandle,
				excelWindowObject=self.excelWindowObject,
				excelRangeObject=selection,
			)
		elif numCells >= 1:
			obj = ExcelCell(
				windowHandle=self.windowHandle,
				excelWindowObject=self.excelWindowObject,
				excelCellObject=selection.item(1),
			)
		elif isChartActive:
			selection = self.excelWindowObject.ActiveChart
			from . import _msOfficeChart

			parent = ExcelWorksheet(
				windowHandle=self.windowHandle,
				excelWindowObject=self.excelWindowObject,
				excelWorksheetObject=self.excelWindowObject.activeSheet,
			)
			obj = _msOfficeChart.OfficeChart(
				windowHandle=self.windowHandle,
				officeApplicationObject=self.excelWindowObject,
				officeChartObject=selection,
				initialDocument=parent,
			)
		return obj

	def focusOnActiveDocument(self, officeChartObject):
		cell = self.excelWindowObject.ActiveCell
		cell.Activate()
		cellObj = self._getSelection()
		eventHandler.queueEvent("gainFocus", cellObj)


class Excel7Window(ExcelBase):
	"""An overlay class for Window for the EXCEL7 window class, which simply bounces focus to the active excel cell."""

	def _get_excelWindowObject(self):
		return self.excelWindowObjectFromWindow(self.windowHandle)

	def _get_focusRedirect(self):
		selection = self._getActiveCell()
		dropdown = self._getDropdown(selection=selection)
		if dropdown:
			return dropdown
		if selection:
			return selection

	def event_caret(self):
		# This object never gains focus, so normally, caret updates would be ignored.
		# However, we need to tell the vision handler that a caret move has occured on this object,
		# in order for a magnifier or highlighter to be positioned correctly.
		vision.handler.handleCaretMove(self)


class ExcelWorksheet(ExcelBase):
	treeInterceptorClass = ExcelBrowseModeTreeInterceptor
	role = controlTypes.Role.TABLE

	def _get_excelApplicationObject(self):
		self.excelApplicationObject = self.excelWorksheetObject.application
		return self.excelApplicationObject

	re_definedName = re.compile(
		# Starts with an optional sheet name followed by an exclamation mark (!).
		# If a sheet name contains spaces then it is surrounded by single quotes (')
		# Examples:
		# Sheet1!
		# ''Sheet2 (4)'!
		# 'profit and loss'!
		r"^((?P<sheet>('[^']+'|[^!]+))!)?"
		# followed by a unique name (not containing spaces). Example:
		# rowtitle_ab12-cd34-de45
		r"(?P<name>\w+)"
		# Optionally followed by minimum and maximum addresses, starting with a period (.). Example:
		# .a1.c3
		# .ab34
		r"(\.(?P<minAddress>[a-zA-Z]+[0-9]+)?(\.(?P<maxAddress>[a-zA-Z]+[0-9]+)?"
		# Optionally followed by a period (.) and extra random data (sometimes produced by other screen readers)
		r"(\..*)*)?)?$",
	)

	def populateHeaderCellTrackerFromNames(self, headerCellTracker):
		sheetName = self.excelWorksheetObject.name
		for x in self.excelWorksheetObject.parent.names:
			fullName = x.name
			nameMatch = self.re_definedName.match(fullName)
			if not nameMatch:
				continue
			sheet = nameMatch.group("sheet")
			if sheet and sheet[0] == "'" and sheet[-1] == "'":
				sheet = sheet[1:-1]
			if sheet and sheet != sheetName:
				continue
			name = nameMatch.group("name").lower()
			isColumnHeader = isRowHeader = False
			if name.startswith("title"):
				isColumnHeader = isRowHeader = True
			elif name.startswith("columntitle"):
				isColumnHeader = True
			elif name.startswith("rowtitle"):
				isRowHeader = True
			else:
				continue
			try:
				headerCell = x.refersToRange
			except COMError:
				continue
			if headerCell.parent.name != sheetName:
				continue
			minColumnNumber = maxColumnNumber = minRowNumber = maxRowNumber = None
			minAddress = nameMatch.group("minAddress")
			if minAddress:
				try:
					minCell = self.excelWorksheetObject.range(minAddress)
				except COMError:
					minCell = None
				if minCell:
					minRowNumber = minCell.row
					minColumnNumber = minCell.column
			maxAddress = nameMatch.group("maxAddress")
			if maxAddress:
				try:
					maxCell = self.excelWorksheetObject.range(maxAddress)
				except COMError:
					maxCell = None
				if maxCell:
					maxRowNumber = maxCell.row
					maxColumnNumber = maxCell.column
			if maxColumnNumber is None:
				maxColumnNumber = self._getMaxColumnNumberForHeaderCell(headerCell)
			headerCellTracker.addHeaderCellInfo(
				rowNumber=headerCell.row,
				columnNumber=headerCell.column,
				rowSpan=headerCell.rows.count,
				colSpan=headerCell.columns.count,
				minRowNumber=minRowNumber,
				maxRowNumber=maxRowNumber,
				minColumnNumber=minColumnNumber,
				maxColumnNumber=maxColumnNumber,
				name=fullName,
				isColumnHeader=isColumnHeader,
				isRowHeader=isRowHeader,
			)

	def _get_headerCellTracker(self):
		self.headerCellTracker = HeaderCellTracker()
		self.populateHeaderCellTrackerFromNames(self.headerCellTracker)
		return self.headerCellTracker

	def setAsHeaderCell(self, cell, isColumnHeader=False, isRowHeader=False):
		oldInfo = self.headerCellTracker.getHeaderCellInfoAt(cell.rowNumber, cell.columnNumber)
		if oldInfo:
			if isColumnHeader and not oldInfo.isColumnHeader:
				oldInfo.isColumnHeader = True
				oldInfo.rowSpan = cell.rowSpan
			elif isRowHeader and not oldInfo.isRowHeader:
				oldInfo.isRowHeader = True
				oldInfo.colSpan = cell.colSpan
			else:
				return False
			isColumnHeader = oldInfo.isColumnHeader
			isRowHeader = oldInfo.isRowHeader
		if isColumnHeader and isRowHeader:
			name = "Title_"
		elif isRowHeader:
			name = "RowTitle_"
		elif isColumnHeader:
			name = "ColumnTitle_"
		else:
			raise ValueError("One or both of isColumnHeader or isRowHeader must be True")
		name += uuid.uuid4().hex
		relativeName = name
		name = "%s!%s" % (cell.excelRangeObject.worksheet.name, name)
		if oldInfo:
			self.excelWorksheetObject.parent.names(oldInfo.name).delete()
			oldInfo.name = name
		else:
			maxColumnNumber = self._getMaxColumnNumberForHeaderCell(cell.excelCellObject)
			self.headerCellTracker.addHeaderCellInfo(
				rowNumber=cell.rowNumber,
				columnNumber=cell.columnNumber,
				rowSpan=cell.rowSpan,
				colSpan=cell.colSpan,
				maxColumnNumber=maxColumnNumber,
				name=name,
				isColumnHeader=isColumnHeader,
				isRowHeader=isRowHeader,
			)
		self.excelWorksheetObject.names.add(relativeName, cell.excelRangeObject)
		return True

	def _getMaxColumnNumberForHeaderCell(self, excelCell):
		try:
			r = excelCell.currentRegion
		except COMError:
			return excelCell.column
		columns = r.columns
		return columns[columns.count].column + 1

	def forgetHeaderCell(self, cell, isColumnHeader=False, isRowHeader=False):
		if not isColumnHeader and not isRowHeader:
			return False
		info = self.headerCellTracker.getHeaderCellInfoAt(cell.rowNumber, cell.columnNumber)
		if not info:
			return False
		if isColumnHeader and info.isColumnHeader:
			info.isColumnHeader = False
		elif isRowHeader and info.isRowHeader:
			info.isRowHeader = False
		else:
			return False
		self.headerCellTracker.removeHeaderCellInfo(info)
		self.excelWorksheetObject.parent.names(info.name).delete()
		if info.isColumnHeader or info.isRowHeader:
			self.setAsHeaderCell(cell, isColumnHeader=info.isColumnHeader, isRowHeader=info.isRowHeader)
		return True

	def fetchAssociatedHeaderCellText(self, cell, columnHeader=False):
		for info in self.headerCellTracker.iterPossibleHeaderCellInfosFor(
			cell.rowNumber,
			cell.columnNumber,
			columnHeader=columnHeader,
		):
			textList = []
			if columnHeader:
				for headerRowNumber in range(info.rowNumber, info.rowNumber + info.rowSpan):
					headerCell = self.excelWorksheetObject.cells(headerRowNumber, cell.columnNumber)
					# The header could be  merged cells.
					# if so, fetch text from the first in the merge as that always contains the content
					try:
						headerCell = headerCell.mergeArea.item(1)
					except (COMError, NameError, AttributeError):
						pass
					textList.append(headerCell.text)
			else:
				for headerColumnNumber in range(info.columnNumber, info.columnNumber + info.colSpan):
					headerCell = self.excelWorksheetObject.cells(cell.rowNumber, headerColumnNumber)
					# The header could be  merged cells.
					# if so, fetch text from the first in the merge as that always contains the content
					try:
						headerCell = headerCell.mergeArea.item(1)
					except (COMError, NameError, AttributeError):
						pass
					textList.append(headerCell.text)
			text = " ".join(textList)
			if text:
				return text

	def __init__(self, windowHandle=None, excelWindowObject=None, excelWorksheetObject=None):
		self.excelWindowObject = excelWindowObject
		self.excelWorksheetObject = excelWorksheetObject
		super(ExcelWorksheet, self).__init__(windowHandle=windowHandle)

	def _get_name(self):
		return self.excelWorksheetObject.name

	def _isEqual(self, other):
		if not super(ExcelWorksheet, self)._isEqual(other):
			return False
		return self.excelWorksheetObject.index == other.excelWorksheetObject.index

	def _get_firstChild(self):
		cell = self.excelWorksheetObject.cells(1, 1)
		return ExcelCell(
			windowHandle=self.windowHandle,
			excelWindowObject=self.excelWindowObject,
			excelCellObject=cell,
		)

	def _get_states(self):
		states = super(ExcelWorksheet, self).states
		if self.excelWorksheetObject.ProtectContents:
			states.add(controlTypes.State.PROTECTED)
		return states

	@scriptHandler.script(
		gestures=(
			"kb:tab",
			"kb:shift+tab",
			"kb:enter",
			"kb:numpadEnter",
			"kb:shift+enter",
			"kb:shift+numpadEnter",
		),
		canPropagate=True,
	)
	def script_changeActiveCell(self, gesture: inputCore.InputGesture) -> None:
		isChartActive = True if self.excelWindowObject.ActiveChart else False
		if isChartActive:
			objGetter = self._getSelection
		else:
			objGetter = self._getActiveCell
		self.changeSelectionOrActiveCell(
			gesture=gesture,
			objGetter=objGetter,
		)

	@scriptHandler.script(
		gestures=(
			"kb:upArrow",
			"kb:downArrow",
			"kb:leftArrow",
			"kb:rightArrow",
			"kb:control+upArrow",
			"kb:control+downArrow",
			"kb:control+leftArrow",
			"kb:control+rightArrow",
			"kb:home",
			"kb:end",
			"kb:control+home",
			"kb:control+end",
			"kb:shift+upArrow",
			"kb:shift+downArrow",
			"kb:shift+leftArrow",
			"kb:shift+rightArrow",
			"kb:shift+control+upArrow",
			"kb:shift+control+downArrow",
			"kb:shift+control+leftArrow",
			"kb:shift+control+rightArrow",
			"kb:shift+home",
			"kb:shift+end",
			"kb:shift+control+home",
			"kb:shift+control+end",
			"kb:shift+space",
			"kb:control+space",
			"kb:pageUp",
			"kb:pageDown",
			"kb:shift+pageUp",
			"kb:shift+pageDown",
			"kb:alt+pageUp",
			"kb:alt+pageDown",
			"kb:alt+shift+pageUp",
			"kb:alt+shift+pageDown",
			"kb:control+shift+8",
			"kb:control+pageUp",
			"kb:control+pageDown",
			"kb:control+a",
			"kb:control+v",
			"kb:shift+f11",
			"kb:control+y",
			"kb:control+z",
			"kb:alt+backspace",
		),
		canPropagate=True,
	)
	def script_changeSelection(self, gesture: inputCore.InputGesture) -> None:
		self.changeSelectionOrActiveCell(
			gesture=gesture,
			objGetter=self._getSelection,
		)

	def changeSelectionOrActiveCell(
		self,
		gesture: inputCore.InputGesture,
		objGetter: Callable[[], ExcelCell | ExcelSelection | OfficeChart],
	):
		oldSelection = objGetter()
		gesture.send()
		newSelection = None
		start = time.time()
		retryInterval = 0.01
		maxTimeout = 0.15
		elapsed = 0
		retries = 0
		while True:
			if scriptHandler.isScriptWaiting():
				# Prevent lag if keys are pressed rapidly
				return
			api.processPendingEvents(processEventQueue=False)
			if eventHandler.isPendingEvents("gainFocus"):
				# This object is no longer focused.
				return
			newSelection = objGetter()
			if newSelection and newSelection != oldSelection:
				log.debug(f"Detected new selection after {elapsed} sec")
				break
			elapsed = time.time() - start
			if elapsed >= maxTimeout:
				log.debug(f"Canceled detecting new selection after {elapsed} sec")
				break
			# We spin the first few tries, as sleep is not accurate for tiny periods
			# and we might end up sleeping longer than we need to. Spinning improves
			# responsiveness in the case that the app responds fairly quickly.
			if retries > 2:
				# Don't spin too long, though. If we get to this point, the app is
				# probably taking a while to respond, so super fast response is
				# already lost.
				time.sleep(retryInterval)
			retries += 1
		if newSelection:
			if newSelection.parent == self:
				# The new selection has this work sheet as its parent.
				# While newSelection.parent and self compare equal,
				# they are in fact not the same python object, i.e.
				# `newSelection.parent is self` would return False.
				# Therefore we set newSelection.parent to self in order for the format field speech cache
				# to persist across selection changes. (#15091)
				newSelection.parent = self
			eventHandler.executeEvent("gainFocus", newSelection)

	def _WaitForValueChangeForAction(self, action, fetcher, timeout=0.15):
		oldVal = fetcher()
		action()
		startTime = curTime = time.time()
		curVal = fetcher()
		while curVal == oldVal and (curTime - startTime) < timeout:
			time.sleep(0.01)
			curVal = fetcher()
			curTime = time.time()
		return curVal

	def _toggleBooleanAttribute(self, gesture, getStateFun, msgOff, msgOn):
		sel = self._getSelection()
		if isinstance(sel, ExcelCell):
			selObj = sel.excelCellObject
		elif isinstance(sel, ExcelSelection):
			selObj = sel.excelRangeObject
		else:
			gesture.send()
			return
		enabled = self._WaitForValueChangeForAction(
			action=lambda: gesture.send(),
			fetcher=lambda: getStateFun(selObj),
		)
		if enabled:
			ui.message(msgOn)
		else:
			ui.message(msgOff)

	@script(
		gestures=["kb:control+b", "kb:control+2"],
		canPropagate=True,
	)
	def script_toggleBold(self, gesture):
		self._toggleBooleanAttribute(
			gesture,
			lambda cellOrRange: cellOrRange.font.bold,
			# Translators: a message when toggling formatting in Microsoft Excel
			msgOff=_("Bold off"),
			# Translators: a message when toggling formatting in Microsoft Excel
			msgOn=_("Bold on"),
		)

	@script(
		gestures=["kb:control+i", "kb:control+3"],
		canPropagate=True,
	)
	def script_toggleItalic(self, gesture):
		self._toggleBooleanAttribute(
			gesture,
			lambda cellOrRange: cellOrRange.font.italic,
			# Translators: a message when toggling formatting in Microsoft Excel
			msgOff=_("Italic off"),
			# Translators: a message when toggling formatting in Microsoft Excel
			msgOn=_("Italic on"),
		)

	@script(
		gestures=["kb:control+u", "kb:control+4"],
		canPropagate=True,
	)
	def script_toggleUnderline(self, gesture):
		self._toggleBooleanAttribute(
			gesture,
			lambda cellOrRange: cellOrRange.font.underline != xlUnderlineStyleNone,
			# Translators: a message when toggling formatting in Microsoft Excel
			msgOff=_("Underline off"),
			# Translators: a message when toggling formatting in Microsoft Excel
			msgOn=_("Underline on"),
		)

	@script(
		gesture="kb:control+5",
		canPropagate=True,
	)
	def script_toggleStrikethrough(self, gesture):
		self._toggleBooleanAttribute(
			gesture,
			lambda cellOrRange: cellOrRange.font.strikethrough,
			# Translators: a message when toggling formatting in Microsoft Excel
			msgOff=_("Strikethrough off"),
			# Translators: a message when toggling formatting in Microsoft Excel
			msgOn=_("Strikethrough on"),
		)


class ExcelCellTextInfo(NVDAObjectTextInfo):
	def _getFormatFieldAndOffsets(self, offset, formatConfig, calculateOffsets=True):
		formatField = textInfos.FormatField()
		versionMajor = int(self.obj.excelCellObject.Application.Version.split(".")[0])
		if versionMajor >= excel2010VersionMajor:
			# displayFormat includes conditional formatting calculated at runtime
			# However it is only available in Excel 2010 and higher
			cellObj = self.obj.excelCellObject.DisplayFormat
		else:
			cellObj = self.obj.excelCellObject
		fontObj = cellObj.font
		if formatConfig["reportAlignment"]:
			try:
				value = XlHAlign(self.obj.excelCellObject.horizontalAlignment).displayString
			except ValueError:
				pass
			else:
				formatField["text-align"] = value
			try:
				value = XlVAlign(self.obj.excelCellObject.verticalAlignment).displayString
			except ValueError:
				pass
			else:
				formatField["vertical-align"] = value
		if formatConfig["reportFontName"]:
			formatField["font-name"] = fontObj.name
		if formatConfig["reportFontSize"]:
			# Translators: Abbreviation for points, a measurement of font size.
			formatField["font-size"] = pgettext("font size", "%s pt") % fontObj.size
		if formatConfig["fontAttributeReporting"]:
			formatField["bold"] = fontObj.bold
			formatField["italic"] = fontObj.italic
			underline = fontObj.underline
			formatField["underline"] = (
				False if underline is None or underline == xlUnderlineStyleNone else True
			)
			formatField["strikethrough"] = fontObj.strikethrough
		if formatConfig["reportSuperscriptsAndSubscripts"]:
			# For cells, in addition to True and False, fontObj.superscript or fontObj.subscript may have the value
			# None in case of mixed text position, e.g. characters on baseline and in superscript in the same cell.
			if fontObj.superscript is True:
				formatField["text-position"] = TextPosition.SUPERSCRIPT
			elif fontObj.subscript is True:
				formatField["text-position"] = TextPosition.SUBSCRIPT
			elif fontObj.superscript is False and fontObj.subscript is False:
				formatField["text-position"] = TextPosition.BASELINE
			else:
				formatField["text-position"] = TextPosition.UNDEFINED
		if formatConfig["reportStyle"]:
			try:
				styleName = self.obj.excelCellObject.style.nameLocal
			except COMError:
				styleName = None
			if styleName:
				formatField["style"] = styleName
		if formatConfig["reportColor"]:
			try:
				formatField["color"] = colors.RGB.fromCOLORREF(int(fontObj.color))
			except COMError:
				pass
			try:
				pattern = cellObj.Interior.Pattern
				if pattern != xlPatternNone:
					formatField["background-pattern"] = backgroundPatternLabels.get(pattern)
				if pattern in (xlPatternLinearGradient, xlPatternRectangularGradient):
					formatField["background-color"] = colors.RGB.fromCOLORREF(
						int(cellObj.Interior.Gradient.ColorStops(1).Color),
					)
					formatField["background-color2"] = colors.RGB.fromCOLORREF(
						int(cellObj.Interior.Gradient.ColorStops(2).Color),
					)
				else:
					formatField["background-color"] = colors.RGB.fromCOLORREF(int(cellObj.interior.color))
			except COMError:
				pass
		if formatConfig["reportCellBorders"] != ReportCellBorders.OFF:
			borders = None
			hasMergedCells = self.obj.excelCellObject.mergeCells
			if hasMergedCells:
				mergeArea = self.obj.excelCellObject.mergeArea
				try:
					borders = mergeArea.DisplayFormat.borders  # for later versions of office
				except COMError:
					borders = mergeArea.borders  # for office 2007
			else:
				borders = cellObj.borders
			try:
				formatField["border-style"] = getCellBorderStyleDescription(
					borders,
					reportBorderColor=formatConfig["reportCellBorders"] == ReportCellBorders.COLOR_AND_STYLE,
				)
			except COMError:
				pass
		return formatField, (self._startOffset, self._endOffset)

	def _get_locationText(self):
		return self.obj.getCellPosition()


NVCELLINFOFLAG_ADDRESS = 0x1
NVCELLINFOFLAG_TEXT = 0x2
NVCELLINFOFLAG_INPUTMESSAGE = 0x4
NVCELLINFOFLAG_STATES = 0x8
NVCELLINFOFLAG_COORDS = 0x10
NVCELLINFOFLAG_OUTLINELEVEL = 0x20
NVCELLINFOFLAG_COMMENTS = 0x40
NVCELLINFOFLAG_FORMULA = 0x80
NVCELLINFOFLAG_ALL = 0xFFFF


class NvCellState(enum.IntEnum):
	# These values must match NvCellState in `nvdaHelper/remote/excel/constants.h`
	EXPANDED = (1 << 1,)
	COLLAPSED = (1 << 2,)
	LINKED = (1 << 3,)
	HASPOPUP = (1 << 4,)
	PROTECTED = (1 << 5,)
	HASFORMULA = (1 << 6,)
	HASCOMMENT = (1 << 7,)
	CROPPED = (1 << 8,)
	OVERFLOWING = (1 << 9,)
	UNLOCKED = (1 << 10,)


_nvCellStatesToStates: Dict[NvCellState, controlTypes.State] = {
	NvCellState.EXPANDED: controlTypes.State.EXPANDED,
	NvCellState.COLLAPSED: controlTypes.State.COLLAPSED,
	NvCellState.LINKED: controlTypes.State.LINKED,
	NvCellState.HASPOPUP: controlTypes.State.HASPOPUP,
	NvCellState.PROTECTED: controlTypes.State.PROTECTED,
	NvCellState.HASFORMULA: controlTypes.State.HASFORMULA,
	NvCellState.HASCOMMENT: controlTypes.State.HASCOMMENT,
	NvCellState.CROPPED: controlTypes.State.CROPPED,
	NvCellState.OVERFLOWING: controlTypes.State.OVERFLOWING,
	NvCellState.UNLOCKED: controlTypes.State.UNLOCKED,
}


class ExcelCellInfo(ctypes.Structure):
	_fields_ = [
		("text", comtypes.BSTR),
		("address", comtypes.BSTR),
		("inputTitle", comtypes.BSTR),
		("inputMessage", comtypes.BSTR),
		("nvCellStates", ctypes.c_longlong),  # bitwise OR of the NvCellState enum values.
		("rowNumber", ctypes.c_long),
		("rowSpan", ctypes.c_long),
		("columnNumber", ctypes.c_long),
		("columnSpan", ctypes.c_long),
		("outlineLevel", ctypes.c_long),
		("comments", comtypes.BSTR),
		("formula", comtypes.BSTR),
	]


class ExcelCellInfoQuickNavItem(browseMode.QuickNavItem):
	def __init__(self, parentIterator, cellInfo):
		self.excelCellInfo = cellInfo
		self.parentIterator = parentIterator
		super(ExcelCellInfoQuickNavItem, self).__init__(parentIterator.itemType, parentIterator.document)

	def activate(self):
		pass

	def isChild(self, parent):
		return False

	def report(self, readUnit=None):
		pass

	def __lt__(self, other):
		return (self.excelCellInfo.rowNumber, self.excelCellInfo.columnNumber) < (
			other.excelCellInfo.rowNumber,
			other.excelCellInfo.columnNumber,
		)

	def moveTo(self):
		cell = self.parentIterator.document.excelWorksheetObject.cells(
			self.excelCellInfo.rowNumber,
			self.excelCellInfo.columnNumber,
		)
		cell.Activate()
		eventHandler.queueEvent("gainFocus", api.getDesktopObject().objectWithFocus())

	@property
	def isAfterSelection(self):
		activeCell = self.parentIterator.selectedCellInfo
		return (self.excelCellInfo.rowNumber, self.excelCellInfo.columnNumber) > (
			activeCell.rowNumber,
			activeCell.columnNumber,
		)

	@property
	def label(self):
		return "%s: %s" % (self.excelCellInfo.address.split("!")[-1], self.excelCellInfo.text)


class CommentExcelCellInfoQuickNavItem(ExcelCellInfoQuickNavItem):
	@property
	def label(self):
		return "%s: %s" % (self.excelCellInfo.address.split("!")[-1], self.excelCellInfo.comments)


def convertAddressToLocal(application: comtypes.client.lazybind.Dispatch, address: str) -> str:
	"""Converts a range address string from invariant to local representation.
	E.g. "'[Filename.xlsx]Sheet1'!$A$2,$A$4" becomes "'[Filename.xlsx]Sheet1'!$A$2;$A$4" on a French system.
	"""

	fileAndSheet, range = address.rsplit("!", 1)
	sep = application.International(XlApplicationInternational.LIST_SEPARATOR)
	return f"{fileAndSheet}!{range.replace(',', sep)}"


class FormulaExcelCellInfoQuickNavItem(ExcelCellInfoQuickNavItem):
	@property
	def label(self):
		return "%s: %s" % (self.excelCellInfo.address.split("!")[-1], self.excelCellInfo.formula)


class ExcelCellInfoQuicknavIterator(object, metaclass=abc.ABCMeta):
	cellInfoFlags = NVCELLINFOFLAG_ADDRESS | NVCELLINFOFLAG_COORDS

	@abc.abstractproperty
	def QuickNavItemClass(self):
		"""The particular L{ExcelCellInfoQuicknavItem} subclass for objects that  should be emitted from the L{iterate} method."""
		pass

	def __init__(self, itemType, document, direction, includeCurrent):
		"""
		See L{QuickNavItemIterator} for itemType, document and direction definitions.
		@param includeCurrent: if true then any item at the initial position will be also emitted
			rather than just further ones.
		"""
		self.document = document
		self.itemType = itemType
		self.direction = direction if direction else "next"
		self.includeCurrent = includeCurrent
		self.selectedCellInfo = self.document._getSelection().excelCellInfo

	@abc.abstractmethod
	def collectionFromWorksheet(self, worksheetObject):
		"""An Excel range object covering all the cells that should be emitted by the L{iterate} method."""
		pass

	def iterate(self):
		worksheet = self.document.excelWorksheetObject
		try:
			collectionObject = self.collectionFromWorksheet(worksheet)
		except COMError:
			return
		if not collectionObject:
			return
		count = collectionObject.count
		cellInfos = (ExcelCellInfo * count)()
		numCellsFetched = ctypes.c_long()
		address = collectionObject.address(True, True, xlA1, True)
		NVDAHelper.localLib.nvdaInProcUtils_excel_getCellInfos(
			self.document.appModule.helperLocalBindingHandle,
			self.document.windowHandle,
			BSTR(convertAddressToLocal(worksheet.Application, address)),
			self.cellInfoFlags,
			count,
			cellInfos,
			ctypes.byref(numCellsFetched),
		)
		for index in range(numCellsFetched.value):
			ci = cellInfos[index]
			if not ci.address:
				log.debugWarning("cellInfo at index %s has no address" % index)
				break
			yield self.QuickNavItemClass(self, ci)


class CommentExcelCellInfoQuicknavIterator(ExcelCellInfoQuicknavIterator):
	QuickNavItemClass = CommentExcelCellInfoQuickNavItem
	cellInfoFlags = ExcelCellInfoQuicknavIterator.cellInfoFlags | NVCELLINFOFLAG_COMMENTS

	def collectionFromWorksheet(self, worksheetObject):
		return worksheetObject.usedRange.SpecialCells(xlCellTypeComments)


class FormulaExcelCellInfoQuicknavIterator(ExcelCellInfoQuicknavIterator):
	QuickNavItemClass = FormulaExcelCellInfoQuickNavItem
	cellInfoFlags = ExcelCellInfoQuicknavIterator.cellInfoFlags | NVCELLINFOFLAG_FORMULA

	def collectionFromWorksheet(self, worksheetObject):
		return worksheetObject.usedRange.SpecialCells(xlCellTypeFormulas)


class ExcelCell(ExcelBase):
	excelCellInfo: ExcelCellInfo | None
	"""Type info for auto property: _get_excelCellInfo"""

	def _get_excelCellInfo(self) -> ExcelCellInfo | None:
		if not self.appModule.helperLocalBindingHandle:
			return None
		ci = ExcelCellInfo()
		numCellsFetched = ctypes.c_long()
		address = self.excelCellObject.address(True, True, xlA1, True)
		res = NVDAHelper.localLib.nvdaInProcUtils_excel_getCellInfos(
			self.appModule.helperLocalBindingHandle,
			self.windowHandle,
			BSTR(convertAddressToLocal(self.excelCellObject.Application, address)),
			NVCELLINFOFLAG_ALL,
			1,
			ctypes.byref(ci),
			ctypes.byref(numCellsFetched),
		)
		if res != 0 or numCellsFetched.value == 0:
			return None
		return ci

	def doAction(self):
		pass

	def _get_columnHeaderText(self):
		return self.parent.fetchAssociatedHeaderCellText(self, columnHeader=True)

	def _get_rowHeaderText(self):
		return self.parent.fetchAssociatedHeaderCellText(self, columnHeader=False)

	@script(
		gesture="kb:alt+downArrow",
	)
	def script_openDropdown(self, gesture):
		gesture.send()
		d = None
		curTime = startTime = time.time()
		while (curTime - startTime) <= 0.25:
			if scriptHandler.isScriptWaiting():
				# Prevent lag if keys are pressed rapidly
				return
			if eventHandler.isPendingEvents("gainFocus"):
				return
			d = self._getDropdown()
			if d:
				break
			api.processPendingEvents(processEventQueue=False)
			time.sleep(0.025)
			curTime = time.time()
		if not d:
			log.debugWarning("Failed to get dropDown, giving up")
			return
		d.parent = self
		eventHandler.queueEvent("gainFocus", d)

	@script(
		description=_(
			# Translators: the description for a script for Excel
			"Sets the current cell as start of column header. Pressing once will set this cell as the first column "
			"header for any cell lower and to the right of it within this region. Pressing twice will forget the "
			"current column header for this cell.",
		),
		gesture="kb:NVDA+shift+c",
		category=SCRCAT_SYSTEMCARET,
	)
	def script_setColumnHeader(self, gesture):
		scriptCount = scriptHandler.getLastScriptRepeatCount()
		if scriptCount == 0:
			if self.parent.setAsHeaderCell(self, isColumnHeader=True, isRowHeader=False):
				# Translators: a message reported in the SetColumnHeader script for Excel.
				ui.message(_("Set {address} as start of column headers").format(address=self.cellCoordsText))
			else:
				ui.message(
					# Translators: a message reported in the SetColumnHeader script for Excel.
					_("Already set {address} as start of column headers").format(address=self.cellCoordsText),
				)
		elif scriptCount == 1:
			if self.parent.forgetHeaderCell(self, isColumnHeader=True, isRowHeader=False):
				# Translators: a message reported in the SetColumnHeader script for Excel.
				ui.message(_("Removed {address} from column headers").format(address=self.cellCoordsText))
			else:
				ui.message(
					# Translators: a message reported in the SetColumnHeader script for Excel.
					_("Cannot find {address} in column headers").format(address=self.cellCoordsText),
				)

	@script(
		description=_(
			# Translators: the description for a script for Excel
			"Sets the current cell as start of row headers. Pressing once will set this cell as the first row header "
			"for any cell lower and to the right of it within this region. Pressing twice will forget the current "
			"row header for this cell.",
		),
		gesture="kb:NVDA+shift+r",
		category=SCRCAT_SYSTEMCARET,
	)
	def script_setRowHeader(self, gesture):
		scriptCount = scriptHandler.getLastScriptRepeatCount()
		if scriptCount == 0:
			if self.parent.setAsHeaderCell(self, isColumnHeader=False, isRowHeader=True):
				# Translators: a message reported in the SetRowHeader script for Excel.
				ui.message(_("Set {address} as start of row headers").format(address=self.cellCoordsText))
			else:
				ui.message(
					# Translators: a message reported in the SetRowHeader script for Excel.
					_("Already set {address} as start of row headers").format(address=self.cellCoordsText),
				)
		elif scriptCount == 1:
			if self.parent.forgetHeaderCell(self, isColumnHeader=False, isRowHeader=True):
				# Translators: a message reported in the SetRowHeader script for Excel.
				ui.message(_("Removed {address}    from row headers").format(address=self.cellCoordsText))
			else:
				# Translators: a message reported in the SetRowHeader script for Excel.
				ui.message(_("Cannot find {address}    in row headers").format(address=self.cellCoordsText))

	@classmethod
	def kwargsFromSuper(cls, kwargs, relation=None):
		windowHandle = kwargs["windowHandle"]
		excelWindowObject = cls.excelWindowObjectFromWindow(windowHandle)
		if not excelWindowObject:
			return False
		if isinstance(relation, tuple):
			excelCellObject = excelWindowObject.rangeFromPoint(relation[0], relation[1])
		else:
			excelCellObject = excelWindowObject.ActiveCell
		if not excelCellObject:
			return False
		kwargs["excelWindowObject"] = excelWindowObject
		kwargs["excelCellObject"] = excelCellObject
		return True

	def __init__(self, windowHandle=None, excelWindowObject=None, excelCellObject=None):
		self.excelWindowObject = excelWindowObject
		self.excelCellObject = excelCellObject
		super(ExcelCell, self).__init__(windowHandle=windowHandle)

	def _get_excelRangeObject(self):
		return self.excelCellObject

	def _get_role(self):
		if controlTypes.State.LINKED in self.states:
			return controlTypes.Role.LINK
		return controlTypes.Role.TABLECELL

	def _get_linkData(self) -> _LinkData | None:
		links = self.excelCellObject.Hyperlinks
		if links.count == 0:
			return None
		link = links(1)
		if link.Type == MsoHyperlink.RANGE:
			text = link.TextToDisplay
		else:
			log.debugWarning(f"No text to display for link type {link.Type}")
			text = None
		return _LinkData(
			displayText=text,
			destination=link.Address,
		)

	TextInfo = ExcelCellTextInfo

	def _isEqual(self, other):
		if not super(ExcelCell, self)._isEqual(other):
			return False
		# call range.address directly here as object equality checks may be done quite frequently and otherwise would not require all of cellInfo
		addressArgs = (
			False,  # relative row
			False,  # relative column
			xlA1,  # 'a1' format
			True,  # include book / sheet name
		)
		try:
			thisAddr = self.excelCellObject.address(*addressArgs)
			otherAddr = other.excelCellObject.address(*addressArgs)
		except COMError:
			# When cutting and pasting the old selection can become broken
			return False
		return thisAddr == otherAddr

	def _get_cellCoordsText(self):
		if self.excelCellInfo:
			rawAddress = self.excelCellInfo.address
		else:
			rawAddress = self.excelCellObject.address(False, False, 1, False)
		coords = rawAddress.split("!")[-1].split(":")
		if len(coords) == 2:
			# Translators: Used to express an address range in excel.
			return _("{start} through {end}").format(start=coords[0], end=coords[1])
		else:
			return coords[0]

	def _get_rowNumber(self):
		if not self.excelCellInfo:
			return None
		return self.excelCellInfo.rowNumber

	def _get_rowSpan(self):
		if not self.excelCellInfo:
			return None
		return self.excelCellInfo.rowSpan

	def _get_columnNumber(self):
		if not self.excelCellInfo:
			return None
		return self.excelCellInfo.columnNumber

	def _get_colSpan(self):
		if not self.excelCellInfo:
			return None
		return self.excelCellInfo.columnSpan

	def getCellPosition(self):
		rowAndColumn = self.cellCoordsText
		sheet = self.excelWindowObject.ActiveSheet.name
		# Translators: a message reported in the get location text script for Excel. {0} is replaced with the name of the excel worksheet, and {1} is replaced with the row and column identifier EG "G4"
		return _("Sheet {0}, {1}").format(sheet, rowAndColumn)

	def _get_tableID(self):
		if not self.excelCellInfo:
			return None
		rawAddress = self.excelCellInfo.address
		return "!".join(rawAddress.split("!")[:-1])

	def _get_name(self):
		if not self.excelCellInfo:
			return self.excelCellObject.text
		return self.excelCellInfo.text

	def _get_states(self):
		states = super(ExcelCell, self).states
		cellInfo = self.excelCellInfo
		if not cellInfo:
			return states
		nvCellStates = cellInfo.nvCellStates

		for possibleCellState in NvCellState:
			if nvCellStates & possibleCellState.value:
				states.add(
					# intentionally use indexing operator so an error is raised for a missing key
					_nvCellStatesToStates[possibleCellState],
				)
		return states

	def event_typedCharacter(self, ch):
		# #6570: You cannot type into protected cells.
		# Apart from speaking characters being miss-leading, Office 2016 protected view doubles characters as well.
		# Therefore for any character from space upwards (not control characters)  on protected cells, play the default sound rather than speaking the character
		if (
			ch >= " "
			and controlTypes.State.UNLOCKED not in self.states
			and controlTypes.State.PROTECTED in self.parent.states
		):
			winsound.MessageBeep()
			return
		super(ExcelCell, self).event_typedCharacter(ch)

	def _get_parent(self):
		worksheet = self.excelCellObject.Worksheet
		self.parent = ExcelWorksheet(
			windowHandle=self.windowHandle,
			excelWindowObject=self.excelWindowObject,
			excelWorksheetObject=worksheet,
		)
		return self.parent

	def _get_next(self):
		try:
			next = self.excelCellObject.next
		except COMError:
			next = None
		if next:
			return ExcelCell(
				windowHandle=self.windowHandle,
				excelWindowObject=self.excelWindowObject,
				excelCellObject=next,
			)

	def _get_previous(self):
		try:
			previous = self.excelCellObject.previous
		except COMError:
			previous = None
		if previous:
			return ExcelCell(
				windowHandle=self.windowHandle,
				excelWindowObject=self.excelWindowObject,
				excelCellObject=previous,
			)

	def _get_description(self):
		if not self.excelCellInfo:
			return None
		inputTitle = self.excelCellInfo.inputTitle
		inputMessage = self.excelCellInfo.inputMessage
		if inputMessage and inputTitle:
			return _("Input Message is {title}: {message}").format(title=inputTitle, message=inputMessage)
		elif inputMessage:
			return _("Input Message is {message}").format(message=inputMessage)
		else:
			return None

	def _get_positionInfo(self):
		if not self.excelCellInfo:
			return None
		level = max(self.excelCellInfo.outlineLevel - 1, 0) or None
		return {"level": level}

	# In Office 2016, 365 and newer, comments are now called notes.
	# Thus, messages dialog title and so on should refer to notes.
	@script(
		description=_(
			# Translators: the description for a script for Excel
			"Reports the note on the current cell. If pressed twice, presents the information in browse mode",
		),
		gesture="kb:NVDA+alt+c",
		category=SCRCAT_SYSTEMCARET,
		speakOnDemand=True,
	)
	def script_reportComment(self, gesture: "inputCore.InputGesture") -> None:
		commentObj = self.excelCellObject.comment
		text = commentObj.text() if commentObj else None
		if text:
			repeats = scriptHandler.getLastScriptRepeatCount()
			if repeats == 0:
				ui.message(text)
			elif repeats == 1:
				ui.browseableMessage(
					text,
					# Translators: title for note on the current Excel cell dialog.
					_("Note"),
				)
		else:
			# Translators: A message in Excel when there is no note
			ui.message(_("Not on a note"))

	@script(
		# Translators: the description  for a script for Excel
		description=_("Opens the note editing dialog"),
		gesture="kb:shift+f2",
		category=SCRCAT_SYSTEMCARET,
	)
	def script_editComment(self, gesture):
		commentObj = self.excelCellObject.comment
		d = EditCommentDialog(
			gui.mainFrame,
			# Translators: Dialog text for the note editing dialog
			_("Editing note for cell {address}").format(address=self.cellCoordsText),
			# Translators: Title for the note editing  dialog
			_("Note"),
			value=commentObj.text() if commentObj else "",
			style=wx.TE_MULTILINE | wx.OK | wx.CANCEL,
		)

		def callback(result):
			if result == wx.ID_OK:
				if commentObj:
					commentObj.text(d.Value)
				else:
					self.excelCellObject.addComment(d.Value)

		gui.runScriptModalDialog(d, callback)

	def reportFocus(self):
		# #4878: Excel specific code for speaking format changes on the focused object.
		info = self.makeTextInfo(textInfos.POSITION_FIRST)
		info.expand(textInfos.UNIT_CHARACTER)
		formatField = textInfos.FormatField()
		formatConfig = config.conf["documentFormatting"]
		for field in info.getTextWithFields(formatConfig):
			if isinstance(field, textInfos.FieldCommand) and isinstance(field.field, textInfos.FormatField):
				formatField.update(field.field)
		if not hasattr(self.parent, "_formatFieldSpeechCache"):
			self.parent._formatFieldSpeechCache = textInfos.Field()
		if formatField or self.parent._formatFieldSpeechCache:
			sequence = speech.getFormatFieldSpeech(
				formatField,
				attrsCache=self.parent._formatFieldSpeechCache,
				formatConfig=formatConfig,
			)
			speech.speak(sequence)
		super(ExcelCell, self).reportFocus()


class ExcelSelection(ExcelBase):
	role = controlTypes.Role.TABLECELL

	def __init__(self, windowHandle=None, excelWindowObject=None, excelRangeObject=None):
		self.excelWindowObject = excelWindowObject
		self.excelRangeObject = excelRangeObject
		super(ExcelSelection, self).__init__(windowHandle=windowHandle)

	def _get_states(self):
		states = super(ExcelSelection, self).states
		states.add(controlTypes.State.SELECTED)
		return states

	def _get_name(self):
		firstCell = self.excelRangeObject.Item(1)
		lastCell = self.excelRangeObject.Item(self.excelRangeObject.Count)
		# Translators: This is presented in Excel to show the current selection, for example 'a1 c3 through a10 c10'
		# Beware to keep two spaces between the address and the content. Otherwise some synthesizer
		# may mix the address and the content when the cell contains a 3-digit number.
		return _("{firstAddress}  {firstContent} through {lastAddress}  {lastContent}").format(
			firstAddress=self.getCellAddress(firstCell),
			firstContent=firstCell.Text,
			lastAddress=self.getCellAddress(lastCell),
			lastContent=lastCell.Text,
		)

	def _get_parent(self):
		worksheet = self.excelRangeObject.Worksheet
		return ExcelWorksheet(
			windowHandle=self.windowHandle,
			excelWindowObject=self.excelWindowObject,
			excelWorksheetObject=worksheet,
		)

	def _get_rowNumber(self):
		return self.excelRangeObject.row

	def _get_rowSpan(self):
		return self.excelRangeObject.rows.count

	def _get_columnNumber(self):
		return self.excelRangeObject.column

	def _get_colSpan(self):
		return self.excelRangeObject.columns.count

	# Its useful for an excel selection to be announced with reportSelection script
	def makeTextInfo(self, position):
		if position == textInfos.POSITION_SELECTION:
			position = textInfos.POSITION_ALL
		return super(ExcelSelection, self).makeTextInfo(position)


class ExcelDropdownItem(Window):
	firstChild = None
	lastChild = None
	children = []
	role = controlTypes.Role.LISTITEM

	def __init__(self, parent=None, name=None, states=None, index=None):
		self.name = name
		self.states = states
		self.parent = parent
		self.index = index
		super(ExcelDropdownItem, self).__init__(windowHandle=parent.windowHandle)

	def _get_previous(self):
		newIndex = self.index - 1
		if newIndex >= 0:
			return self.parent.getChildAtIndex(newIndex)

	def _get_next(self):
		newIndex = self.index + 1
		if newIndex < self.parent.childCount:
			return self.parent.getChildAtIndex(newIndex)

	def _get_treeInterceptor(self):
		return self.parent.treeInterceptor

	def _get_positionInfo(self):
		return {"indexInGroup": self.index + 1, "similarItemsInGroup": self.parent.childCount}


class ExcelDropdown(Window):
	@classmethod
	def kwargsFromSuper(cls, kwargs, relation=None):
		return kwargs

	role = controlTypes.Role.LIST
	excelCell = None

	def _get__highlightColors(self):
		background = colors.RGB.fromCOLORREF(GetSysColor(SysColorIndex.HIGHLIGHT))
		foreground = colors.RGB.fromCOLORREF(GetSysColor(SysColorIndex.HIGHLIGHT_TEXT))
		self._highlightColors = (background, foreground)
		return self._highlightColors

	def _get_children(self):
		children = []
		index = 0
		states = set()
		for item in DisplayModelTextInfo(self, textInfos.POSITION_ALL).getTextWithFields():
			if isinstance(item, textInfos.FieldCommand) and item.command == "formatChange":
				states = set([controlTypes.State.SELECTABLE])
				foreground = item.field.get("color", None)
				background = item.field.get("background-color", None)
				if (background, foreground) == self._highlightColors:
					states.add(controlTypes.State.SELECTED)
			if isinstance(item, str):
				obj = ExcelDropdownItem(parent=self, name=item, states=states, index=index)
				children.append(obj)
				index += 1
		return children

	def getChildAtIndex(self, index):
		return self.children[index]

	def _get_childCount(self):
		return len(self.children)

	def _get_firstChild(self):
		return self.children[0]

	def _get_selection(self):
		for child in self.children:
			if controlTypes.State.SELECTED in child.states:
				return child

	@script(
		gestures=("kb:downArrow", "kb:upArrow", "kb:leftArrow", "kb:rightArrow", "kb:home", "kb:end"),
		canPropagate=True,
	)
	def script_selectionChange(self, gesture):
		gesture.send()
		newFocus = self.selection or self
		if eventHandler.lastQueuedFocusObject is newFocus:
			return
		eventHandler.queueEvent("gainFocus", newFocus)

	@script(gestures=("kb:escape", "kb:enter", "kb:space"), canPropagate=True)
	def script_closeDropdown(self, gesture):
		gesture.send()
		eventHandler.queueEvent("gainFocus", self.parent)

	def event_gainFocus(self):
		child = self.selection
		if not child and self.childCount > 0:
			child = self.children[0]
		if child:
			eventHandler.queueEvent("focusEntered", self)
			eventHandler.queueEvent("gainFocus", child)
		else:
			super(ExcelDropdown, self).event_gainFocus()


class ExcelMergedCell(ExcelCell):
	def _get_cellCoordsText(self):
		return self.getCellAddress(self.excelCellObject.mergeArea)

	def _get_rowSpan(self):
		return self.excelCellObject.mergeArea.rows.count

	def _get_colSpan(self):
		return self.excelCellObject.mergeArea.columns.count


class ExcelFormControl(ExcelBase):
	isFocusable = True
	_roleMap = {
		xlButtonControl: controlTypes.Role.BUTTON,
		xlCheckBox: controlTypes.Role.CHECKBOX,
		xlDropDown: controlTypes.Role.COMBOBOX,
		xlEditBox: controlTypes.Role.EDITABLETEXT,
		xlGroupBox: controlTypes.Role.BOX,
		xlLabel: controlTypes.Role.LABEL,
		xlListBox: controlTypes.Role.LIST,
		xlOptionButton: controlTypes.Role.RADIOBUTTON,
		xlScrollBar: controlTypes.Role.SCROLLBAR,
		xlSpinner: controlTypes.Role.SPINBUTTON,
	}

	def _get_excelControlFormatObject(self):
		return self.excelFormControlObject.controlFormat

	def _get_excelOLEFormatObject(self):
		return self.excelFormControlObject.OLEFormat.object

	def __init__(self, windowHandle=None, parent=None, excelFormControlObject=None):
		self.parent = parent
		self.excelFormControlObject = excelFormControlObject
		super(ExcelFormControl, self).__init__(windowHandle=windowHandle)

	def _get_role(self):
		try:
			if self.excelFormControlObject.Type == msoFormControl:
				formControlType = self.excelFormControlObject.FormControlType
			else:
				formControlType = None
		except:  # noqa: E722
			return None
		return self._roleMap[formControlType]

	def _get_states(self):
		states = super(ExcelFormControl, self).states
		if self is api.getFocusObject():
			states.add(controlTypes.State.FOCUSED)
		newState = None
		if self.role == controlTypes.Role.RADIOBUTTON:
			newState = controlTypes.State.CHECKED if self.excelOLEFormatObject.Value == checked else None
		elif self.role == controlTypes.Role.CHECKBOX:
			if self.excelOLEFormatObject.Value == checked:
				newState = controlTypes.State.CHECKED
			elif self.excelOLEFormatObject.Value == mixed:
				newState = controlTypes.State.HALFCHECKED
		if newState:
			states.add(newState)
		return states

	def _get_name(self):
		if self.excelFormControlObject.AlternativeText:
			return (
				self.excelFormControlObject.AlternativeText
				+ " "
				+ self.excelFormControlObject.TopLeftCell.address(False, False, 1, False)
				+ "-"
				+ self.excelFormControlObject.BottomRightCell.address(False, False, 1, False)
			)
		else:
			return (
				self.excelFormControlObject.Name
				+ " "
				+ self.excelFormControlObject.TopLeftCell.address(False, False, 1, False)
				+ "-"
				+ self.excelFormControlObject.BottomRightCell.address(False, False, 1, False)
			)

	def _get_index(self):
		return self.excelFormControlObject.ZOrderPosition

	def _get_topLeftCell(self):
		return self.excelFormControlObject.TopLeftCell

	def _get_bottomRightCell(self):
		return self.excelFormControlObject.BottomRightCell

	def _getFormControlScreenCoordinates(self):
		topLeftAddress = self.topLeftCell
		bottomRightAddress = self.bottomRightCell
		# top left cell's width in points
		topLeftCellWidth = topLeftAddress.Width
		# top left cell's height in points
		topLeftCellHeight = topLeftAddress.Height
		# bottom right cell's width in points
		bottomRightCellWidth = bottomRightAddress.Width
		# bottom right cell's height in points
		bottomRightCellHeight = bottomRightAddress.Height
		self.excelApplicationObject = self.parent.excelWorksheetObject.Application
		hDC = ctypes.windll.user32.GetDC(None)
		# pixels per inch along screen width
		px = ctypes.windll.gdi32.GetDeviceCaps(hDC, LOGPIXELSX)
		# pixels per inch along screen height
		py = ctypes.windll.gdi32.GetDeviceCaps(hDC, LOGPIXELSY)
		ctypes.windll.user32.ReleaseDC(None, hDC)
		zoom = self.excelApplicationObject.ActiveWindow.Zoom
		zoomRatio = zoom / 100
		# Conversion from inches to Points, 1 inch=72points
		pointsPerInch = self.excelApplicationObject.InchesToPoints(1)
		# number of pixels from the left edge of the spreadsheet's window to the left edge the first column in the spreadsheet.
		X = self.excelApplicationObject.ActiveWindow.PointsToScreenPixelsX(0)
		# number of pixels from the top edge of the spreadsheet's window to the top edge the first row in the spreadsheet,
		Y = self.excelApplicationObject.ActiveWindow.PointsToScreenPixelsY(0)
		if topLeftAddress == bottomRightAddress:
			# Range.Left: The distance, in points, from the left edge of column A to the left edge of the range.
			X = int(X + (topLeftAddress.Left + topLeftCellWidth / 2) * zoomRatio * px / pointsPerInch)
			# Range.Top: The distance, in points, from the top edge of Row 1 to the top edge of the range.
			Y = int(Y + (topLeftAddress.Top + topLeftCellHeight / 2) * zoomRatio * py / pointsPerInch)
			return (X, Y)
		else:
			screenTopLeftX = int(
				X + (topLeftCellWidth / 2 + topLeftAddress.Left) * zoomRatio * px / pointsPerInch,
			)
			screenBottomRightX = int(
				X + (bottomRightCellWidth / 2 + bottomRightAddress.Left) * zoomRatio * px / pointsPerInch,
			)
			screenTopLeftY = int(
				Y + (topLeftCellHeight / 2 + topLeftAddress.Top) * zoomRatio * py / pointsPerInch,
			)
			screenBottomRightY = int(
				Y + (bottomRightCellHeight / 2 + bottomRightAddress.Top) * zoomRatio * py / pointsPerInch,
			)
			return (
				int(0.5 * (screenTopLeftX + screenBottomRightX)),
				int(0.5 * (screenTopLeftY + screenBottomRightY)),
			)

	@script(gestures=("kb:enter", "kb:space", "kb(desktop):numpadEnter"), canPropagate=True)
	def script_doAction(self, gesture):
		self.doAction()

	def doAction(self):
		(x, y) = self._getFormControlScreenCoordinates()
		winUser.setCursorPos(x, y)
		# perform Mouse Left-Click
		mouseHandler.doPrimaryClick()
		self.invalidateCache()
		wx.CallLater(100, eventHandler.executeEvent, "stateChange", self)


class ExcelFormControlQuickNavItem(ExcelQuickNavItem):
	def __init__(self, nodeType, document, formControlObject, formControlCollection, treeInterceptorObj):
		super(ExcelFormControlQuickNavItem, self).__init__(
			nodeType,
			document,
			formControlObject,
			formControlCollection,
		)
		self.formControlObjectIndex = formControlObject.ZOrderPosition
		self.treeInterceptorObj = treeInterceptorObj

	_label = None

	@property
	def label(self):
		if self._label:
			return self._label
		alternativeText = self.excelItemObject.AlternativeText
		if alternativeText:
			self._label = (
				alternativeText
				+ " "
				+ self.excelItemObject.Name
				+ " "
				+ self.excelItemObject.TopLeftCell.address(False, False, 1, False)
				+ "-"
				+ self.excelItemObject.BottomRightCell.address(False, False, 1, False)
			)
		else:
			self._label = (
				self.excelItemObject.Name
				+ " "
				+ self.excelItemObject.TopLeftCell.address(False, False, 1, False)
				+ "-"
				+ self.excelItemObject.BottomRightCell.address(False, False, 1, False)
			)
		return self._label

	_nvdaObj = None

	@property
	def nvdaObj(self):
		if self._nvdaObj:
			return self._nvdaObj
		formControlType = self.excelItemObject.formControlType
		if formControlType == xlListBox:
			self._nvdaObj = ExcelFormControlListBox(
				windowHandle=self.treeInterceptorObj.rootNVDAObject.windowHandle,
				parent=self.treeInterceptorObj.rootNVDAObject,
				excelFormControlObject=self.excelItemObject,
			)
		elif formControlType == xlDropDown:
			self._nvdaObj = ExcelFormControlDropDown(
				windowHandle=self.treeInterceptorObj.rootNVDAObject.windowHandle,
				parent=self.treeInterceptorObj.rootNVDAObject,
				excelFormControlObject=self.excelItemObject,
			)
		elif formControlType in (xlScrollBar, xlSpinner):
			self._nvdaObj = ExcelFormControlScrollBar(
				windowHandle=self.treeInterceptorObj.rootNVDAObject.windowHandle,
				parent=self.treeInterceptorObj.rootNVDAObject,
				excelFormControlObject=self.excelItemObject,
			)
		else:
			self._nvdaObj = ExcelFormControl(
				windowHandle=self.treeInterceptorObj.rootNVDAObject.windowHandle,
				parent=self.treeInterceptorObj.rootNVDAObject,
				excelFormControlObject=self.excelItemObject,
			)
		self._nvdaObj.treeInterceptor = self.treeInterceptorObj
		return self._nvdaObj

	def __lt__(self, other):
		return self.formControlObjectIndex < other.formControlObjectIndex

	def moveTo(self):
		self.excelItemObject.TopLeftCell.Select
		self.excelItemObject.TopLeftCell.Activate()
		if self.treeInterceptorObj.passThrough:
			self.treeInterceptorObj.passThrough = False
			browseMode.reportPassThrough(self.treeInterceptorObj)
		eventHandler.queueEvent("gainFocus", self.nvdaObj)

	@property
	def isAfterSelection(self):
		activeCell = self.document.Application.ActiveCell
		if self.excelItemObject.TopLeftCell.row == activeCell.row:
			if self.excelItemObject.TopLeftCell.column > activeCell.column:
				return False
		elif self.excelItemObject.TopLeftCell.row > activeCell.row:
			return False
		return True


class ExcelFormControlQuicknavIterator(ExcelQuicknavIterator):
	quickNavItemClass = ExcelFormControlQuickNavItem

	def __init__(self, itemType, document, direction, includeCurrent, treeInterceptorObj):
		super(ExcelFormControlQuicknavIterator, self).__init__(itemType, document, direction, includeCurrent)
		self.treeInterceptorObj = treeInterceptorObj

	def collectionFromWorksheet(self, worksheetObject):
		try:
			return worksheetObject.Shapes
		except COMError:
			return None

	def iterate(self, position):
		"""
		returns a generator that emits L{QuickNavItem} objects for this collection.
		@param position: an excelRangeObject representing either the TopLeftCell of the currently selected form control
		or ActiveCell in a worksheet
		"""

		# Returns the Row containing TopLeftCell of an item
		def topLeftCellRow(item):
			row = item.TopLeftCell.Row
			# Cache row on the COM object as we need it later
			item._comobj.excelRow = row
			return row

		items = self.collectionFromWorksheet(self.document)
		if not items:
			return
		items = sorted(items, key=topLeftCellRow)
		if position:
			rangeObj = position.excelRangeObject
			row = rangeObj.Row
			col = rangeObj.Column
			if self.direction == "next":
				for collectionItem in items:
					itemRow = collectionItem._comobj.excelRow
					if (
						itemRow > row or (itemRow == row and collectionItem.TopLeftCell.Column > col)
					) and self.filter(collectionItem):
						item = self.quickNavItemClass(
							self.itemType,
							self.document,
							collectionItem,
							items,
							self.treeInterceptorObj,
						)
						yield item
			elif self.direction == "previous":
				for collectionItem in reversed(items):
					itemRow = collectionItem._comobj.excelRow
					if (
						itemRow < row or (itemRow == row and collectionItem.TopLeftCell.Column < col)
					) and self.filter(collectionItem):
						item = self.quickNavItemClass(
							self.itemType,
							self.document,
							collectionItem,
							items,
							self.treeInterceptorObj,
						)
						yield item
		else:
			for collectionItem in items:
				if self.filter(collectionItem):
					item = self.quickNavItemClass(
						self.itemType,
						self.document,
						collectionItem,
						items,
						self.treeInterceptorObj,
					)
					yield item

	def filter(self, shape):
		if shape.Type == msoFormControl:
			if shape.FormControlType == xlGroupBox or shape.Visible != msoTrue:
				return False
			else:
				return True
		else:
			return False


class ExcelFormControlListBox(ExcelFormControl):
	def __init__(self, windowHandle=None, parent=None, excelFormControlObject=None):
		super(ExcelFormControlListBox, self).__init__(
			windowHandle=windowHandle,
			parent=parent,
			excelFormControlObject=excelFormControlObject,
		)
		try:
			self.listSize = int(self.excelControlFormatObject.ListCount)
		except:  # noqa: E722
			self.listSize = 0
		try:
			self.selectedItemIndex = int(self.excelControlFormatObject.ListIndex)
		except:  # noqa: E722
			self.selectedItemIndex = 0
		try:
			self.isMultiSelectable = self.excelControlFormatObject.multiSelect != xlNone
		except:  # noqa: E722
			self.isMultiSelectable = False

	def getChildAtIndex(self, index):
		name = str(self.excelOLEFormatObject.List(index + 1))
		states = set([controlTypes.State.SELECTABLE])
		if self.excelOLEFormatObject.Selected[index + 1] == True:  # noqa: E712
			states.add(controlTypes.State.SELECTED)
		return ExcelDropdownItem(parent=self, name=name, states=states, index=index)

	def _get_childCount(self):
		return self.listSize

	def _get_firstChild(self):
		if self.listSize > 0:
			return self.getChildAtIndex(0)

	def _get_lastChild(self):
		if self.listSize > 0:
			return self.getChildAtIndex(self.listSize - 1)

	@script(gesture="kb:upArrow", canPropagate=True)
	def script_moveUp(self, gesture):
		if self.selectedItemIndex > 1:
			self.selectedItemIndex = self.selectedItemIndex - 1
			if not self.isMultiSelectable:
				try:
					self.excelOLEFormatObject.Selected[self.selectedItemIndex] = True
				except:  # noqa: E722
					pass
			child = self.getChildAtIndex(self.selectedItemIndex - 1)
			if child:
				eventHandler.queueEvent("gainFocus", child)

	@script(gesture="kb:downArrow", canPropagate=True)
	def script_moveDown(self, gesture):
		if self.selectedItemIndex < self.listSize:
			self.selectedItemIndex = self.selectedItemIndex + 1
			if not self.isMultiSelectable:
				try:
					self.excelOLEFormatObject.Selected[self.selectedItemIndex] = True
				except:  # noqa: E722
					pass
			child = self.getChildAtIndex(self.selectedItemIndex - 1)
			if child:
				eventHandler.queueEvent("gainFocus", child)

	def doAction(self):
		if self.isMultiSelectable:
			try:
				lb = self.excelOLEFormatObject
				lb.Selected[self.selectedItemIndex] = not lb.Selected[self.selectedItemIndex]
			except:  # noqa: E722
				return
			child = self.getChildAtIndex(self.selectedItemIndex - 1)
			eventHandler.queueEvent("gainFocus", child)


class ExcelFormControlDropDown(ExcelFormControl):
	def __init__(self, windowHandle=None, parent=None, excelFormControlObject=None):
		super(ExcelFormControlDropDown, self).__init__(
			windowHandle=windowHandle,
			parent=parent,
			excelFormControlObject=excelFormControlObject,
		)
		try:
			self.listSize = self.excelControlFormatObject.ListCount
		except:  # noqa: E722
			self.listSize = 0
		try:
			self.selectedItemIndex = self.excelControlFormatObject.ListIndex
		except:  # noqa: E722
			self.selectedItemIndex = 0

	@script(gesture="kb:upArrow", canPropagate=True)
	def script_moveUp(self, gesture):
		if self.selectedItemIndex > 1:
			self.selectedItemIndex = self.selectedItemIndex - 1
			self.excelOLEFormatObject.Selected[self.selectedItemIndex] = True
			eventHandler.queueEvent("valueChange", self)

	@script(gesture="kb:downArrow", canPropagate=True)
	def script_moveDown(self, gesture):
		if self.selectedItemIndex < self.listSize:
			self.selectedItemIndex = self.selectedItemIndex + 1
			self.excelOLEFormatObject.Selected[self.selectedItemIndex] = True
			eventHandler.queueEvent("valueChange", self)

	def _get_value(self):
		if self.selectedItemIndex < self.listSize:
			return str(self.excelOLEFormatObject.List(self.selectedItemIndex))


class ExcelFormControlScrollBar(ExcelFormControl):
	def __init__(self, windowHandle=None, parent=None, excelFormControlObject=None):
		super(ExcelFormControlScrollBar, self).__init__(
			windowHandle=windowHandle,
			parent=parent,
			excelFormControlObject=excelFormControlObject,
		)
		try:
			self.minValue = self.excelControlFormatObject.min
		except:  # noqa: E722
			self.minValue = 0
		try:
			self.maxValue = self.excelControlFormatObject.max
		except:  # noqa: E722
			self.maxValue = 0
		try:
			self.smallChange = self.excelControlFormatObject.smallChange
		except:  # noqa: E722
			self.smallChange = 0
		try:
			self.largeChange = self.excelControlFormatObject.largeChange
		except:  # noqa: E722
			self.largeChange = 0

	def _get_value(self):
		try:
			return str(self.excelControlFormatObject.value)
		except COMError:
			return 0

	def moveValue(self, up=False, large=False):
		try:
			curValue = self.excelControlFormatObject.value
		except COMError:
			return
		if up:
			newValue = min(curValue + (self.largeChange if large else self.smallChange), self.maxValue)
		else:
			newValue = max(curValue - (self.largeChange if large else self.smallChange), self.minValue)
		self.excelControlFormatObject.value = newValue
		eventHandler.queueEvent("valueChange", self)

	@script(gesture="kb:upArrow")
	def script_moveUpSmall(self, gesture):
		self.moveValue(True, False)

	@script(gesture="kb:downArrow")
	def script_moveDownSmall(self, gesture):
		self.moveValue(False, False)

	@script(gesture="kb:pageUp")
	def script_moveUpLarge(self, gesture):
		self.moveValue(True, True)

	@script(gesture="kb:pageDown")
	def script_moveDownLarge(self, gesture):
		self.moveValue(False, True)<|MERGE_RESOLUTION|>--- conflicted
+++ resolved
@@ -11,11 +11,7 @@
 from typing import (
 	Any,
 	Dict,
-<<<<<<< HEAD
-=======
-	Optional,
 	Callable,
->>>>>>> fc9a13e4
 )
 
 from comtypes import COMError, BSTR
