--- conflicted
+++ resolved
@@ -8,18 +8,8 @@
 import abc
 import ctypes
 import enum
-<<<<<<< HEAD
-from typing import Any
+from typing import Any, Callable
 import warnings
-=======
-from typing import (
-	Any,
-	Dict,
-	Optional,
-	Callable,
-)
->>>>>>> fc9a13e4
-
 from comtypes import COMError, BSTR
 import comtypes.automation
 import inputCore
