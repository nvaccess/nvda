# A part of NonVisual Desktop Access (NVDA)
# Copyright (C) 2006-2023 NV Access Limited, Dinesh Kaushal, Siddhartha Gupta, Accessolutions, Julien Cochuyt,
# Cyrille Bougot, Leonard de Ruijter
# This file is covered by the GNU General Public License.
# See the file COPYING for more details.

import abc
import ctypes
import enum
from typing import (
	Any,
	Dict,
	Optional,
)

from comtypes import COMError, BSTR
import comtypes.automation
import wx
import time
import winsound
import re
import uuid
import NVDAHelper
import oleacc
import ui
import speech
from tableUtils import HeaderCellTracker
import config
from config.configFlags import ReportCellBorders
import textInfos
import colors
import eventHandler
import api
from logHandler import log
import gui
import gui.contextHelp
import winUser
from winAPI.winUser.functions import GetSysColor
from winAPI.winUser.constants import SysColorIndex
import mouseHandler
from displayModel import DisplayModelTextInfo
import controlTypes
from controlTypes import TextPosition, TextAlign, VerticalTextAlign
from . import Window
from .. import NVDAObjectTextInfo
import scriptHandler
from scriptHandler import script
import browseMode
import vision
from utils.displayString import DisplayStringIntEnum
import NVDAState
from globalCommands import SCRCAT_SYSTEMCARET

excel2010VersionMajor = 14

xlNone = -4142
xlSimple = -4154
xlExtended = 3


class XlHAlign(DisplayStringIntEnum):
	# XlHAlign enumeration from https://docs.microsoft.com/en-us/office/vba/api/excel.xlhalign
	CENTER = -4108
	CENTER_ACROSS_SELECTION = 7
	DISTRIBUTED = -4117
	FILL = 5
	GENERAL = 1
	JUSTIFY = -4130
	LEFT = -4131
	RIGHT = -4152

	@property
	def _displayStringLabels(self):
		return _horizontalAlignmentLabels


class XlVAlign(DisplayStringIntEnum):
	# XlVAlign enumeration from https://docs.microsoft.com/en-us/office/vba/api/excel.xlvalign
	BOTTOM = -4107
	CENTER = -4108
	DISTRIBUTED = -4117
	JUSTIFY = -4130
	TOP = -4160

	@property
	def _displayStringLabels(self):
		return _verticalAlignmentLabels


_horizontalAlignmentLabels = {
	XlHAlign.CENTER: TextAlign.CENTER,
	XlHAlign.CENTER_ACROSS_SELECTION: TextAlign.CENTER_ACROSS_SELECTION,
	XlHAlign.DISTRIBUTED: TextAlign.DISTRIBUTE,
	XlHAlign.FILL: TextAlign.FILL,
	XlHAlign.GENERAL: TextAlign.GENERAL,
	XlHAlign.JUSTIFY: TextAlign.JUSTIFY,
	XlHAlign.LEFT: TextAlign.LEFT,
	XlHAlign.RIGHT: TextAlign.RIGHT,
}

_verticalAlignmentLabels = {
	XlVAlign.BOTTOM: VerticalTextAlign.BOTTOM,
	XlVAlign.CENTER: VerticalTextAlign.CENTER,
	XlVAlign.DISTRIBUTED: VerticalTextAlign.DISTRIBUTE,
	XlVAlign.JUSTIFY: VerticalTextAlign.JUSTIFY,
	XlVAlign.TOP: VerticalTextAlign.TOP,
}


def __getattr__(attrName: str) -> Any:
	"""Module level `__getattr__` used to preserve backward compatibility."""
	_deprecatedConstantsMap = {
		"xlCenter": -4108,  # XlHAlign.CENTER or XlVAlign.CENTER
		"xlJustify": -4130,  # XlHAlign.JUSTIFY or XlVAlign.JUSTIFY
		"xlLeft": XlHAlign.LEFT.value,
		"xlRight": XlHAlign.RIGHT.value,
		"xlDistributed": -4117,  # XlHAlign.DDISTRIBUTED or XlVAlign.DDISTRIBUTED
		"xlBottom": XlVAlign.BOTTOM.value,
		"xlTop": XlVAlign.TOP.value,
		"alignmentLabels": {
			XlHAlign.CENTER.value: "center",
			XlHAlign.JUSTIFY.value: "justify",
			XlHAlign.LEFT.value: "left",
			XlHAlign.RIGHT.value: "right",
			XlHAlign.DISTRIBUTED.value: "distributed",
			XlVAlign.BOTTOM.value: "botom",
			XlVAlign.TOP.value: "top",
			1: "default",
		},
	}
	if attrName in _deprecatedConstantsMap and NVDAState._allowDeprecatedAPI():
		replacementSymbol = _deprecatedConstantsMap[attrName]
		log.warning(
			f"Importing {attrName} from here is deprecated. "
			f"Import XlVAlign or XlHAlign enumerations instead.",
			stack_info=True,
		)
		return replacementSymbol
	raise AttributeError(f"module {repr(__name__)} has no attribute {repr(attrName)}")


xlDown = -4121
xlToLeft = -4159
xlToRight = -4161
xlUp = -4162
xlCellWidthUnitToPixels = 7.5919335705812574139976275207592
xlSheetVisible = -1

xlA1 = 1
xlRC = 2
xlUnderlineStyleNone = -4142

# Excel cell types
xlCellTypeAllFormatConditions = -4172  # from enum XlCellType
xlCellTypeAllValidation = -4174  # from enum XlCellType
xlCellTypeBlanks = 4  # from enum XlCellType
xlCellTypeComments = -4144  # from enum XlCellType
xlCellTypeConstants = 2  # from enum XlCellType
xlCellTypeFormulas = -4123  # from enum XlCellType
xlCellTypeLastCell = 11  # from enum XlCellType
xlCellTypeSameFormatConditions = -4173  # from enum XlCellType
xlCellTypeSameValidation = -4175  # from enum XlCellType
xlCellTypeVisible = 12  # from enum XlCellType
# MsoShapeType Enumeration
msoFormControl = 8
msoTextBox = 17
# XlFormControl Enumeration
xlButtonControl = 0
xlCheckBox = 1
xlDropDown = 2
xlEditBox = 3
xlGroupBox = 4
xlLabel = 5
xlListBox = 6
xlOptionButton = 7
xlScrollBar = 8
xlSpinner = 9
# MsoTriState Enumeration
msoTrue = -1  # True
msoFalse = 0  # False
# CheckBox and RadioButton States
checked = 1
unchecked = -4146
mixed = 2
# LogPixels
LOGPIXELSX = 88
LOGPIXELSY = 90

# Excel Cell Patterns (from enum XlPattern)
xlPatternAutomatic = -4105
xlPatternChecker = 9
xlPatternCrissCross = 16
xlPatternDown = -4121
xlPatternGray16 = 17
xlPatternGray25 = -4124
xlPatternGray50 = -4125
xlPatternGray75 = -4126
xlPatternGray8 = 18
xlPatternGrid = 15
xlPatternHorizontal = -4128
xlPatternLightDown = 13
xlPatternLightHorizontal = 11
xlPatternLightUp = 14
xlPatternLightVertical = 12
xlPatternNone = -4142
xlPatternSemiGray75 = 10
xlPatternSolid = 1
xlPatternUp = -4162
xlPatternVertical = -4166
xlPatternLinearGradient = 4000
xlPatternRectangularGradient = 4001

backgroundPatternLabels = {
	# See https://msdn.microsoft.com/en-us/library/microsoft.office.interop.excel.xlpattern.aspx
	# Translators: A type of background pattern in Microsoft Excel.
	# Excel controls the pattern.
	xlPatternAutomatic: _("automatic"),
	# Translators: A type of background pattern in Microsoft Excel.
	# Checkerboard
	xlPatternChecker: _("diagonal crosshatch"),
	# Translators: A type of background pattern in Microsoft Excel.
	# Criss-cross lines
	xlPatternCrissCross: _("thin diagonal crosshatch"),
	# Translators: A type of background pattern in Microsoft Excel.
	# Dark diagonal lines running from the upper left to the lower right
	xlPatternDown: _("reverse diagonal stripe"),
	# Translators: A type of background pattern in Microsoft Excel.
	# 12.5% gray
	# xgettext:no-python-format
	xlPatternGray16: _("12.5% gray"),
	# Translators: A type of background pattern in Microsoft Excel.
	# 25% gray
	# xgettext:no-python-format
	xlPatternGray25: _("25% gray"),
	# Translators: A type of background pattern in Microsoft Excel.
	# xgettext:no-python-format
	# 50% gray
	xlPatternGray50: _("50% gray"),
	# Translators: A type of background pattern in Microsoft Excel.
	# 75% gray
	# xgettext:no-python-format
	xlPatternGray75: _("75% gray"),
	# Translators: A type of background pattern in Microsoft Excel.
	# 6.25% gray
	# xgettext:no-python-format
	xlPatternGray8: _("6.25% gray"),
	# Translators: A type of background pattern in Microsoft Excel.
	# Grid
	xlPatternGrid: _("thin horizontal crosshatch"),
	# Translators: A type of background pattern in Microsoft Excel.
	# Dark horizontal lines
	xlPatternHorizontal: _("horizontal stripe"),
	# Translators: A type of background pattern in Microsoft Excel.
	# Light diagonal lines running from the upper left to the lower right
	xlPatternLightDown: _("thin reverse diagonal stripe"),
	# Translators: A type of background pattern in Microsoft Excel.
	# Light horizontal lines
	xlPatternLightHorizontal: _("thin horizontal stripe"),
	# Translators: A type of background pattern in Microsoft Excel.
	# Light diagonal lines running from the lower left to the upper right
	xlPatternLightUp: _("thin diagonal stripe"),
	# Translators: A type of background pattern in Microsoft Excel.
	# Light vertical bars
	xlPatternLightVertical: _("thin vertical stripe"),
	# Translators: A type of background pattern in Microsoft Excel.
	# No pattern
	xlPatternNone: _("none"),
	# Translators: A type of background pattern in Microsoft Excel.
	# 75% dark moire
	xlPatternSemiGray75: _("thick diagonal crosshatch"),
	# Translators: A type of background pattern in Microsoft Excel.
	# Solid color
	xlPatternSolid: _("solid"),
	# Translators: A type of background pattern in Microsoft Excel.
	# Dark diagonal lines running from the lower left to the upper right
	xlPatternUp: _("diagonal stripe"),
	# Translators: A type of background pattern in Microsoft Excel.
	# Dark vertical bars
	xlPatternVertical: _("vertical stripe"),
	# Translators: A type of background pattern in Microsoft Excel.
	xlPatternLinearGradient: _("linear gradient"),
	# Translators: A type of background pattern in Microsoft Excel.
	xlPatternRectangularGradient: _("rectangular gradient"),
}

from .excelCellBorder import getCellBorderStyleDescription  # noqa: E402

re_RC = re.compile(r"R(?:\[(\d+)\])?C(?:\[(\d+)\])?")
re_absRC = re.compile(r"^R(\d+)C(\d+)(?::R(\d+)C(\d+))?$")


class ExcelQuickNavItem(browseMode.QuickNavItem):
	def __init__(self, nodeType, document, itemObject, itemCollection):
		self.excelItemObject = itemObject
		self.excelItemCollection = itemCollection
		super(ExcelQuickNavItem, self).__init__(nodeType, document)

	def activate(self):
		pass

	def isChild(self, parent):
		return False

	def report(self, readUnit=None):
		pass


class ExcelChartQuickNavItem(ExcelQuickNavItem):
	def __init__(self, nodeType, document, chartObject, chartCollection):
		self.chartIndex = chartObject.Index
		topLeftAddress = chartObject.TopLeftCell.address(False, False, 1, False)
		bottomRightAddress = chartObject.BottomRightCell.address(False, False, 1, False)
		if chartObject.Chart.HasTitle:
			nameText = chartObject.Chart.ChartTitle.Text
		else:
			nameText = chartObject.Name
		self.label = f"{nameText} {topLeftAddress}-{bottomRightAddress}"
		super(ExcelChartQuickNavItem, self).__init__(
			nodeType,
			document,
			chartObject,
			chartCollection,
		)

	def __lt__(self, other):
		return self.chartIndex < other.chartIndex

	def moveTo(self):
		try:
			self.excelItemObject.Activate()
			# After activate(), though the chart object is selected,
			# pressing arrow keys moves the object, rather than
			# let us go inside for sub-objects. Somehow
			# calling a COM function on a different object fixes that!
			log.debugWarning(self.excelItemCollection.Count)
		except COMError:
			pass
		focus = api.getDesktopObject().objectWithFocus()
		if not focus or not isinstance(focus, ExcelBase):
			return
		# Charts are not yet automatically detected with objectFromFocus, so therefore use selection
		sel = focus._getSelection()
		if not sel:
			return
		eventHandler.queueEvent("gainFocus", sel)

	@property
	def isAfterSelection(self):
		activeCell = self.document.Application.ActiveCell
		if self.excelItemObject.TopLeftCell.row == activeCell.row:
			if self.excelItemObject.TopLeftCell.column > activeCell.column:
				return False
		elif self.excelItemObject.TopLeftCell.row > activeCell.row:
			return False
		return True


class ExcelRangeBasedQuickNavItem(ExcelQuickNavItem):
	def __lt__(self, other):
		if self.excelItemObject.row == other.excelItemObject.row:
			return self.excelItemObject.column < other.excelItemObject.column
		else:
			return self.excelItemObject.row < other.excelItemObject.row

	def moveTo(self):
		self.excelItemObject.Activate()
		eventHandler.queueEvent("gainFocus", api.getDesktopObject().objectWithFocus())

	@property
	def isAfterSelection(self):
		activeCell = self.document.Application.ActiveCell
		log.debugWarning(
			"active row: {} active column: {} current row: {} current column: {}".format(
				activeCell.row,
				activeCell.column,
				self.excelItemObject.row,
				self.excelItemObject.column,
			),
		)

		if self.excelItemObject.row == activeCell.row:
			if self.excelItemObject.column > activeCell.column:
				return False
		elif self.excelItemObject.row > activeCell.row:
			return False
		return True


class ExcelCommentQuickNavItem(ExcelRangeBasedQuickNavItem):
	def __init__(self, nodeType, document, commentObject, commentCollection):
		self.comment = commentObject.comment
		self.label = (
			commentObject.address(False, False, 1, False)
			+ " "
			+ (self.comment.Text() if self.comment else "")
		)
		super(ExcelCommentQuickNavItem, self).__init__(nodeType, document, commentObject, commentCollection)


class ExcelFormulaQuickNavItem(ExcelRangeBasedQuickNavItem):
	def __init__(self, nodeType, document, formulaObject, formulaCollection):
		self.label = formulaObject.address(False, False, 1, False) + " " + formulaObject.FormulaLocal
		super(ExcelFormulaQuickNavItem, self).__init__(nodeType, document, formulaObject, formulaCollection)


class ExcelQuicknavIterator(object):
	"""
	Allows iterating over an MS excel collection
	(e.g. notes, Formulas or charts) emitting L{QuickNavItem} objects.
	"""

	def __init__(self, itemType, document, direction, includeCurrent):
		"""
		See L{QuickNavItemIterator} for itemType, document and direction definitions.
		@param includeCurrent: if true then any item at the initial position will be also emitted
			rather than just further ones.
		"""
		self.document = document
		self.itemType = itemType
		self.direction = direction if direction else "next"
		self.includeCurrent = includeCurrent

	def collectionFromWorksheet(self, worksheetObject):
		"""
		Fetches a Microsoft Excel collection object from a Microsoft excel worksheet object.
		E.g. charts, notes, or formula.
		@param worksheetObject: a Microsoft excel worksheet object.
		@return: a Microsoft excel collection object.
		"""
		raise NotImplementedError

	def filter(self, item):
		"""
		Only allows certain items fom a collection to be emitted. E.g. a chart .
		@param item: an item from a Microsoft excel collection (e.g. chart object).
		@return True if this item should be allowd, false otherwise.
		@rtype: bool
		"""
		return True

	def iterate(self):
		"""
		returns a generator that emits L{QuickNavItem} objects for this collection.
		"""
		items = self.collectionFromWorksheet(self.document)
		if not items:
			return
		if self.direction == "previous":
			items = reversed(items)
		for collectionItem in items:
			item = self.quickNavItemClass(self.itemType, self.document, collectionItem, items)
			if not self.filter(collectionItem):
				continue
			yield item


class ChartExcelCollectionQuicknavIterator(ExcelQuicknavIterator):
	quickNavItemClass = (
		ExcelChartQuickNavItem  #: the QuickNavItem class that should be instanciated and emitted.
	)

	def collectionFromWorksheet(self, worksheetObject):
		return worksheetObject.ChartObjects()


class CommentExcelCollectionQuicknavIterator(ExcelQuicknavIterator):
	quickNavItemClass = (
		ExcelCommentQuickNavItem  #: the QuickNavItem class that should be instanciated and emitted.
	)

	def collectionFromWorksheet(self, worksheetObject):
		try:
			return worksheetObject.cells.SpecialCells(xlCellTypeComments)
		except COMError:
			return None

	def filter(self, item):
		return item is not None and item.comment is not None


class FormulaExcelCollectionQuicknavIterator(ExcelQuicknavIterator):
	quickNavItemClass = (
		ExcelFormulaQuickNavItem  #: the QuickNavItem class that should be instanciated and emitted.
	)

	def collectionFromWorksheet(self, worksheetObject):
		try:
			return worksheetObject.cells.SpecialCells(xlCellTypeFormulas)
		except COMError:
			return None


class ExcelSheetQuickNavItem(ExcelQuickNavItem):
	def __init__(self, nodeType, document, sheetObject, sheetCollection):
		self.label = sheetObject.Name
		self.sheetIndex = sheetObject.Index
		self.sheetObject = sheetObject
		super(ExcelSheetQuickNavItem, self).__init__(nodeType, document, sheetObject, sheetCollection)

	def __lt__(self, other):
		return self.sheetIndex < other.sheetIndex

	def moveTo(self):
		self.sheetObject.Activate()
		eventHandler.queueEvent("gainFocus", api.getDesktopObject().objectWithFocus())

	def rename(self, newName):
		if newName and newName != self.label:
			self.sheetObject.Name = newName
			self.label = newName

	@property
	def isRenameAllowed(self):
		return True

	@property
	def isAfterSelection(self):
		activeSheet = self.document.Application.ActiveSheet
		if self.sheetObject.Index <= activeSheet.Index:
			return False
		else:
			return True


class SheetsExcelCollectionQuicknavIterator(ExcelQuicknavIterator):
	"""
	Allows iterating over an MS excel Sheets collection emitting L{QuickNavItem} object.
	"""

	quickNavItemClass = (
		ExcelSheetQuickNavItem  #: the QuickNavItem class that should be instantiated and emitted.
	)

	def collectionFromWorksheet(self, worksheetObject):
		try:
			return worksheetObject.Application.ActiveWorkbook.sheets
		except COMError:
			return None

	def filter(self, sheet):
		if sheet.Visible == xlSheetVisible:
			return True


class ExcelBrowseModeTreeInterceptor(browseMode.BrowseModeTreeInterceptor):
	# This treeInterceptor starts in focus mode, thus escape should not switch back to browse mode
	disableAutoPassThrough = True

	def __init__(self, rootNVDAObject):
		super(ExcelBrowseModeTreeInterceptor, self).__init__(rootNVDAObject)
		# Note, as _set_passThrough has logic to handle braille and vision updates which are unnecessary when
		# initializing this tree interceptor, we set the private _passThrough variable here, which is enough.
		self._passThrough = True
		browseMode.reportPassThrough.last = True

	def _get_currentNVDAObject(self):
		obj = api.getFocusObject()
		return obj if obj.treeInterceptor is self else None

	def _get_isAlive(self):
		if not winUser.isWindow(self.rootNVDAObject.windowHandle):
			return False
		try:
			return (
				self.rootNVDAObject.excelWorksheetObject.name
				== self.rootNVDAObject.excelApplicationObject.activeSheet.name
			)
		except (COMError, AttributeError, NameError):
			log.debugWarning("could not compare sheet names", exc_info=True)
			return False

	def navigationHelper(self, direction):
		excelWindowObject = self.rootNVDAObject.excelWindowObject
		cellPosition = excelWindowObject.activeCell
		try:
			if direction == "left":
				cellPosition = cellPosition.Offset(0, -1)
			elif direction == "right":
				cellPosition = cellPosition.Offset(0, 1)
			elif direction == "up":
				cellPosition = cellPosition.Offset(-1, 0)
			elif direction == "down":
				cellPosition = cellPosition.Offset(1, 0)
			# Start-of-Column
			elif direction == "startcol":
				cellPosition = cellPosition.end(xlUp)
			# Start-of-Row
			elif direction == "startrow":
				cellPosition = cellPosition.end(xlToLeft)
			# End-of-Row
			elif direction == "endrow":
				cellPosition = cellPosition.end(xlToRight)
			# End-of-Column
			elif direction == "endcol":
				cellPosition = cellPosition.end(xlDown)
			else:
				return
		except COMError:
			pass

		try:
			isMerged = cellPosition.mergeCells
		except (COMError, NameError):
			isMerged = False
		if isMerged:
			cellPosition = cellPosition.MergeArea(1)
			obj = ExcelMergedCell(
				windowHandle=self.rootNVDAObject.windowHandle,
				excelWindowObject=excelWindowObject,
				excelCellObject=cellPosition,
			)
		else:
			obj = ExcelCell(
				windowHandle=self.rootNVDAObject.windowHandle,
				excelWindowObject=excelWindowObject,
				excelCellObject=cellPosition,
			)
		cellPosition.Select()
		cellPosition.Activate()
		eventHandler.executeEvent("gainFocus", obj)

	@script(gesture="kb:leftArrow")
	def script_moveLeft(self, gesture):
		self.navigationHelper("left")

	@script(gesture="kb:rightArrow")
	def script_moveRight(self, gesture):
		self.navigationHelper("right")

	@script(gesture="kb:upArrow")
	def script_moveUp(self, gesture):
		self.navigationHelper("up")

	@script(gesture="kb:downArrow")
	def script_moveDown(self, gesture):
		self.navigationHelper("down")

	@script(gesture="kb:control+upArrow")
	def script_startOfColumn(self, gesture):
		self.navigationHelper("startcol")

	@script(gesture="kb:control+leftArrow")
	def script_startOfRow(self, gesture):
		self.navigationHelper("startrow")

	@script(gesture="kb:control+rightArrow")
	def script_endOfRow(self, gesture):
		self.navigationHelper("endrow")

	@script(gesture="kb:control+downArrow")
	def script_endOfColumn(self, gesture):
		self.navigationHelper("endcol")

	def __contains__(self, obj):
		# Anything that is not in this window, or is not of ExcelBase (E.g. an Office chart) is not in this treeInterceptor.
		return isinstance(obj, ExcelBase) and winUser.isDescendantWindow(
			self.rootNVDAObject.windowHandle,
			obj.windowHandle,
		)

	def _get_selection(self):
		return self.rootNVDAObject._getSelection()

	def _set_selection(self, info):
		super(ExcelBrowseModeTreeInterceptor, self)._set_selection(info)
		# review.handleCaretMove(info)

	def _get_ElementsListDialog(self):
		return ElementsListDialog

	def _iterNodesByType(self, nodeType, direction="next", pos=None):
		if nodeType == "chart":
			return ChartExcelCollectionQuicknavIterator(
				nodeType,
				self.rootNVDAObject.excelWorksheetObject,
				direction,
				None,
			).iterate()
		elif nodeType == "comment":
			return CommentExcelCellInfoQuicknavIterator(
				nodeType,
				self.rootNVDAObject,
				direction,
				None,
			).iterate()
		elif nodeType == "formula":
			return FormulaExcelCellInfoQuicknavIterator(
				nodeType,
				self.rootNVDAObject,
				direction,
				None,
			).iterate()
		elif nodeType == "sheet":
			return SheetsExcelCollectionQuicknavIterator(
				nodeType,
				self.rootNVDAObject.excelWorksheetObject,
				direction,
				None,
			).iterate()
		elif nodeType == "formField":
			return ExcelFormControlQuicknavIterator(
				nodeType,
				self.rootNVDAObject.excelWorksheetObject,
				direction,
				None,
				self,
			).iterate(pos)
		else:
			raise NotImplementedError

	def script_elementsList(self, gesture):
		super(ExcelBrowseModeTreeInterceptor, self).script_elementsList(gesture)

	# Translators: the description for the elements list command in Microsoft Excel.
	script_elementsList.__doc__ = _("Lists various types of elements in this spreadsheet")
	script_elementsList.ignoreTreeInterceptorPassThrough = True


class ElementsListDialog(browseMode.ElementsListDialog):
	helpId = "ExcelElementsList"

	ELEMENT_TYPES = (
		# Translators: The label of a radio button to select the type of element
		# in the browse mode Elements List dialog.
		("chart", _("&Charts")),
		# Translators: The label of a radio button to select the type of element
		# in the browse mode Elements List dialog.
		("comment", _("N&otes")),
		# Translators: The label of a radio button to select the type of element
		# in the browse mode Elements List dialog.
		("formula", _("Fo&rmulas")),
		# Translators: The label of a radio button to select the type of element
		# in the browse mode Elements List dialog.
		("formField", _("&Form fields")),
		# Translators: The label of a radio button to select the type of element
		# in the browse mode Elements List dialog.
		("sheet", _("&Sheets")),
	)


class EditCommentDialog(
	gui.contextHelp.ContextHelpMixin,
	wx.TextEntryDialog,  # wxPython does not seem to call base class initializer, put last in MRO
):
	helpId = "ExcelReportingComments"


class ExcelBase(Window):
	"""A base that all Excel NVDAObjects inherit from, which contains some useful methods."""

	@staticmethod
	def excelWindowObjectFromWindow(windowHandle):
		try:
			pDispatch = oleacc.AccessibleObjectFromWindow(
				windowHandle,
				winUser.OBJID_NATIVEOM,
				interface=comtypes.automation.IDispatch,
			)
		except (COMError, WindowsError):
			return None
		return comtypes.client.dynamic.Dispatch(pDispatch)

	@staticmethod
	def getCellAddress(cell, external=False, format=xlA1):
		text = cell.Address(False, False, format, external)
		textList = text.split(":")
		if len(textList) == 2:
			# Translators: Used to express an address range in excel.
			text = _("{start} through {end}").format(start=textList[0], end=textList[1])
		return text

	def _getDropdown(self, selection=None):
		w = winUser.getAncestor(self.windowHandle, winUser.GA_ROOT)
		if not w:
			log.debugWarning("Could not get ancestor window (GA_ROOT)")
			return
		obj = Window(windowHandle=w, chooseBestAPI=False)
		if not obj:
			log.debugWarning("Could not instanciate NVDAObject for ancestor window")
			return
		threadID = obj.windowThreadID
		while not eventHandler.isPendingEvents("gainFocus"):
			obj = obj.previous
			if not obj or not isinstance(obj, Window) or obj.windowThreadID != threadID:
				log.debugWarning("Could not locate dropdown list in previous objects")
				return
			if obj.windowClassName == "EXCEL:":
				break
		if selection:
			# If we are getting a dropdown for a selection,
			# we want the selection to be presented as the direct ancestor of the dropdown.
			obj.parent = selection
		return obj

	def _getSelection(self):
		selection = self.excelWindowObject.Selection
		try:
			isMerged = selection.mergeCells
		except (COMError, NameError):
			isMerged = False
		try:
			numCells = selection.count
		except (COMError, NameError):
			numCells = 0

		isChartActive = True if self.excelWindowObject.ActiveChart else False
		obj = None
		if not isMerged and numCells > 1:
			obj = ExcelSelection(
				windowHandle=self.windowHandle,
				excelWindowObject=self.excelWindowObject,
				excelRangeObject=selection,
			)
		elif numCells >= 1:
			obj = ExcelCell(
				windowHandle=self.windowHandle,
				excelWindowObject=self.excelWindowObject,
				excelCellObject=selection.item(1),
			)
		elif isChartActive:
			selection = self.excelWindowObject.ActiveChart
			from . import _msOfficeChart

			parent = ExcelWorksheet(
				windowHandle=self.windowHandle,
				excelWindowObject=self.excelWindowObject,
				excelWorksheetObject=self.excelWindowObject.activeSheet,
			)
			obj = _msOfficeChart.OfficeChart(
				windowHandle=self.windowHandle,
				officeApplicationObject=self.excelWindowObject,
				officeChartObject=selection,
				initialDocument=parent,
			)
		return obj

	def focusOnActiveDocument(self, officeChartObject):
		cell = self.excelWindowObject.ActiveCell
		cell.Activate()
		cellObj = self._getSelection()
		eventHandler.queueEvent("gainFocus", cellObj)


class Excel7Window(ExcelBase):
	"""An overlay class for Window for the EXCEL7 window class, which simply bounces focus to the active excel cell."""

	def _get_excelWindowObject(self):
		return self.excelWindowObjectFromWindow(self.windowHandle)

	def _get_focusRedirect(self):
		selection = self._getSelection()
		dropdown = self._getDropdown(selection=selection)
		if dropdown:
			return dropdown
		if selection:
			return selection

	def event_caret(self):
		# This object never gains focus, so normally, caret updates would be ignored.
		# However, we need to tell the vision handler that a caret move has occured on this object,
		# in order for a magnifier or highlighter to be positioned correctly.
		vision.handler.handleCaretMove(self)


class ExcelWorksheet(ExcelBase):
	treeInterceptorClass = ExcelBrowseModeTreeInterceptor
	role = controlTypes.Role.TABLE

	def _get_excelApplicationObject(self):
		self.excelApplicationObject = self.excelWorksheetObject.application
		return self.excelApplicationObject

	re_definedName = re.compile(
		# Starts with an optional sheet name followed by an exclamation mark (!).
		# If a sheet name contains spaces then it is surrounded by single quotes (')
		# Examples:
		# Sheet1!
		# ''Sheet2 (4)'!
		# 'profit and loss'!
		r"^((?P<sheet>('[^']+'|[^!]+))!)?"
		# followed by a unique name (not containing spaces). Example:
		# rowtitle_ab12-cd34-de45
		r"(?P<name>\w+)"
		# Optionally followed by minimum and maximum addresses, starting with a period (.). Example:
		# .a1.c3
		# .ab34
		r"(\.(?P<minAddress>[a-zA-Z]+[0-9]+)?(\.(?P<maxAddress>[a-zA-Z]+[0-9]+)?"
		# Optionally followed by a period (.) and extra random data (sometimes produced by other screen readers)
		r"(\..*)*)?)?$",
	)

	def populateHeaderCellTrackerFromNames(self, headerCellTracker):
		sheetName = self.excelWorksheetObject.name
		for x in self.excelWorksheetObject.parent.names:
			fullName = x.name
			nameMatch = self.re_definedName.match(fullName)
			if not nameMatch:
				continue
			sheet = nameMatch.group("sheet")
			if sheet and sheet[0] == "'" and sheet[-1] == "'":
				sheet = sheet[1:-1]
			if sheet and sheet != sheetName:
				continue
			name = nameMatch.group("name").lower()
			isColumnHeader = isRowHeader = False
			if name.startswith("title"):
				isColumnHeader = isRowHeader = True
			elif name.startswith("columntitle"):
				isColumnHeader = True
			elif name.startswith("rowtitle"):
				isRowHeader = True
			else:
				continue
			try:
				headerCell = x.refersToRange
			except COMError:
				continue
			if headerCell.parent.name != sheetName:
				continue
			minColumnNumber = maxColumnNumber = minRowNumber = maxRowNumber = None
			minAddress = nameMatch.group("minAddress")
			if minAddress:
				try:
					minCell = self.excelWorksheetObject.range(minAddress)
				except COMError:
					minCell = None
				if minCell:
					minRowNumber = minCell.row
					minColumnNumber = minCell.column
			maxAddress = nameMatch.group("maxAddress")
			if maxAddress:
				try:
					maxCell = self.excelWorksheetObject.range(maxAddress)
				except COMError:
					maxCell = None
				if maxCell:
					maxRowNumber = maxCell.row
					maxColumnNumber = maxCell.column
			if maxColumnNumber is None:
				maxColumnNumber = self._getMaxColumnNumberForHeaderCell(headerCell)
			headerCellTracker.addHeaderCellInfo(
				rowNumber=headerCell.row,
				columnNumber=headerCell.column,
				rowSpan=headerCell.rows.count,
				colSpan=headerCell.columns.count,
				minRowNumber=minRowNumber,
				maxRowNumber=maxRowNumber,
				minColumnNumber=minColumnNumber,
				maxColumnNumber=maxColumnNumber,
				name=fullName,
				isColumnHeader=isColumnHeader,
				isRowHeader=isRowHeader,
			)

	def _get_headerCellTracker(self):
		self.headerCellTracker = HeaderCellTracker()
		self.populateHeaderCellTrackerFromNames(self.headerCellTracker)
		return self.headerCellTracker

	def setAsHeaderCell(self, cell, isColumnHeader=False, isRowHeader=False):
		oldInfo = self.headerCellTracker.getHeaderCellInfoAt(cell.rowNumber, cell.columnNumber)
		if oldInfo:
			if isColumnHeader and not oldInfo.isColumnHeader:
				oldInfo.isColumnHeader = True
				oldInfo.rowSpan = cell.rowSpan
			elif isRowHeader and not oldInfo.isRowHeader:
				oldInfo.isRowHeader = True
				oldInfo.colSpan = cell.colSpan
			else:
				return False
			isColumnHeader = oldInfo.isColumnHeader
			isRowHeader = oldInfo.isRowHeader
		if isColumnHeader and isRowHeader:
			name = "Title_"
		elif isRowHeader:
			name = "RowTitle_"
		elif isColumnHeader:
			name = "ColumnTitle_"
		else:
			raise ValueError("One or both of isColumnHeader or isRowHeader must be True")
		name += uuid.uuid4().hex
		relativeName = name
		name = "%s!%s" % (cell.excelRangeObject.worksheet.name, name)
		if oldInfo:
			self.excelWorksheetObject.parent.names(oldInfo.name).delete()
			oldInfo.name = name
		else:
			maxColumnNumber = self._getMaxColumnNumberForHeaderCell(cell.excelCellObject)
			self.headerCellTracker.addHeaderCellInfo(
				rowNumber=cell.rowNumber,
				columnNumber=cell.columnNumber,
				rowSpan=cell.rowSpan,
				colSpan=cell.colSpan,
				maxColumnNumber=maxColumnNumber,
				name=name,
				isColumnHeader=isColumnHeader,
				isRowHeader=isRowHeader,
			)
		self.excelWorksheetObject.names.add(relativeName, cell.excelRangeObject)
		return True

	def _getMaxColumnNumberForHeaderCell(self, excelCell):
		try:
			r = excelCell.currentRegion
		except COMError:
			return excelCell.column
		columns = r.columns
		return columns[columns.count].column + 1

	def forgetHeaderCell(self, cell, isColumnHeader=False, isRowHeader=False):
		if not isColumnHeader and not isRowHeader:
			return False
		info = self.headerCellTracker.getHeaderCellInfoAt(cell.rowNumber, cell.columnNumber)
		if not info:
			return False
		if isColumnHeader and info.isColumnHeader:
			info.isColumnHeader = False
		elif isRowHeader and info.isRowHeader:
			info.isRowHeader = False
		else:
			return False
		self.headerCellTracker.removeHeaderCellInfo(info)
		self.excelWorksheetObject.parent.names(info.name).delete()
		if info.isColumnHeader or info.isRowHeader:
			self.setAsHeaderCell(cell, isColumnHeader=info.isColumnHeader, isRowHeader=info.isRowHeader)
		return True

	def fetchAssociatedHeaderCellText(self, cell, columnHeader=False):
		for info in self.headerCellTracker.iterPossibleHeaderCellInfosFor(
			cell.rowNumber,
			cell.columnNumber,
			columnHeader=columnHeader,
		):
			textList = []
			if columnHeader:
				for headerRowNumber in range(info.rowNumber, info.rowNumber + info.rowSpan):
					headerCell = self.excelWorksheetObject.cells(headerRowNumber, cell.columnNumber)
					# The header could be  merged cells.
					# if so, fetch text from the first in the merge as that always contains the content
					try:
						headerCell = headerCell.mergeArea.item(1)
					except (COMError, NameError, AttributeError):
						pass
					textList.append(headerCell.text)
			else:
				for headerColumnNumber in range(info.columnNumber, info.columnNumber + info.colSpan):
					headerCell = self.excelWorksheetObject.cells(cell.rowNumber, headerColumnNumber)
					# The header could be  merged cells.
					# if so, fetch text from the first in the merge as that always contains the content
					try:
						headerCell = headerCell.mergeArea.item(1)
					except (COMError, NameError, AttributeError):
						pass
					textList.append(headerCell.text)
			text = " ".join(textList)
			if text:
				return text

	def __init__(self, windowHandle=None, excelWindowObject=None, excelWorksheetObject=None):
		self.excelWindowObject = excelWindowObject
		self.excelWorksheetObject = excelWorksheetObject
		super(ExcelWorksheet, self).__init__(windowHandle=windowHandle)

	def _get_name(self):
		return self.excelWorksheetObject.name

	def _isEqual(self, other):
		if not super(ExcelWorksheet, self)._isEqual(other):
			return False
		return self.excelWorksheetObject.index == other.excelWorksheetObject.index

	def _get_firstChild(self):
		cell = self.excelWorksheetObject.cells(1, 1)
		return ExcelCell(
			windowHandle=self.windowHandle,
			excelWindowObject=self.excelWindowObject,
			excelCellObject=cell,
		)

	def _get_states(self):
		states = super(ExcelWorksheet, self).states
		if self.excelWorksheetObject.ProtectContents:
			states.add(controlTypes.State.PROTECTED)
		return states

	@scriptHandler.script(
		gestures=(
			"kb:tab",
			"kb:shift+tab",
			"kb:enter",
			"kb:numpadEnter",
			"kb:shift+enter",
			"kb:shift+numpadEnter",
			"kb:upArrow",
			"kb:downArrow",
			"kb:leftArrow",
			"kb:rightArrow",
			"kb:control+upArrow",
			"kb:control+downArrow",
			"kb:control+leftArrow",
			"kb:control+rightArrow",
			"kb:home",
			"kb:end",
			"kb:control+home",
			"kb:control+end",
			"kb:shift+upArrow",
			"kb:shift+downArrow",
			"kb:shift+leftArrow",
			"kb:shift+rightArrow",
			"kb:shift+control+upArrow",
			"kb:shift+control+downArrow",
			"kb:shift+control+leftArrow",
			"kb:shift+control+rightArrow",
			"kb:shift+home",
			"kb:shift+end",
			"kb:shift+control+home",
			"kb:shift+control+end",
			"kb:shift+space",
			"kb:control+space",
			"kb:pageUp",
			"kb:pageDown",
			"kb:shift+pageUp",
			"kb:shift+pageDown",
			"kb:alt+pageUp",
			"kb:alt+pageDown",
			"kb:alt+shift+pageUp",
			"kb:alt+shift+pageDown",
			"kb:control+shift+8",
			"kb:control+pageUp",
			"kb:control+pageDown",
			"kb:control+a",
			"kb:control+v",
			"kb:shift+f11",
			"kb:control+y",
			"kb:control+z",
			"kb:alt+backspace",
		),
		canPropagate=True,
	)
	def script_changeSelection(self, gesture):
		oldSelection = self._getSelection()
		gesture.send()
		newSelection = None
		start = time.time()
		retryInterval = 0.01
		maxTimeout = 0.15
		elapsed = 0
		retries = 0
		while True:
			if scriptHandler.isScriptWaiting():
				# Prevent lag if keys are pressed rapidly
				return
			api.processPendingEvents(processEventQueue=False)
			if eventHandler.isPendingEvents("gainFocus"):
				# This object is no longer focused.
				return
			newSelection = self._getSelection()
			if newSelection and newSelection != oldSelection:
				log.debug(f"Detected new selection after {elapsed} sec")
				break
			elapsed = time.time() - start
			if elapsed >= maxTimeout:
				log.debug(f"Canceled detecting new selection after {elapsed} sec")
				break
			# We spin the first few tries, as sleep is not accurate for tiny periods
			# and we might end up sleeping longer than we need to. Spinning improves
			# responsiveness in the case that the app responds fairly quickly.
			if retries > 2:
				# Don't spin too long, though. If we get to this point, the app is
				# probably taking a while to respond, so super fast response is
				# already lost.
				time.sleep(retryInterval)
			retries += 1
		if newSelection:
			if newSelection.parent == self:
				# The new selection has this work sheet as its parent.
				# While newSelection.parent and self compare equal,
				# they are in fact not the same python object, i.e.
				# `newSelection.parent is self` would return False.
				# Therefore we set newSelection.parent to self in order for the format field speech cache
				# to persist across selection changes. (#15091)
				newSelection.parent = self
			eventHandler.executeEvent("gainFocus", newSelection)

	def _WaitForValueChangeForAction(self, action, fetcher, timeout=0.15):
		oldVal = fetcher()
		action()
		startTime = curTime = time.time()
		curVal = fetcher()
		while curVal == oldVal and (curTime - startTime) < timeout:
			time.sleep(0.01)
			curVal = fetcher()
			curTime = time.time()
		return curVal

	def _toggleBooleanAttribute(self, gesture, getStateFun, msgOff, msgOn):
		sel = self._getSelection()
		if isinstance(sel, ExcelCell):
			selObj = sel.excelCellObject
		elif isinstance(sel, ExcelSelection):
			selObj = sel.excelRangeObject
		else:
			gesture.send()
			return
		enabled = self._WaitForValueChangeForAction(
			action=lambda: gesture.send(),
			fetcher=lambda: getStateFun(selObj),
		)
		if enabled:
			ui.message(msgOn)
		else:
			ui.message(msgOff)

	@script(
		gestures=["kb:control+b", "kb:control+2"],
		canPropagate=True,
	)
	def script_toggleBold(self, gesture):
		self._toggleBooleanAttribute(
			gesture,
			lambda cellOrRange: cellOrRange.font.bold,
			# Translators: a message when toggling formatting in Microsoft Excel
			msgOff=_("Bold off"),
			# Translators: a message when toggling formatting in Microsoft Excel
			msgOn=_("Bold on"),
		)

	@script(
		gestures=["kb:control+i", "kb:control+3"],
		canPropagate=True,
	)
	def script_toggleItalic(self, gesture):
		self._toggleBooleanAttribute(
			gesture,
			lambda cellOrRange: cellOrRange.font.italic,
			# Translators: a message when toggling formatting in Microsoft Excel
			msgOff=_("Italic off"),
			# Translators: a message when toggling formatting in Microsoft Excel
			msgOn=_("Italic on"),
		)

	@script(
		gestures=["kb:control+u", "kb:control+4"],
		canPropagate=True,
	)
	def script_toggleUnderline(self, gesture):
		self._toggleBooleanAttribute(
			gesture,
			lambda cellOrRange: cellOrRange.font.underline != xlUnderlineStyleNone,
			# Translators: a message when toggling formatting in Microsoft Excel
			msgOff=_("Underline off"),
			# Translators: a message when toggling formatting in Microsoft Excel
			msgOn=_("Underline on"),
		)

	@script(
		gesture="kb:control+5",
		canPropagate=True,
	)
	def script_toggleStrikethrough(self, gesture):
		self._toggleBooleanAttribute(
			gesture,
			lambda cellOrRange: cellOrRange.font.strikethrough,
			# Translators: a message when toggling formatting in Microsoft Excel
			msgOff=_("Strikethrough off"),
			# Translators: a message when toggling formatting in Microsoft Excel
			msgOn=_("Strikethrough on"),
		)


class ExcelCellTextInfo(NVDAObjectTextInfo):
	def _getFormatFieldAndOffsets(self, offset, formatConfig, calculateOffsets=True):
		formatField = textInfos.FormatField()
		versionMajor = int(self.obj.excelCellObject.Application.Version.split(".")[0])
		if versionMajor >= excel2010VersionMajor:
			# displayFormat includes conditional formatting calculated at runtime
			# However it is only available in Excel 2010 and higher
			cellObj = self.obj.excelCellObject.DisplayFormat
		else:
			cellObj = self.obj.excelCellObject
		fontObj = cellObj.font
		if formatConfig["reportAlignment"]:
			try:
				value = XlHAlign(self.obj.excelCellObject.horizontalAlignment).displayString
			except ValueError:
				pass
			else:
				formatField["text-align"] = value
			try:
				value = XlVAlign(self.obj.excelCellObject.verticalAlignment).displayString
			except ValueError:
				pass
			else:
				formatField["vertical-align"] = value
		if formatConfig["reportFontName"]:
			formatField["font-name"] = fontObj.name
		if formatConfig["reportFontSize"]:
			# Translators: Abbreviation for points, a measurement of font size.
<<<<<<< HEAD
			formatField['font-size'] = pgettext("font size", "%s pt") % fontObj.size
		if formatConfig['fontAttributeReporting']:
			formatField['bold']=fontObj.bold
			formatField['italic']=fontObj.italic
			underline=fontObj.underline
			formatField['underline']=False if underline is None or underline==xlUnderlineStyleNone else True
			formatField['strikethrough'] = fontObj.strikethrough
		if formatConfig['reportSuperscriptsAndSubscripts']:
=======
			formatField["font-size"] = pgettext("font size", "%s pt") % fontObj.size
		if formatConfig["reportFontAttributes"]:
			formatField["bold"] = fontObj.bold
			formatField["italic"] = fontObj.italic
			underline = fontObj.underline
			formatField["underline"] = (
				False if underline is None or underline == xlUnderlineStyleNone else True
			)
			formatField["strikethrough"] = fontObj.strikethrough
		if formatConfig["reportSuperscriptsAndSubscripts"]:
>>>>>>> 6d8323c9
			# For cells, in addition to True and False, fontObj.superscript or fontObj.subscript may have the value
			# None in case of mixed text position, e.g. characters on baseline and in superscript in the same cell.
			if fontObj.superscript is True:
				formatField["text-position"] = TextPosition.SUPERSCRIPT
			elif fontObj.subscript is True:
				formatField["text-position"] = TextPosition.SUBSCRIPT
			elif fontObj.superscript is False and fontObj.subscript is False:
				formatField["text-position"] = TextPosition.BASELINE
			else:
				formatField["text-position"] = TextPosition.UNDEFINED
		if formatConfig["reportStyle"]:
			try:
				styleName = self.obj.excelCellObject.style.nameLocal
			except COMError:
				styleName = None
			if styleName:
				formatField["style"] = styleName
		if formatConfig["reportColor"]:
			try:
				formatField["color"] = colors.RGB.fromCOLORREF(int(fontObj.color))
			except COMError:
				pass
			try:
				pattern = cellObj.Interior.Pattern
				if pattern != xlPatternNone:
					formatField["background-pattern"] = backgroundPatternLabels.get(pattern)
				if pattern in (xlPatternLinearGradient, xlPatternRectangularGradient):
					formatField["background-color"] = colors.RGB.fromCOLORREF(
						int(cellObj.Interior.Gradient.ColorStops(1).Color),
					)
					formatField["background-color2"] = colors.RGB.fromCOLORREF(
						int(cellObj.Interior.Gradient.ColorStops(2).Color),
					)
				else:
					formatField["background-color"] = colors.RGB.fromCOLORREF(int(cellObj.interior.color))
			except COMError:
				pass
		if formatConfig["reportCellBorders"] != ReportCellBorders.OFF:
			borders = None
			hasMergedCells = self.obj.excelCellObject.mergeCells
			if hasMergedCells:
				mergeArea = self.obj.excelCellObject.mergeArea
				try:
					borders = mergeArea.DisplayFormat.borders  # for later versions of office
				except COMError:
					borders = mergeArea.borders  # for office 2007
			else:
				borders = cellObj.borders
			try:
				formatField["border-style"] = getCellBorderStyleDescription(
					borders,
					reportBorderColor=formatConfig["reportCellBorders"] == ReportCellBorders.COLOR_AND_STYLE,
				)
			except COMError:
				pass
		return formatField, (self._startOffset, self._endOffset)

	def _get_locationText(self):
		return self.obj.getCellPosition()


NVCELLINFOFLAG_ADDRESS = 0x1
NVCELLINFOFLAG_TEXT = 0x2
NVCELLINFOFLAG_INPUTMESSAGE = 0x4
NVCELLINFOFLAG_STATES = 0x8
NVCELLINFOFLAG_COORDS = 0x10
NVCELLINFOFLAG_OUTLINELEVEL = 0x20
NVCELLINFOFLAG_COMMENTS = 0x40
NVCELLINFOFLAG_FORMULA = 0x80
NVCELLINFOFLAG_ALL = 0xFFFF


class NvCellState(enum.IntEnum):
	# These values must match NvCellState in `nvdaHelper/remote/excel/constants.h`
	EXPANDED = (1 << 1,)
	COLLAPSED = (1 << 2,)
	LINKED = (1 << 3,)
	HASPOPUP = (1 << 4,)
	PROTECTED = (1 << 5,)
	HASFORMULA = (1 << 6,)
	HASCOMMENT = (1 << 7,)
	CROPPED = (1 << 8,)
	OVERFLOWING = (1 << 9,)
	UNLOCKED = (1 << 10,)


_nvCellStatesToStates: Dict[NvCellState, controlTypes.State] = {
	NvCellState.EXPANDED: controlTypes.State.EXPANDED,
	NvCellState.COLLAPSED: controlTypes.State.COLLAPSED,
	NvCellState.LINKED: controlTypes.State.LINKED,
	NvCellState.HASPOPUP: controlTypes.State.HASPOPUP,
	NvCellState.PROTECTED: controlTypes.State.PROTECTED,
	NvCellState.HASFORMULA: controlTypes.State.HASFORMULA,
	NvCellState.HASCOMMENT: controlTypes.State.HASCOMMENT,
	NvCellState.CROPPED: controlTypes.State.CROPPED,
	NvCellState.OVERFLOWING: controlTypes.State.OVERFLOWING,
	NvCellState.UNLOCKED: controlTypes.State.UNLOCKED,
}


class ExcelCellInfo(ctypes.Structure):
	_fields_ = [
		("text", comtypes.BSTR),
		("address", comtypes.BSTR),
		("inputTitle", comtypes.BSTR),
		("inputMessage", comtypes.BSTR),
		("nvCellStates", ctypes.c_longlong),  # bitwise OR of the NvCellState enum values.
		("rowNumber", ctypes.c_long),
		("rowSpan", ctypes.c_long),
		("columnNumber", ctypes.c_long),
		("columnSpan", ctypes.c_long),
		("outlineLevel", ctypes.c_long),
		("comments", comtypes.BSTR),
		("formula", comtypes.BSTR),
	]


class ExcelCellInfoQuickNavItem(browseMode.QuickNavItem):
	def __init__(self, parentIterator, cellInfo):
		self.excelCellInfo = cellInfo
		self.parentIterator = parentIterator
		super(ExcelCellInfoQuickNavItem, self).__init__(parentIterator.itemType, parentIterator.document)

	def activate(self):
		pass

	def isChild(self, parent):
		return False

	def report(self, readUnit=None):
		pass

	def __lt__(self, other):
		return (self.excelCellInfo.rowNumber, self.excelCellInfo.columnNumber) < (
			other.excelCellInfo.rowNumber,
			other.excelCellInfo.columnNumber,
		)

	def moveTo(self):
		cell = self.parentIterator.document.excelWorksheetObject.cells(
			self.excelCellInfo.rowNumber,
			self.excelCellInfo.columnNumber,
		)
		cell.Activate()
		eventHandler.queueEvent("gainFocus", api.getDesktopObject().objectWithFocus())

	@property
	def isAfterSelection(self):
		activeCell = self.parentIterator.selectedCellInfo
		return (self.excelCellInfo.rowNumber, self.excelCellInfo.columnNumber) > (
			activeCell.rowNumber,
			activeCell.columnNumber,
		)

	@property
	def label(self):
		return "%s: %s" % (self.excelCellInfo.address.split("!")[-1], self.excelCellInfo.text)


class CommentExcelCellInfoQuickNavItem(ExcelCellInfoQuickNavItem):
	@property
	def label(self):
		return "%s: %s" % (self.excelCellInfo.address.split("!")[-1], self.excelCellInfo.comments)


class FormulaExcelCellInfoQuickNavItem(ExcelCellInfoQuickNavItem):
	@property
	def label(self):
		return "%s: %s" % (self.excelCellInfo.address.split("!")[-1], self.excelCellInfo.formula)


class ExcelCellInfoQuicknavIterator(object, metaclass=abc.ABCMeta):
	cellInfoFlags = NVCELLINFOFLAG_ADDRESS | NVCELLINFOFLAG_COORDS

	@abc.abstractproperty
	def QuickNavItemClass(self):
		"""The particular L{ExcelCellInfoQuicknavItem} subclass for objects that  should be emitted from the L{iterate} method."""
		pass

	def __init__(self, itemType, document, direction, includeCurrent):
		"""
		See L{QuickNavItemIterator} for itemType, document and direction definitions.
		@param includeCurrent: if true then any item at the initial position will be also emitted
			rather than just further ones.
		"""
		self.document = document
		self.itemType = itemType
		self.direction = direction if direction else "next"
		self.includeCurrent = includeCurrent
		self.selectedCellInfo = self.document._getSelection().excelCellInfo

	@abc.abstractmethod
	def collectionFromWorksheet(self, worksheetObject):
		"""An Excel range object covering all the cells that should be emitted by the L{iterate} method."""
		pass

	def iterate(self):
		worksheet = self.document.excelWorksheetObject
		try:
			collectionObject = self.collectionFromWorksheet(worksheet)
		except COMError:
			return
		if not collectionObject:
			return
		count = collectionObject.count
		cellInfos = (ExcelCellInfo * count)()
		numCellsFetched = ctypes.c_long()
		address = collectionObject.address(True, True, xlA1, True)
		NVDAHelper.localLib.nvdaInProcUtils_excel_getCellInfos(
			self.document.appModule.helperLocalBindingHandle,
			self.document.windowHandle,
			BSTR(address),
			self.cellInfoFlags,
			count,
			cellInfos,
			ctypes.byref(numCellsFetched),
		)
		for index in range(numCellsFetched.value):
			ci = cellInfos[index]
			if not ci.address:
				log.debugWarning("cellInfo at index %s has no address" % index)
				break
			yield self.QuickNavItemClass(self, ci)


class CommentExcelCellInfoQuicknavIterator(ExcelCellInfoQuicknavIterator):
	QuickNavItemClass = CommentExcelCellInfoQuickNavItem
	cellInfoFlags = ExcelCellInfoQuicknavIterator.cellInfoFlags | NVCELLINFOFLAG_COMMENTS

	def collectionFromWorksheet(self, worksheetObject):
		return worksheetObject.usedRange.SpecialCells(xlCellTypeComments)


class FormulaExcelCellInfoQuicknavIterator(ExcelCellInfoQuicknavIterator):
	QuickNavItemClass = FormulaExcelCellInfoQuickNavItem
	cellInfoFlags = ExcelCellInfoQuicknavIterator.cellInfoFlags | NVCELLINFOFLAG_FORMULA

	def collectionFromWorksheet(self, worksheetObject):
		return worksheetObject.usedRange.SpecialCells(xlCellTypeFormulas)


class ExcelCell(ExcelBase):
	excelCellInfo: Optional[ExcelCellInfo]
	"""Type info for auto property: _get_excelCellInfo"""

	def _get_excelCellInfo(self) -> Optional[ExcelCellInfo]:
		if not self.appModule.helperLocalBindingHandle:
			return None
		ci = ExcelCellInfo()
		numCellsFetched = ctypes.c_long()
		address = self.excelCellObject.address(True, True, xlA1, True)
		res = NVDAHelper.localLib.nvdaInProcUtils_excel_getCellInfos(
			self.appModule.helperLocalBindingHandle,
			self.windowHandle,
			BSTR(address),
			NVCELLINFOFLAG_ALL,
			1,
			ctypes.byref(ci),
			ctypes.byref(numCellsFetched),
		)
		if res != 0 or numCellsFetched.value == 0:
			return None
		return ci

	def doAction(self):
		pass

	def _get_columnHeaderText(self):
		return self.parent.fetchAssociatedHeaderCellText(self, columnHeader=True)

	def _get_rowHeaderText(self):
		return self.parent.fetchAssociatedHeaderCellText(self, columnHeader=False)

	@script(
		gesture="kb:alt+downArrow",
	)
	def script_openDropdown(self, gesture):
		gesture.send()
		d = None
		curTime = startTime = time.time()
		while (curTime - startTime) <= 0.25:
			if scriptHandler.isScriptWaiting():
				# Prevent lag if keys are pressed rapidly
				return
			if eventHandler.isPendingEvents("gainFocus"):
				return
			d = self._getDropdown()
			if d:
				break
			api.processPendingEvents(processEventQueue=False)
			time.sleep(0.025)
			curTime = time.time()
		if not d:
			log.debugWarning("Failed to get dropDown, giving up")
			return
		d.parent = self
		eventHandler.queueEvent("gainFocus", d)

	@script(
		description=_(
			# Translators: the description for a script for Excel
			"Sets the current cell as start of column header. Pressing once will set this cell as the first column "
			"header for any cell lower and to the right of it within this region. Pressing twice will forget the "
			"current column header for this cell.",
		),
		gesture="kb:NVDA+shift+c",
		category=SCRCAT_SYSTEMCARET,
	)
	def script_setColumnHeader(self, gesture):
		scriptCount = scriptHandler.getLastScriptRepeatCount()
		if scriptCount == 0:
			if self.parent.setAsHeaderCell(self, isColumnHeader=True, isRowHeader=False):
				# Translators: a message reported in the SetColumnHeader script for Excel.
				ui.message(_("Set {address} as start of column headers").format(address=self.cellCoordsText))
			else:
				ui.message(
					# Translators: a message reported in the SetColumnHeader script for Excel.
					_("Already set {address} as start of column headers").format(address=self.cellCoordsText),
				)
		elif scriptCount == 1:
			if self.parent.forgetHeaderCell(self, isColumnHeader=True, isRowHeader=False):
				# Translators: a message reported in the SetColumnHeader script for Excel.
				ui.message(_("Removed {address} from column headers").format(address=self.cellCoordsText))
			else:
				ui.message(
					# Translators: a message reported in the SetColumnHeader script for Excel.
					_("Cannot find {address} in column headers").format(address=self.cellCoordsText),
				)

	@script(
		description=_(
			# Translators: the description for a script for Excel
			"Sets the current cell as start of row headers. Pressing once will set this cell as the first row header "
			"for any cell lower and to the right of it within this region. Pressing twice will forget the current "
			"row header for this cell.",
		),
		gesture="kb:NVDA+shift+r",
		category=SCRCAT_SYSTEMCARET,
	)
	def script_setRowHeader(self, gesture):
		scriptCount = scriptHandler.getLastScriptRepeatCount()
		if scriptCount == 0:
			if self.parent.setAsHeaderCell(self, isColumnHeader=False, isRowHeader=True):
				# Translators: a message reported in the SetRowHeader script for Excel.
				ui.message(_("Set {address} as start of row headers").format(address=self.cellCoordsText))
			else:
				ui.message(
					# Translators: a message reported in the SetRowHeader script for Excel.
					_("Already set {address} as start of row headers").format(address=self.cellCoordsText),
				)
		elif scriptCount == 1:
			if self.parent.forgetHeaderCell(self, isColumnHeader=False, isRowHeader=True):
				# Translators: a message reported in the SetRowHeader script for Excel.
				ui.message(_("Removed {address}    from row headers").format(address=self.cellCoordsText))
			else:
				# Translators: a message reported in the SetRowHeader script for Excel.
				ui.message(_("Cannot find {address}    in row headers").format(address=self.cellCoordsText))

	@classmethod
	def kwargsFromSuper(cls, kwargs, relation=None):
		windowHandle = kwargs["windowHandle"]
		excelWindowObject = cls.excelWindowObjectFromWindow(windowHandle)
		if not excelWindowObject:
			return False
		if isinstance(relation, tuple):
			excelCellObject = excelWindowObject.rangeFromPoint(relation[0], relation[1])
		else:
			excelCellObject = excelWindowObject.ActiveCell
		if not excelCellObject:
			return False
		kwargs["excelWindowObject"] = excelWindowObject
		kwargs["excelCellObject"] = excelCellObject
		return True

	def __init__(self, windowHandle=None, excelWindowObject=None, excelCellObject=None):
		self.excelWindowObject = excelWindowObject
		self.excelCellObject = excelCellObject
		super(ExcelCell, self).__init__(windowHandle=windowHandle)

	def _get_excelRangeObject(self):
		return self.excelCellObject

	def _get_role(self):
		if controlTypes.State.LINKED in self.states:
			return controlTypes.Role.LINK
		return controlTypes.Role.TABLECELL

	TextInfo = ExcelCellTextInfo

	def _isEqual(self, other):
		if not super(ExcelCell, self)._isEqual(other):
			return False
		# call range.address directly here as object equality checks may be done quite frequently and otherwise would not require all of cellInfo
		addressArgs = (
			False,  # relative row
			False,  # relative column
			xlA1,  # 'a1' format
			True,  # include book / sheet name
		)
		try:
			thisAddr = self.excelCellObject.address(*addressArgs)
			otherAddr = other.excelCellObject.address(*addressArgs)
		except COMError:
			# When cutting and pasting the old selection can become broken
			return False
		return thisAddr == otherAddr

	def _get_cellCoordsText(self):
		if self.excelCellInfo:
			rawAddress = self.excelCellInfo.address
		else:
			rawAddress = self.excelCellObject.address(False, False, 1, False)
		coords = rawAddress.split("!")[-1].split(":")
		if len(coords) == 2:
			# Translators: Used to express an address range in excel.
			return _("{start} through {end}").format(start=coords[0], end=coords[1])
		else:
			return coords[0]

	def _get_rowNumber(self):
		if not self.excelCellInfo:
			return None
		return self.excelCellInfo.rowNumber

	def _get_rowSpan(self):
		if not self.excelCellInfo:
			return None
		return self.excelCellInfo.rowSpan

	def _get_columnNumber(self):
		if not self.excelCellInfo:
			return None
		return self.excelCellInfo.columnNumber

	def _get_colSpan(self):
		if not self.excelCellInfo:
			return None
		return self.excelCellInfo.columnSpan

	def getCellPosition(self):
		rowAndColumn = self.cellCoordsText
		sheet = self.excelWindowObject.ActiveSheet.name
		# Translators: a message reported in the get location text script for Excel. {0} is replaced with the name of the excel worksheet, and {1} is replaced with the row and column identifier EG "G4"
		return _("Sheet {0}, {1}").format(sheet, rowAndColumn)

	def _get_tableID(self):
		if not self.excelCellInfo:
			return None
		rawAddress = self.excelCellInfo.address
		return "!".join(rawAddress.split("!")[:-1])

	def _get_name(self):
		if not self.excelCellInfo:
			return self.excelCellObject.text
		return self.excelCellInfo.text

	def _get_states(self):
		states = super(ExcelCell, self).states
		cellInfo = self.excelCellInfo
		if not cellInfo:
			return states
		nvCellStates = cellInfo.nvCellStates

		for possibleCellState in NvCellState:
			if nvCellStates & possibleCellState.value:
				states.add(
					# intentionally use indexing operator so an error is raised for a missing key
					_nvCellStatesToStates[possibleCellState],
				)
		return states

	def event_typedCharacter(self, ch):
		# #6570: You cannot type into protected cells.
		# Apart from speaking characters being miss-leading, Office 2016 protected view doubles characters as well.
		# Therefore for any character from space upwards (not control characters)  on protected cells, play the default sound rather than speaking the character
		if (
			ch >= " "
			and controlTypes.State.UNLOCKED not in self.states
			and controlTypes.State.PROTECTED in self.parent.states
		):
			winsound.PlaySound("Default", winsound.SND_ALIAS | winsound.SND_NOWAIT | winsound.SND_ASYNC)
			return
		super(ExcelCell, self).event_typedCharacter(ch)

	def _get_parent(self):
		worksheet = self.excelCellObject.Worksheet
		self.parent = ExcelWorksheet(
			windowHandle=self.windowHandle,
			excelWindowObject=self.excelWindowObject,
			excelWorksheetObject=worksheet,
		)
		return self.parent

	def _get_next(self):
		try:
			next = self.excelCellObject.next
		except COMError:
			next = None
		if next:
			return ExcelCell(
				windowHandle=self.windowHandle,
				excelWindowObject=self.excelWindowObject,
				excelCellObject=next,
			)

	def _get_previous(self):
		try:
			previous = self.excelCellObject.previous
		except COMError:
			previous = None
		if previous:
			return ExcelCell(
				windowHandle=self.windowHandle,
				excelWindowObject=self.excelWindowObject,
				excelCellObject=previous,
			)

	def _get_description(self):
		if not self.excelCellInfo:
			return None
		inputTitle = self.excelCellInfo.inputTitle
		inputMessage = self.excelCellInfo.inputMessage
		if inputMessage and inputTitle:
			return _("Input Message is {title}: {message}").format(title=inputTitle, message=inputMessage)
		elif inputMessage:
			return _("Input Message is {message}").format(message=inputMessage)
		else:
			return None

	def _get_positionInfo(self):
		if not self.excelCellInfo:
			return None
		level = max(self.excelCellInfo.outlineLevel - 1, 0) or None
		return {"level": level}

	# In Office 2016, 365 and newer, comments are now called notes.
	# Thus, messages dialog title and so on should refer to notes.
	@script(
		# Translators: the description  for a script for Excel
		description=_("Reports the note on the current cell"),
		gesture="kb:NVDA+alt+c",
		category=SCRCAT_SYSTEMCARET,
		speakOnDemand=True,
	)
	def script_reportComment(self, gesture):
		commentObj = self.excelCellObject.comment
		text = commentObj.text() if commentObj else None
		if text:
			ui.message(text)
		else:
			# Translators: A message in Excel when there is no note
			ui.message(_("Not on a note"))

	@script(
		# Translators: the description  for a script for Excel
		description=_("Opens the note editing dialog"),
		gesture="kb:shift+f2",
		category=SCRCAT_SYSTEMCARET,
	)
	def script_editComment(self, gesture):
		commentObj = self.excelCellObject.comment
		d = EditCommentDialog(
			gui.mainFrame,
			# Translators: Dialog text for the note editing dialog
			_("Editing note for cell {address}").format(address=self.cellCoordsText),
			# Translators: Title for the note editing  dialog
			_("Note"),
			value=commentObj.text() if commentObj else "",
			style=wx.TE_MULTILINE | wx.OK | wx.CANCEL,
		)

		def callback(result):
			if result == wx.ID_OK:
				if commentObj:
					commentObj.text(d.Value)
				else:
					self.excelCellObject.addComment(d.Value)

		gui.runScriptModalDialog(d, callback)

	def reportFocus(self):
		# #4878: Excel specific code for speaking format changes on the focused object.
		info = self.makeTextInfo(textInfos.POSITION_FIRST)
		info.expand(textInfos.UNIT_CHARACTER)
		formatField = textInfos.FormatField()
		formatConfig = config.conf["documentFormatting"]
		for field in info.getTextWithFields(formatConfig):
			if isinstance(field, textInfos.FieldCommand) and isinstance(field.field, textInfos.FormatField):
				formatField.update(field.field)
		if not hasattr(self.parent, "_formatFieldSpeechCache"):
			self.parent._formatFieldSpeechCache = textInfos.Field()
		if formatField or self.parent._formatFieldSpeechCache:
			sequence = speech.getFormatFieldSpeech(
				formatField,
				attrsCache=self.parent._formatFieldSpeechCache,
				formatConfig=formatConfig,
			)
			speech.speak(sequence)
		super(ExcelCell, self).reportFocus()


class ExcelSelection(ExcelBase):
	role = controlTypes.Role.TABLECELL

	def __init__(self, windowHandle=None, excelWindowObject=None, excelRangeObject=None):
		self.excelWindowObject = excelWindowObject
		self.excelRangeObject = excelRangeObject
		super(ExcelSelection, self).__init__(windowHandle=windowHandle)

	def _get_states(self):
		states = super(ExcelSelection, self).states
		states.add(controlTypes.State.SELECTED)
		return states

	def _get_name(self):
		firstCell = self.excelRangeObject.Item(1)
		lastCell = self.excelRangeObject.Item(self.excelRangeObject.Count)
		# Translators: This is presented in Excel to show the current selection, for example 'a1 c3 through a10 c10'
		# Beware to keep two spaces between the address and the content. Otherwise some synthesizer
		# may mix the address and the content when the cell contains a 3-digit number.
		return _("{firstAddress}  {firstContent} through {lastAddress}  {lastContent}").format(
			firstAddress=self.getCellAddress(firstCell),
			firstContent=firstCell.Text,
			lastAddress=self.getCellAddress(lastCell),
			lastContent=lastCell.Text,
		)

	def _get_parent(self):
		worksheet = self.excelRangeObject.Worksheet
		return ExcelWorksheet(
			windowHandle=self.windowHandle,
			excelWindowObject=self.excelWindowObject,
			excelWorksheetObject=worksheet,
		)

	def _get_rowNumber(self):
		return self.excelRangeObject.row

	def _get_rowSpan(self):
		return self.excelRangeObject.rows.count

	def _get_columnNumber(self):
		return self.excelRangeObject.column

	def _get_colSpan(self):
		return self.excelRangeObject.columns.count

	# Its useful for an excel selection to be announced with reportSelection script
	def makeTextInfo(self, position):
		if position == textInfos.POSITION_SELECTION:
			position = textInfos.POSITION_ALL
		return super(ExcelSelection, self).makeTextInfo(position)


class ExcelDropdownItem(Window):
	firstChild = None
	lastChild = None
	children = []
	role = controlTypes.Role.LISTITEM

	def __init__(self, parent=None, name=None, states=None, index=None):
		self.name = name
		self.states = states
		self.parent = parent
		self.index = index
		super(ExcelDropdownItem, self).__init__(windowHandle=parent.windowHandle)

	def _get_previous(self):
		newIndex = self.index - 1
		if newIndex >= 0:
			return self.parent.getChildAtIndex(newIndex)

	def _get_next(self):
		newIndex = self.index + 1
		if newIndex < self.parent.childCount:
			return self.parent.getChildAtIndex(newIndex)

	def _get_treeInterceptor(self):
		return self.parent.treeInterceptor

	def _get_positionInfo(self):
		return {"indexInGroup": self.index + 1, "similarItemsInGroup": self.parent.childCount}


class ExcelDropdown(Window):
	@classmethod
	def kwargsFromSuper(cls, kwargs, relation=None):
		return kwargs

	role = controlTypes.Role.LIST
	excelCell = None

	def _get__highlightColors(self):
		background = colors.RGB.fromCOLORREF(GetSysColor(SysColorIndex.HIGHLIGHT))
		foreground = colors.RGB.fromCOLORREF(GetSysColor(SysColorIndex.HIGHLIGHT_TEXT))
		self._highlightColors = (background, foreground)
		return self._highlightColors

	def _get_children(self):
		children = []
		index = 0
		states = set()
		for item in DisplayModelTextInfo(self, textInfos.POSITION_ALL).getTextWithFields():
			if isinstance(item, textInfos.FieldCommand) and item.command == "formatChange":
				states = set([controlTypes.State.SELECTABLE])
				foreground = item.field.get("color", None)
				background = item.field.get("background-color", None)
				if (background, foreground) == self._highlightColors:
					states.add(controlTypes.State.SELECTED)
			if isinstance(item, str):
				obj = ExcelDropdownItem(parent=self, name=item, states=states, index=index)
				children.append(obj)
				index += 1
		return children

	def getChildAtIndex(self, index):
		return self.children[index]

	def _get_childCount(self):
		return len(self.children)

	def _get_firstChild(self):
		return self.children[0]

	def _get_selection(self):
		for child in self.children:
			if controlTypes.State.SELECTED in child.states:
				return child

	@script(
		gestures=("kb:downArrow", "kb:upArrow", "kb:leftArrow", "kb:rightArrow", "kb:home", "kb:end"),
		canPropagate=True,
	)
	def script_selectionChange(self, gesture):
		gesture.send()
		newFocus = self.selection or self
		if eventHandler.lastQueuedFocusObject is newFocus:
			return  # noqa: E701
		eventHandler.queueEvent("gainFocus", newFocus)

	@script(gestures=("kb:escape", "kb:enter", "kb:space"), canPropagate=True)
	def script_closeDropdown(self, gesture):
		gesture.send()
		eventHandler.queueEvent("gainFocus", self.parent)

	def event_gainFocus(self):
		child = self.selection
		if not child and self.childCount > 0:
			child = self.children[0]
		if child:
			eventHandler.queueEvent("focusEntered", self)
			eventHandler.queueEvent("gainFocus", child)
		else:
			super(ExcelDropdown, self).event_gainFocus()


class ExcelMergedCell(ExcelCell):
	def _get_cellCoordsText(self):
		return self.getCellAddress(self.excelCellObject.mergeArea)

	def _get_rowSpan(self):
		return self.excelCellObject.mergeArea.rows.count

	def _get_colSpan(self):
		return self.excelCellObject.mergeArea.columns.count


class ExcelFormControl(ExcelBase):
	isFocusable = True
	_roleMap = {
		xlButtonControl: controlTypes.Role.BUTTON,
		xlCheckBox: controlTypes.Role.CHECKBOX,
		xlDropDown: controlTypes.Role.COMBOBOX,
		xlEditBox: controlTypes.Role.EDITABLETEXT,
		xlGroupBox: controlTypes.Role.BOX,
		xlLabel: controlTypes.Role.LABEL,
		xlListBox: controlTypes.Role.LIST,
		xlOptionButton: controlTypes.Role.RADIOBUTTON,
		xlScrollBar: controlTypes.Role.SCROLLBAR,
		xlSpinner: controlTypes.Role.SPINBUTTON,
	}

	def _get_excelControlFormatObject(self):
		return self.excelFormControlObject.controlFormat

	def _get_excelOLEFormatObject(self):
		return self.excelFormControlObject.OLEFormat.object

	def __init__(self, windowHandle=None, parent=None, excelFormControlObject=None):
		self.parent = parent
		self.excelFormControlObject = excelFormControlObject
		super(ExcelFormControl, self).__init__(windowHandle=windowHandle)

	def _get_role(self):
		try:
			if self.excelFormControlObject.Type == msoFormControl:
				formControlType = self.excelFormControlObject.FormControlType
			else:
				formControlType = None
		except:  # noqa: E722
			return None
		return self._roleMap[formControlType]

	def _get_states(self):
		states = super(ExcelFormControl, self).states
		if self is api.getFocusObject():
			states.add(controlTypes.State.FOCUSED)
		newState = None
		if self.role == controlTypes.Role.RADIOBUTTON:
			newState = controlTypes.State.CHECKED if self.excelOLEFormatObject.Value == checked else None
		elif self.role == controlTypes.Role.CHECKBOX:
			if self.excelOLEFormatObject.Value == checked:
				newState = controlTypes.State.CHECKED
			elif self.excelOLEFormatObject.Value == mixed:
				newState = controlTypes.State.HALFCHECKED
		if newState:
			states.add(newState)
		return states

	def _get_name(self):
		if self.excelFormControlObject.AlternativeText:
			return (
				self.excelFormControlObject.AlternativeText
				+ " "
				+ self.excelFormControlObject.TopLeftCell.address(False, False, 1, False)
				+ "-"
				+ self.excelFormControlObject.BottomRightCell.address(False, False, 1, False)
			)
		else:
			return (
				self.excelFormControlObject.Name
				+ " "
				+ self.excelFormControlObject.TopLeftCell.address(False, False, 1, False)
				+ "-"
				+ self.excelFormControlObject.BottomRightCell.address(False, False, 1, False)
			)

	def _get_index(self):
		return self.excelFormControlObject.ZOrderPosition

	def _get_topLeftCell(self):
		return self.excelFormControlObject.TopLeftCell

	def _get_bottomRightCell(self):
		return self.excelFormControlObject.BottomRightCell

	def _getFormControlScreenCoordinates(self):
		topLeftAddress = self.topLeftCell
		bottomRightAddress = self.bottomRightCell
		# top left cell's width in points
		topLeftCellWidth = topLeftAddress.Width
		# top left cell's height in points
		topLeftCellHeight = topLeftAddress.Height
		# bottom right cell's width in points
		bottomRightCellWidth = bottomRightAddress.Width
		# bottom right cell's height in points
		bottomRightCellHeight = bottomRightAddress.Height
		self.excelApplicationObject = self.parent.excelWorksheetObject.Application
		hDC = ctypes.windll.user32.GetDC(None)
		# pixels per inch along screen width
		px = ctypes.windll.gdi32.GetDeviceCaps(hDC, LOGPIXELSX)
		# pixels per inch along screen height
		py = ctypes.windll.gdi32.GetDeviceCaps(hDC, LOGPIXELSY)
		ctypes.windll.user32.ReleaseDC(None, hDC)
		zoom = self.excelApplicationObject.ActiveWindow.Zoom
		zoomRatio = zoom / 100
		# Conversion from inches to Points, 1 inch=72points
		pointsPerInch = self.excelApplicationObject.InchesToPoints(1)
		# number of pixels from the left edge of the spreadsheet's window to the left edge the first column in the spreadsheet.
		X = self.excelApplicationObject.ActiveWindow.PointsToScreenPixelsX(0)
		# number of pixels from the top edge of the spreadsheet's window to the top edge the first row in the spreadsheet,
		Y = self.excelApplicationObject.ActiveWindow.PointsToScreenPixelsY(0)
		if topLeftAddress == bottomRightAddress:
			# Range.Left: The distance, in points, from the left edge of column A to the left edge of the range.
			X = int(X + (topLeftAddress.Left + topLeftCellWidth / 2) * zoomRatio * px / pointsPerInch)
			# Range.Top: The distance, in points, from the top edge of Row 1 to the top edge of the range.
			Y = int(Y + (topLeftAddress.Top + topLeftCellHeight / 2) * zoomRatio * py / pointsPerInch)
			return (X, Y)
		else:
			screenTopLeftX = int(
				X + (topLeftCellWidth / 2 + topLeftAddress.Left) * zoomRatio * px / pointsPerInch,
			)
			screenBottomRightX = int(
				X + (bottomRightCellWidth / 2 + bottomRightAddress.Left) * zoomRatio * px / pointsPerInch,
			)
			screenTopLeftY = int(
				Y + (topLeftCellHeight / 2 + topLeftAddress.Top) * zoomRatio * py / pointsPerInch,
			)
			screenBottomRightY = int(
				Y + (bottomRightCellHeight / 2 + bottomRightAddress.Top) * zoomRatio * py / pointsPerInch,
			)
			return (
				int(0.5 * (screenTopLeftX + screenBottomRightX)),
				int(0.5 * (screenTopLeftY + screenBottomRightY)),
			)

	@script(gestures=("kb:enter", "kb:space", "kb(desktop):numpadEnter"), canPropagate=True)
	def script_doAction(self, gesture):
		self.doAction()

	def doAction(self):
		(x, y) = self._getFormControlScreenCoordinates()
		winUser.setCursorPos(x, y)
		# perform Mouse Left-Click
		mouseHandler.doPrimaryClick()
		self.invalidateCache()
		wx.CallLater(100, eventHandler.executeEvent, "stateChange", self)


class ExcelFormControlQuickNavItem(ExcelQuickNavItem):
	def __init__(self, nodeType, document, formControlObject, formControlCollection, treeInterceptorObj):
		super(ExcelFormControlQuickNavItem, self).__init__(
			nodeType,
			document,
			formControlObject,
			formControlCollection,
		)
		self.formControlObjectIndex = formControlObject.ZOrderPosition
		self.treeInterceptorObj = treeInterceptorObj

	_label = None

	@property
	def label(self):
		if self._label:
			return self._label  # noqa: E701
		alternativeText = self.excelItemObject.AlternativeText
		if alternativeText:
			self._label = (
				alternativeText
				+ " "
				+ self.excelItemObject.Name
				+ " "
				+ self.excelItemObject.TopLeftCell.address(False, False, 1, False)
				+ "-"
				+ self.excelItemObject.BottomRightCell.address(False, False, 1, False)
			)
		else:
			self._label = (
				self.excelItemObject.Name
				+ " "
				+ self.excelItemObject.TopLeftCell.address(False, False, 1, False)
				+ "-"
				+ self.excelItemObject.BottomRightCell.address(False, False, 1, False)
			)
		return self._label

	_nvdaObj = None

	@property
	def nvdaObj(self):
		if self._nvdaObj:
			return self._nvdaObj  # noqa: E701
		formControlType = self.excelItemObject.formControlType
		if formControlType == xlListBox:
			self._nvdaObj = ExcelFormControlListBox(
				windowHandle=self.treeInterceptorObj.rootNVDAObject.windowHandle,
				parent=self.treeInterceptorObj.rootNVDAObject,
				excelFormControlObject=self.excelItemObject,
			)
		elif formControlType == xlDropDown:
			self._nvdaObj = ExcelFormControlDropDown(
				windowHandle=self.treeInterceptorObj.rootNVDAObject.windowHandle,
				parent=self.treeInterceptorObj.rootNVDAObject,
				excelFormControlObject=self.excelItemObject,
			)
		elif formControlType in (xlScrollBar, xlSpinner):
			self._nvdaObj = ExcelFormControlScrollBar(
				windowHandle=self.treeInterceptorObj.rootNVDAObject.windowHandle,
				parent=self.treeInterceptorObj.rootNVDAObject,
				excelFormControlObject=self.excelItemObject,
			)
		else:
			self._nvdaObj = ExcelFormControl(
				windowHandle=self.treeInterceptorObj.rootNVDAObject.windowHandle,
				parent=self.treeInterceptorObj.rootNVDAObject,
				excelFormControlObject=self.excelItemObject,
			)
		self._nvdaObj.treeInterceptor = self.treeInterceptorObj
		return self._nvdaObj

	def __lt__(self, other):
		return self.formControlObjectIndex < other.formControlObjectIndex

	def moveTo(self):
		self.excelItemObject.TopLeftCell.Select
		self.excelItemObject.TopLeftCell.Activate()
		if self.treeInterceptorObj.passThrough:
			self.treeInterceptorObj.passThrough = False
			browseMode.reportPassThrough(self.treeInterceptorObj)
		eventHandler.queueEvent("gainFocus", self.nvdaObj)

	@property
	def isAfterSelection(self):
		activeCell = self.document.Application.ActiveCell
		if self.excelItemObject.TopLeftCell.row == activeCell.row:
			if self.excelItemObject.TopLeftCell.column > activeCell.column:
				return False
		elif self.excelItemObject.TopLeftCell.row > activeCell.row:
			return False
		return True


class ExcelFormControlQuicknavIterator(ExcelQuicknavIterator):
	quickNavItemClass = ExcelFormControlQuickNavItem

	def __init__(self, itemType, document, direction, includeCurrent, treeInterceptorObj):
		super(ExcelFormControlQuicknavIterator, self).__init__(itemType, document, direction, includeCurrent)
		self.treeInterceptorObj = treeInterceptorObj

	def collectionFromWorksheet(self, worksheetObject):
		try:
			return worksheetObject.Shapes
		except COMError:
			return None

	def iterate(self, position):
		"""
		returns a generator that emits L{QuickNavItem} objects for this collection.
		@param position: an excelRangeObject representing either the TopLeftCell of the currently selected form control
		or ActiveCell in a worksheet
		"""

		# Returns the Row containing TopLeftCell of an item
		def topLeftCellRow(item):
			row = item.TopLeftCell.Row
			# Cache row on the COM object as we need it later
			item._comobj.excelRow = row
			return row

		items = self.collectionFromWorksheet(self.document)
		if not items:
			return
		items = sorted(items, key=topLeftCellRow)
		if position:
			rangeObj = position.excelRangeObject
			row = rangeObj.Row
			col = rangeObj.Column
			if self.direction == "next":
				for collectionItem in items:
					itemRow = collectionItem._comobj.excelRow
					if (
						itemRow > row or (itemRow == row and collectionItem.TopLeftCell.Column > col)
					) and self.filter(collectionItem):
						item = self.quickNavItemClass(
							self.itemType,
							self.document,
							collectionItem,
							items,
							self.treeInterceptorObj,
						)
						yield item
			elif self.direction == "previous":
				for collectionItem in reversed(items):
					itemRow = collectionItem._comobj.excelRow
					if (
						itemRow < row or (itemRow == row and collectionItem.TopLeftCell.Column < col)
					) and self.filter(collectionItem):
						item = self.quickNavItemClass(
							self.itemType,
							self.document,
							collectionItem,
							items,
							self.treeInterceptorObj,
						)
						yield item
		else:
			for collectionItem in items:
				if self.filter(collectionItem):
					item = self.quickNavItemClass(
						self.itemType,
						self.document,
						collectionItem,
						items,
						self.treeInterceptorObj,
					)
					yield item

	def filter(self, shape):
		if shape.Type == msoFormControl:
			if shape.FormControlType == xlGroupBox or shape.Visible != msoTrue:
				return False
			else:
				return True
		else:
			return False


class ExcelFormControlListBox(ExcelFormControl):
	def __init__(self, windowHandle=None, parent=None, excelFormControlObject=None):
		super(ExcelFormControlListBox, self).__init__(
			windowHandle=windowHandle,
			parent=parent,
			excelFormControlObject=excelFormControlObject,
		)
		try:
			self.listSize = int(self.excelControlFormatObject.ListCount)
		except:  # noqa: E722
			self.listSize = 0
		try:
			self.selectedItemIndex = int(self.excelControlFormatObject.ListIndex)
		except:  # noqa: E722
			self.selectedItemIndex = 0
		try:
			self.isMultiSelectable = self.excelControlFormatObject.multiSelect != xlNone
		except:  # noqa: E722
			self.isMultiSelectable = False

	def getChildAtIndex(self, index):
		name = str(self.excelOLEFormatObject.List(index + 1))
		states = set([controlTypes.State.SELECTABLE])
		if self.excelOLEFormatObject.Selected[index + 1] == True:  # noqa: E712
			states.add(controlTypes.State.SELECTED)
		return ExcelDropdownItem(parent=self, name=name, states=states, index=index)

	def _get_childCount(self):
		return self.listSize

	def _get_firstChild(self):
		if self.listSize > 0:
			return self.getChildAtIndex(0)

	def _get_lastChild(self):
		if self.listSize > 0:
			return self.getChildAtIndex(self.listSize - 1)

	@script(gesture="kb:upArrow", canPropagate=True)
	def script_moveUp(self, gesture):
		if self.selectedItemIndex > 1:
			self.selectedItemIndex = self.selectedItemIndex - 1
			if not self.isMultiSelectable:
				try:
					self.excelOLEFormatObject.Selected[self.selectedItemIndex] = True
				except:  # noqa: E722
					pass
			child = self.getChildAtIndex(self.selectedItemIndex - 1)
			if child:
				eventHandler.queueEvent("gainFocus", child)

	@script(gesture="kb:downArrow", canPropagate=True)
	def script_moveDown(self, gesture):
		if self.selectedItemIndex < self.listSize:
			self.selectedItemIndex = self.selectedItemIndex + 1
			if not self.isMultiSelectable:
				try:
					self.excelOLEFormatObject.Selected[self.selectedItemIndex] = True
				except:  # noqa: E722
					pass
			child = self.getChildAtIndex(self.selectedItemIndex - 1)
			if child:
				eventHandler.queueEvent("gainFocus", child)

	def doAction(self):
		if self.isMultiSelectable:
			try:
				lb = self.excelOLEFormatObject
				lb.Selected[self.selectedItemIndex] = not lb.Selected[self.selectedItemIndex]
			except:  # noqa: E722
				return
			child = self.getChildAtIndex(self.selectedItemIndex - 1)
			eventHandler.queueEvent("gainFocus", child)


class ExcelFormControlDropDown(ExcelFormControl):
	def __init__(self, windowHandle=None, parent=None, excelFormControlObject=None):
		super(ExcelFormControlDropDown, self).__init__(
			windowHandle=windowHandle,
			parent=parent,
			excelFormControlObject=excelFormControlObject,
		)
		try:
			self.listSize = self.excelControlFormatObject.ListCount
		except:  # noqa: E722
			self.listSize = 0
		try:
			self.selectedItemIndex = self.excelControlFormatObject.ListIndex
		except:  # noqa: E722
			self.selectedItemIndex = 0

	@script(gesture="kb:upArrow", canPropagate=True)
	def script_moveUp(self, gesture):
		if self.selectedItemIndex > 1:
			self.selectedItemIndex = self.selectedItemIndex - 1
			self.excelOLEFormatObject.Selected[self.selectedItemIndex] = True
			eventHandler.queueEvent("valueChange", self)

	@script(gesture="kb:downArrow", canPropagate=True)
	def script_moveDown(self, gesture):
		if self.selectedItemIndex < self.listSize:
			self.selectedItemIndex = self.selectedItemIndex + 1
			self.excelOLEFormatObject.Selected[self.selectedItemIndex] = True
			eventHandler.queueEvent("valueChange", self)

	def _get_value(self):
		if self.selectedItemIndex < self.listSize:
			return str(self.excelOLEFormatObject.List(self.selectedItemIndex))


class ExcelFormControlScrollBar(ExcelFormControl):
	def __init__(self, windowHandle=None, parent=None, excelFormControlObject=None):
		super(ExcelFormControlScrollBar, self).__init__(
			windowHandle=windowHandle,
			parent=parent,
			excelFormControlObject=excelFormControlObject,
		)
		try:
			self.minValue = self.excelControlFormatObject.min
		except:  # noqa: E722
			self.minValue = 0
		try:
			self.maxValue = self.excelControlFormatObject.max
		except:  # noqa: E722
			self.maxValue = 0
		try:
			self.smallChange = self.excelControlFormatObject.smallChange
		except:  # noqa: E722
			self.smallChange = 0
		try:
			self.largeChange = self.excelControlFormatObject.largeChange
		except:  # noqa: E722
			self.largeChange = 0

	def _get_value(self):
		try:
			return str(self.excelControlFormatObject.value)
		except COMError:
			return 0

	def moveValue(self, up=False, large=False):
		try:
			curValue = self.excelControlFormatObject.value
		except COMError:
			return
		if up:
			newValue = min(curValue + (self.largeChange if large else self.smallChange), self.maxValue)
		else:
			newValue = max(curValue - (self.largeChange if large else self.smallChange), self.minValue)
		self.excelControlFormatObject.value = newValue
		eventHandler.queueEvent("valueChange", self)

	@script(gesture="kb:upArrow")
	def script_moveUpSmall(self, gesture):
		self.moveValue(True, False)

	@script(gesture="kb:downArrow")
	def script_moveDownSmall(self, gesture):
		self.moveValue(False, False)

	@script(gesture="kb:pageUp")
	def script_moveUpLarge(self, gesture):
		self.moveValue(True, True)

	@script(gesture="kb:pageDown")
	def script_moveDownLarge(self, gesture):
		self.moveValue(False, True)<|MERGE_RESOLUTION|>--- conflicted
+++ resolved
@@ -1296,18 +1296,8 @@
 			formatField["font-name"] = fontObj.name
 		if formatConfig["reportFontSize"]:
 			# Translators: Abbreviation for points, a measurement of font size.
-<<<<<<< HEAD
-			formatField['font-size'] = pgettext("font size", "%s pt") % fontObj.size
+			formatField["font-size"] = pgettext("font size", "%s pt") % fontObj.size
 		if formatConfig['fontAttributeReporting']:
-			formatField['bold']=fontObj.bold
-			formatField['italic']=fontObj.italic
-			underline=fontObj.underline
-			formatField['underline']=False if underline is None or underline==xlUnderlineStyleNone else True
-			formatField['strikethrough'] = fontObj.strikethrough
-		if formatConfig['reportSuperscriptsAndSubscripts']:
-=======
-			formatField["font-size"] = pgettext("font size", "%s pt") % fontObj.size
-		if formatConfig["reportFontAttributes"]:
 			formatField["bold"] = fontObj.bold
 			formatField["italic"] = fontObj.italic
 			underline = fontObj.underline
@@ -1316,7 +1306,6 @@
 			)
 			formatField["strikethrough"] = fontObj.strikethrough
 		if formatConfig["reportSuperscriptsAndSubscripts"]:
->>>>>>> 6d8323c9
 			# For cells, in addition to True and False, fontObj.superscript or fontObj.subscript may have the value
 			# None in case of mixed text position, e.g. characters on baseline and in superscript in the same cell.
 			if fontObj.superscript is True:
