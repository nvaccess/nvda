# A part of NonVisual Desktop Access (NVDA)
# This file is covered by the GNU General Public License.
# See the file COPYING for more details.
# Copyright (C) 2015-2021 NV Access Limited, Mozilla Corporation

"""Support for the IAccessible2 rich text model first implemented by Mozilla.
This is now used by other applications as well.
"""

import typing
from typing import (
	Optional,
	Dict,
)

from comtypes import COMError
import winUser
import textInfos
from textInfos import offsets
import controlTypes
from comInterfaces import IAccessible2Lib as IA2
import api
from NVDAObjects import NVDAObject, NVDAObjectTextInfo
from . import IA2TextTextInfo, IAccessible
from compoundDocuments import CompoundTextInfo
import locationHelper
from logHandler import log


<<<<<<< HEAD
def _getRawTextInfo(obj) -> type(offsets.OffsetsTextInfo):
	if obj.TextInfo is NVDAObjectTextInfo:
=======
class FakeEmbeddingTextInfo(offsets.OffsetsTextInfo):
	encoding = None

	def _getStoryLength(self):
		return self.obj.childCount

	def _iterTextWithEmbeddedObjects(
		self,
		withFields,
		formatConfig=None,
	) -> typing.Generator[int, None, None]:
		yield from range(self._startOffset, self._endOffset)

	def _getUnitOffsets(self, unit, offset):
		if unit in (textInfos.UNIT_WORD, textInfos.UNIT_LINE):
			unit = textInfos.UNIT_CHARACTER
		return super(FakeEmbeddingTextInfo, self)._getUnitOffsets(unit, offset)


def _getRawTextInfo(obj) -> type(offsets.OffsetsTextInfo):
	if not hasattr(obj, "IAccessibleTextObject") and obj.role in (
		controlTypes.Role.TABLE,
		controlTypes.Role.TABLEROW,
	):
		return FakeEmbeddingTextInfo
	elif obj.TextInfo is NVDAObjectTextInfo:
>>>>>>> f7e74157
		return NVDAObjectTextInfo
	return IA2TextTextInfo


def _getEmbedded(obj, offset) -> typing.Optional[IAccessible]:
	if not hasattr(obj, "IAccessibleTextObject"):
		return obj.getChild(offset)
	# Mozilla uses IAccessibleHypertext to facilitate quick retrieval of embedded objects.
	try:
		ht = obj.iaHypertext
		hi = ht.hyperlinkIndex(offset)
		if hi != -1:
			hl = ht.hyperlink(hi)
			return IAccessible(IAccessibleObject=hl.QueryInterface(IA2.IAccessible2), IAccessibleChildID=0)
	except COMError:
		pass
	return None


class MozillaCompoundTextInfo(CompoundTextInfo):
	def _getControlFieldForObject(self, obj, ignoreEditableText=True):
		controlField = super()._getControlFieldForObject(obj, ignoreEditableText=ignoreEditableText)
		if controlField is None:
			return None
		# Set the uniqueID of the controlField if we can get one
		# which ensures that two controlFields with the same role and states etc are still treated differently
		# if they are actually for different objects.
		# E.g. two list items in a list.
		uniqueID = obj.IA2UniqueID
		if uniqueID is not None:
			controlField["uniqueID"] = uniqueID
		# #16631: Outlook.com /modern Outlook represent addresses in To/CC/BCC fields as labelled buttons.
		# These buttons are non-contenteditable within a parent contenteditable.
		# Ensure their label (name) is reported as the content
		# as the caret cannot move through them.
		if (
			obj.role == controlTypes.role.Role.BUTTON
			and controlTypes.state.State.EDITABLE not in obj.states
			and obj.parent
			and controlTypes.state.State.EDITABLE in obj.parent.states
		):
			controlField["content"] = obj.name
		return controlField

	def _isCaretAtEndOfLine(self, caretObj: IAccessible) -> bool:
		# #3156: Even though the insertion point at the end of a line might have
		# the same offset as the start of the next, some implementations
		# support IA2_TEXT_OFFSET_CARET to take this into account. Use this to
		# determine whether we are at this position.
		try:
			start, end, text = caretObj.IAccessibleTextObject.textAtOffset(
				IA2.IA2_TEXT_OFFSET_CARET,
				IA2.IA2_TEXT_BOUNDARY_CHAR,
			)
			# If the offsets are different, this means there is a character, which
			# means this is not the insertion point at the end of a line.
			if start != end:
				return False
			# If this is the end of the object, it might be the end of a line, but it
			# might just be the end of the object on a line containing multiple objects.
			# It's also possible that this is an empty last line, in which case any
			# adjustment would cause us to report the previous line instead of the empty
			# one. Either way, we don't need the special end of line adjustment.
			if start > 0 and start == caretObj.IAccessibleTextObject.nCharacters:
				return False
			return True
		except COMError:
			log.debugWarning(
				"Couldn't determine if caret is at end of line insertion point",
				exc_info=True,
			)
		return False

	def __init__(self, obj, position):
		super(MozillaCompoundTextInfo, self).__init__(obj, position)
		# #3156: The position when the caret is at the end of a wrapped line (e.g.
		# when you press the end key) has the same offset as the start of the next
		# line. We need to handle this specially so that the correct units are
		# retrieved when at this position. This gets set to True if appropriate when
		# handling POSITION_CARET or a copy below. It must be reset to False whenever
		# this TextInfo is adjusted.
		self._isEndOfLineInsertionPoint = False
		if isinstance(position, NVDAObject):
			try:
				self._start, self._startObj = self._findContentDescendant(position, textInfos.POSITION_FIRST)
				self._end, self._endObj = self._findContentDescendant(position, textInfos.POSITION_LAST)
				# This is the last character. Move to the end.
				self._end.move(textInfos.UNIT_CHARACTER, 1)
			except LookupError:
				# This might be an embedded object that doesn't support text such as a graphic.
				if position not in obj:
					raise ValueError("Object %s not in document" % position)
				# Use the point where this is embedded.
				self._start = self._end = self._getEmbedding(position)
				self._startObj = self._endObj = self._start.obj
			self._normalizeStartAndEnd()
		elif isinstance(position, self.__class__):
			self._start = position._start.copy()
			self._startObj = position._startObj
			if position._end is position._start:
				self._end = self._start
			else:
				self._end = position._end.copy()
			self._endObj = position._endObj
			self._isEndOfLineInsertionPoint = position._isEndOfLineInsertionPoint
		elif position in (textInfos.POSITION_FIRST, textInfos.POSITION_LAST):
			self._start, self._startObj = self._findContentDescendant(obj, position)
			self._end = self._start
			self._endObj = self._startObj
		elif position == textInfos.POSITION_ALL:
			self._start, self._startObj = self._findContentDescendant(obj, textInfos.POSITION_FIRST)
			self._start.expand(textInfos.UNIT_STORY)
			self._end, self._endObj = self._findContentDescendant(obj, textInfos.POSITION_LAST)
			self._end.expand(textInfos.UNIT_STORY)
		elif position == textInfos.POSITION_CARET:
			try:
				caretTi, caretObj = self._findContentDescendant(obj, textInfos.POSITION_CARET)
			except LookupError:
				raise RuntimeError("No caret")
			self._isEndOfLineInsertionPoint = self._isCaretAtEndOfLine(caretObj)
			if (
				caretObj is not obj
				and caretObj.IA2Attributes.get("display") == "inline"
				and caretTi.compareEndPoints(
					self._makeRawTextInfo(caretObj, textInfos.POSITION_ALL),
					"startToEnd",
				)
				== 0
			):
				# The caret is at the end of an inline object.
				# This will report "blank", but we want to report the character just after the caret.
				try:
					caretTi, caretObj = self._findNextContent(caretTi, limitToInline=True)
				except LookupError:
					pass
			self._start = self._end = caretTi
			self._startObj = self._endObj = caretObj
		elif position == textInfos.POSITION_SELECTION:
			tempTi, tempObj = self._getSelectionBase()
			if tempTi.isCollapsed:
				# No selection, so return the caret.
				self._start = self._end = tempTi
				self._startObj = self._endObj = tempObj
			else:
				self._start, self._startObj, self._end, self._endObj = self._findUnitEndpoints(
					tempTi,
					position,
				)
		elif isinstance(position, locationHelper.Point):
			startObj = api.getDesktopObject().objectFromPoint(position.x, position.y)
			while startObj and startObj.role == controlTypes.Role.STATICTEXT:
				# Skip text leaf nodes.
				startObj = startObj.parent
			if not startObj:
				raise LookupError
			self._startObj = startObj
			self._start = self._makeRawTextInfo(startObj, position)
			self._end = self._start
			self._endObj = self._startObj
		else:
			raise NotImplementedError

	def _getSelectionBase(self):
		"""Get an NVDAObject and TextInfo somewhere within the selection.
		This is just a base point to start from.
		It will often be necessary to expand outwards and/or descend to get the complete selection.
		"""
		# The caret is usually within the selection,
		# so start from the caret for better performance/tolerance of server brokenness.
		try:
			ti, obj = self._findContentDescendant(self.obj, textInfos.POSITION_CARET)
		except LookupError:
			# No caret.
			ti = None
		else:
			try:
				ti = self._makeRawTextInfo(obj, textInfos.POSITION_SELECTION)
			except RuntimeError:
				# The caret is just before this object.
				# There is never a selection in this case.
				return ti, obj
			else:
				if not ti.isCollapsed:
					# There was a selection on the caret object.
					return ti, obj
		# At this point, we're in one of two situations:
		# 1. There was no caret.
		# This happens for non-navigable text; e.g. Kindle.
		# However, this doesn't mean there's no selection.
		# 2. There was a caret, but there was no selection on the caret object.
		# Perhaps the caret is at the start of the next/previous object.
		# This happens when you, for example, press shift+rightArrow at the end of a block.
		# Try from the root.
		rootTi = self._makeRawTextInfo(self.obj, textInfos.POSITION_SELECTION)
		if not rootTi.isCollapsed:
			# There is definitely a selection.
			return rootTi, self.obj
		if ti:
			# No selection, but there's a caret, so return that.
			return ti, obj
		raise RuntimeError("No selection or caret")

	def _makeRawTextInfo(self, obj, position) -> offsets.OffsetsTextInfo:
		return _getRawTextInfo(obj)(obj, position)

	def _getEmbedding(self, obj):
		parent = obj.parent
		if not parent:
			# obj is probably dead.
			return None
		# optimisation: Passing an Offsets position checks nCharacters, which is an extra call we don't need.
		info = self._makeRawTextInfo(parent, textInfos.POSITION_FIRST)
		try:
			hl = obj.IAccessibleObject.QueryInterface(IA2.IAccessibleHyperlink)
			hlOffset = hl.startIndex
			info._startOffset = hlOffset
			info._endOffset = hlOffset + 1
			return info
		except COMError:
			pass
		return None

	POSITION_SELECTION_START = 3
	POSITION_SELECTION_END = 4
	FINDCONTENTDESCENDANT_POSITIONS = {
		textInfos.POSITION_FIRST: 0,
		textInfos.POSITION_CARET: 1,
		textInfos.POSITION_LAST: 2,
	}

	def _findContentDescendant(self, obj, position):
		import ctypes
		import NVDAHelper
		import NVDAObjects.IAccessible

		descendantID = ctypes.c_int()
		descendantOffset = ctypes.c_int()
		what = self.FINDCONTENTDESCENDANT_POSITIONS.get(position, position)
		NVDAHelper.localLib.nvdaInProcUtils_IA2Text_findContentDescendant(
			obj.appModule.helperLocalBindingHandle,
			obj.windowHandle,
			obj.IAccessibleObject.uniqueID,
			what,
			ctypes.byref(descendantID),
			ctypes.byref(descendantOffset),
		)
		if descendantID.value == 0:
			# No descendant.
			raise LookupError("Object has no text descendants")
		if position == self.POSITION_SELECTION_END:
			# As we descend, we need the last offset (not the exclusive end offset),
			# but we want the exclusive end as the final result.
			descendantOffset.value += 1
		# optimisation: If we already have the target obj, don't make a new instance.
		for cached in obj, getattr(self.obj, "_lastCaretObj", None):
			if cached and descendantID.value == cached.IA2UniqueID:
				obj = cached
				break
		else:
			obj = NVDAObjects.IAccessible.getNVDAObjectFromEvent(
				obj.windowHandle,
				winUser.OBJID_CLIENT,
				descendantID.value,
			)
		if position == textInfos.POSITION_CARET:
			# If the compound TextInfo is for the current focus,
			# We should cache the caret object as we know it will probably be needed again.
			# Note that event_loseFocus on NVDAObjects.IAccessible.ia2Web.Editor will clear the cache,
			# To ensure we don't end up with a reference cycle.
			if self.obj is api.getFocusObject():
				self.obj._lastCaretObj = obj
		# optimisation: Passing an Offsets position checks nCharacters, which is an extra call we don't need.
		ti = self._makeRawTextInfo(obj, textInfos.POSITION_FIRST)
		ti._startOffset = ti._endOffset = descendantOffset.value
		return ti, obj

	def _iterRecursiveText(self, ti: offsets.OffsetsTextInfo, controlStack, formatConfig):
		if ti.obj == self._endObj:
			end = True
			ti.setEndPoint(self._end, "endToEnd")
		else:
			end = False

		for item in ti._iterTextWithEmbeddedObjects(controlStack is not None, formatConfig=formatConfig):
			if item is None:
				yield ""
			elif isinstance(item, str):
				yield item
			elif isinstance(item, int):  # Embedded object.
				embedded: typing.Optional[IAccessible] = _getEmbedded(ti.obj, item)
				if embedded is None:
					continue
				notText = _getRawTextInfo(embedded) is NVDAObjectTextInfo
				if controlStack is not None:
					controlField = self._getControlFieldForObject(embedded)
					controlStack.append(controlField)
					if controlField:
						if notText:
							controlField["content"] = embedded.name
						controlField["_startOfNode"] = True
						yield textInfos.FieldCommand("controlStart", controlField)
				if notText:
					# A 'stand-in' character is necessary to make routing work on braille devices.
					# Note #11291:
					# Using a space character (EG " ") causes 'space' to be announced after objects like graphics.
					# If this is replaced with an empty string, routing to cell becomes innaccurate.
					# Using the textUtils.OBJ_REPLACEMENT_CHAR which is the
					# "OBJECT REPLACEMENT CHARACTER" (EG "\uFFFC")
					# results in '"0xFFFC' being displayed on the braille device.
					yield " "
				else:
					for subItem in self._iterRecursiveText(
						self._makeRawTextInfo(embedded, textInfos.POSITION_ALL),
						controlStack,
						formatConfig,
					):
						yield subItem
						if subItem is None:
							return
				if controlStack is not None and controlField:
					controlField["_endOfNode"] = True
					del controlStack[-1]
					yield textInfos.FieldCommand("controlEnd", None)
			else:
				yield item

		if end:
			# None means the end has been reached and text retrieval should stop.
			yield None

	def _getText(self, withFields, formatConfig=None):
		fields = []
		if self.isCollapsed:
			return fields

		if withFields:
			# Get the initial control fields.
			controlStack = []
			rootObj = self.obj
			obj = self._startObj
			ti = self._start
			cannotBeStart = False
			while obj and obj != rootObj:
				field = self._getControlFieldForObject(obj)
				if field:
					if ti._startOffset == 0:
						if not cannotBeStart:
							field["_startOfNode"] = True
					else:
						# We're not at the start of this object, which also means we're not at the start of any ancestors.
						cannotBeStart = True
					fields.insert(0, textInfos.FieldCommand("controlStart", field))
				controlStack.insert(0, field)
				ti = self._getEmbedding(obj)
				if not ti:
					log.debugWarning(
						"_getEmbedding returned None while getting initial fields. " "Object probably dead.",
					)
					return []
				obj = ti.obj
		else:
			controlStack = None

		# Get the fields for start.
		fields += list(self._iterRecursiveText(self._start, controlStack, formatConfig))
		if not fields:
			# We're not getting anything, so the object must be dead.
			# (We already handled collapsed above.)
			return fields
		obj = self._startObj
		while fields[-1] is not None:
			# The end hasn't yet been reached, which means it isn't a descendant of obj.
			# Therefore, continue from where obj was embedded.
			if withFields:
				try:
					field = controlStack.pop()
				except IndexError:
					# We're trying to walk up past our root. This can happen if a descendant
					# object within the range died, in which case _iterRecursiveText will
					# never reach our end object and thus won't yield None. This means this
					# range is invalid, so just return nothing.
					log.debugWarning("Tried to walk up past the root. Objects probably dead.")
					return []
				if field:
					# This object had a control field.
					field["_endOfNode"] = True
					fields.append(textInfos.FieldCommand("controlEnd", None))
			ti = self._getEmbedding(obj)
			if not ti:
				log.debugWarning(
					"_getEmbedding returned None while ascending to get more text. " "Object probably dead.",
				)
				return []
			obj = ti.obj
			if ti.move(textInfos.UNIT_OFFSET, 1) == 0:
				# There's no more text in this object.
				continue
			ti.setEndPoint(self._makeRawTextInfo(obj, textInfos.POSITION_ALL), "endToEnd")
			fields.extend(self._iterRecursiveText(ti, controlStack, formatConfig))
		del fields[-1]

		if withFields:
			# Determine whether the range covers the end of any ancestors of endObj.
			obj = self._endObj
			ti = self._end
			while obj and obj != rootObj:
				field = controlStack.pop()
				if field:
					fields.append(textInfos.FieldCommand("controlEnd", None))
				if ti.compareEndPoints(self._makeRawTextInfo(obj, textInfos.POSITION_ALL), "endToEnd") == 0:
					if field:
						field["_endOfNode"] = True
				else:
					# We're not at the end of this object, which also means we're not at the end of any ancestors.
					break
				ti = self._getEmbedding(obj)
				obj = ti.obj

		return fields

	def _get_text(self):
		return "".join(self._getText(False))

	def getTextWithFields(self, formatConfig: Optional[Dict] = None) -> textInfos.TextInfo.TextWithFieldsT:
		return self._getText(True, formatConfig)

	def _adjustIfEndOfLine(
		self,
		expandTi: offsets.OffsetsTextInfo,
		unit: str,
		obj: IAccessible,
	) -> None:
		if (
			self._isEndOfLineInsertionPoint
			and unit != textInfos.UNIT_CHARACTER
			and obj is self._startObj
			and expandTi._startOffset > 0
		):
			# #3156: This is the insertion point at the end of a line. If we use
			# this offset, we'll get the unit at the start of the next line.
			# Subtract 1 so that we get the unit on the current line.
			expandTi._startOffset -= 1
			expandTi._endOffset = expandTi._startOffset

	def _findUnitEndpoints(self, baseTi, unit, findStart=True, findEnd=True):
		start = startObj = end = endObj = None
		baseTi.collapse()
		obj = baseTi.obj

		# Walk up the hierarchy until we find the start and end points.
		while True:
			if unit == textInfos.POSITION_SELECTION:
				expandTi = self._makeRawTextInfo(obj, unit)
			else:
				expandTi = baseTi.copy()
				self._adjustIfEndOfLine(expandTi, unit, obj)
				expandTi.expand(unit)
				if expandTi.isCollapsed:
					# This shouldn't happen, but can due to server implementation bugs; e.g. MozillaBug:1149415.
					expandTi.expand(textInfos.UNIT_OFFSET)
			allTi = self._makeRawTextInfo(obj, textInfos.POSITION_ALL)

			if not start and findStart and expandTi.compareEndPoints(allTi, "startToStart") != 0:
				# The unit definitely starts within this object.
				start = expandTi
				startObj = start.obj
				if unit == textInfos.POSITION_SELECTION:
					startDescPos = self.POSITION_SELECTION_START
				elif baseTi.compareEndPoints(expandTi, "startToStart") == 0:
					startDescPos = textInfos.POSITION_FIRST
				else:
					# The unit expands beyond the base point,
					# so only include the nearest descendant unit.
					startDescPos = textInfos.POSITION_LAST

			if not end and findEnd and expandTi.compareEndPoints(allTi, "endToEnd") != 0:
				# The unit definitely ends within this object.
				end = expandTi
				endObj = end.obj
				if unit == textInfos.POSITION_SELECTION:
					endDescPos = self.POSITION_SELECTION_END
				elif baseTi.compareEndPoints(expandTi, "endToEnd") == 0:
					endDescPos = textInfos.POSITION_LAST
				else:
					# The unit expands beyond the base point,
					# so only include the nearest descendant unit.
					endDescPos = textInfos.POSITION_FIRST

			if (start or not findStart) and (end or not findEnd):
				# Required endpoint(s) have been found, so stop walking.
				break

			# start and/or end hasn't yet been found,
			# so it must be higher in the hierarchy.
			if obj == self.obj:
				# We're at the root. Don't go any further.
				embedTi = None
			else:
				embedTi = self._getEmbedding(obj)
			if not embedTi:
				# There is no embedding object.
				# The unit starts and/or ends at the start and/or end of this last object.
				if findStart and not start:
					start = expandTi
					startObj = start.obj
					if unit == textInfos.POSITION_SELECTION:
						startDescPos = self.POSITION_SELECTION_START
					elif baseTi.compareEndPoints(expandTi, "startToStart") == 0:
						startDescPos = textInfos.POSITION_FIRST
					else:
						# The unit expands beyond the base point,
						# so only include the nearest descendant unit.
						startDescPos = textInfos.POSITION_LAST
				if findEnd and not end:
					end = expandTi
					endObj = end.obj
					if unit == textInfos.POSITION_SELECTION:
						endDescPos = self.POSITION_SELECTION_END
					elif baseTi.compareEndPoints(expandTi, "endToEnd") == 0:
						endDescPos = textInfos.POSITION_LAST
					else:
						# The unit expands beyond the base point,
						# so only include the nearest descendant unit.
						endDescPos = textInfos.POSITION_FIRST
				break

			obj = embedTi.obj
			baseTi = embedTi

		if findStart:
			embedded = _getEmbedded(startObj, start._startOffset)
			if embedded:
				try:
					start, startObj = self._findContentDescendant(embedded, startDescPos)
				except LookupError:
					# No text descendants, so we don't descend.
					pass
				else:
					if unit == textInfos.POSITION_SELECTION:
						start = self._makeRawTextInfo(startObj, unit)
					else:
						start.expand(unit)
			if not findEnd:
				return start, startObj
		if findEnd:
			embedded = _getEmbedded(endObj, end._endOffset - 1)
			if embedded:
				try:
					end, endObj = self._findContentDescendant(embedded, endDescPos)
				except LookupError:
					# No text descendants, so we don't descend.
					pass
				else:
					if unit == textInfos.POSITION_SELECTION:
						end = self._makeRawTextInfo(endObj, unit)
					else:
						end.expand(unit)
			if not findStart:
				return end, endObj

		return start, startObj, end, endObj

	def expand(self, unit):
		if unit in (textInfos.UNIT_CHARACTER, textInfos.UNIT_OFFSET):
			self._end = self._start
			self._endObj = self._startObj
			if self._isEndOfLineInsertionPoint:
				# #3156: Report no character rather than the character at the start of the
				# next line.
				self._start._endOffset = self._start._startOffset
				return
			self._start.expand(unit)
			return

		start, startObj, end, endObj = self._findUnitEndpoints(self._start, unit)
		if startObj == endObj:
			end = start
			endObj = startObj

		self._start = start
		self._startObj = startObj
		self._end = end
		self._endObj = endObj
		self._isEndOfLineInsertionPoint = False

	def _findNextContent(self, origin, moveBack=False, limitToInline=False):
		if isinstance(origin, textInfos.TextInfo):
			ti = origin
			obj = ti.obj
		else:
			ti = None
			obj = origin

		# Ascend until we can move to the next offset.
		direction = -1 if moveBack else 1
		while True:
			if ti and ti.move(textInfos.UNIT_OFFSET, direction) != 0:
				break
			if obj == self.obj:
				# We're at the root. Don't go any further.
				raise LookupError
			if limitToInline:
				if obj.IA2Attributes.get("display") != "inline":
					# The caller requested to limit to inline objects.
					# As this container is not inline,
					# We cannot go above this container.
					raise LookupError
			ti = self._getEmbedding(obj)
			if not ti:
				raise LookupError
			obj = ti.obj

		embedded = _getEmbedded(obj, ti._startOffset)
		if embedded:
			try:
				return self._findContentDescendant(
					embedded,
					textInfos.POSITION_LAST if moveBack else textInfos.POSITION_FIRST,
				)
			except LookupError:
				# No text descendants, so we don't descend.
				pass
		return ti, obj

	def move(
		self,
		unit: str,
		direction: int,
		endPoint: str | None = None,
	) -> int:
		if direction == 0:
			return 0
		if self.obj.IAccessibleTextObject.nCharacters == 0:
			return 0

		if not endPoint or endPoint == "start":
			moveTi = self._start
			moveObj = self._startObj
			if endPoint and moveTi is self._end:
				# We're just moving start. We don't want end to be affected.
				moveTi = moveTi.copy()
			moveTi.collapse()
		elif endPoint == "end":
			moveTi = self._end
			moveObj = self._endObj
			if endPoint and moveTi is self._start:
				# We're just moving end. We don't want start to be affected.
				moveTi = moveTi.copy()
			moveTi.collapse(end=True)
			if (
				moveTi.compareEndPoints(self._makeRawTextInfo(moveObj, textInfos.POSITION_ALL), "endToEnd")
				== 0
			):
				# We're at the end of the object, so move to the start of the next.
				try:
					moveTi, moveObj = self._findNextContent(moveObj)
				except LookupError:
					# Can't move forward any further.
					return 0

		remainingMovement = direction
		moveBack = direction < 0
		while remainingMovement != 0:
			if moveBack:
				# Move back 1 offset to move into the previous unit.
				try:
					moveTi, moveObj = self._findNextContent(moveTi, moveBack=True)
				except LookupError:
					# Can't move back any further.
					break

			# Find the edge of the current unit in the requested direction.
			moveTi, moveObj = self._findUnitEndpoints(moveTi, unit, findStart=moveBack, findEnd=not moveBack)

			if moveBack:
				# Collapse to the start of the previous unit.
				moveTi.collapse()
			else:
				# Collapse to the start of the next unit.
				moveTi.collapse(end=True)
				if (
					moveTi.compareEndPoints(
						self._makeRawTextInfo(moveObj, textInfos.POSITION_ALL),
						"endToEnd",
					)
					== 0
				):
					# We're at the end of the object.
					if remainingMovement == 1 and endPoint == "end":
						# We've moved the required number of units.
						# Stop here, as we don't want end to be the start of the next object,
						# which would cause bogus control fields to be emitted.
						remainingMovement -= 1
						break
					# We haven't finished moving, so move to the start of the next object.
					try:
						moveTi, moveObj = self._findNextContent(moveObj)
					except LookupError:
						# Can't move forward any further.
						if endPoint == "end" and moveTi.compareEndPoints(self._end, "endToEnd") != 0:
							# Moving the end to the end of the document counts as a move.
							remainingMovement -= 1
						break
				else:
					# We may have landed on an embedded object.
					embedded = _getEmbedded(moveObj, moveTi._startOffset)
					if embedded:
						try:
							moveTi, moveObj = self._findContentDescendant(embedded, textInfos.POSITION_FIRST)
						except LookupError:
							# No text descendants, so we don't descend.
							pass

			remainingMovement -= -1 if moveBack else 1

		if not endPoint or endPoint == "start":
			self._start = moveTi
			self._startObj = moveObj
		if not endPoint or endPoint == "end":
			self._end = moveTi
			self._endObj = moveObj
		self._isEndOfLineInsertionPoint = False
		self._normalizeStartAndEnd()
		return direction - remainingMovement

	def _getAncestors(self, ti, obj):
		data = []
		while True:
			data.insert(0, (ti, obj))
			if obj == self.obj:
				# We're at the root. Don't go any further.
				break
			ti = self._getEmbedding(obj)
			if not ti:
				break
			obj = ti.obj
		return data

	def compareEndPoints(self, other, which):
		if which in ("startToStart", "startToEnd"):
			selfTi = self._start
			selfObj = self._startObj
		else:
			selfTi = self._end
			selfObj = self._endObj
		if which in ("startToStart", "endToStart"):
			otherTi = other._start
			otherObj = other._startObj
		else:
			otherTi = other._end
			otherObj = other._endObj

		if selfObj == otherObj:
			# Same object, so just compare the two TextInfos normally.
			result = selfTi.compareEndPoints(otherTi, which)
			if result == 0:
				# #3156: If one of the TextInfos is at the insertion point at the end of
				# a line but the other isn't, these are actually different positions.
				if self._isEndOfLineInsertionPoint and not other._isEndOfLineInsertionPoint:
					return -1
				elif other._isEndOfLineInsertionPoint and not self._isEndOfLineInsertionPoint:
					return 1
			return result

		# Different objects, so we have to compare ancestors.
		selfAncs = self._getAncestors(selfTi, selfObj)
		otherAncs = self._getAncestors(otherTi, otherObj)
		# Find the first common ancestor.
		maxAncIndex = min(len(selfAncs), len(otherAncs)) - 1
		for (selfAncTi, selfAncObj), (otherAncTi, otherAncObj) in zip(
			selfAncs[maxAncIndex::-1],
			otherAncs[maxAncIndex::-1],
		):
			if selfAncObj == otherAncObj:
				break
		else:
			# No common ancestor.
			return 1
		return selfAncTi.compareEndPoints(otherAncTi, which)

	def _get_NVDAObjectAtStart(self):
		obj = self._startObj
		# If the start is an embedded object that doesn't have text (e.g. graphic or math),
		# _startObj will be the text parent that embeds it.
		# However, we want this property to return the embedded object.
		# This is necessary to allow interaction with math in browse mode, for example.
		embedded = _getEmbedded(obj, self._start._startOffset)
		if embedded:
			return embedded
		return obj

	def _get_boundingRects(self):
		rects = []
		copy = self.copy()
		obj = copy._startObj
		ti = copy._start
		while obj:
			if not obj.hasIrrelevantLocation:
				try:
					rects.extend(ti.boundingRects)
				except (NotImplementedError, LookupError):
					pass
			if obj == copy._endObj:
				# We're at the end of the range.
				break
			try:
				ti, obj = copy._findNextContent(ti)
			except LookupError:
				# Can't move forward any further.
				break
			if obj == copy._endObj:
				# Override ti with self._end, because self._end ends at the current range's end,
				# while the ti for self._endObj might contain text that is after the current range.
				ti = copy._end
		return rects

	def setEndPoint(self, other, which):
		super().setEndPoint(other, which)
		self._isEndOfLineInsertionPoint = False<|MERGE_RESOLUTION|>--- conflicted
+++ resolved
@@ -27,37 +27,8 @@
 from logHandler import log
 
 
-<<<<<<< HEAD
 def _getRawTextInfo(obj) -> type(offsets.OffsetsTextInfo):
 	if obj.TextInfo is NVDAObjectTextInfo:
-=======
-class FakeEmbeddingTextInfo(offsets.OffsetsTextInfo):
-	encoding = None
-
-	def _getStoryLength(self):
-		return self.obj.childCount
-
-	def _iterTextWithEmbeddedObjects(
-		self,
-		withFields,
-		formatConfig=None,
-	) -> typing.Generator[int, None, None]:
-		yield from range(self._startOffset, self._endOffset)
-
-	def _getUnitOffsets(self, unit, offset):
-		if unit in (textInfos.UNIT_WORD, textInfos.UNIT_LINE):
-			unit = textInfos.UNIT_CHARACTER
-		return super(FakeEmbeddingTextInfo, self)._getUnitOffsets(unit, offset)
-
-
-def _getRawTextInfo(obj) -> type(offsets.OffsetsTextInfo):
-	if not hasattr(obj, "IAccessibleTextObject") and obj.role in (
-		controlTypes.Role.TABLE,
-		controlTypes.Role.TABLEROW,
-	):
-		return FakeEmbeddingTextInfo
-	elif obj.TextInfo is NVDAObjectTextInfo:
->>>>>>> f7e74157
 		return NVDAObjectTextInfo
 	return IA2TextTextInfo
 
