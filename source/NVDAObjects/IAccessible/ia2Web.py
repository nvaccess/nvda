#NVDAObjects/IAccessible/ia2Web.py
#A part of NonVisual Desktop Access (NVDA)
#This file is covered by the GNU General Public License.
#See the file COPYING for more details.
#Copyright (C) 2006-2017 NV Access Limited

"""Base classes with common support for browsers exposing IAccessible2.
"""

from ctypes import c_short
from comtypes import COMError, BSTR
import oleacc
import IAccessibleHandler
import controlTypes
from logHandler import log
from documentBase import DocumentWithTableNavigation
from NVDAObjects.behaviors import Dialog, WebDialog 
from . import IAccessible, Groupbox
from .ia2TextMozilla import MozillaCompoundTextInfo
import aria
import api
import speech

class Ia2Web(IAccessible):
	IAccessibleTableUsesTableCellIndexAttrib=True
	caretMovementDetectionUsesEvents = False

	def _get_positionInfo(self):
		info=super(Ia2Web,self).positionInfo
		level=info.get('level',None)
		if not level:
			level=self.IA2Attributes.get('level',None)
			if level:
				info['level']=level
		return info

	def _get_isCurrent(self):
		current = self.IA2Attributes.get("current", None)
		if current == "false":
			current = None
		return current

	def _get_placeholder(self):
		placeholder = self.IA2Attributes.get('placeholder', None)
		return placeholder

	def _get_isPresentableFocusAncestor(self):
		if self.role==controlTypes.ROLE_TABLEROW:
			# It is not useful to present IAccessible2 table rows in the focus ancestry as  cells contain row and column information anyway.
			# Also presenting the rows would cause duplication of information
			return False
		return super(Ia2Web,self).isPresentableFocusAncestor

	def _get_roleText(self):
		roleText = self.IA2Attributes.get('roledescription')
		if roleText:
			return roleText
		return super().roleText

	def _get_states(self):
		states=super(Ia2Web,self).states
		# Ensure that ARIA gridcells always get the focusable state, even if the Browser fails to provide it.
		# This is necessary for other code that calculates how selection of cells should be spoken.
		if 'gridcell' in self.IA2Attributes.get('xml-roles','').split(' '):
			states.add(controlTypes.STATE_FOCUSABLE)
		# Google has a custom ARIA attribute to force a node's editable state off (such as in Google Slides).
		if self.IA2Attributes.get('goog-editable')=="false":
			states.discard(controlTypes.STATE_EDITABLE)
		return states

	def _get_landmark(self):
		xmlRoles = self.IA2Attributes.get('xml-roles', '').split(' ')
		landmark = next((xr for xr in xmlRoles if xr in aria.landmarkRoles), None)
		if (
			landmark
			and self.IAccessibleRole != IAccessibleHandler.IA2_ROLE_LANDMARK
			and landmark != xmlRoles[0]
		):
			# Ignore the landmark role
			landmark = None
		if landmark:
			return landmark
		return super().landmark

	def event_IA2AttributeChange(self):
		super().event_IA2AttributeChange()
		if self is api.getFocusObject():
			# Report aria-current if it changed.
			speech.speakObjectProperties(
				self, current=True, reason=controlTypes.REASON_CHANGE)
		# super calls event_stateChange which updates braille, so no need to
		# update braille here.


class Document(Ia2Web):
	value = None

	def _get_shouldCreateTreeInterceptor(self):
		return controlTypes.STATE_READONLY in self.states

class Application(Document):
	shouldCreateTreeInterceptor = False

class BlockQuote(Ia2Web):
	role = controlTypes.ROLE_BLOCKQUOTE

<<<<<<< HEAD
class Treegrid(Ia2Web):
	role=controlTypes.ROLE_TABLE
=======

class Article(Ia2Web):
	role = controlTypes.ROLE_ARTICLE


class Region(Ia2Web):
	role = controlTypes.ROLE_REGION


class Figure(Ia2Web):
	role = controlTypes.ROLE_FIGURE
>>>>>>> 37c7a29b


class Editor(Ia2Web, DocumentWithTableNavigation):
	TextInfo = MozillaCompoundTextInfo

	def _getTableCellAt(self,tableID,startPos,destRow,destCol):
		# Locate the table in the object ancestry of the given document position. 
		obj=startPos.NVDAObjectAtStart
		while not obj.table and obj!=self:
			obj=obj.parent
		if not obj.table:
			# No table could be found
			raise LookupError
		table = obj.table
		try:
			# We support either IAccessibleTable or IAccessibleTable2 interfaces for locating table cells. 
			# We will be able to get at least one of these.  
			try:
				cell = table.IAccessibleTable2Object.cellAt(destRow - 1, destCol - 1).QueryInterface(IAccessibleHandler.IAccessible2)
			except AttributeError:
				# No IAccessibleTable2, try IAccessibleTable instead.
				cell = table.IAccessibleTableObject.accessibleAt(destRow - 1, destCol - 1).QueryInterface(IAccessibleHandler.IAccessible2)
			cell = IAccessible(IAccessibleObject=cell, IAccessibleChildID=0)
			# If the cell we fetched is marked as hidden, raise LookupError which will instruct calling code to try an adjacent cell instead.
			if cell.IA2Attributes.get('hidden'):
				raise LookupError("Found hidden cell") 
			# Return the position of the found cell
			return self.makeTextInfo(cell)
		except (COMError, RuntimeError):
			# Any of the above calls could throw a COMError, and sometimes a RuntimeError.
			# Treet this as the cell not existing.
			raise LookupError

	def event_loseFocus(self):
		# MozillaCompoundTextInfo caches the deepest object with the caret.
		# But this can create a reference cycle if not removed.
		# As we no longer need it once this object loses focus, we can delete it here.
		self._lastCaretObj = None
		super().event_loseFocus()


class EditorChunk(Ia2Web):
	beTransparentToMouse = True

class Math(Ia2Web):

	def _get_mathMl(self):
		from comtypes.gen.ISimpleDOM import ISimpleDOMNode
		try:
			node = self.IAccessibleObject.QueryInterface(ISimpleDOMNode)
			# Try the data-mathml attribute.
			attrNames = (BSTR * 1)("data-mathml")
			namespaceIds = (c_short * 1)(0)
			attr = node.attributesForNames(1, attrNames, namespaceIds)
			if attr:
				import mathPres
				if not mathPres.getLanguageFromMath(attr) and self.language:
					attr = mathPres.insertLanguageIntoMath(attr, self.language)
				return attr
			if self.IA2Attributes.get("tag") != "math":
				# This isn't MathML.
				raise LookupError
			if self.language:
				attrs = ' xml:lang="%s"' % self.language
			else:
				attrs = ""
			return "<math%s>%s</math>" % (attrs, node.innerHTML)
		except COMError:
			log.debugWarning("Error retrieving math. "
				"Not supported in this browser or ISimpleDOM COM proxy not registered.", exc_info=True)
			raise LookupError


class Switch(Ia2Web):
	# role="switch" gets mapped to IA2_ROLE_TOGGLE_BUTTON, but it uses the
	# checked state instead of pressed. The simplest way to deal with this
	# identity crisis is to map it to a check box.
	role = controlTypes.ROLE_CHECKBOX

	def _get_states(self):
		states = super().states
		states.discard(controlTypes.STATE_PRESSED)
		return states


def findExtraOverlayClasses(obj, clsList, baseClass=Ia2Web, documentClass=None):
	"""Determine the most appropriate class if this is an IA2 web object.
	This should be called after finding any classes for the specific web implementation.
	@param baseClass: The base class for all web objects.
	@param documentClass: The class to use for document roots, including ARIA applications.
	"""
	if not documentClass:
		raise ValueError("documentClass cannot be None")
	if not isinstance(obj.IAccessibleObject, IAccessibleHandler.IAccessible2):
		return

	iaRole = obj.IAccessibleRole
	xmlRoles = obj.IA2Attributes.get("xml-roles", "").split(" ")
	if iaRole == IAccessibleHandler.IA2_ROLE_SECTION and obj.IA2Attributes.get("tag", None) == "blockquote":
		clsList.append(BlockQuote)
<<<<<<< HEAD
	elif iaRole == oleacc.ROLE_SYSTEM_OUTLINE and "treegrid" in obj.IA2Attributes.get("xml-roles", ""):
		clsList.append(Treegrid)
=======
	elif iaRole == oleacc.ROLE_SYSTEM_DOCUMENT and xmlRoles[0] == "article":
		clsList.append(Article)
	elif xmlRoles[0] == "region" and obj.name:
		clsList.append(Region)
	elif xmlRoles[0] == "figure":
		clsList.append(Figure)
>>>>>>> 37c7a29b
	elif iaRole == oleacc.ROLE_SYSTEM_ALERT:
		clsList.append(Dialog)
	elif iaRole == oleacc.ROLE_SYSTEM_EQUATION:
		clsList.append(Math)
	elif xmlRoles[0] == "switch":
		clsList.append(Switch)
	elif iaRole == oleacc.ROLE_SYSTEM_GROUPING:
		try:
			# The Groupbox class uses sibling text as the description. This is
			# inappropriate for IA2 web browsers.
			clsList.remove(Groupbox)
		except ValueError:
			pass

	if iaRole==oleacc.ROLE_SYSTEM_APPLICATION:
		clsList.append(Application)
	if iaRole == oleacc.ROLE_SYSTEM_DIALOG:
		clsList.append(WebDialog)
	if (
		iaRole in (oleacc.ROLE_SYSTEM_APPLICATION, oleacc.ROLE_SYSTEM_DIALOG)
		or (iaRole == oleacc.ROLE_SYSTEM_DOCUMENT and Article not in clsList)
	):
		clsList.append(documentClass)

	if obj.IA2States & IAccessibleHandler.IA2_STATE_EDITABLE:
		if obj.IAccessibleStates & oleacc.STATE_SYSTEM_FOCUSABLE:
			clsList.append(Editor)
		else:
			clsList.append(EditorChunk)

	if iaRole in (oleacc.ROLE_SYSTEM_DIALOG,oleacc.ROLE_SYSTEM_PROPERTYPAGE):
		if "dialog" in xmlRoles or "tabpanel" in xmlRoles:
			# #2390: Don't try to calculate text for ARIA dialogs.
			# #4638: Don't try to calculate text for ARIA tab panels.
			try:
				clsList.remove(Dialog)
			except ValueError:
				pass

	clsList.append(baseClass)
<|MERGE_RESOLUTION|>--- conflicted
+++ resolved
@@ -1,273 +1,269 @@
-#NVDAObjects/IAccessible/ia2Web.py
-#A part of NonVisual Desktop Access (NVDA)
-#This file is covered by the GNU General Public License.
-#See the file COPYING for more details.
-#Copyright (C) 2006-2017 NV Access Limited
-
-"""Base classes with common support for browsers exposing IAccessible2.
-"""
-
-from ctypes import c_short
-from comtypes import COMError, BSTR
-import oleacc
-import IAccessibleHandler
-import controlTypes
-from logHandler import log
-from documentBase import DocumentWithTableNavigation
-from NVDAObjects.behaviors import Dialog, WebDialog 
-from . import IAccessible, Groupbox
-from .ia2TextMozilla import MozillaCompoundTextInfo
-import aria
-import api
-import speech
-
-class Ia2Web(IAccessible):
-	IAccessibleTableUsesTableCellIndexAttrib=True
-	caretMovementDetectionUsesEvents = False
-
-	def _get_positionInfo(self):
-		info=super(Ia2Web,self).positionInfo
-		level=info.get('level',None)
-		if not level:
-			level=self.IA2Attributes.get('level',None)
-			if level:
-				info['level']=level
-		return info
-
-	def _get_isCurrent(self):
-		current = self.IA2Attributes.get("current", None)
-		if current == "false":
-			current = None
-		return current
-
-	def _get_placeholder(self):
-		placeholder = self.IA2Attributes.get('placeholder', None)
-		return placeholder
-
-	def _get_isPresentableFocusAncestor(self):
-		if self.role==controlTypes.ROLE_TABLEROW:
-			# It is not useful to present IAccessible2 table rows in the focus ancestry as  cells contain row and column information anyway.
-			# Also presenting the rows would cause duplication of information
-			return False
-		return super(Ia2Web,self).isPresentableFocusAncestor
-
-	def _get_roleText(self):
-		roleText = self.IA2Attributes.get('roledescription')
-		if roleText:
-			return roleText
-		return super().roleText
-
-	def _get_states(self):
-		states=super(Ia2Web,self).states
-		# Ensure that ARIA gridcells always get the focusable state, even if the Browser fails to provide it.
-		# This is necessary for other code that calculates how selection of cells should be spoken.
-		if 'gridcell' in self.IA2Attributes.get('xml-roles','').split(' '):
-			states.add(controlTypes.STATE_FOCUSABLE)
-		# Google has a custom ARIA attribute to force a node's editable state off (such as in Google Slides).
-		if self.IA2Attributes.get('goog-editable')=="false":
-			states.discard(controlTypes.STATE_EDITABLE)
-		return states
-
-	def _get_landmark(self):
-		xmlRoles = self.IA2Attributes.get('xml-roles', '').split(' ')
-		landmark = next((xr for xr in xmlRoles if xr in aria.landmarkRoles), None)
-		if (
-			landmark
-			and self.IAccessibleRole != IAccessibleHandler.IA2_ROLE_LANDMARK
-			and landmark != xmlRoles[0]
-		):
-			# Ignore the landmark role
-			landmark = None
-		if landmark:
-			return landmark
-		return super().landmark
-
-	def event_IA2AttributeChange(self):
-		super().event_IA2AttributeChange()
-		if self is api.getFocusObject():
-			# Report aria-current if it changed.
-			speech.speakObjectProperties(
-				self, current=True, reason=controlTypes.REASON_CHANGE)
-		# super calls event_stateChange which updates braille, so no need to
-		# update braille here.
-
-
-class Document(Ia2Web):
-	value = None
-
-	def _get_shouldCreateTreeInterceptor(self):
-		return controlTypes.STATE_READONLY in self.states
-
-class Application(Document):
-	shouldCreateTreeInterceptor = False
-
-class BlockQuote(Ia2Web):
-	role = controlTypes.ROLE_BLOCKQUOTE
-
-<<<<<<< HEAD
-class Treegrid(Ia2Web):
-	role=controlTypes.ROLE_TABLE
-=======
-
-class Article(Ia2Web):
-	role = controlTypes.ROLE_ARTICLE
-
-
-class Region(Ia2Web):
-	role = controlTypes.ROLE_REGION
-
-
-class Figure(Ia2Web):
-	role = controlTypes.ROLE_FIGURE
->>>>>>> 37c7a29b
-
-
-class Editor(Ia2Web, DocumentWithTableNavigation):
-	TextInfo = MozillaCompoundTextInfo
-
-	def _getTableCellAt(self,tableID,startPos,destRow,destCol):
-		# Locate the table in the object ancestry of the given document position. 
-		obj=startPos.NVDAObjectAtStart
-		while not obj.table and obj!=self:
-			obj=obj.parent
-		if not obj.table:
-			# No table could be found
-			raise LookupError
-		table = obj.table
-		try:
-			# We support either IAccessibleTable or IAccessibleTable2 interfaces for locating table cells. 
-			# We will be able to get at least one of these.  
-			try:
-				cell = table.IAccessibleTable2Object.cellAt(destRow - 1, destCol - 1).QueryInterface(IAccessibleHandler.IAccessible2)
-			except AttributeError:
-				# No IAccessibleTable2, try IAccessibleTable instead.
-				cell = table.IAccessibleTableObject.accessibleAt(destRow - 1, destCol - 1).QueryInterface(IAccessibleHandler.IAccessible2)
-			cell = IAccessible(IAccessibleObject=cell, IAccessibleChildID=0)
-			# If the cell we fetched is marked as hidden, raise LookupError which will instruct calling code to try an adjacent cell instead.
-			if cell.IA2Attributes.get('hidden'):
-				raise LookupError("Found hidden cell") 
-			# Return the position of the found cell
-			return self.makeTextInfo(cell)
-		except (COMError, RuntimeError):
-			# Any of the above calls could throw a COMError, and sometimes a RuntimeError.
-			# Treet this as the cell not existing.
-			raise LookupError
-
-	def event_loseFocus(self):
-		# MozillaCompoundTextInfo caches the deepest object with the caret.
-		# But this can create a reference cycle if not removed.
-		# As we no longer need it once this object loses focus, we can delete it here.
-		self._lastCaretObj = None
-		super().event_loseFocus()
-
-
-class EditorChunk(Ia2Web):
-	beTransparentToMouse = True
-
-class Math(Ia2Web):
-
-	def _get_mathMl(self):
-		from comtypes.gen.ISimpleDOM import ISimpleDOMNode
-		try:
-			node = self.IAccessibleObject.QueryInterface(ISimpleDOMNode)
-			# Try the data-mathml attribute.
-			attrNames = (BSTR * 1)("data-mathml")
-			namespaceIds = (c_short * 1)(0)
-			attr = node.attributesForNames(1, attrNames, namespaceIds)
-			if attr:
-				import mathPres
-				if not mathPres.getLanguageFromMath(attr) and self.language:
-					attr = mathPres.insertLanguageIntoMath(attr, self.language)
-				return attr
-			if self.IA2Attributes.get("tag") != "math":
-				# This isn't MathML.
-				raise LookupError
-			if self.language:
-				attrs = ' xml:lang="%s"' % self.language
-			else:
-				attrs = ""
-			return "<math%s>%s</math>" % (attrs, node.innerHTML)
-		except COMError:
-			log.debugWarning("Error retrieving math. "
-				"Not supported in this browser or ISimpleDOM COM proxy not registered.", exc_info=True)
-			raise LookupError
-
-
-class Switch(Ia2Web):
-	# role="switch" gets mapped to IA2_ROLE_TOGGLE_BUTTON, but it uses the
-	# checked state instead of pressed. The simplest way to deal with this
-	# identity crisis is to map it to a check box.
-	role = controlTypes.ROLE_CHECKBOX
-
-	def _get_states(self):
-		states = super().states
-		states.discard(controlTypes.STATE_PRESSED)
-		return states
-
-
-def findExtraOverlayClasses(obj, clsList, baseClass=Ia2Web, documentClass=None):
-	"""Determine the most appropriate class if this is an IA2 web object.
-	This should be called after finding any classes for the specific web implementation.
-	@param baseClass: The base class for all web objects.
-	@param documentClass: The class to use for document roots, including ARIA applications.
-	"""
-	if not documentClass:
-		raise ValueError("documentClass cannot be None")
-	if not isinstance(obj.IAccessibleObject, IAccessibleHandler.IAccessible2):
-		return
-
-	iaRole = obj.IAccessibleRole
-	xmlRoles = obj.IA2Attributes.get("xml-roles", "").split(" ")
-	if iaRole == IAccessibleHandler.IA2_ROLE_SECTION and obj.IA2Attributes.get("tag", None) == "blockquote":
-		clsList.append(BlockQuote)
-<<<<<<< HEAD
-	elif iaRole == oleacc.ROLE_SYSTEM_OUTLINE and "treegrid" in obj.IA2Attributes.get("xml-roles", ""):
-		clsList.append(Treegrid)
-=======
-	elif iaRole == oleacc.ROLE_SYSTEM_DOCUMENT and xmlRoles[0] == "article":
-		clsList.append(Article)
-	elif xmlRoles[0] == "region" and obj.name:
-		clsList.append(Region)
-	elif xmlRoles[0] == "figure":
-		clsList.append(Figure)
->>>>>>> 37c7a29b
-	elif iaRole == oleacc.ROLE_SYSTEM_ALERT:
-		clsList.append(Dialog)
-	elif iaRole == oleacc.ROLE_SYSTEM_EQUATION:
-		clsList.append(Math)
-	elif xmlRoles[0] == "switch":
-		clsList.append(Switch)
-	elif iaRole == oleacc.ROLE_SYSTEM_GROUPING:
-		try:
-			# The Groupbox class uses sibling text as the description. This is
-			# inappropriate for IA2 web browsers.
-			clsList.remove(Groupbox)
-		except ValueError:
-			pass
-
-	if iaRole==oleacc.ROLE_SYSTEM_APPLICATION:
-		clsList.append(Application)
-	if iaRole == oleacc.ROLE_SYSTEM_DIALOG:
-		clsList.append(WebDialog)
-	if (
-		iaRole in (oleacc.ROLE_SYSTEM_APPLICATION, oleacc.ROLE_SYSTEM_DIALOG)
-		or (iaRole == oleacc.ROLE_SYSTEM_DOCUMENT and Article not in clsList)
-	):
-		clsList.append(documentClass)
-
-	if obj.IA2States & IAccessibleHandler.IA2_STATE_EDITABLE:
-		if obj.IAccessibleStates & oleacc.STATE_SYSTEM_FOCUSABLE:
-			clsList.append(Editor)
-		else:
-			clsList.append(EditorChunk)
-
-	if iaRole in (oleacc.ROLE_SYSTEM_DIALOG,oleacc.ROLE_SYSTEM_PROPERTYPAGE):
-		if "dialog" in xmlRoles or "tabpanel" in xmlRoles:
-			# #2390: Don't try to calculate text for ARIA dialogs.
-			# #4638: Don't try to calculate text for ARIA tab panels.
-			try:
-				clsList.remove(Dialog)
-			except ValueError:
-				pass
-
-	clsList.append(baseClass)
+#NVDAObjects/IAccessible/ia2Web.py
+#A part of NonVisual Desktop Access (NVDA)
+#This file is covered by the GNU General Public License.
+#See the file COPYING for more details.
+#Copyright (C) 2006-2017 NV Access Limited
+
+"""Base classes with common support for browsers exposing IAccessible2.
+"""
+
+from ctypes import c_short
+from comtypes import COMError, BSTR
+import oleacc
+import IAccessibleHandler
+import controlTypes
+from logHandler import log
+from documentBase import DocumentWithTableNavigation
+from NVDAObjects.behaviors import Dialog, WebDialog 
+from . import IAccessible, Groupbox
+from .ia2TextMozilla import MozillaCompoundTextInfo
+import aria
+import api
+import speech
+
+class Ia2Web(IAccessible):
+	IAccessibleTableUsesTableCellIndexAttrib=True
+	caretMovementDetectionUsesEvents = False
+
+	def _get_positionInfo(self):
+		info=super(Ia2Web,self).positionInfo
+		level=info.get('level',None)
+		if not level:
+			level=self.IA2Attributes.get('level',None)
+			if level:
+				info['level']=level
+		return info
+
+	def _get_isCurrent(self):
+		current = self.IA2Attributes.get("current", None)
+		if current == "false":
+			current = None
+		return current
+
+	def _get_placeholder(self):
+		placeholder = self.IA2Attributes.get('placeholder', None)
+		return placeholder
+
+	def _get_isPresentableFocusAncestor(self):
+		if self.role==controlTypes.ROLE_TABLEROW:
+			# It is not useful to present IAccessible2 table rows in the focus ancestry as  cells contain row and column information anyway.
+			# Also presenting the rows would cause duplication of information
+			return False
+		return super(Ia2Web,self).isPresentableFocusAncestor
+
+	def _get_roleText(self):
+		roleText = self.IA2Attributes.get('roledescription')
+		if roleText:
+			return roleText
+		return super().roleText
+
+	def _get_states(self):
+		states=super(Ia2Web,self).states
+		# Ensure that ARIA gridcells always get the focusable state, even if the Browser fails to provide it.
+		# This is necessary for other code that calculates how selection of cells should be spoken.
+		if 'gridcell' in self.IA2Attributes.get('xml-roles','').split(' '):
+			states.add(controlTypes.STATE_FOCUSABLE)
+		# Google has a custom ARIA attribute to force a node's editable state off (such as in Google Slides).
+		if self.IA2Attributes.get('goog-editable')=="false":
+			states.discard(controlTypes.STATE_EDITABLE)
+		return states
+
+	def _get_landmark(self):
+		xmlRoles = self.IA2Attributes.get('xml-roles', '').split(' ')
+		landmark = next((xr for xr in xmlRoles if xr in aria.landmarkRoles), None)
+		if (
+			landmark
+			and self.IAccessibleRole != IAccessibleHandler.IA2_ROLE_LANDMARK
+			and landmark != xmlRoles[0]
+		):
+			# Ignore the landmark role
+			landmark = None
+		if landmark:
+			return landmark
+		return super().landmark
+
+	def event_IA2AttributeChange(self):
+		super().event_IA2AttributeChange()
+		if self is api.getFocusObject():
+			# Report aria-current if it changed.
+			speech.speakObjectProperties(
+				self, current=True, reason=controlTypes.REASON_CHANGE)
+		# super calls event_stateChange which updates braille, so no need to
+		# update braille here.
+
+
+class Document(Ia2Web):
+	value = None
+
+	def _get_shouldCreateTreeInterceptor(self):
+		return controlTypes.STATE_READONLY in self.states
+
+class Application(Document):
+	shouldCreateTreeInterceptor = False
+
+class BlockQuote(Ia2Web):
+	role = controlTypes.ROLE_BLOCKQUOTE
+
+
+class Treegrid(Ia2Web):
+	role=controlTypes.ROLE_TABLE
+
+
+class Article(Ia2Web):
+	role = controlTypes.ROLE_ARTICLE
+
+
+class Region(Ia2Web):
+	role = controlTypes.ROLE_REGION
+
+
+class Figure(Ia2Web):
+	role = controlTypes.ROLE_FIGURE
+
+
+class Editor(Ia2Web, DocumentWithTableNavigation):
+	TextInfo = MozillaCompoundTextInfo
+
+	def _getTableCellAt(self,tableID,startPos,destRow,destCol):
+		# Locate the table in the object ancestry of the given document position. 
+		obj=startPos.NVDAObjectAtStart
+		while not obj.table and obj!=self:
+			obj=obj.parent
+		if not obj.table:
+			# No table could be found
+			raise LookupError
+		table = obj.table
+		try:
+			# We support either IAccessibleTable or IAccessibleTable2 interfaces for locating table cells. 
+			# We will be able to get at least one of these.  
+			try:
+				cell = table.IAccessibleTable2Object.cellAt(destRow - 1, destCol - 1).QueryInterface(IAccessibleHandler.IAccessible2)
+			except AttributeError:
+				# No IAccessibleTable2, try IAccessibleTable instead.
+				cell = table.IAccessibleTableObject.accessibleAt(destRow - 1, destCol - 1).QueryInterface(IAccessibleHandler.IAccessible2)
+			cell = IAccessible(IAccessibleObject=cell, IAccessibleChildID=0)
+			# If the cell we fetched is marked as hidden, raise LookupError which will instruct calling code to try an adjacent cell instead.
+			if cell.IA2Attributes.get('hidden'):
+				raise LookupError("Found hidden cell") 
+			# Return the position of the found cell
+			return self.makeTextInfo(cell)
+		except (COMError, RuntimeError):
+			# Any of the above calls could throw a COMError, and sometimes a RuntimeError.
+			# Treet this as the cell not existing.
+			raise LookupError
+
+	def event_loseFocus(self):
+		# MozillaCompoundTextInfo caches the deepest object with the caret.
+		# But this can create a reference cycle if not removed.
+		# As we no longer need it once this object loses focus, we can delete it here.
+		self._lastCaretObj = None
+		super().event_loseFocus()
+
+
+class EditorChunk(Ia2Web):
+	beTransparentToMouse = True
+
+class Math(Ia2Web):
+
+	def _get_mathMl(self):
+		from comtypes.gen.ISimpleDOM import ISimpleDOMNode
+		try:
+			node = self.IAccessibleObject.QueryInterface(ISimpleDOMNode)
+			# Try the data-mathml attribute.
+			attrNames = (BSTR * 1)("data-mathml")
+			namespaceIds = (c_short * 1)(0)
+			attr = node.attributesForNames(1, attrNames, namespaceIds)
+			if attr:
+				import mathPres
+				if not mathPres.getLanguageFromMath(attr) and self.language:
+					attr = mathPres.insertLanguageIntoMath(attr, self.language)
+				return attr
+			if self.IA2Attributes.get("tag") != "math":
+				# This isn't MathML.
+				raise LookupError
+			if self.language:
+				attrs = ' xml:lang="%s"' % self.language
+			else:
+				attrs = ""
+			return "<math%s>%s</math>" % (attrs, node.innerHTML)
+		except COMError:
+			log.debugWarning("Error retrieving math. "
+				"Not supported in this browser or ISimpleDOM COM proxy not registered.", exc_info=True)
+			raise LookupError
+
+
+class Switch(Ia2Web):
+	# role="switch" gets mapped to IA2_ROLE_TOGGLE_BUTTON, but it uses the
+	# checked state instead of pressed. The simplest way to deal with this
+	# identity crisis is to map it to a check box.
+	role = controlTypes.ROLE_CHECKBOX
+
+	def _get_states(self):
+		states = super().states
+		states.discard(controlTypes.STATE_PRESSED)
+		return states
+
+
+def findExtraOverlayClasses(obj, clsList, baseClass=Ia2Web, documentClass=None):
+	"""Determine the most appropriate class if this is an IA2 web object.
+	This should be called after finding any classes for the specific web implementation.
+	@param baseClass: The base class for all web objects.
+	@param documentClass: The class to use for document roots, including ARIA applications.
+	"""
+	if not documentClass:
+		raise ValueError("documentClass cannot be None")
+	if not isinstance(obj.IAccessibleObject, IAccessibleHandler.IAccessible2):
+		return
+
+	iaRole = obj.IAccessibleRole
+	xmlRoles = obj.IA2Attributes.get("xml-roles", "").split(" ")
+	if iaRole == IAccessibleHandler.IA2_ROLE_SECTION and obj.IA2Attributes.get("tag", None) == "blockquote":
+		clsList.append(BlockQuote)
+	elif iaRole == oleacc.ROLE_SYSTEM_OUTLINE and "treegrid" in xmlRoles:
+		clsList.append(Treegrid)
+	elif iaRole == oleacc.ROLE_SYSTEM_DOCUMENT and xmlRoles[0] == "article":
+		clsList.append(Article)
+	elif xmlRoles[0] == "region" and obj.name:
+		clsList.append(Region)
+	elif xmlRoles[0] == "figure":
+		clsList.append(Figure)
+	elif iaRole == oleacc.ROLE_SYSTEM_ALERT:
+		clsList.append(Dialog)
+	elif iaRole == oleacc.ROLE_SYSTEM_EQUATION:
+		clsList.append(Math)
+	elif xmlRoles[0] == "switch":
+		clsList.append(Switch)
+	elif iaRole == oleacc.ROLE_SYSTEM_GROUPING:
+		try:
+			# The Groupbox class uses sibling text as the description. This is
+			# inappropriate for IA2 web browsers.
+			clsList.remove(Groupbox)
+		except ValueError:
+			pass
+
+	if iaRole==oleacc.ROLE_SYSTEM_APPLICATION:
+		clsList.append(Application)
+	if iaRole == oleacc.ROLE_SYSTEM_DIALOG:
+		clsList.append(WebDialog)
+	if (
+		iaRole in (oleacc.ROLE_SYSTEM_APPLICATION, oleacc.ROLE_SYSTEM_DIALOG)
+		or (iaRole == oleacc.ROLE_SYSTEM_DOCUMENT and Article not in clsList)
+	):
+		clsList.append(documentClass)
+
+	if obj.IA2States & IAccessibleHandler.IA2_STATE_EDITABLE:
+		if obj.IAccessibleStates & oleacc.STATE_SYSTEM_FOCUSABLE:
+			clsList.append(Editor)
+		else:
+			clsList.append(EditorChunk)
+
+	if iaRole in (oleacc.ROLE_SYSTEM_DIALOG,oleacc.ROLE_SYSTEM_PROPERTYPAGE):
+		if "dialog" in xmlRoles or "tabpanel" in xmlRoles:
+			# #2390: Don't try to calculate text for ARIA dialogs.
+			# #4638: Don't try to calculate text for ARIA tab panels.
+			try:
+				clsList.remove(Dialog)
+			except ValueError:
+				pass
+
+	clsList.append(baseClass)