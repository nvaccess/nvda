# braille.py
# A part of NonVisual Desktop Access (NVDA)
# Copyright (C) 2008-2014 NV Access Limited
# This file is covered by the GNU General Public License.
# See the file COPYING for more details.
import typing

import api
import controlTypes
import eventHandler
import winUser
from . import IAccessible, getNVDAObjectFromEvent
from NVDAObjects import NVDAObjectTextInfo
from NVDAObjects.behaviors import EditableText
from comtypes import GUID, COMError, IServiceProvider
from comtypes.gen.AcrobatAccessLib import IAccID, IGetPDDomNode, IPDDomElement
from logHandler import log

SID_AccID = GUID("{449D454B-1F46-497e-B2B6-3357AED9912B}")
SID_GetPDDomNode = GUID("{C0A1D5E9-1142-4cf3-B607-82FC3B96A4DF}")

stdNamesToRoles = {
	# Part? Art?
	"Sect": controlTypes.Role.SECTION,
	"Div": controlTypes.Role.SECTION,
	"BlockQuote": controlTypes.Role.BLOCKQUOTE,
	"Caption": controlTypes.Role.CAPTION,
	# Toc? Toci? Index? Nonstruct? Private?
	# Table, TR, TH, TD covered by IAccessible
	"L": controlTypes.Role.LIST,
	"LI": controlTypes.Role.LISTITEM,
	"Lbl": controlTypes.Role.LABEL,
	# LBody
	"P": controlTypes.Role.PARAGRAPH,
	"H": controlTypes.Role.HEADING,
	# H1 to H6 handled separately
	# Span, Quote, Note, Reference, BibEntry, Code, Figure
	"Formula": controlTypes.Role.MATH,
	# form: a form field - MSAA roles are already much more specific here.
}


def normalizeStdName(stdName: str) -> typing.Tuple[controlTypes.Role, typing.Optional[str]]:
	"""
	@param stdName:
	@return: Tuple with the NVDA role and optionally the level number of the heading as a string, E.G.:
	"H5" produces "5"
	"""
	if stdName and "H1" <= stdName <= "H6":
		return controlTypes.Role.HEADING, stdName[1]

	try:
		return stdNamesToRoles[stdName], None
	except KeyError:
		pass

	raise LookupError


class AcrobatNode(IAccessible):
	def initOverlayClass(self):
		try:
			serv = self.IAccessibleObject.QueryInterface(IServiceProvider)
		except COMError:
			log.debugWarning("Could not get IServiceProvider")
			return

		if self.event_objectID is not None and self.event_objectID > 0:
			self.accID = self.event_objectID
		elif self.event_childID is not None and self.event_childID > 0:
			self.accID = self.event_childID
		else:
			try:
				self.accID = serv.QueryService(SID_AccID, IAccID).get_accID()
			except COMError:
				self.accID = None

		# Get the IPDDomNode.
		try:
			serv.QueryService(SID_GetPDDomNode, IGetPDDomNode)
		except COMError:
			log.debugWarning("FAILED: QueryService(SID_GetPDDomNode, IGetPDDomNode)")
			self.pdDomNode = None
		try:
			self.pdDomNode = serv.QueryService(SID_GetPDDomNode, IGetPDDomNode).get_PDDomNode(
				self.IAccessibleChildID,
			)
		except COMError:
			log.debugWarning("FAILED: get_PDDomNode")
			self.pdDomNode = None

		if self.pdDomNode:
			# If this node has IPDDomElement, query to that.
			try:
				self.pdDomNode = self.pdDomNode.QueryInterface(IPDDomElement)
			except COMError:
				pass

	def _get_role(self):
		try:
			return normalizeStdName(self.pdDomNode.GetStdName())[0]
		except (AttributeError, LookupError, COMError):
			pass

		role = super(AcrobatNode, self).role
		if role == controlTypes.Role.PANE:
			# Pane doesn't make sense for nodes in a document.
			role = controlTypes.Role.TEXTFRAME
		return role

	def scrollIntoView(self):
		try:
			self.pdDomNode.ScrollTo()
		except (AttributeError, COMError):
			log.debugWarning("IPDDomNode::ScrollTo failed", exc_info=True)

	def _isEqual(self, other):
		if self.windowHandle == other.windowHandle and self.accID and other.accID:
			return self.accID == other.accID
		return super(AcrobatNode, self)._isEqual(other)

	def _getNodeMathMl(self, node):
		tag = node.GetTagName()
		yield "<%s" % tag
		# Output relevant attributes.
		if tag == "mfenced":
			for attr in "open", "close", "separators":
				val = node.GetAttribute(attr, "XML-1.00")
				if val:
					yield ' %s="%s"' % (attr, val)
		yield ">"
		val = node.GetValue()
		if val:
			yield val
		else:
			for childNum in range(node.GetChildCount()):
				try:
					subNode = node.GetChild(childNum).QueryInterface(IPDDomElement)
				except COMError:
					continue
				for sub in self._getNodeMathMl(subNode):
					yield sub
		yield "</%s>" % tag

	def _get_mathMl(self) -> str:
		if self.pdDomNode is None:
			log.debugWarning("_get_mathMl: self.pdDomNode is None!")
			raise LookupError
		mathMl = self.pdDomNode.GetValue()
<<<<<<< HEAD
		if log.isEnabledFor(log.DEBUG):
			log.debug(
				f'_get_mathMl: math recognized: {mathMl.startswith("<math")},
					child count={self.pdDomNode.GetChildCount()}
					name={self.pdDomNode.GetName()} value={mathMl}'
			)
=======
		log.debug(
			f'\n_get_mathMl: math recognized: {mathMl.startswith("<math")}, child count={self.pdDomNode.GetChildCount()}',
			f"\nname={self.pdDomNode.GetName()}\nvalue={self.pdDomNode.GetValue()}",
		)
>>>>>>> b95c078f
		# this test and the replacement doesn't work if someone uses a namespace tag (which they shouldn't, but..)
		if mathMl.startswith("<math"):
			return mathMl.replace('xmlns:mml="http://www.w3.org/1998/Math/MathML"', "")
		# Alternative for tagging: all the sub expressions are tagged -- gather up the MathML
		for childNum in range(self.pdDomNode.GetChildCount()):
			try:
				child = self.pdDomNode.GetChild(childNum).QueryInterface(IPDDomElement)
			except COMError:
				log.debugWarning(f"COMError trying to get childNum={childNum}")
				continue
			log.debug(f"\tget_mathMl: tag={child.GetTagName()}")
			if child.GetTagName() == "math":
				return "".join(self._getNodeMathMl(child))
		# fall back to return the contents, which is hopefully to be alt text
		if log.isEnabledFor(log.DEBUG):
			log.debug("_get_mathMl: didn't find MathML -- returning value as mtext")
		return f"<math><mtext>{self.pdDomNode.GetValue()}</mtext></math>"


class RootNode(AcrobatNode):
	shouldAllowIAccessibleFocusEvent = True

	def event_valueChange(self):
		# Acrobat has indicated that a page has died and been replaced by a new one.
		if not self.isInForeground:
			# If this isn't in the foreground, it doesn't matter,
			# as focus will be fired on the correct object when it is in the foreground again.
			return
		# The new page has the same event params, so we must bypass NVDA's IAccessible caching.
		obj = getNVDAObjectFromEvent(self.windowHandle, winUser.OBJID_CLIENT, 0)
		if not obj:
			return
		eventHandler.queueEvent("gainFocus", obj)


class Document(RootNode):
	def _get_treeInterceptorClass(self):
		import virtualBuffers.adobeAcrobat

		return virtualBuffers.adobeAcrobat.AdobeAcrobat

	def _get_shouldAllowIAccessibleFocusEvent(self):
		# HACK: #1659: When moving the focus, Acrobat sometimes fires focus on the document before firing it on the real focus;
		# e.g. when tabbing through a multi-page form.
		# This causes extraneous verbosity.
		# Therefore, if already focused inside this document, only allow focus on the document if it has no active descendant.
		if api.getFocusObject().windowHandle == self.windowHandle:
			try:
				return self.IAccessibleObject.accFocus in (None, 0)
			except COMError:
				pass
		return super(Document, self).shouldAllowIAccessibleFocusEvent


class RootTextNode(RootNode):
	"""The message text node that appears instead of the document when the document is not available."""

	def _get_parent(self):
		# hack: This code should be taken out once the crash is fixed in Adobe Reader X.
		# If going parent on a root text node after saying ok to the accessibility options (untagged) and before the processing document dialog appears, Reader X will crash.
		return api.getDesktopObject()


class AcrobatTextInfo(NVDAObjectTextInfo):
	def _getStoryText(self):
		return self.obj.value or ""

	def _getCaretOffset(self):
		caret = getNVDAObjectFromEvent(self.obj.windowHandle, winUser.OBJID_CARET, 0)
		if not caret:
			raise RuntimeError("No caret")
		try:
			return int(caret.description)
		except (ValueError, TypeError):
			raise RuntimeError("Bad caret index")


class EditableTextNode(EditableText, AcrobatNode):
	TextInfo = AcrobatTextInfo

	def event_valueChange(self):
		pass


class AcrobatSDIWindowClient(IAccessible):
	def initOverlayClass(self):
		if self.name or not self.parent:
			return
		# HACK: There are three client objects, one with a name and two without.
		# The unnamed objects (probably manufactured by Acrobat) have broken next and previous relationships.
		# The unnamed objects' parent/grandparent is the named object, but when descending into the named object, the unnamed objects are skipped.
		# Given the brokenness of the unnamed objects, just skip them completely and use the parent/grandparent when they are encountered.
		try:
			acc = self.IAccessibleObject.accParent
			if not acc.accName(0):
				acc = acc.accParent
		except COMError:
			return
		self.IAccessibleObject = acc
		self.invalidateCache()


class BadFocusStates(AcrobatNode):
	"""An object which reports focus states when it shouldn't."""

	def _get_states(self):
		states = super(BadFocusStates, self).states
		states.difference_update({controlTypes.State.FOCUSABLE, controlTypes.State.FOCUSED})
		return states


def findExtraOverlayClasses(obj, clsList):
	"""Determine the most appropriate class(es) for Acrobat objects.
	This works similarly to L{NVDAObjects.NVDAObject.findOverlayClasses} except that it never calls any other findOverlayClasses method.
	"""
	role = obj.role
	states = obj.states
	if role == controlTypes.Role.DOCUMENT or (
		role == controlTypes.Role.PAGE and controlTypes.State.READONLY in states
	):
		clsList.append(Document)
	elif obj.event_childID == 0 and obj.event_objectID == winUser.OBJID_CLIENT:
		# Other root node.
		if role == controlTypes.Role.EDITABLETEXT:
			clsList.append(RootTextNode)
		else:
			clsList.append(RootNode)

	elif role == controlTypes.Role.EDITABLETEXT:
		if {controlTypes.State.READONLY, controlTypes.State.FOCUSABLE, controlTypes.State.LINKED} <= states:
			# HACK: Acrobat sets focus states on text nodes beneath links,
			# making them appear as read only editable text fields.
			clsList.append(BadFocusStates)
		elif controlTypes.State.FOCUSABLE in states:
			clsList.append(EditableTextNode)

	clsList.append(AcrobatNode)<|MERGE_RESOLUTION|>--- conflicted
+++ resolved
@@ -147,19 +147,12 @@
 			log.debugWarning("_get_mathMl: self.pdDomNode is None!")
 			raise LookupError
 		mathMl = self.pdDomNode.GetValue()
-<<<<<<< HEAD
 		if log.isEnabledFor(log.DEBUG):
 			log.debug(
 				f'_get_mathMl: math recognized: {mathMl.startswith("<math")},
-					child count={self.pdDomNode.GetChildCount()}
-					name={self.pdDomNode.GetName()} value={mathMl}'
+					child count={self.pdDomNode.GetChildCount()},
+					name={self.pdDomNode.GetName()}, value={mathMl}'
 			)
-=======
-		log.debug(
-			f'\n_get_mathMl: math recognized: {mathMl.startswith("<math")}, child count={self.pdDomNode.GetChildCount()}',
-			f"\nname={self.pdDomNode.GetName()}\nvalue={self.pdDomNode.GetValue()}",
-		)
->>>>>>> b95c078f
 		# this test and the replacement doesn't work if someone uses a namespace tag (which they shouldn't, but..)
 		if mathMl.startswith("<math"):
 			return mathMl.replace('xmlns:mml="http://www.w3.org/1998/Math/MathML"', "")
