--- conflicted
+++ resolved
@@ -1,58 +1,45 @@
-# A part of NonVisual Desktop Access (NVDA)
-# This file is covered by the GNU General Public License.
-# See the file COPYING for more details.
-# Copyright (C) 2007-2020 NV Access Limited, Bill Dengler
-
-import config
-
-<<<<<<< HEAD
-from winVersion import getWinVer, WIN10_1607
-=======
-from NVDAObjects.behaviors import KeyboardHandlerBasedTypedCharSupport
-from winVersion import isWin10
->>>>>>> 98892856
-
-from . import IAccessible
-from ..window import winConsole
-
-
-class EnhancedLegacyWinConsole(KeyboardHandlerBasedTypedCharSupport, winConsole.WinConsole, IAccessible):
-	"""
-		A hybrid approach to console access, using legacy APIs to read output
-		and KeyboardHandlerBasedTypedCharSupport for input.
-	"""
-	#: Legacy consoles take quite a while to send textChange events.
-	#: This significantly impacts typing performance, so don't queue chars.
-	_supportsTextChange = False
-
-
-class LegacyWinConsole(winConsole.WinConsole, IAccessible):
-	"""
-		NVDA's original console support, used by default on Windows versions
-		before 1607.
-	"""
-
-	def _get_diffAlgo(self):
-		# Non-enhanced legacy consoles use caret proximity to detect
-		# typed/deleted text.
-		# Single-character changes are not reported as
-		# they are confused for typed characters.
-		# Force difflib to keep meaningful edit reporting in these consoles.
-		from diffHandler import get_difflib_algo
-		return get_difflib_algo()
-
-
-def findExtraOverlayClasses(obj, clsList):
-<<<<<<< HEAD
-	if getWinVer() >= WIN10_1607 and config.conf['terminals']['keyboardSupportInLegacy']:
-		from NVDAObjects.behaviors import KeyboardHandlerBasedTypedCharSupport
-		clsList.append(KeyboardHandlerBasedTypedCharSupport)
-	clsList.append(WinConsole)
-
-=======
-	if isWin10(1607) and config.conf['terminals']['keyboardSupportInLegacy']:
-		clsList.append(EnhancedLegacyWinConsole)
-	else:
-		clsList.append(LegacyWinConsole)
-
->>>>>>> 98892856
+# A part of NonVisual Desktop Access (NVDA)
+# This file is covered by the GNU General Public License.
+# See the file COPYING for more details.
+# Copyright (C) 2007-2020 NV Access Limited, Bill Dengler
+
+import config
+
+from NVDAObjects.behaviors import KeyboardHandlerBasedTypedCharSupport
+from winVersion import isWin10
+
+from . import IAccessible
+from ..window import winConsole
+
+
+class EnhancedLegacyWinConsole(KeyboardHandlerBasedTypedCharSupport, winConsole.WinConsole, IAccessible):
+	"""
+		A hybrid approach to console access, using legacy APIs to read output
+		and KeyboardHandlerBasedTypedCharSupport for input.
+	"""
+	#: Legacy consoles take quite a while to send textChange events.
+	#: This significantly impacts typing performance, so don't queue chars.
+	_supportsTextChange = False
+
+
+class LegacyWinConsole(winConsole.WinConsole, IAccessible):
+	"""
+		NVDA's original console support, used by default on Windows versions
+		before 1607.
+	"""
+
+	def _get_diffAlgo(self):
+		# Non-enhanced legacy consoles use caret proximity to detect
+		# typed/deleted text.
+		# Single-character changes are not reported as
+		# they are confused for typed characters.
+		# Force difflib to keep meaningful edit reporting in these consoles.
+		from diffHandler import get_difflib_algo
+		return get_difflib_algo()
+
+
+def findExtraOverlayClasses(obj, clsList):
+	if isWin10(1607) and config.conf['terminals']['keyboardSupportInLegacy']:
+		clsList.append(EnhancedLegacyWinConsole)
+	else:
+		clsList.append(LegacyWinConsole)