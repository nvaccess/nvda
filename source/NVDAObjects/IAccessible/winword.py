# A part of NonVisual Desktop Access (NVDA)
# Copyright (C) 2006-2025 NV Access, Cyrille Bougot and other NVDA Contributors
# This file is covered by the GNU General Public License.
# See the file COPYING for more details.

from comtypes import COMError
import operator
import uuid
from logHandler import log
<<<<<<< HEAD
import winBindings.kernel32
import winUser
=======
from winBindings import user32
>>>>>>> 9996c490
import speech
import controlTypes
import config
import tableUtils
import textInfos
import eventHandler
import scriptHandler
from scriptHandler import script
import ui
from . import IAccessible
from displayModel import EditableTextDisplayModelTextInfo
from ..behaviors import EditableTextWithoutAutoSelectDetection
import NVDAObjects.window.winword as winWordWindowModule
from speech import sayAll
import inputCore
from globalCommands import SCRCAT_SYSTEMCARET


class WordDocument(IAccessible, EditableTextWithoutAutoSelectDetection, winWordWindowModule.WordDocument):
	treeInterceptorClass = winWordWindowModule.WordDocumentTreeInterceptor
	shouldCreateTreeInterceptor = False
	TextInfo = winWordWindowModule.WordDocumentTextInfo
	# Should braille and review position be updated, set to True in
	# L{script_updateBrailleAndReviewPosition}.
	_fromUpdateBrailleAndReviewPosition = False

	def _get_ignoreEditorRevisions(self):
		try:
			ignore = not self.WinwordWindowObject.view.showRevisionsAndComments
		except COMError:
			log.debugWarning("showRevisionsAndComments", exc_info=True)
			ignore = False
		self.ignoreEditorRevisions = ignore
		return ignore

	#: True if page numbers (as well as section numbers and column numbers) should be ignored. Such as in outlook.
	ignorePageNumbers = False

	#: True if formatting should be ignored (text only) such as for spellCheck error field
	ignoreFormatting = False

	def event_caret(self) -> None:
		curSelectionPos = self.makeTextInfo(textInfos.POSITION_SELECTION)
		lastSelectionPos = getattr(self, "_lastSelectionPos", None)
		self._lastSelectionPos = curSelectionPos
		if lastSelectionPos:
			if curSelectionPos._rangeObj.isEqual(lastSelectionPos._rangeObj):
				if self._fromUpdateBrailleAndReviewPosition:
					super().event_caret()
					self._fromUpdateBrailleAndReviewPosition = False
				return
		super(WordDocument, self).event_caret()

	def _get_role(self):
		return controlTypes.Role.EDITABLETEXT

	def _get_states(self):
		states = super(WordDocument, self).states
		states.add(controlTypes.State.MULTILINE)
		return states

	def populateHeaderCellTrackerFromHeaderRows(self, headerCellTracker, table):
		rows = table.rows
		numHeaderRows = 0
		for rowIndex in range(rows.count):
			try:
				row = rows.item(rowIndex + 1)
			except COMError:
				break
			try:
				headingFormat = row.headingFormat
			except (COMError, AttributeError, NameError):
				headingFormat = 0
			if headingFormat == -1:  # is a header row
				numHeaderRows += 1
			else:
				break
		if numHeaderRows > 0:
			headerCellTracker.addHeaderCellInfo(
				rowNumber=1,
				columnNumber=1,
				rowSpan=numHeaderRows,
				isColumnHeader=True,
				isRowHeader=False,
			)

	def populateHeaderCellTrackerFromBookmarks(self, headerCellTracker, bookmarks):
		for x in bookmarks:
			name = x.name
			lowerName = name.lower()
			isColumnHeader = isRowHeader = False
			if lowerName.startswith("title"):
				isColumnHeader = isRowHeader = True
			elif lowerName.startswith("columntitle"):
				isColumnHeader = True
			elif lowerName.startswith("rowtitle"):
				isRowHeader = True
			else:
				continue
			try:
				headerCell = x.range.cells.item(1)
			except COMError:
				continue
			headerCellTracker.addHeaderCellInfo(
				rowNumber=headerCell.rowIndex,
				columnNumber=headerCell.columnIndex,
				name=name,
				isColumnHeader=isColumnHeader,
				isRowHeader=isRowHeader,
			)

	_curHeaderCellTrackerTable = None
	_curHeaderCellTracker = None

	def getHeaderCellTrackerForTable(self, table):
		tableRange = table.range
		# Sometimes there is a valid reference in _curHeaderCellTrackerTable,
		# but we get a COMError when accessing the range (#6827)
		try:
			tableRangesEqual = tableRange.isEqual(self._curHeaderCellTrackerTable.range)
		except (COMError, AttributeError):
			tableRangesEqual = False
		if not tableRangesEqual:
			self._curHeaderCellTracker = tableUtils.HeaderCellTracker()
			self.populateHeaderCellTrackerFromBookmarks(self._curHeaderCellTracker, tableRange.bookmarks)
			self.populateHeaderCellTrackerFromHeaderRows(self._curHeaderCellTracker, table)
			self._curHeaderCellTrackerTable = table
		return self._curHeaderCellTracker

	def setAsHeaderCell(self, cell, isColumnHeader=False, isRowHeader=False):
		rowNumber = cell.rowIndex
		columnNumber = cell.columnIndex
		headerCellTracker = self.getHeaderCellTrackerForTable(cell.range.tables[1])
		oldInfo = headerCellTracker.getHeaderCellInfoAt(rowNumber, columnNumber)
		if oldInfo:
			if isColumnHeader and not oldInfo.isColumnHeader:
				oldInfo.isColumnHeader = True
			elif isRowHeader and not oldInfo.isRowHeader:
				oldInfo.isRowHeader = True
			else:
				return False
			isColumnHeader = oldInfo.isColumnHeader
			isRowHeader = oldInfo.isRowHeader
		if isColumnHeader and isRowHeader:
			name = "Title_"
		elif isRowHeader:
			name = "RowTitle_"
		elif isColumnHeader:
			name = "ColumnTitle_"
		else:
			raise ValueError("One or both of isColumnHeader or isRowHeader must be True")
		name += uuid.uuid4().hex
		if oldInfo:
			self.WinwordDocumentObject.bookmarks[oldInfo.name].delete()
			oldInfo.name = name
		else:
			headerCellTracker.addHeaderCellInfo(
				rowNumber=rowNumber,
				columnNumber=columnNumber,
				name=name,
				isColumnHeader=isColumnHeader,
				isRowHeader=isRowHeader,
			)
		self.WinwordDocumentObject.bookmarks.add(name, cell.range)
		return True

	def forgetHeaderCell(self, cell, isColumnHeader=False, isRowHeader=False):
		rowNumber = cell.rowIndex
		columnNumber = cell.columnIndex
		if not isColumnHeader and not isRowHeader:
			return False
		headerCellTracker = self.getHeaderCellTrackerForTable(cell.range.tables[1])
		info = headerCellTracker.getHeaderCellInfoAt(rowNumber, columnNumber)
		if not info or not hasattr(info, "name"):
			return False
		if isColumnHeader and info.isColumnHeader:
			info.isColumnHeader = False
		elif isRowHeader and info.isRowHeader:
			info.isRowHeader = False
		else:
			return False
		headerCellTracker.removeHeaderCellInfo(info)
		self.WinwordDocumentObject.bookmarks(info.name).delete()
		if info.isColumnHeader or info.isRowHeader:
			self.setAsHeaderCell(cell, isColumnHeader=info.isColumnHeader, isRowHeader=info.isRowHeader)
		return True

	def fetchAssociatedHeaderCellText(self, cell, columnHeader=False):
		table = cell.range.tables[1]
		rowNumber = cell.rowIndex
		columnNumber = cell.columnIndex
		headerCellTracker = self.getHeaderCellTrackerForTable(table)
		for info in headerCellTracker.iterPossibleHeaderCellInfosFor(
			rowNumber,
			columnNumber,
			columnHeader=columnHeader,
		):
			textList = []
			if columnHeader:
				for headerRowNumber in range(info.rowNumber, info.rowNumber + info.rowSpan):
					tempColumnNumber = columnNumber
					while tempColumnNumber >= 1:
						try:
							headerCell = table.cell(headerRowNumber, tempColumnNumber)
						except COMError:
							tempColumnNumber -= 1
							continue
						break
					# 7212: Filter the carriage return and bell character from header text.
					textList.append(headerCell.range.text.removesuffix("\r\a"))
			else:
				for headerColumnNumber in range(info.columnNumber, info.columnNumber + info.colSpan):
					tempRowNumber = rowNumber
					while tempRowNumber >= 1:
						try:
							headerCell = table.cell(tempRowNumber, headerColumnNumber)
						except COMError:
							tempRowNumber -= 1
							continue
						break
					# 7212: Filter the carriage return and bell character from header text.
					textList.append(headerCell.range.text.removesuffix("\r\a"))
			text = " ".join(textList)
			if text:
				return text

	@script(
		gesture="kb:NVDA+shift+c",
		description=_(
			# Translators: The label of a shortcut of NVDA.
			"Set column header. Pressing once will set this cell as the first column header for any cell lower and "
			"to the right of it within this table. Pressing twice will forget the current column header for this "
			"cell.",
		),
		category=SCRCAT_SYSTEMCARET,
	)
	def script_setColumnHeader(self, gesture):
		scriptCount = scriptHandler.getLastScriptRepeatCount()
		try:
			cell = self.WinwordSelectionObject.cells[1]
		except COMError:
			# Translators: a message when trying to perform an action on a cell when not in one in Microsoft word
			ui.message(_("Not in a table cell"))
			return
		if scriptCount == 0:
			if self.setAsHeaderCell(cell, isColumnHeader=True, isRowHeader=False):
				ui.message(
					# Translators: a message reported in the SetColumnHeader script for Microsoft Word.
					_("Set row {rowNumber} column {columnNumber} as start of column headers").format(
						rowNumber=cell.rowIndex,
						columnNumber=cell.columnIndex,
					),
				)
			else:
				ui.message(
					# Translators: a message reported in the SetColumnHeader script for Microsoft Word.
					_("Already set row {rowNumber} column {columnNumber} as start of column headers").format(
						rowNumber=cell.rowIndex,
						columnNumber=cell.columnIndex,
					),
				)
		elif scriptCount == 1:
			if self.forgetHeaderCell(cell, isColumnHeader=True, isRowHeader=False):
				ui.message(
					# Translators: a message reported in the SetColumnHeader script for Microsoft Word.
					_("Removed row {rowNumber} column {columnNumber} from column headers").format(
						rowNumber=cell.rowIndex,
						columnNumber=cell.columnIndex,
					),
				)
			else:
				ui.message(
					# Translators: a message reported in the SetColumnHeader script for Microsoft Word.
					_("Cannot find row {rowNumber} column {columnNumber} in column headers").format(
						rowNumber=cell.rowIndex,
						columnNumber=cell.columnIndex,
					),
				)

	@script(
		gesture="kb:NVDA+shift+r",
		description=_(
			# Translators: The label of a shortcut of NVDA.
			"Set row header. Pressing once will set this cell as the first row header for any cell lower and to the "
			"right of it within this table. Pressing twice will forget the current row header for this cell.",
		),
		category=SCRCAT_SYSTEMCARET,
	)
	def script_setRowHeader(self, gesture):
		scriptCount = scriptHandler.getLastScriptRepeatCount()
		try:
			cell = self.WinwordSelectionObject.cells[1]
		except COMError:
			# Translators: a message when trying to perform an action on a cell when not in one in Microsoft word
			ui.message(_("Not in a table cell"))
			return
		if scriptCount == 0:
			if self.setAsHeaderCell(cell, isColumnHeader=False, isRowHeader=True):
				ui.message(
					# Translators: a message reported in the SetRowHeader script for Microsoft Word.
					_("Set row {rowNumber} column {columnNumber} as start of row headers").format(
						rowNumber=cell.rowIndex,
						columnNumber=cell.columnIndex,
					),
				)
			else:
				ui.message(
					# Translators: a message reported in the SetRowHeader script for Microsoft Word.
					_("Already set row {rowNumber} column {columnNumber} as start of row headers").format(
						rowNumber=cell.rowIndex,
						columnNumber=cell.columnIndex,
					),
				)
		elif scriptCount == 1:
			if self.forgetHeaderCell(cell, isColumnHeader=False, isRowHeader=True):
				ui.message(
					# Translators: a message reported in the SetRowHeader script for Microsoft Word.
					_("Removed row {rowNumber} column {columnNumber} from row headers").format(
						rowNumber=cell.rowIndex,
						columnNumber=cell.columnIndex,
					),
				)
			else:
				ui.message(
					# Translators: a message reported in the SetRowHeader script for Microsoft Word.
					_("Cannot find row {rowNumber} column {columnNumber} in row headers").format(
						rowNumber=cell.rowIndex,
						columnNumber=cell.columnIndex,
					),
				)

	@script(
		description=_(
			# Translators: a description for a script
			"Reports the text of the comment where the system caret is located."
			"If pressed twice, presents the information in browse mode.",
		),
		gesture="kb:NVDA+alt+c",
		category=SCRCAT_SYSTEMCARET,
		speakOnDemand=True,
	)
	def script_reportCurrentComment(self, gesture: "inputCore.InputGesture") -> None:
		info = self.makeTextInfo(textInfos.POSITION_CARET)
		info.expand(textInfos.UNIT_CHARACTER)
		fields = info.getTextWithFields(formatConfig={"reportComments": True})
		for field in reversed(fields):
			if isinstance(field, textInfos.FieldCommand) and isinstance(field.field, textInfos.FormatField):
				commentReference = field.field.get("comment")
				if commentReference:
					offset = int(commentReference)
					textRange = self.WinwordDocumentObject.range(offset, offset + 1)
					try:
						text = textRange.comments[1].range.text
					except COMError:
						break
					if text:
						repeats = scriptHandler.getLastScriptRepeatCount()
						if repeats == 0:
							ui.message(text)
						elif repeats == 1:
							ui.browseableMessage(
								text,
								# Translators: title for Word comment dialog.
								_("Comment"),
							)
						return
		# Translators: a message when there is no comment to report in Microsoft Word
		ui.message(_("No comments"))

	def _moveInTable(self, row=True, forward=True):
		info = self.makeTextInfo(textInfos.POSITION_CARET)
		info.expand(textInfos.UNIT_CHARACTER)
		formatConfig = config.conf["documentFormatting"].copy()
		formatConfig["reportTables"] = True
		commandList = info.getTextWithFields(formatConfig)
		if (
			len(commandList) < 3
			or commandList[1].field.get("role", None) != controlTypes.Role.TABLE
			or commandList[2].field.get("role", None) != controlTypes.Role.TABLECELL
		):
			# Translators: The message reported when a user attempts to use a table movement command
			# when the cursor is not withnin a table.
			ui.message(_("Not in table"))
			return False
		rowCount = commandList[1].field.get("table-rowcount", 1)
		columnCount = commandList[1].field.get("table-columncount", 1)
		rowNumber = commandList[2].field.get("table-rownumber", 1)
		columnNumber = commandList[2].field.get("table-columnnumber", 1)
		try:
			table = info._rangeObj.tables[1]
		except COMError:
			log.debugWarning("Could not get MS Word table object indicated in XML")
			ui.message(_("Not in table"))
			return False
		_cell = table.cell
		getCell = (  # noqa: E731
			lambda thisIndex, otherIndex: _cell(thisIndex, otherIndex)
			if row
			else _cell(otherIndex, thisIndex)
		)  # noqa: E731
		thisIndex = rowNumber if row else columnNumber
		otherIndex = columnNumber if row else rowNumber
		thisLimit = (rowCount if row else columnCount) if forward else 1
		limitOp = operator.le if forward else operator.ge
		incdecFunc = operator.add if forward else operator.sub
		foundCell = None
		curOtherIndex = otherIndex
		while curOtherIndex > 0:
			curThisIndex = incdecFunc(thisIndex, 1)
			while limitOp(curThisIndex, thisLimit):
				try:
					foundCell = getCell(curThisIndex, curOtherIndex).range
				except COMError:
					pass
				if foundCell:
					break
				curThisIndex = incdecFunc(curThisIndex, 1)
			if foundCell:
				break
			curOtherIndex -= 1
		if not foundCell:
			ui.message(_("Edge of table"))
			return False
		newInfo = winWordWindowModule.WordDocumentTextInfo(
			self,
			textInfos.POSITION_CARET,
			_rangeObj=foundCell,
		)
		speech.speakTextInfo(newInfo, reason=controlTypes.OutputReason.CARET, unit=textInfos.UNIT_CELL)
		newInfo.collapse()
		newInfo.updateCaret()
		return True

	def _inTable(self, info: textInfos.TextInfo) -> bool:
		return info._rangeObj.tables.count > 0

	@script(
		gesture="kb:control+alt+downArrow",
	)
	def script_nextRow(self, gesture):
		self._moveInTable(row=True, forward=True)

	@script(
		gesture="kb:control+alt+upArrow",
	)
	def script_previousRow(self, gesture):
		self._moveInTable(row=True, forward=False)

	@script(
		gesture="kb:control+alt+rightArrow",
	)
	def script_nextColumn(self, gesture):
		self._moveInTable(row=False, forward=True)

	@script(
		gesture="kb:control+alt+leftArrow",
	)
	def script_previousColumn(self, gesture):
		self._moveInTable(row=False, forward=False)

	@script(
		gesture="kb:control+downArrow",
		resumeSayAllMode=sayAll.CURSOR.CARET,
	)
	def script_nextParagraph(self, gesture):
		info = self.makeTextInfo(textInfos.POSITION_CARET)
		# #4375: can't use self.move here as it may check document.chracters.count which can take for ever on large documents.
		info._rangeObj.move(winWordWindowModule.wdParagraph, 1)
		info.updateCaret()
		self._caretScriptPostMovedHelper(textInfos.UNIT_PARAGRAPH, gesture, None)

	@script(
		gesture="kb:control+upArrow",
		resumeSayAllMode=sayAll.CURSOR.CARET,
	)
	def script_previousParagraph(self, gesture):
		info = self.makeTextInfo(textInfos.POSITION_CARET)
		# #4375: keeping symmetrical with nextParagraph script.
		info._rangeObj.move(winWordWindowModule.wdParagraph, -1)
		info.updateCaret()
		self._caretScriptPostMovedHelper(textInfos.UNIT_PARAGRAPH, gesture, None)

	@script(
		gestures=(
			"kb:control+v",
			"kb:control+x",
			"kb:control+y",
			"kb:control+z",
			"kb:alt+backspace",
		),
	)
	def script_updateBrailleAndReviewPosition(self, gesture: inputCore.InputGesture) -> None:
		"""Helper script to update braille and review position."""
		# Ensuring braille and review position updates are allowed in caret event.
		self._fromUpdateBrailleAndReviewPosition = True
		gesture.send()
		# Caret event is not always fired when control+v, control+x, control+y
		# or control+z (alt+backspace) is pressed.
		self.event_caret()

	def _backspaceScriptHelper(self, unit: str, gesture: inputCore.InputGesture) -> None:
		"""Helper function to update braille and review position."""
		# Ensuring braille and review position updates are allowed in caret event.
		self._fromUpdateBrailleAndReviewPosition = True
		super()._backspaceScriptHelper(unit, gesture)

	def focusOnActiveDocument(self, officeChartObject):
		rangeStart = officeChartObject.Parent.Range.Start
		self.WinwordApplicationObject.ActiveDocument.Range(rangeStart, rangeStart).Select()
		import api

		eventHandler.executeEvent("gainFocus", api.getDesktopObject().objectWithFocus())


class SpellCheckErrorField(IAccessible, winWordWindowModule.WordDocument_WwN):
	parentSDMCanOverrideName = False
	ignoreFormatting = True

	def _get_location(self):
		return super(IAccessible, self).location

	def _get_errorText(self):
		if self.WinwordVersion >= 13:
			return self.value
		fields = EditableTextDisplayModelTextInfo(self, textInfos.POSITION_ALL).getTextWithFields()
		inBold = False
		textList = []
		for field in fields:
			if isinstance(field, str):
				if inBold:
					textList.append(field)
			elif field.field:
				inBold = field.field.get("bold", False)
			if not inBold and len(textList) > 0:
				break
		return "".join(textList)

	def _get_name(self):
		if self.WinwordVersion < 13:
			return super(SpellCheckErrorField, self).description
		return super(SpellCheckErrorField, self).name

	description = None

	def reportFocus(self):
		errorText = self.errorText
		speech.speakObjectProperties(self, name=True, role=True)
		if errorText:
			speech.speakText(errorText)
			speech.speakSpelling(errorText)

	def isDuplicateIAccessibleEvent(self, obj):
		"""We return false here because the spell	checker window raises the focus event every time the value changes instead of the value changed event
		regardless of the fact that this window already has the focus."""
		return False


class ProtectedDocumentPane(IAccessible):
	"""
	The pane that directly contains a Word document control.
	This pane exists no matter if the document is protected or not, but specifically gets focus when a document is opened in protected mode, and therefore handles moving focus back to the actual document.
	This class also suppresses this pane from being presented in the focus ancestry as it contains  redundant information.
	This is mapped to the window class _WWB and role oleacc.ROLE_SYSTEM_CLIENT
	"""

	# This object should not be presented in the focus ancestry as it is redundant.
	isPresentableFocusAncestor = False

	def event_gainFocus(self):
		"""On gaining focus, simply set the focus on a child of type word document.
		This is just a container window.
		"""
		if eventHandler.isPendingEvents("gainFocus"):
			return
		document = next((x for x in self.children if isinstance(x, WordDocument)), None)
		if document:
<<<<<<< HEAD
			curThreadID = winBindings.kernel32.GetCurrentThreadId()
			winUser.user32.AttachThreadInput(curThreadID, document.windowThreadID, True)
			winUser.user32.SetFocus(document.windowHandle)
			winUser.user32.AttachThreadInput(curThreadID, document.windowThreadID, False)
=======
			curThreadID = ctypes.windll.kernel32.GetCurrentThreadId()
			user32.AttachThreadInput(curThreadID, document.windowThreadID, True)
			user32.SetFocus(document.windowHandle)
			user32.AttachThreadInput(curThreadID, document.windowThreadID, False)
>>>>>>> 9996c490
			if not document.WinwordWindowObject.active:
				document.WinwordWindowObject.activate()<|MERGE_RESOLUTION|>--- conflicted
+++ resolved
@@ -7,12 +7,8 @@
 import operator
 import uuid
 from logHandler import log
-<<<<<<< HEAD
 import winBindings.kernel32
-import winUser
-=======
 from winBindings import user32
->>>>>>> 9996c490
 import speech
 import controlTypes
 import config
@@ -589,16 +585,9 @@
 			return
 		document = next((x for x in self.children if isinstance(x, WordDocument)), None)
 		if document:
-<<<<<<< HEAD
 			curThreadID = winBindings.kernel32.GetCurrentThreadId()
-			winUser.user32.AttachThreadInput(curThreadID, document.windowThreadID, True)
-			winUser.user32.SetFocus(document.windowHandle)
-			winUser.user32.AttachThreadInput(curThreadID, document.windowThreadID, False)
-=======
-			curThreadID = ctypes.windll.kernel32.GetCurrentThreadId()
 			user32.AttachThreadInput(curThreadID, document.windowThreadID, True)
 			user32.SetFocus(document.windowHandle)
 			user32.AttachThreadInput(curThreadID, document.windowThreadID, False)
->>>>>>> 9996c490
 			if not document.WinwordWindowObject.active:
 				document.WinwordWindowObject.activate()