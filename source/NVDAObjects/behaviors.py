--- conflicted
+++ resolved
@@ -1,948 +1,944 @@
-# A part of NonVisual Desktop Access (NVDA)
-# This file is covered by the GNU General Public License.
-# See the file COPYING for more details.
-<<<<<<< HEAD
-# Copyright (C) 2006-2023 NV Access Limited, Peter Vágner, Joseph Lee, Bill Dengler,
-# Burman's Computer and Education Ltd.
-=======
-# Copyright (C) 2006-2023 NV Access Limited, Peter Vágner, Joseph Lee, Bill Dengler, Leonard de Ruijter
->>>>>>> 1c207b78
-
-"""Mix-in classes which provide common behaviour for particular types of controls across different APIs.
-Behaviors described in this mix-in include providing table navigation commands for certain table rows, terminal input and output support, announcing notifications and suggestion items and so on.
-"""
-
-import os
-import time
-import threading
-import tones
-import queueHandler
-import eventHandler
-import controlTypes
-import speech
-import characterProcessing
-import config
-from . import NVDAObject, NVDAObjectTextInfo
-import textInfos
-import editableText
-from logHandler import log
-from scriptHandler import script
-import api
-import ui
-import braille
-import core
-import nvwave
-import globalVars
-from typing import List, Union
-import diffHandler
-
-
-class ProgressBar(NVDAObject):
-
-	progressValueCache={} #key is made of "speech" or "beep" and an x,y coordinate, value is the last percentage
-
-	def event_valueChange(self):
-		pbConf=config.conf["presentation"]["progressBarUpdates"]
-		states=self.states
-		if pbConf["progressBarOutputMode"]=="off" or controlTypes.State.INVISIBLE in states or controlTypes.State.OFFSCREEN in states:
-			return super(ProgressBar,self).event_valueChange()
-		val=self.value
-		try:
-			percentage = min(max(0.0, float(val.strip("%\0"))), 100.0)
-		except (AttributeError, ValueError):
-			log.debugWarning("Invalid value: %r" % val)
-			return super(ProgressBar, self).event_valueChange()
-		braille.handler.handleUpdate(self)
-		if not pbConf["reportBackgroundProgressBars"] and not self.isInForeground:
-			return
-		try:
-			left,top,width,height=self.location
-		except:
-			left=top=width=height=0
-		x = left + (width // 2)
-		y = top+ (height // 2)
-		lastBeepProgressValue=self.progressValueCache.get("beep,%d,%d"%(x,y),None)
-		if pbConf["progressBarOutputMode"] in ("beep","both") and (lastBeepProgressValue is None or abs(percentage-lastBeepProgressValue)>=pbConf["beepPercentageInterval"]):
-			tones.beep(pbConf["beepMinHZ"]*2**(percentage/25.0),40)
-			self.progressValueCache["beep,%d,%d"%(x,y)]=percentage
-		lastSpeechProgressValue=self.progressValueCache.get("speech,%d,%d"%(x,y),None)
-		if pbConf["progressBarOutputMode"] in ("speak","both") and (lastSpeechProgressValue is None or abs(percentage-lastSpeechProgressValue)>=pbConf["speechPercentageInterval"]):
-			queueHandler.queueFunction(
-				queueHandler.eventQueue,
-				speech.speakMessage,
-				# Translators: This is presented to inform the user of a progress bar percentage.
-				_("%d percent") % percentage,
-			)
-			self.progressValueCache["speech,%d,%d"%(x,y)]=percentage
-
-class Dialog(NVDAObject):
-	"""Overrides the description property to obtain dialog text.
-	"""
-
-	@classmethod
-	def getDialogText(cls,obj,allowFocusedDescendants=True):
-		"""This classmethod walks through the children of the given object, and collects up and returns any text that seems to be  part of a dialog's message text.
-		@param obj: the object who's children you want to collect the text from
-		@type obj: L{IAccessible}
-		@param allowFocusedDescendants: if false no text will be returned at all if one of the descendants is focused.
-		@type allowFocusedDescendants: boolean
-		"""
-		children=obj.children
-		textList=[]
-		childCount=len(children)
-		for index in range(childCount):
-			child=children[index]
-			childStates=child.states
-			childRole=child.role
-			#We don't want to handle invisible or unavailable objects
-			if controlTypes.State.INVISIBLE in childStates or controlTypes.State.UNAVAILABLE in childStates: 
-				continue
-			#For particular objects, we want to descend in to them and get their children's message text
-			if childRole in (
-				controlTypes.Role.OPTIONPANE,
-				controlTypes.Role.PROPERTYPAGE,
-				controlTypes.Role.PANE,
-				controlTypes.Role.PANEL,
-				controlTypes.Role.WINDOW,
-				controlTypes.Role.GROUPING,
-				controlTypes.Role.PARAGRAPH,
-				controlTypes.Role.SECTION,
-				controlTypes.Role.TEXTFRAME,
-				controlTypes.Role.UNKNOWN
-			):
-				#Grab text from descendants, but not for a child which inherits from Dialog and has focusable descendants
-				#Stops double reporting when focus is in a property page in a dialog
-				childText=cls.getDialogText(child,not isinstance(child,Dialog))
-				if childText:
-					textList.append(childText)
-				elif childText is None:
-					return None
-				continue
-			#If the child is focused  we should just stop and return None
-			if not allowFocusedDescendants and controlTypes.State.FOCUSED in child.states:
-				return None
-			# We only want text from certain controls.
-			if not (
-				 # Static text, labels and links
-				 childRole in (controlTypes.Role.STATICTEXT,controlTypes.Role.LABEL,controlTypes.Role.LINK)
-				# Read-only, non-multiline edit fields
-				or (childRole==controlTypes.Role.EDITABLETEXT and controlTypes.State.READONLY in childStates and controlTypes.State.MULTILINE not in childStates)
-			):
-				continue
-			#We should ignore a text object directly after a grouping object, as it's probably the grouping's description
-			if index>0 and children[index-1].role==controlTypes.Role.GROUPING:
-				continue
-			#Like the last one, but a graphic might be before the grouping's description
-			if index>1 and children[index-1].role==controlTypes.Role.GRAPHIC and children[index-2].role==controlTypes.Role.GROUPING:
-				continue
-			childName=child.name
-			if childName and index<(childCount-1) and children[index+1].role not in (controlTypes.Role.GRAPHIC,controlTypes.Role.STATICTEXT,controlTypes.Role.SEPARATOR,controlTypes.Role.WINDOW,controlTypes.Role.PANE,controlTypes.Role.BUTTON) and children[index+1].name==childName:
-				# This is almost certainly the label for the next object, so skip it.
-				continue
-			isNameIncluded=child.TextInfo is NVDAObjectTextInfo or childRole in (controlTypes.Role.LABEL,controlTypes.Role.STATICTEXT)
-			childText=child.makeTextInfo(textInfos.POSITION_ALL).text
-			if not childText or childText.isspace() and child.TextInfo is not NVDAObjectTextInfo:
-				childText=child.basicText
-				isNameIncluded=True
-			if not isNameIncluded:
-				# The label isn't in the text, so explicitly include it first.
-				if childName:
-					textList.append(childName)
-			if childText:
-				textList.append(childText)
-		return "\n".join(textList)
-
-	def _get_description(self):
-		superDesc = super(Dialog, self).description
-		if superDesc and not superDesc.isspace():
-			# The object already provides a useful description, so don't override it.
-			return superDesc
-		return self.getDialogText(self)
-
-	value = None
-
-	def _get_isPresentableFocusAncestor(self):
-		# Only fetch this the first time it is requested,
-		# as it is very slow due to getDialogText and the answer shouldn't change anyway.
-		self.isPresentableFocusAncestor = res = super(Dialog, self).isPresentableFocusAncestor
-		return res
-
-
-class InputFieldWithSuggestions(NVDAObject):
-	"""Allows NVDA to announce appearance/disappearance of suggestions as content is entered.
-	This is used in various places, including Windows 10 search edit fields and others.
-	Subclasses should provide L{event_suggestionsOpened} and can optionally override L{event_suggestionsClosed}.
-	These events are fired when suggestions appear and disappear, respectively.
-	"""
-
-	def event_suggestionsOpened(self):
-		"""Called when suggestions appear when text is entered e.g. search suggestions.
-		Subclasses should provide custom implementations if possible.
-		By default NVDA will announce appearance of suggestions using speech, braille or a sound will be played.
-		"""
-		# Translators: Announced in braille when suggestions appear when search term is entered
-		# in various search fields such as Start search box in Windows 10.
-		braille.handler.message(_("Suggestions"))
-		if config.conf["presentation"]["reportAutoSuggestionsWithSound"]:
-			nvwave.playWaveFile(os.path.join(globalVars.appDir, "waves", "suggestionsOpened.wav"))
-
-	def event_suggestionsClosed(self):
-		"""Called when suggestions list or container is closed.
-		Subclasses should provide custom implementations if possible.
-		By default NVDA will announce this via speech, braille or via a sound.
-		"""
-		if config.conf["presentation"]["reportAutoSuggestionsWithSound"]:
-			nvwave.playWaveFile(os.path.join(globalVars.appDir, "waves", "suggestionsClosed.wav"))
-
-	def event_controllerForChange(self):
-		# Report when suggestions appear and disappear.
-		if self is api.getFocusObject() and len(self.controllerFor) > 0:
-			self.event_suggestionsOpened()
-		else:
-			self.event_suggestionsClosed()
-
-
-class EditableTextBase(editableText.EditableText, NVDAObject):
-	"""Provides scripts to report appropriately when moving the caret in editable text fields.
-	This does not handle selection changes.
-	To handle selection changes, use either L{EditableTextWithAutoSelectDetection} or L{EditableTextWithoutAutoSelectDetection}.
-	"""
-
-	shouldFireCaretMovementFailedEvents = True
-
-	def initOverlayClass(self):
-		# #4264: the caret_newLine script can only be bound for processes other than NVDA's process
-		# As Pressing enter on an edit field can cause modal dialogs to appear,
-		# yet gesture.send and api.processPendingEvents may call.wx.yield which ends in a freeze.
-		if self.announceNewLineText and self.processID != globalVars.appPid:
-			self.bindGesture("kb:enter","caret_newLine")
-			self.bindGesture("kb:numpadEnter","caret_newLine")
-
-	def _caretScriptPostMovedHelper(self, speakUnit, gesture, info=None):
-		if eventHandler.isPendingEvents("gainFocus"):
-			return
-		super()._caretScriptPostMovedHelper(speakUnit, gesture, info)
-
-	def _reportErrorInPreviousWord(self):
-		try:
-			# self might be a descendant of the text control; e.g. Symphony.
-			# We want to deal with the entire text, so use the caret object.
-			info = api.getCaretObject().makeTextInfo(textInfos.POSITION_CARET)
-			# This gets called for characters which might end a word; e.g. space.
-			# The character before the caret is the word end.
-			# The one before that is the last of the word, which is what we want.
-			info.move(textInfos.UNIT_CHARACTER, -2)
-			info.expand(textInfos.UNIT_CHARACTER)
-		except Exception:
-			# Focus probably moved.
-			log.debugWarning("Error fetching last character of previous word", exc_info=True)
-			return
-
-		# Fetch the formatting for the last word to see if it is marked as a spelling error,
-		# However perform the fetch and check in a future core cycle
-		# To give the content control more time to detect and mark the error itself.
-		# #12161: MS Word's UIA implementation certainly requires this delay.
-		def _delayedDetection():
-			try:
-				fields = info.getTextWithFields()
-			except Exception:
-				log.debugWarning("Error fetching formatting for last character of previous word", exc_info=True)
-				return
-			for command in fields:
-				if (
-					isinstance(command, textInfos.FieldCommand)
-					and command.command == "formatChange"
-					and command.field.get("invalid-spelling")
-				):
-					break
-			else:
-				# No error.
-				return
-			nvwave.playWaveFile(os.path.join(globalVars.appDir, "waves", "textError.wav"))
-		core.callLater(50, _delayedDetection)
-
-	def event_typedCharacter(self, ch: str):
-		if(
-			config.conf["documentFormatting"]["reportSpellingErrors"]
-			and config.conf["keyboard"]["alertForSpellingErrors"]
-			and (
-				# Not alpha, apostrophe or control.
-				ch.isspace() or (ch >= " " and ch not in "'\x7f" and not ch.isalpha())
-			)
-		):
-			# Reporting of spelling errors is enabled and this character ends a word.
-			self._reportErrorInPreviousWord()
-		super().event_typedCharacter(ch)
-
-
-class EditableTextWithSuggestions(InputFieldWithSuggestions, EditableTextBase):
-	""" Represents an editable text field that shows suggestions as you type.
-	This is an empty class as functionality has been moved to the base InputFieldWithSuggestions class.
-	"""
-
-
-class EditableText(EditableTextWithSuggestions, EditableTextBase):
-	""" Represents an editable text field.
-	This is an empty class as functionality has been moved to the base EditableTextBase class.
-	This class also supports reporting of the appearance and disappearance of suggestions
-	by inheriting from the EditableTextWithSuggestions class.
-	"""
-
-
-class EditableTextWithAutoSelectDetection(EditableText):
-	"""In addition to L{EditableText}, handles reporting of selection changes for objects which notify of them.
-	To have selection changes reported, the object must notify of selection changes via the caret event.
-	Optionally, it may notify of changes to content via the textChange, textInsert and textRemove events.
-	If the object supports selection but does not notify of selection changes, L{EditableTextWithoutAutoSelectDetection} should be used instead.
-	"""
-
-	def event_gainFocus(self):
-		super().event_gainFocus()
-		self.initAutoSelectDetection()
-
-	def event_loseFocus(self):
-		self.terminateAutoSelectDetection()
-		super().event_loseFocus()
-
-	def event_caret(self):
-		super(EditableText, self).event_caret()
-		if self is api.getFocusObject() and not eventHandler.isPendingEvents('gainFocus'):
-			self.detectPossibleSelectionChange()
-
-	def event_textChange(self):
-		self.hasContentChangedSinceLastSelection = True
-
-	def event_textInsert(self):
-		self.hasContentChangedSinceLastSelection = True
-
-	def event_textRemove(self):
-		self.hasContentChangedSinceLastSelection = True
-
-class EditableTextWithoutAutoSelectDetection(editableText.EditableTextWithoutAutoSelectDetection, EditableText):
-	"""In addition to L{EditableText}, provides scripts to report appropriately when the selection changes.
-	This should be used when an object does not notify of selection changes.
-	"""
-
-	initOverlayClass = editableText.EditableTextWithoutAutoSelectDetection.initClass
-
-class LiveText(NVDAObject):
-	"""An object for which new text should be reported automatically.
-	These objects present text as a single chunk
-	and only fire an event indicating that some part of the text has changed; i.e. they don't provide the new text.
-	Monitoring must be explicitly started and stopped using the L{startMonitoring} and L{stopMonitoring} methods.
-	The object should notify of text changes using the textChange event.
-	"""
-	#: The time to wait before fetching text after a change event.
-	STABILIZE_DELAY = 0
-	# If the text is live, this is definitely content.
-	presentationType = NVDAObject.presType_content
-
-	announceNewLineText=False
-
-	def initOverlayClass(self):
-		self._event = threading.Event()
-		self._monitorThread = None
-		self._keepMonitoring = False
-
-	def startMonitoring(self):
-		"""Start monitoring for new text.
-		New text will be reported when it is detected.
-		@note: If monitoring has already been started, this will have no effect.
-		@see: L{stopMonitoring}
-		"""
-		if self._monitorThread:
-			return
-		thread = self._monitorThread = threading.Thread(
-			name=f"{self.__class__.__qualname__}._monitorThread",
-			target=self._monitor
-		)
-		thread.daemon = True
-		self._keepMonitoring = True
-		self._event.clear()
-		thread.start()
-
-	def stopMonitoring(self):
-		"""Stop monitoring previously started with L{startMonitoring}.
-		@note: If monitoring has not been started, this will have no effect.
-		@see: L{startMonitoring}
-		"""
-		if not self._monitorThread:
-			return
-		self._keepMonitoring = False
-		self._event.set()
-		self._monitorThread = None
-
-	def event_textChange(self):
-		"""Fired when the text changes.
-		@note: It is safe to call this directly from threads other than the main thread.
-		"""
-		self._event.set()
-
-	def _get_diffAlgo(self) -> Union[diffHandler.prefer_difflib, diffHandler.prefer_dmp]:
-		"""
-			This property controls which diffing algorithm should be used by
-			this object. If the object contains a strictly contiguous
-			span of text (i.e. textInfos.POSITION_ALL refers to the entire
-			contents of the object and not just one visible screen of text),
-			then diffHandler.prefer_dmp (character-based diffing) is suitable.
-			Otherwise, use diffHandler.prefer_difflib.
-			
-			@Note: Return either diffHandler.prefer_dmp() or
-			diffHandler.prefer_difflib() so that the diffAlgo user
-			preference can override this choice.
-		"""
-		return diffHandler.prefer_dmp()
-
-	def _get_devInfo(self):
-		info = super().devInfo
-		info.append(f"diffing algorithm: {self.diffAlgo}")
-		return info
-
-	def _getText(self) -> str:
-		"""Retrieve the text of this object.
-		This will be used to determine the new text to speak.
-		The base implementation uses the L{TextInfo}.
-		However, subclasses should override this if there is a better way to retrieve the text.
-		"""
-		ti = self.makeTextInfo(textInfos.POSITION_ALL)
-		return self.diffAlgo._getText(ti)
-
-	def _reportNewLines(self, lines):
-		"""
-		Reports new lines of text using _reportNewText for each new line.
-		Subclasses may override this method to provide custom filtering of new text,
-		where logic depends on multiple lines.
-		"""
-		for line in lines:
-			self._reportNewText(line)
-		braille.handler.handleUpdate(self)
-
-	def _reportNewText(self, line):
-		"""Report a line of new text.
-		"""
-		speech.speakText(line)
-
-	def _monitor(self):
-		try:
-			oldText = self._getText()
-		except:
-			log.exception("Error getting initial text")
-			oldText = ""
-
-		while self._keepMonitoring:
-			self._event.wait()
-			if not self._keepMonitoring:
-				break
-			if self.STABILIZE_DELAY > 0:
-				# wait for the text to stabilise.
-				time.sleep(self.STABILIZE_DELAY)
-				if not self._keepMonitoring:
-					# Monitoring was stopped while waiting for the text to stabilise.
-					break
-			self._event.clear()
-
-			try:
-				newText = self._getText()
-				if config.conf["presentation"]["reportDynamicContentChanges"]:
-					outLines = self._calculateNewText(newText, oldText)
-					if len(outLines) == 1 and len(outLines[0].strip()) == 1:
-						# This is only a single character,
-						# which probably means it is just a typed character,
-						# so ignore it.
-						del outLines[0]
-					if outLines:
-						queueHandler.queueFunction(queueHandler.eventQueue, self._reportNewLines, outLines, _immediate=True)
-				oldText = newText
-			except:
-				log.exception("Error getting or calculating new text")
-
-	def _calculateNewText(self, newText: str, oldText: str) -> List[str]:
-		return self.diffAlgo.diff(newText, oldText)
-
-
-class Terminal(LiveText, EditableText):
-	"""An object which both accepts text input and outputs text which should be reported automatically.
-	This is an L{EditableText} object,
-	as well as a L{liveText} object for which monitoring is automatically enabled and disabled based on whether it has focus.
-	"""
-	role = controlTypes.Role.TERMINAL
-
-	def event_gainFocus(self):
-		super(Terminal, self).event_gainFocus()
-		self.startMonitoring()
-
-	def event_loseFocus(self):
-		super(Terminal, self).event_loseFocus()
-		self.stopMonitoring()
-
-	def _get_caretMovementDetectionUsesEvents(self):
-		"""Using caret events in consoles sometimes causes the last character of the
-		prompt to be read when quickly deleting text."""
-		return False
-
-	def event_textChange(self) -> None:
-		"""Fired when the text changes.
-		@note: Updates also braille.
-		"""
-		super().event_textChange()
-		# Enqueue object to update braille
-		braille.handler.handleUpdateQueue.append(self)
-
-
-class EnhancedTermTypedCharSupport(Terminal):
-	"""A Terminal object with keyboard support enhancements for console applications.
-	Notably, it suppresses duplicate typed character announcements and can
-	hold typed characters in a queue and only dispatch once the screen updates.
-	This is useful for suppression of passwords, etc."""
-	#: Whether this object quickly and reliably sends textChange events
-	#: when its contents update.
-	#: Timely and reliable textChange events are required
-	#: to support password suppression.
-	_supportsTextChange = True
-	#: A queue of typed characters, to be dispatched on C{textChange}.
-	#: This queue allows NVDA to suppress typed passwords when needed.
-	_queuedChars = []
-	#: Whether the last typed character is a tab.
-	#: If so, we should temporarily disable filtering as completions may
-	#: be short.
-	_hasTab = False
-
-	def _reportNewLines(self, lines):
-		# Perform typed character filtering, as typed characters are handled with events.
-		if (
-			len(lines) == 1
-			and not self._hasTab
-			and len(lines[0].strip()) < max(len(speech.speech._curWordChars) + 1, 3)
-		):
-			return
-		# Clear the typed word buffer for new text lines.
-		speech.clearTypedWordBuffer()
-		self._queuedChars = []
-		super()._reportNewLines(lines)
-
-	def event_typedCharacter(self, ch):
-		if ch == '\t':
-			self._hasTab = True
-			# Clear the typed word buffer for tab completion.
-			speech.clearTypedWordBuffer()
-		else:
-			self._hasTab = False
-		if (
-			(
-				config.conf['keyboard']['speakTypedCharacters']
-				or config.conf['keyboard']['speakTypedWords']
-			)
-			and not config.conf['terminals']['speakPasswords']
-			and self._supportsTextChange
-		):
-			self._queuedChars.append(ch)
-		else:
-			super().event_typedCharacter(ch)
-
-	def event_textChange(self):
-		self._dispatchQueue()
-		super().event_textChange()
-
-	@script(gestures=[
-		"kb:enter",
-		"kb:numpadEnter",
-		"kb:tab",
-		"kb:control+c",
-		"kb:control+d",
-		"kb:control+pause"
-	])
-	def script_flush_queuedChars(self, gesture):
-		"""
-		Flushes the typed word buffer and queue of typedCharacter events if present.
-		Since these gestures clear the current word/line, we should flush the
-		queue to avoid erroneously reporting these chars.
-		"""
-		self._queuedChars = []
-		speech.clearTypedWordBuffer()
-		gesture.send()
-
-
-	def _dispatchQueue(self):
-		"""Sends queued typedCharacter events through to NVDA."""
-		while self._queuedChars:
-			ch = self._queuedChars.pop(0)
-			super().event_typedCharacter(ch)
-
-
-class KeyboardHandlerBasedTypedCharSupport(EnhancedTermTypedCharSupport):
-	"""An EnhancedTermTypedCharSupport object that provides typed character support for
-	console applications via keyboardHandler events.
-	These events are queued from NVDA's global keyboard hook.
-	Therefore, an event is fired for every single character that is being typed,
-	even when a character is not written to the console (e.g. in read only console applications).
-	This approach is an alternative to monitoring the console output for
-	characters close to the caret, or injecting in-process with NVDAHelper.
-	This class does not implement any specific functionality by itself.
-	Rather, it instructs keyboardHandler to use the toUnicodeEx Windows function, in particular
-	the flag to preserve keyboard state available in Windows 10 1607
-	and later."""
-	pass
-
-
-class CandidateItem(NVDAObject):
-
-	def getFormattedCandidateName(self,number,candidate):
-		if config.conf["inputComposition"]["alwaysIncludeShortCharacterDescriptionInCandidateName"]:
-			describedSymbols=[]
-			for symbol in candidate:
-				try:
-					symbolDescriptions=characterProcessing.getCharacterDescription(speech.getCurrentLanguage(),symbol) or []
-				except TypeError:
-					symbolDescriptions=[]
-				if len(symbolDescriptions)>=1:
-					description=symbolDescriptions[0]
-					if description.startswith('(') and description.endswith(')'):
-						describedSymbols.append(description[1:-1])
-					else:
-						# Translators: a message announcing a candidate's character and description.
-						describedSymbols.append(_(u"{symbol} as in {description}").format(symbol=symbol,description=description))
-				else:
-					describedSymbols.append(symbol)
-			candidate=u", ".join(describedSymbols)
-		# Translators: a formatted message announcing a candidate's number and candidate text.
-		return _(u"{number} {candidate}").format(number=number,candidate=candidate)
-
-	def getFormattedCandidateDescription(self,candidate):
-		descriptions=[]
-		numSymbols=len(candidate) if candidate else 0
-		if numSymbols!=1: return u""
-		symbol=candidate[0]
-		try:
-			symbolDescriptions=characterProcessing.getCharacterDescription(speech.getCurrentLanguage(),symbol) or []
-		except TypeError:
-			symbolDescriptions=[]
-		if config.conf["inputComposition"]["alwaysIncludeShortCharacterDescriptionInCandidateName"]:
-			symbolDescriptions=symbolDescriptions[1:]
-		if len(symbolDescriptions)<1: return u""
-		return u", ".join(symbolDescriptions)
-
-	def reportFocus(self):
-		if not config.conf["inputComposition"]["announceSelectedCandidate"]: return
-		text=self.name
-		desc=self.description
-		if desc:
-			text+=u", "+desc
-		speech.speakText(text)
-
-	def _get_visibleCandidateItemsText(self):
-		obj=self
-		textList=[]
-		while isinstance(obj,CandidateItem) and isinstance(obj.candidateNumber,int) and controlTypes.State.INVISIBLE not in obj.states:
-			textList.append(obj.name)
-			obj=obj.previous
-		textList.reverse()
-		obj=self.next
-		while isinstance(obj,CandidateItem) and isinstance(obj.candidateNumber,int) and controlTypes.State.INVISIBLE not in obj.states:
-			textList.append(obj.name)
-			obj=obj.next
-		if len(textList)<=1: return None
-		self.visibleCandidateItemsText=(u", ".join(textList))+u", "
-		return self.visibleCandidateItemsText
-
-class RowWithFakeNavigation(NVDAObject):
-	"""Provides table navigation commands for a row which doesn't support them natively.
-	The cells must be exposed as children and they must support the table cell properties.
-	"""
-
-	_savedColumnNumber = None
-
-	def _moveToColumn(self, obj):
-		if not obj:
-			ui.message(_("Edge of table"))
-			return
-		if obj is not self:
-			# Use the focused copy of the row as the parent for all cells to make comparison faster.
-			obj.parent = self
-		if api.setNavigatorObject(obj):
-			speech.speakObject(obj, reason=controlTypes.OutputReason.FOCUS)
-
-	def _moveToColumnNumber(self, column):
-		child = column - 1
-		if child >= self.childCount:
-			return
-		cell = self.getChild(child)
-		self._moveToColumn(cell)
-
-	@script(
-		# Translators: The description of an NVDA command.
-		description=_("Moves the navigator object to the next column"),
-		gesture="kb:control+alt+rightArrow",
-		canPropagate=True,
-	)
-	def script_moveToNextColumn(self, gesture):
-		cur = api.getNavigatorObject()
-		if cur == self:
-			new = self.firstChild
-		elif cur.parent != self:
-			self._moveToColumn(self)
-			return
-		else:
-			new = cur.next
-		while new and new.location and new.location.width == 0:
-			new = new.next
-		self._moveToColumn(new)
-
-	@script(
-		# Translators: The description of an NVDA command.
-		description=_("Moves the navigator object to the previous column"),
-		gesture="kb:control+alt+leftArrow",
-		canPropagate=True,
-	)
-	def script_moveToPreviousColumn(self, gesture):
-		cur = api.getNavigatorObject()
-		if cur == self:
-			new = None
-		elif cur.parent != self or not cur.previous:
-			new = self
-		else:
-			new = cur.previous
-			while new and new.location and new.location.width == 0:
-				new = new.previous
-		self._moveToColumn(new)
-
-	def reportFocus(self):
-		col = self._savedColumnNumber
-		if not col:
-			return super(RowWithFakeNavigation, self).reportFocus()
-		self.__class__._savedColumnNumber = None
-		self._moveToColumnNumber(col)
-
-	def _moveToRow(self, row):
-		if not row:
-			return self._moveToColumn(None)
-		nav = api.getNavigatorObject()
-		if nav != self and nav.parent == self:
-			self.__class__._savedColumnNumber = nav.columnNumber
-		row.setFocus()
-
-	@script(
-		# Translators: The description of an NVDA command.
-		description=_("Moves the navigator object and focus to the next row"),
-		gesture="kb:control+alt+downArrow",
-		canPropagate=True,
-	)
-	def script_moveToNextRow(self, gesture):
-		self._moveToRow(self.next)
-
-	@script(
-		# Translators: The description of an NVDA command.
-		description=_("Moves the navigator object and focus to the previous row"),
-		gesture="kb:control+alt+upArrow",
-		canPropagate=True,
-	)
-	def script_moveToPreviousRow(self, gesture):
-		self._moveToRow(self.previous)
-
-	@script(
-		description=_(
-			# Translators: The description of an NVDA command.
-			"Moves the navigator object to the first column"
-		),
-		gesture="kb:Control+Alt+Home",
-		canPropagate=True,
-	)
-	def script_moveToFirstColumn(self, gesture):
-		new = self.firstChild
-		while new and new.location and new.location.width == 0:
-			new = new.next
-		self._moveToColumn(new)
-
-	@script(
-		description=_(
-			# Translators: The description of an NVDA command.
-			"Moves the navigator object to the last column"
-		),
-		gesture="kb:Control+Alt+End",
-		canPropagate=True,
-	)
-	def script_moveToLastColumn(self, gesture):
-		new = self.lastChild
-		# In some cases, e.g. in NVDA symbol pronounciation llist view lastChild returns none.
-		if not new and len(self.children) > 0:
-			new = self.children[-1]
-		while new and new.location and new.location.width == 0:
-			new = new.previous
-		self._moveToColumn(new)
-
-	@script(
-		description=_(
-			# Translators: The description of an NVDA command.
-			"Moves the navigator object and focus to the first row"
-		),
-		gesture="kb:Control+Alt+PageUp",
-		canPropagate=True,
-	)
-	def script_moveToFirstRow(self, gesture):
-		self._moveToRow(self.parent.firstChild)
-
-	@script(
-		description=_(
-			# Translators: The description of an NVDA command.
-			"Moves the navigator object and focus to the last row"
-		),
-		gesture="kb:Control+Alt+PageDown",
-		canPropagate=True,
-	)
-	def script_moveToLastRow(self, gesture):
-		self._moveToRow(self.parent.lastChild)
-
-
-class RowWithoutCellObjects(NVDAObject):
-	"""An abstract class which creates cell objects for table rows which don't natively expose them.
-	Subclasses must override L{_getColumnContent} and can optionally override L{_getColumnHeader}
-	to retrieve information about individual columns and L{_getColumnLocation} to support mouse or
-	magnification tracking or highlighting.
-	The parent (table) must support the L{columnCount} property.
-	"""
-
-	def _get_childCount(self):
-		return self.parent.columnCount
-
-	def _getColumnLocation(self,column):
-		"""Get the screen location for the given column.
-		Subclasses may optionally  override this method.
-		@param column: The index of the column, starting at 1.
-		@type column: int
-		@rtype: tuple
-		"""
-		raise NotImplementedError
-
-	def _getColumnContent(self, column):
-		"""Get the text content for a given column of this row.
-		Subclasses must override this method.
-		@param column: The index of the column, starting at 1.
-		@type column: int
-		@rtype: str
-		"""
-		raise NotImplementedError
-
-	def _getColumnHeader(self, column):
-		"""Get the header text for this column.
-		@param column: The index of the column, starting at 1.
-		@type column: int
-		@rtype: str
-		"""
-		raise NotImplementedError
-
-	def _makeCell(self, column):
-		if column == 0 or column > self.childCount:
-			return None
-		return _FakeTableCell(parent=self, column=column)
-
-	def _get_firstChild(self):
-		return self._makeCell(1)
-
-	def _get_children(self):
-		return [self._makeCell(column) for column in range(1, self.childCount + 1)]
-
-	def getChild(self, index):
-		return self._makeCell(index + 1)
-
-class _FakeTableCell(NVDAObject):
-
-	role = controlTypes.Role.TABLECELL
-
-	def __init__(self, parent=None, column=None):
-		super(_FakeTableCell, self).__init__()
-		self.parent = parent
-		self.columnNumber = column
-		try:
-			self.rowNumber = self.parent.positionInfo["indexInGroup"]
-		except KeyError:
-			pass
-		self.processID = parent.processID
-		try:
-			# HACK: Some NVDA code depends on window properties, even for non-Window objects.
-			self.windowHandle = parent.windowHandle
-			self.windowClassName = parent.windowClassName
-			self.windowControlID = parent.windowControlID
-		except AttributeError:
-			pass
-
-	def _get_next(self):
-		return self.parent._makeCell(self.columnNumber + 1)
-
-	def _get_previous(self):
-		return self.parent._makeCell(self.columnNumber - 1)
-
-	firstChild = None
-
-	def _get_location(self):
-		try:
-			return self.parent._getColumnLocation(self.columnNumber)
-		except NotImplementedError:
-			return None
-
-	def _get_name(self):
-		return self.parent._getColumnContent(self.columnNumber)
-
-	def _get_columnHeaderText(self):
-		return self.parent._getColumnHeader(self.columnNumber)
-
-	def _get_tableID(self):
-		return id(self.parent.parent)
-
-	def _get_states(self):
-		states = self.parent.states.copy()
-		if self.location and self.location.width == 0:
-			states.add(controlTypes.State.INVISIBLE)
-		states.discard(controlTypes.State.CHECKED)
-		return states
-
-
-class FocusableUnfocusableContainer(NVDAObject):
-	"""Makes an unfocusable container focusable using its first focusable descendant.
-	One instance where this is useful is ARIA applications on the web where the author hasn't set a tabIndex.
-	"""
-	isFocusable = True
-
-	def setFocus(self):
-		for obj in self.recursiveDescendants:
-			if obj.isFocusable:
-				obj.setFocus()
-				break
-
-class ToolTip(NVDAObject):
-	"""Provides information about an item over which the user is hovering a cursor.
-	The object should fire a show event when it appears.
-	"""
-	role = controlTypes.Role.TOOLTIP
-
-	def event_show(self):
-		if not config.conf["presentation"]["reportTooltips"]:
-			return
-		speech.speakObject(self, reason=controlTypes.OutputReason.FOCUS)
-		# Ideally, we wouldn't use getPropertiesBraille directly.
-		braille.handler.message(braille.getPropertiesBraille(name=self.name, role=self.role))
-
-class Notification(NVDAObject):
-	"""Informs the user of non-critical information that does not require immediate action.
-	This is primarily for notifications displayed in the system notification area, and for Windows 8 and later, toasts.
-	The object should fire a alert or show event when the user should be notified.
-	"""
-
-	def event_alert(self):
-		if not config.conf["presentation"]["reportHelpBalloons"]:
-			return
-		speech.speakObject(self, reason=controlTypes.OutputReason.FOCUS)
-		# Ideally, we wouldn't use getPropertiesBraille directly.
-		braille.handler.message(braille.getPropertiesBraille(name=self.name, role=self.role))
-
-	event_show = event_alert
-
-
-class WebDialog(NVDAObject):
-	"""
-	A dialog that will use a treeInterceptor if its parent currently does.
-	This  can be used to ensure that dialogs on the web get browseMode by default, unless inside an ARIA application
-	"""
-
-	def _get_shouldCreateTreeInterceptor(self):
-		if self.parent.treeInterceptor:
-			return True
-		return False
+# A part of NonVisual Desktop Access (NVDA)
+# This file is covered by the GNU General Public License.
+# See the file COPYING for more details.
+# Copyright (C) 2006-2023 NV Access Limited, Peter Vágner, Joseph Lee, Bill Dengler,
+# Burman's Computer and Education Ltd.
+
+"""Mix-in classes which provide common behaviour for particular types of controls across different APIs.
+Behaviors described in this mix-in include providing table navigation commands for certain table rows, terminal input and output support, announcing notifications and suggestion items and so on.
+"""
+
+import os
+import time
+import threading
+import tones
+import queueHandler
+import eventHandler
+import controlTypes
+import speech
+import characterProcessing
+import config
+from . import NVDAObject, NVDAObjectTextInfo
+import textInfos
+import editableText
+from logHandler import log
+from scriptHandler import script
+import api
+import ui
+import braille
+import core
+import nvwave
+import globalVars
+from typing import List, Union
+import diffHandler
+
+
+class ProgressBar(NVDAObject):
+
+	progressValueCache={} #key is made of "speech" or "beep" and an x,y coordinate, value is the last percentage
+
+	def event_valueChange(self):
+		pbConf=config.conf["presentation"]["progressBarUpdates"]
+		states=self.states
+		if pbConf["progressBarOutputMode"]=="off" or controlTypes.State.INVISIBLE in states or controlTypes.State.OFFSCREEN in states:
+			return super(ProgressBar,self).event_valueChange()
+		val=self.value
+		try:
+			percentage = min(max(0.0, float(val.strip("%\0"))), 100.0)
+		except (AttributeError, ValueError):
+			log.debugWarning("Invalid value: %r" % val)
+			return super(ProgressBar, self).event_valueChange()
+		braille.handler.handleUpdate(self)
+		if not pbConf["reportBackgroundProgressBars"] and not self.isInForeground:
+			return
+		try:
+			left,top,width,height=self.location
+		except:
+			left=top=width=height=0
+		x = left + (width // 2)
+		y = top+ (height // 2)
+		lastBeepProgressValue=self.progressValueCache.get("beep,%d,%d"%(x,y),None)
+		if pbConf["progressBarOutputMode"] in ("beep","both") and (lastBeepProgressValue is None or abs(percentage-lastBeepProgressValue)>=pbConf["beepPercentageInterval"]):
+			tones.beep(pbConf["beepMinHZ"]*2**(percentage/25.0),40)
+			self.progressValueCache["beep,%d,%d"%(x,y)]=percentage
+		lastSpeechProgressValue=self.progressValueCache.get("speech,%d,%d"%(x,y),None)
+		if pbConf["progressBarOutputMode"] in ("speak","both") and (lastSpeechProgressValue is None or abs(percentage-lastSpeechProgressValue)>=pbConf["speechPercentageInterval"]):
+			queueHandler.queueFunction(
+				queueHandler.eventQueue,
+				speech.speakMessage,
+				# Translators: This is presented to inform the user of a progress bar percentage.
+				_("%d percent") % percentage,
+			)
+			self.progressValueCache["speech,%d,%d"%(x,y)]=percentage
+
+class Dialog(NVDAObject):
+	"""Overrides the description property to obtain dialog text.
+	"""
+
+	@classmethod
+	def getDialogText(cls,obj,allowFocusedDescendants=True):
+		"""This classmethod walks through the children of the given object, and collects up and returns any text that seems to be  part of a dialog's message text.
+		@param obj: the object who's children you want to collect the text from
+		@type obj: L{IAccessible}
+		@param allowFocusedDescendants: if false no text will be returned at all if one of the descendants is focused.
+		@type allowFocusedDescendants: boolean
+		"""
+		children=obj.children
+		textList=[]
+		childCount=len(children)
+		for index in range(childCount):
+			child=children[index]
+			childStates=child.states
+			childRole=child.role
+			#We don't want to handle invisible or unavailable objects
+			if controlTypes.State.INVISIBLE in childStates or controlTypes.State.UNAVAILABLE in childStates: 
+				continue
+			#For particular objects, we want to descend in to them and get their children's message text
+			if childRole in (
+				controlTypes.Role.OPTIONPANE,
+				controlTypes.Role.PROPERTYPAGE,
+				controlTypes.Role.PANE,
+				controlTypes.Role.PANEL,
+				controlTypes.Role.WINDOW,
+				controlTypes.Role.GROUPING,
+				controlTypes.Role.PARAGRAPH,
+				controlTypes.Role.SECTION,
+				controlTypes.Role.TEXTFRAME,
+				controlTypes.Role.UNKNOWN
+			):
+				#Grab text from descendants, but not for a child which inherits from Dialog and has focusable descendants
+				#Stops double reporting when focus is in a property page in a dialog
+				childText=cls.getDialogText(child,not isinstance(child,Dialog))
+				if childText:
+					textList.append(childText)
+				elif childText is None:
+					return None
+				continue
+			#If the child is focused  we should just stop and return None
+			if not allowFocusedDescendants and controlTypes.State.FOCUSED in child.states:
+				return None
+			# We only want text from certain controls.
+			if not (
+				 # Static text, labels and links
+				 childRole in (controlTypes.Role.STATICTEXT,controlTypes.Role.LABEL,controlTypes.Role.LINK)
+				# Read-only, non-multiline edit fields
+				or (childRole==controlTypes.Role.EDITABLETEXT and controlTypes.State.READONLY in childStates and controlTypes.State.MULTILINE not in childStates)
+			):
+				continue
+			#We should ignore a text object directly after a grouping object, as it's probably the grouping's description
+			if index>0 and children[index-1].role==controlTypes.Role.GROUPING:
+				continue
+			#Like the last one, but a graphic might be before the grouping's description
+			if index>1 and children[index-1].role==controlTypes.Role.GRAPHIC and children[index-2].role==controlTypes.Role.GROUPING:
+				continue
+			childName=child.name
+			if childName and index<(childCount-1) and children[index+1].role not in (controlTypes.Role.GRAPHIC,controlTypes.Role.STATICTEXT,controlTypes.Role.SEPARATOR,controlTypes.Role.WINDOW,controlTypes.Role.PANE,controlTypes.Role.BUTTON) and children[index+1].name==childName:
+				# This is almost certainly the label for the next object, so skip it.
+				continue
+			isNameIncluded=child.TextInfo is NVDAObjectTextInfo or childRole in (controlTypes.Role.LABEL,controlTypes.Role.STATICTEXT)
+			childText=child.makeTextInfo(textInfos.POSITION_ALL).text
+			if not childText or childText.isspace() and child.TextInfo is not NVDAObjectTextInfo:
+				childText=child.basicText
+				isNameIncluded=True
+			if not isNameIncluded:
+				# The label isn't in the text, so explicitly include it first.
+				if childName:
+					textList.append(childName)
+			if childText:
+				textList.append(childText)
+		return "\n".join(textList)
+
+	def _get_description(self):
+		superDesc = super(Dialog, self).description
+		if superDesc and not superDesc.isspace():
+			# The object already provides a useful description, so don't override it.
+			return superDesc
+		return self.getDialogText(self)
+
+	value = None
+
+	def _get_isPresentableFocusAncestor(self):
+		# Only fetch this the first time it is requested,
+		# as it is very slow due to getDialogText and the answer shouldn't change anyway.
+		self.isPresentableFocusAncestor = res = super(Dialog, self).isPresentableFocusAncestor
+		return res
+
+
+class InputFieldWithSuggestions(NVDAObject):
+	"""Allows NVDA to announce appearance/disappearance of suggestions as content is entered.
+	This is used in various places, including Windows 10 search edit fields and others.
+	Subclasses should provide L{event_suggestionsOpened} and can optionally override L{event_suggestionsClosed}.
+	These events are fired when suggestions appear and disappear, respectively.
+	"""
+
+	def event_suggestionsOpened(self):
+		"""Called when suggestions appear when text is entered e.g. search suggestions.
+		Subclasses should provide custom implementations if possible.
+		By default NVDA will announce appearance of suggestions using speech, braille or a sound will be played.
+		"""
+		# Translators: Announced in braille when suggestions appear when search term is entered
+		# in various search fields such as Start search box in Windows 10.
+		braille.handler.message(_("Suggestions"))
+		if config.conf["presentation"]["reportAutoSuggestionsWithSound"]:
+			nvwave.playWaveFile(os.path.join(globalVars.appDir, "waves", "suggestionsOpened.wav"))
+
+	def event_suggestionsClosed(self):
+		"""Called when suggestions list or container is closed.
+		Subclasses should provide custom implementations if possible.
+		By default NVDA will announce this via speech, braille or via a sound.
+		"""
+		if config.conf["presentation"]["reportAutoSuggestionsWithSound"]:
+			nvwave.playWaveFile(os.path.join(globalVars.appDir, "waves", "suggestionsClosed.wav"))
+
+	def event_controllerForChange(self):
+		# Report when suggestions appear and disappear.
+		if self is api.getFocusObject() and len(self.controllerFor) > 0:
+			self.event_suggestionsOpened()
+		else:
+			self.event_suggestionsClosed()
+
+
+class EditableTextBase(editableText.EditableText, NVDAObject):
+	"""Provides scripts to report appropriately when moving the caret in editable text fields.
+	This does not handle selection changes.
+	To handle selection changes, use either L{EditableTextWithAutoSelectDetection} or L{EditableTextWithoutAutoSelectDetection}.
+	"""
+
+	shouldFireCaretMovementFailedEvents = True
+
+	def initOverlayClass(self):
+		# #4264: the caret_newLine script can only be bound for processes other than NVDA's process
+		# As Pressing enter on an edit field can cause modal dialogs to appear,
+		# yet gesture.send and api.processPendingEvents may call.wx.yield which ends in a freeze.
+		if self.announceNewLineText and self.processID != globalVars.appPid:
+			self.bindGesture("kb:enter","caret_newLine")
+			self.bindGesture("kb:numpadEnter","caret_newLine")
+
+	def _caretScriptPostMovedHelper(self, speakUnit, gesture, info=None):
+		if eventHandler.isPendingEvents("gainFocus"):
+			return
+		super()._caretScriptPostMovedHelper(speakUnit, gesture, info)
+
+	def _reportErrorInPreviousWord(self):
+		try:
+			# self might be a descendant of the text control; e.g. Symphony.
+			# We want to deal with the entire text, so use the caret object.
+			info = api.getCaretObject().makeTextInfo(textInfos.POSITION_CARET)
+			# This gets called for characters which might end a word; e.g. space.
+			# The character before the caret is the word end.
+			# The one before that is the last of the word, which is what we want.
+			info.move(textInfos.UNIT_CHARACTER, -2)
+			info.expand(textInfos.UNIT_CHARACTER)
+		except Exception:
+			# Focus probably moved.
+			log.debugWarning("Error fetching last character of previous word", exc_info=True)
+			return
+
+		# Fetch the formatting for the last word to see if it is marked as a spelling error,
+		# However perform the fetch and check in a future core cycle
+		# To give the content control more time to detect and mark the error itself.
+		# #12161: MS Word's UIA implementation certainly requires this delay.
+		def _delayedDetection():
+			try:
+				fields = info.getTextWithFields()
+			except Exception:
+				log.debugWarning("Error fetching formatting for last character of previous word", exc_info=True)
+				return
+			for command in fields:
+				if (
+					isinstance(command, textInfos.FieldCommand)
+					and command.command == "formatChange"
+					and command.field.get("invalid-spelling")
+				):
+					break
+			else:
+				# No error.
+				return
+			nvwave.playWaveFile(os.path.join(globalVars.appDir, "waves", "textError.wav"))
+		core.callLater(50, _delayedDetection)
+
+	def event_typedCharacter(self, ch: str):
+		if(
+			config.conf["documentFormatting"]["reportSpellingErrors"]
+			and config.conf["keyboard"]["alertForSpellingErrors"]
+			and (
+				# Not alpha, apostrophe or control.
+				ch.isspace() or (ch >= " " and ch not in "'\x7f" and not ch.isalpha())
+			)
+		):
+			# Reporting of spelling errors is enabled and this character ends a word.
+			self._reportErrorInPreviousWord()
+		super().event_typedCharacter(ch)
+
+
+class EditableTextWithSuggestions(InputFieldWithSuggestions, EditableTextBase):
+	""" Represents an editable text field that shows suggestions as you type.
+	This is an empty class as functionality has been moved to the base InputFieldWithSuggestions class.
+	"""
+
+
+class EditableText(EditableTextWithSuggestions, EditableTextBase):
+	""" Represents an editable text field.
+	This is an empty class as functionality has been moved to the base EditableTextBase class.
+	This class also supports reporting of the appearance and disappearance of suggestions
+	by inheriting from the EditableTextWithSuggestions class.
+	"""
+
+
+class EditableTextWithAutoSelectDetection(EditableText):
+	"""In addition to L{EditableText}, handles reporting of selection changes for objects which notify of them.
+	To have selection changes reported, the object must notify of selection changes via the caret event.
+	Optionally, it may notify of changes to content via the textChange, textInsert and textRemove events.
+	If the object supports selection but does not notify of selection changes, L{EditableTextWithoutAutoSelectDetection} should be used instead.
+	"""
+
+	def event_gainFocus(self):
+		super().event_gainFocus()
+		self.initAutoSelectDetection()
+
+	def event_loseFocus(self):
+		self.terminateAutoSelectDetection()
+		super().event_loseFocus()
+
+	def event_caret(self):
+		super(EditableText, self).event_caret()
+		if self is api.getFocusObject() and not eventHandler.isPendingEvents('gainFocus'):
+			self.detectPossibleSelectionChange()
+
+	def event_textChange(self):
+		self.hasContentChangedSinceLastSelection = True
+
+	def event_textInsert(self):
+		self.hasContentChangedSinceLastSelection = True
+
+	def event_textRemove(self):
+		self.hasContentChangedSinceLastSelection = True
+
+class EditableTextWithoutAutoSelectDetection(editableText.EditableTextWithoutAutoSelectDetection, EditableText):
+	"""In addition to L{EditableText}, provides scripts to report appropriately when the selection changes.
+	This should be used when an object does not notify of selection changes.
+	"""
+
+	initOverlayClass = editableText.EditableTextWithoutAutoSelectDetection.initClass
+
+class LiveText(NVDAObject):
+	"""An object for which new text should be reported automatically.
+	These objects present text as a single chunk
+	and only fire an event indicating that some part of the text has changed; i.e. they don't provide the new text.
+	Monitoring must be explicitly started and stopped using the L{startMonitoring} and L{stopMonitoring} methods.
+	The object should notify of text changes using the textChange event.
+	"""
+	#: The time to wait before fetching text after a change event.
+	STABILIZE_DELAY = 0
+	# If the text is live, this is definitely content.
+	presentationType = NVDAObject.presType_content
+
+	announceNewLineText=False
+
+	def initOverlayClass(self):
+		self._event = threading.Event()
+		self._monitorThread = None
+		self._keepMonitoring = False
+
+	def startMonitoring(self):
+		"""Start monitoring for new text.
+		New text will be reported when it is detected.
+		@note: If monitoring has already been started, this will have no effect.
+		@see: L{stopMonitoring}
+		"""
+		if self._monitorThread:
+			return
+		thread = self._monitorThread = threading.Thread(
+			name=f"{self.__class__.__qualname__}._monitorThread",
+			target=self._monitor
+		)
+		thread.daemon = True
+		self._keepMonitoring = True
+		self._event.clear()
+		thread.start()
+
+	def stopMonitoring(self):
+		"""Stop monitoring previously started with L{startMonitoring}.
+		@note: If monitoring has not been started, this will have no effect.
+		@see: L{startMonitoring}
+		"""
+		if not self._monitorThread:
+			return
+		self._keepMonitoring = False
+		self._event.set()
+		self._monitorThread = None
+
+	def event_textChange(self):
+		"""Fired when the text changes.
+		@note: It is safe to call this directly from threads other than the main thread.
+		"""
+		self._event.set()
+
+	def _get_diffAlgo(self) -> Union[diffHandler.prefer_difflib, diffHandler.prefer_dmp]:
+		"""
+			This property controls which diffing algorithm should be used by
+			this object. If the object contains a strictly contiguous
+			span of text (i.e. textInfos.POSITION_ALL refers to the entire
+			contents of the object and not just one visible screen of text),
+			then diffHandler.prefer_dmp (character-based diffing) is suitable.
+			Otherwise, use diffHandler.prefer_difflib.
+			
+			@Note: Return either diffHandler.prefer_dmp() or
+			diffHandler.prefer_difflib() so that the diffAlgo user
+			preference can override this choice.
+		"""
+		return diffHandler.prefer_dmp()
+
+	def _get_devInfo(self):
+		info = super().devInfo
+		info.append(f"diffing algorithm: {self.diffAlgo}")
+		return info
+
+	def _getText(self) -> str:
+		"""Retrieve the text of this object.
+		This will be used to determine the new text to speak.
+		The base implementation uses the L{TextInfo}.
+		However, subclasses should override this if there is a better way to retrieve the text.
+		"""
+		ti = self.makeTextInfo(textInfos.POSITION_ALL)
+		return self.diffAlgo._getText(ti)
+
+	def _reportNewLines(self, lines):
+		"""
+		Reports new lines of text using _reportNewText for each new line.
+		Subclasses may override this method to provide custom filtering of new text,
+		where logic depends on multiple lines.
+		"""
+		for line in lines:
+			self._reportNewText(line)
+		braille.handler.handleUpdate(self)
+
+	def _reportNewText(self, line):
+		"""Report a line of new text.
+		"""
+		speech.speakText(line)
+
+	def _monitor(self):
+		try:
+			oldText = self._getText()
+		except:
+			log.exception("Error getting initial text")
+			oldText = ""
+
+		while self._keepMonitoring:
+			self._event.wait()
+			if not self._keepMonitoring:
+				break
+			if self.STABILIZE_DELAY > 0:
+				# wait for the text to stabilise.
+				time.sleep(self.STABILIZE_DELAY)
+				if not self._keepMonitoring:
+					# Monitoring was stopped while waiting for the text to stabilise.
+					break
+			self._event.clear()
+
+			try:
+				newText = self._getText()
+				if config.conf["presentation"]["reportDynamicContentChanges"]:
+					outLines = self._calculateNewText(newText, oldText)
+					if len(outLines) == 1 and len(outLines[0].strip()) == 1:
+						# This is only a single character,
+						# which probably means it is just a typed character,
+						# so ignore it.
+						del outLines[0]
+					if outLines:
+						queueHandler.queueFunction(queueHandler.eventQueue, self._reportNewLines, outLines, _immediate=True)
+				oldText = newText
+			except:
+				log.exception("Error getting or calculating new text")
+
+	def _calculateNewText(self, newText: str, oldText: str) -> List[str]:
+		return self.diffAlgo.diff(newText, oldText)
+
+
+class Terminal(LiveText, EditableText):
+	"""An object which both accepts text input and outputs text which should be reported automatically.
+	This is an L{EditableText} object,
+	as well as a L{liveText} object for which monitoring is automatically enabled and disabled based on whether it has focus.
+	"""
+	role = controlTypes.Role.TERMINAL
+
+	def event_gainFocus(self):
+		super(Terminal, self).event_gainFocus()
+		self.startMonitoring()
+
+	def event_loseFocus(self):
+		super(Terminal, self).event_loseFocus()
+		self.stopMonitoring()
+
+	def _get_caretMovementDetectionUsesEvents(self):
+		"""Using caret events in consoles sometimes causes the last character of the
+		prompt to be read when quickly deleting text."""
+		return False
+
+	def event_textChange(self) -> None:
+		"""Fired when the text changes.
+		@note: Updates also braille.
+		"""
+		super().event_textChange()
+		# Enqueue object to update braille
+		braille.handler.handleUpdate(self)
+
+
+class EnhancedTermTypedCharSupport(Terminal):
+	"""A Terminal object with keyboard support enhancements for console applications.
+	Notably, it suppresses duplicate typed character announcements and can
+	hold typed characters in a queue and only dispatch once the screen updates.
+	This is useful for suppression of passwords, etc."""
+	#: Whether this object quickly and reliably sends textChange events
+	#: when its contents update.
+	#: Timely and reliable textChange events are required
+	#: to support password suppression.
+	_supportsTextChange = True
+	#: A queue of typed characters, to be dispatched on C{textChange}.
+	#: This queue allows NVDA to suppress typed passwords when needed.
+	_queuedChars = []
+	#: Whether the last typed character is a tab.
+	#: If so, we should temporarily disable filtering as completions may
+	#: be short.
+	_hasTab = False
+
+	def _reportNewLines(self, lines):
+		# Perform typed character filtering, as typed characters are handled with events.
+		if (
+			len(lines) == 1
+			and not self._hasTab
+			and len(lines[0].strip()) < max(len(speech.speech._curWordChars) + 1, 3)
+		):
+			return
+		# Clear the typed word buffer for new text lines.
+		speech.clearTypedWordBuffer()
+		self._queuedChars = []
+		super()._reportNewLines(lines)
+
+	def event_typedCharacter(self, ch):
+		if ch == '\t':
+			self._hasTab = True
+			# Clear the typed word buffer for tab completion.
+			speech.clearTypedWordBuffer()
+		else:
+			self._hasTab = False
+		if (
+			(
+				config.conf['keyboard']['speakTypedCharacters']
+				or config.conf['keyboard']['speakTypedWords']
+			)
+			and not config.conf['terminals']['speakPasswords']
+			and self._supportsTextChange
+		):
+			self._queuedChars.append(ch)
+		else:
+			super().event_typedCharacter(ch)
+
+	def event_textChange(self):
+		self._dispatchQueue()
+		super().event_textChange()
+
+	@script(gestures=[
+		"kb:enter",
+		"kb:numpadEnter",
+		"kb:tab",
+		"kb:control+c",
+		"kb:control+d",
+		"kb:control+pause"
+	])
+	def script_flush_queuedChars(self, gesture):
+		"""
+		Flushes the typed word buffer and queue of typedCharacter events if present.
+		Since these gestures clear the current word/line, we should flush the
+		queue to avoid erroneously reporting these chars.
+		"""
+		self._queuedChars = []
+		speech.clearTypedWordBuffer()
+		gesture.send()
+
+
+	def _dispatchQueue(self):
+		"""Sends queued typedCharacter events through to NVDA."""
+		while self._queuedChars:
+			ch = self._queuedChars.pop(0)
+			super().event_typedCharacter(ch)
+
+
+class KeyboardHandlerBasedTypedCharSupport(EnhancedTermTypedCharSupport):
+	"""An EnhancedTermTypedCharSupport object that provides typed character support for
+	console applications via keyboardHandler events.
+	These events are queued from NVDA's global keyboard hook.
+	Therefore, an event is fired for every single character that is being typed,
+	even when a character is not written to the console (e.g. in read only console applications).
+	This approach is an alternative to monitoring the console output for
+	characters close to the caret, or injecting in-process with NVDAHelper.
+	This class does not implement any specific functionality by itself.
+	Rather, it instructs keyboardHandler to use the toUnicodeEx Windows function, in particular
+	the flag to preserve keyboard state available in Windows 10 1607
+	and later."""
+	pass
+
+
+class CandidateItem(NVDAObject):
+
+	def getFormattedCandidateName(self,number,candidate):
+		if config.conf["inputComposition"]["alwaysIncludeShortCharacterDescriptionInCandidateName"]:
+			describedSymbols=[]
+			for symbol in candidate:
+				try:
+					symbolDescriptions=characterProcessing.getCharacterDescription(speech.getCurrentLanguage(),symbol) or []
+				except TypeError:
+					symbolDescriptions=[]
+				if len(symbolDescriptions)>=1:
+					description=symbolDescriptions[0]
+					if description.startswith('(') and description.endswith(')'):
+						describedSymbols.append(description[1:-1])
+					else:
+						# Translators: a message announcing a candidate's character and description.
+						describedSymbols.append(_(u"{symbol} as in {description}").format(symbol=symbol,description=description))
+				else:
+					describedSymbols.append(symbol)
+			candidate=u", ".join(describedSymbols)
+		# Translators: a formatted message announcing a candidate's number and candidate text.
+		return _(u"{number} {candidate}").format(number=number,candidate=candidate)
+
+	def getFormattedCandidateDescription(self,candidate):
+		descriptions=[]
+		numSymbols=len(candidate) if candidate else 0
+		if numSymbols!=1: return u""
+		symbol=candidate[0]
+		try:
+			symbolDescriptions=characterProcessing.getCharacterDescription(speech.getCurrentLanguage(),symbol) or []
+		except TypeError:
+			symbolDescriptions=[]
+		if config.conf["inputComposition"]["alwaysIncludeShortCharacterDescriptionInCandidateName"]:
+			symbolDescriptions=symbolDescriptions[1:]
+		if len(symbolDescriptions)<1: return u""
+		return u", ".join(symbolDescriptions)
+
+	def reportFocus(self):
+		if not config.conf["inputComposition"]["announceSelectedCandidate"]: return
+		text=self.name
+		desc=self.description
+		if desc:
+			text+=u", "+desc
+		speech.speakText(text)
+
+	def _get_visibleCandidateItemsText(self):
+		obj=self
+		textList=[]
+		while isinstance(obj,CandidateItem) and isinstance(obj.candidateNumber,int) and controlTypes.State.INVISIBLE not in obj.states:
+			textList.append(obj.name)
+			obj=obj.previous
+		textList.reverse()
+		obj=self.next
+		while isinstance(obj,CandidateItem) and isinstance(obj.candidateNumber,int) and controlTypes.State.INVISIBLE not in obj.states:
+			textList.append(obj.name)
+			obj=obj.next
+		if len(textList)<=1: return None
+		self.visibleCandidateItemsText=(u", ".join(textList))+u", "
+		return self.visibleCandidateItemsText
+
+class RowWithFakeNavigation(NVDAObject):
+	"""Provides table navigation commands for a row which doesn't support them natively.
+	The cells must be exposed as children and they must support the table cell properties.
+	"""
+
+	_savedColumnNumber = None
+
+	def _moveToColumn(self, obj):
+		if not obj:
+			ui.message(_("Edge of table"))
+			return
+		if obj is not self:
+			# Use the focused copy of the row as the parent for all cells to make comparison faster.
+			obj.parent = self
+		if api.setNavigatorObject(obj):
+			speech.speakObject(obj, reason=controlTypes.OutputReason.FOCUS)
+
+	def _moveToColumnNumber(self, column):
+		child = column - 1
+		if child >= self.childCount:
+			return
+		cell = self.getChild(child)
+		self._moveToColumn(cell)
+
+	@script(
+		# Translators: The description of an NVDA command.
+		description=_("Moves the navigator object to the next column"),
+		gesture="kb:control+alt+rightArrow",
+		canPropagate=True,
+	)
+	def script_moveToNextColumn(self, gesture):
+		cur = api.getNavigatorObject()
+		if cur == self:
+			new = self.firstChild
+		elif cur.parent != self:
+			self._moveToColumn(self)
+			return
+		else:
+			new = cur.next
+		while new and new.location and new.location.width == 0:
+			new = new.next
+		self._moveToColumn(new)
+
+	@script(
+		# Translators: The description of an NVDA command.
+		description=_("Moves the navigator object to the previous column"),
+		gesture="kb:control+alt+leftArrow",
+		canPropagate=True,
+	)
+	def script_moveToPreviousColumn(self, gesture):
+		cur = api.getNavigatorObject()
+		if cur == self:
+			new = None
+		elif cur.parent != self or not cur.previous:
+			new = self
+		else:
+			new = cur.previous
+			while new and new.location and new.location.width == 0:
+				new = new.previous
+		self._moveToColumn(new)
+
+	def reportFocus(self):
+		col = self._savedColumnNumber
+		if not col:
+			return super(RowWithFakeNavigation, self).reportFocus()
+		self.__class__._savedColumnNumber = None
+		self._moveToColumnNumber(col)
+
+	def _moveToRow(self, row):
+		if not row:
+			return self._moveToColumn(None)
+		nav = api.getNavigatorObject()
+		if nav != self and nav.parent == self:
+			self.__class__._savedColumnNumber = nav.columnNumber
+		row.setFocus()
+
+	@script(
+		# Translators: The description of an NVDA command.
+		description=_("Moves the navigator object and focus to the next row"),
+		gesture="kb:control+alt+downArrow",
+		canPropagate=True,
+	)
+	def script_moveToNextRow(self, gesture):
+		self._moveToRow(self.next)
+
+	@script(
+		# Translators: The description of an NVDA command.
+		description=_("Moves the navigator object and focus to the previous row"),
+		gesture="kb:control+alt+upArrow",
+		canPropagate=True,
+	)
+	def script_moveToPreviousRow(self, gesture):
+		self._moveToRow(self.previous)
+
+	@script(
+		description=_(
+			# Translators: The description of an NVDA command.
+			"Moves the navigator object to the first column"
+		),
+		gesture="kb:Control+Alt+Home",
+		canPropagate=True,
+	)
+	def script_moveToFirstColumn(self, gesture):
+		new = self.firstChild
+		while new and new.location and new.location.width == 0:
+			new = new.next
+		self._moveToColumn(new)
+
+	@script(
+		description=_(
+			# Translators: The description of an NVDA command.
+			"Moves the navigator object to the last column"
+		),
+		gesture="kb:Control+Alt+End",
+		canPropagate=True,
+	)
+	def script_moveToLastColumn(self, gesture):
+		new = self.lastChild
+		# In some cases, e.g. in NVDA symbol pronounciation llist view lastChild returns none.
+		if not new and len(self.children) > 0:
+			new = self.children[-1]
+		while new and new.location and new.location.width == 0:
+			new = new.previous
+		self._moveToColumn(new)
+
+	@script(
+		description=_(
+			# Translators: The description of an NVDA command.
+			"Moves the navigator object and focus to the first row"
+		),
+		gesture="kb:Control+Alt+PageUp",
+		canPropagate=True,
+	)
+	def script_moveToFirstRow(self, gesture):
+		self._moveToRow(self.parent.firstChild)
+
+	@script(
+		description=_(
+			# Translators: The description of an NVDA command.
+			"Moves the navigator object and focus to the last row"
+		),
+		gesture="kb:Control+Alt+PageDown",
+		canPropagate=True,
+	)
+	def script_moveToLastRow(self, gesture):
+		self._moveToRow(self.parent.lastChild)
+
+
+class RowWithoutCellObjects(NVDAObject):
+	"""An abstract class which creates cell objects for table rows which don't natively expose them.
+	Subclasses must override L{_getColumnContent} and can optionally override L{_getColumnHeader}
+	to retrieve information about individual columns and L{_getColumnLocation} to support mouse or
+	magnification tracking or highlighting.
+	The parent (table) must support the L{columnCount} property.
+	"""
+
+	def _get_childCount(self):
+		return self.parent.columnCount
+
+	def _getColumnLocation(self,column):
+		"""Get the screen location for the given column.
+		Subclasses may optionally  override this method.
+		@param column: The index of the column, starting at 1.
+		@type column: int
+		@rtype: tuple
+		"""
+		raise NotImplementedError
+
+	def _getColumnContent(self, column):
+		"""Get the text content for a given column of this row.
+		Subclasses must override this method.
+		@param column: The index of the column, starting at 1.
+		@type column: int
+		@rtype: str
+		"""
+		raise NotImplementedError
+
+	def _getColumnHeader(self, column):
+		"""Get the header text for this column.
+		@param column: The index of the column, starting at 1.
+		@type column: int
+		@rtype: str
+		"""
+		raise NotImplementedError
+
+	def _makeCell(self, column):
+		if column == 0 or column > self.childCount:
+			return None
+		return _FakeTableCell(parent=self, column=column)
+
+	def _get_firstChild(self):
+		return self._makeCell(1)
+
+	def _get_children(self):
+		return [self._makeCell(column) for column in range(1, self.childCount + 1)]
+
+	def getChild(self, index):
+		return self._makeCell(index + 1)
+
+class _FakeTableCell(NVDAObject):
+
+	role = controlTypes.Role.TABLECELL
+
+	def __init__(self, parent=None, column=None):
+		super(_FakeTableCell, self).__init__()
+		self.parent = parent
+		self.columnNumber = column
+		try:
+			self.rowNumber = self.parent.positionInfo["indexInGroup"]
+		except KeyError:
+			pass
+		self.processID = parent.processID
+		try:
+			# HACK: Some NVDA code depends on window properties, even for non-Window objects.
+			self.windowHandle = parent.windowHandle
+			self.windowClassName = parent.windowClassName
+			self.windowControlID = parent.windowControlID
+		except AttributeError:
+			pass
+
+	def _get_next(self):
+		return self.parent._makeCell(self.columnNumber + 1)
+
+	def _get_previous(self):
+		return self.parent._makeCell(self.columnNumber - 1)
+
+	firstChild = None
+
+	def _get_location(self):
+		try:
+			return self.parent._getColumnLocation(self.columnNumber)
+		except NotImplementedError:
+			return None
+
+	def _get_name(self):
+		return self.parent._getColumnContent(self.columnNumber)
+
+	def _get_columnHeaderText(self):
+		return self.parent._getColumnHeader(self.columnNumber)
+
+	def _get_tableID(self):
+		return id(self.parent.parent)
+
+	def _get_states(self):
+		states = self.parent.states.copy()
+		if self.location and self.location.width == 0:
+			states.add(controlTypes.State.INVISIBLE)
+		states.discard(controlTypes.State.CHECKED)
+		return states
+
+
+class FocusableUnfocusableContainer(NVDAObject):
+	"""Makes an unfocusable container focusable using its first focusable descendant.
+	One instance where this is useful is ARIA applications on the web where the author hasn't set a tabIndex.
+	"""
+	isFocusable = True
+
+	def setFocus(self):
+		for obj in self.recursiveDescendants:
+			if obj.isFocusable:
+				obj.setFocus()
+				break
+
+class ToolTip(NVDAObject):
+	"""Provides information about an item over which the user is hovering a cursor.
+	The object should fire a show event when it appears.
+	"""
+	role = controlTypes.Role.TOOLTIP
+
+	def event_show(self):
+		if not config.conf["presentation"]["reportTooltips"]:
+			return
+		speech.speakObject(self, reason=controlTypes.OutputReason.FOCUS)
+		# Ideally, we wouldn't use getPropertiesBraille directly.
+		braille.handler.message(braille.getPropertiesBraille(name=self.name, role=self.role))
+
+class Notification(NVDAObject):
+	"""Informs the user of non-critical information that does not require immediate action.
+	This is primarily for notifications displayed in the system notification area, and for Windows 8 and later, toasts.
+	The object should fire a alert or show event when the user should be notified.
+	"""
+
+	def event_alert(self):
+		if not config.conf["presentation"]["reportHelpBalloons"]:
+			return
+		speech.speakObject(self, reason=controlTypes.OutputReason.FOCUS)
+		# Ideally, we wouldn't use getPropertiesBraille directly.
+		braille.handler.message(braille.getPropertiesBraille(name=self.name, role=self.role))
+
+	event_show = event_alert
+
+
+class WebDialog(NVDAObject):
+	"""
+	A dialog that will use a treeInterceptor if its parent currently does.
+	This  can be used to ensure that dialogs on the web get browseMode by default, unless inside an ARIA application
+	"""
+
+	def _get_shouldCreateTreeInterceptor(self):
+		if self.parent.treeInterceptor:
+			return True
+		return False