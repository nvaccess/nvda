--- conflicted
+++ resolved
@@ -1110,21 +1110,12 @@
 			formatField["font-name"] = font.name
 		if formatConfig["reportFontSize"]:
 			# Translators: Abbreviation for points, a measurement of font size.
-<<<<<<< HEAD
-			formatField['font-size'] = pgettext("font size", "%s pt") % font.size
+			formatField["font-size"] = pgettext("font size", "%s pt") % font.size
 		if formatConfig['fontAttributeReporting']:
-			formatField['bold']=bool(font.bold)
-			formatField['italic']=bool(font.italic)
-			formatField['underline']=bool(font.underline)
-		if formatConfig['reportSuperscriptsAndSubscripts']:
-=======
-			formatField["font-size"] = pgettext("font size", "%s pt") % font.size
-		if formatConfig["reportFontAttributes"]:
 			formatField["bold"] = bool(font.bold)
 			formatField["italic"] = bool(font.italic)
 			formatField["underline"] = bool(font.underline)
 		if formatConfig["reportSuperscriptsAndSubscripts"]:
->>>>>>> 6d8323c9
 			if font.subscript:
 				formatField["text-position"] = TextPosition.SUBSCRIPT
 			elif font.superscript:
