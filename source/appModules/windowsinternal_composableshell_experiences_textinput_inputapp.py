--- conflicted
+++ resolved
@@ -1,280 +1,277 @@
-# A part of NonVisual Desktop Access (NVDA)
-# Copyright (C) 2017-2020 NV Access Limited, Joseph Lee
-# This file is covered by the GNU General Public License.
-# See the file COPYING for more details.
-
-"""App module for Windows 10 Modern Keyboard aka new touch keyboard panel.
-The chief feature is allowing NVDA to announce selected emoji when using the keyboard to search for and select one.
-Other features include announcing candidates for misspellings if suggestions for hardware keyboard is selected, and managing cloud clipboard paste.
-This is applicable on Windows 10 Fall Creators Update and later."""
-
-import appModuleHandler
-import api
-import eventHandler
-import speech
-import braille
-import ui
-import config
-import winVersion
-<<<<<<< HEAD
-import eventHandler
-=======
-import controlTypes
->>>>>>> fe6a96b2
-from NVDAObjects.UIA import UIA
-from NVDAObjects.behaviors import CandidateItem as CandidateItemBehavior
-
-
-class ImeCandidateUI(UIA):
-	"""
-	The UIAutomation-based IME candidate UI (such as for  the modern Chinese Microsoft Quick input).
-	This class ensures NVDA is notified of the first selected item when the UI is shown.
-	"""
-
-	def event_show(self):
-		# The IME candidate UI is shown.
-		# Report the current candidates page and the currently selected item.
-		# Sometimes UIA does not fire an elementSelected event when it is first opened,
-		# Therefore we must fake it here.
-		if (self.UIAAutomationId == "IME_Prediction_Window"):
-			candidateItem = self.firstChild
-			eventHandler.queueEvent("UIA_elementSelected", candidateItem)
-		elif (
-			self.firstChild
-			and self.firstChild.role == controlTypes.ROLE_LIST
-			and isinstance(self.firstChild.firstChild, ImeCandidateItem)
-		):
-			candidateItem = self.firstChild.firstChild
-			eventHandler.queueEvent("UIA_elementSelected", candidateItem)
-
-
-class ImeCandidateItem(CandidateItemBehavior, UIA):
-	"""
-	A UIAutomation-based IME candidate Item (such as for  the modern Chinese Microsoft Quick input).
-	This class  presents Ime candidate items in the standard way NVDA does for all other IMEs.
-	E.g. reports entire candidate page content if it is new or has changed pages,
-	And reports the currently selected item, including symbol descriptions.
-	"""
-
-	keyboardShortcut = ""
-
-	def _get_candidateNumber(self):
-		number = super(ImeCandidateItem, self).keyboardShortcut
-		try:
-			number = int(number)
-		except (ValueError, TypeError):
-			pass
-		return number
-
-	def _get_parent(self):
-		parent = super(ImeCandidateItem, self).parent
-		# Translators: A label for a 'candidate' list
-		# which contains symbols the user can choose from  when typing east-asian characters into a document.
-		parent.name = _("Candidate")
-		parent.description = None
-		return parent
-
-	def _get_name(self):
-		try:
-			number = int(self.candidateNumber)
-		except (TypeError, ValueError):
-			return super(ImeCandidateItem, self).name
-		candidate = super(ImeCandidateItem, self).name
-		return self.getFormattedCandidateName(number, candidate)
-
-	def _get_description(self):
-		candidate = super(ImeCandidateItem, self).name
-		return self.getFormattedCandidateDescription(candidate)
-
-	def _get_basicText(self):
-		return super(ImeCandidateItem, self).name
-
-	def event_UIA_elementSelected(self):
-		oldNav = api.getNavigatorObject()
-		if isinstance(oldNav, ImeCandidateItem) and self.name == oldNav.name:
-			# Duplicate selection event fired on the candidate item. Ignore it.
-			return
-		api.setNavigatorObject(self)
-		speech.cancelSpeech()
-		# Report the entire current page of candidate items if it is newly shown  or it has changed.
-		if config.conf["inputComposition"]["autoReportAllCandidates"]:
-			oldText = getattr(self.appModule, '_lastImeCandidateVisibleText', '')
-			newText = self.visibleCandidateItemsText
-			if not isinstance(oldNav, ImeCandidateItem) or newText != oldText:
-				self.appModule._lastImeCandidateVisibleText = newText
-				# speak the new page
-				ui.message(newText)
-		# Now just report the currently selected candidate item.
-		self.reportFocus()
-
-
-class AppModule(appModuleHandler.AppModule):
-
-	# Cache the most recently selected item.
-	_recentlySelected = None
-
-	def event_UIA_elementSelected(self, obj, nextHandler):
-		# Logic for IME candidate items is handled all within its own object
-		# Therefore pass these events straight on.
-		if isinstance(obj, ImeCandidateItem):
-			return nextHandler()
-		# #7273: When this is fired on categories, the first emoji from the new category is selected but not announced.
-		# Therefore, move the navigator object to that item if possible.
-		# However, in recent builds, name change event is also fired.
-		# For consistent experience, report the new category first by traversing through controls.
-		# #8189: do not announce candidates list itself (not items), as this is repeated each time candidate items are selected.
-		if obj.UIAElement.cachedAutomationID == "CandidateList": return
-		speech.cancelSpeech()
-		# Sometimes, due to bad tree traversal or wrong item getting selected, something other than the selected item sees this event.
-		# In build 18262, emoji panel may open to People group and skin tone modifier gets selected.
-		if obj.parent.UIAAutomationId == "SkinTonePanelModifier_ListView":
-			# But this will point to nothing if emoji search results are not people.
-			if obj.parent.next is not None: obj = obj.parent.next
-			else: obj = obj.parent.parent.firstChild
-		candidate = obj
-		if obj and obj.UIAElement.cachedClassName == "ListViewItem" and obj.parent and isinstance(obj.parent, UIA) and obj.parent.UIAElement.cachedAutomationID != "TEMPLATE_PART_ClipboardItemsList":
-			# The difference between emoji panel and suggestions list is absence of categories/emoji separation.
-			# Turns out automation ID for the container is different, observed in build 17666 when opening clipboard copy history.
-			candidate = obj.parent.previous
-			if candidate is not None:
-				# Emoji categories list.
-				ui.message(candidate.name)
-				obj = candidate.firstChild
-		if obj is not None:
-			api.setNavigatorObject(obj)
-			obj.reportFocus()
-			braille.handler.message(braille.getPropertiesBraille(
-				name=obj.name,
-				role=obj.role,
-				positionInfo=obj.positionInfo
-			))
-			# Cache selected item.
-			self._recentlySelected = obj.name
-		else:
-			# Translators: presented when there is no emoji when searching for one in Windows 10 Fall Creators Update and later.
-			ui.message(_("No emoji"))
-		nextHandler()
-
-	# Emoji panel for build 16299 and 17134.
-	_classicEmojiPanelAutomationIds = (
-		"TEMPLATE_PART_ExpressiveInputFullViewFuntionBarItemControl",
-		"TEMPLATE_PART_ExpressiveInputFullViewFuntionBarCloseButton"
-	)
-
-	def event_UIA_window_windowOpen(self, obj, nextHandler):
-		firstChild = obj.firstChild
-		# Handle Ime Candidate UI being shown
-		if isinstance(firstChild, ImeCandidateUI):
-			eventHandler.queueEvent("show", firstChild)
-			return
-
-		# Make sure to announce most recently used emoji first in post-1709 builds.
-		# Fake the announcement by locating 'most recently used" category and calling selected event on this.
-		# However, in build 17666 and later, child count is the same for both emoji panel and hardware keyboard candidates list.
-		# Thankfully first child automation ID's are different for each modern input technology.
-		# However this event is raised when the input panel closes.
-		inputPanel = obj.firstChild
-		if inputPanel is None:
-			return
-		# #9104: different aspects of modern input panel are represented by automation iD's.
-		inputPanelAutomationId = inputPanel.UIAAutomationId
-		# Emoji panel for build 16299 and 17134.
-		# This event is properly raised in build 17134.
-		if not winVersion.isWin10(version=1809) and inputPanelAutomationId in self._classicEmojiPanelAutomationIds:
-			eventHandler.executeEvent("UIA_elementSelected", obj.lastChild.firstChild)
-		# Handle hardware keyboard suggestions.
-		# Treat it the same as CJK composition list - don't announce this if candidate announcement setting is off.
-		elif (
-			inputPanelAutomationId == "CandidateWindowControl"
-			and config.conf["inputComposition"]["autoReportAllCandidates"]
-		):
-			try:
-				eventHandler.executeEvent("UIA_elementSelected", inputPanel.firstChild.firstChild)
-			except AttributeError:
-				# Because this is dictation window.
-				pass
-		# Emoji panel in Version 1809 (specifically, build 17666) and later.
-		elif inputPanelAutomationId == "TEMPLATE_PART_ExpressionGroupedFullView":
-			self._emojiPanelJustOpened = True
-			# #10377: on some systems, there is something else besides grouping controls,
-			# so another child control must be used.
-			emojisList = inputPanel.children[-2]
-			if emojisList.UIAAutomationId != "TEMPLATE_PART_Items_GridView":
-				emojisList = emojisList.previous
-			try:
-				# Avoid announcing skin tone modifiers if possible.
-				emojiItem = emojisList.firstChild.firstChild
-				if emojiItem.UIAAutomationId == "SkinTonePanelModifier_ListView":
-					emojiItem = emojiItem.next
-				eventHandler.executeEvent("UIA_elementSelected", emojiItem)
-			except AttributeError:
-				# In build 18272's emoji panel, emoji list becomes empty in some situations.
-				pass
-		# Clipboard history.
-		# Move to clipboard list so element selected event can pick it up.
-		# #9103: if clipboard is empty, a status message is displayed instead, and luckily it is located where clipboard data items can be found.
-		elif inputPanelAutomationId == "TEMPLATE_PART_ClipboardTitleBar":
-			# Under some cases, clipboard tip text isn't shown on screen,
-			# causing clipboard history title to be announced instead of most recently copied item.
-			clipboardHistoryItem = obj.children[-2]
-			if clipboardHistoryItem.UIAAutomationId == inputPanelAutomationId:
-				clipboardHistoryItem = clipboardHistoryItem.next
-			# Make sure to move to actual clipboard history item if available.
-			if clipboardHistoryItem.firstChild is not None:
-				clipboardHistoryItem = clipboardHistoryItem.firstChild
-			eventHandler.executeEvent("UIA_elementSelected", clipboardHistoryItem)
-		nextHandler()
-
-	# Argh, name change event is fired right after emoji panel opens in build 17666 and later.
-	_emojiPanelJustOpened = False
-
-	def event_nameChange(self, obj, nextHandler):
-		# Logic for IME candidate items is handled all within its own object
-		# Therefore pass these events straight on.
-		if isinstance(obj, ImeCandidateItem):
-			return nextHandler()
-		elif isinstance(obj, ImeCandidateUI):
-			return nextHandler()
-
-		# On some systems, touch keyboard keys keeps firing name change event.
-		# In build 17704, whenever skin tones are selected, name change is fired by emoji entries (GridViewItem).
-		if ((obj.UIAElement.cachedClassName in ("CRootKey", "GridViewItem"))
-		# Just ignore useless clipboard status.
-		# Also top emoji search result must be announced for better user experience.
-		or (obj.UIAElement.cachedAutomationID in ("TEMPLATE_PART_ClipboardItemsList", "TEMPLATE_PART_Search_TextBlock"))
-		# And no, emoji entries should not be announced here.
-		or (self._recentlySelected is not None and self._recentlySelected in obj.name)):
-			return
-		# The word "blank" is kept announced, so suppress this on build 17666 and later.
-		if winVersion.winVersion.build > 17134:
-			# In build 17672 and later, return immediatley when element selected event on clipboard item was fired just prior to this.
-			# In some cases, parent will be None, as seen when emoji panel is closed in build 18267.
-			try:
-				if obj.UIAElement.cachedAutomationID == "TEMPLATE_PART_ClipboardItemIndex" or obj.parent.UIAElement.cachedAutomationID == "TEMPLATE_PART_ClipboardItemsList": return
-			except AttributeError:
-				return
-			if not self._emojiPanelJustOpened or obj.UIAElement.cachedAutomationID != "TEMPLATE_PART_ExpressionGroupedFullView": speech.cancelSpeech()
-			self._emojiPanelJustOpened = False
-		# Don't forget to add "Microsoft Candidate UI" as something that should be suppressed.
-		if obj.UIAElement.cachedAutomationID not in ("TEMPLATE_PART_ExpressionFullViewItemsGrid", "TEMPLATE_PART_ClipboardItemIndex", "CandidateWindowControl"):
-			ui.message(obj.name)
-		nextHandler()
-
-	def chooseNVDAObjectOverlayClasses(self, obj, clsList):
-		if isinstance(obj, UIA):
-			if obj.role == controlTypes.ROLE_LISTITEM and (
-				(
-					obj.parent.UIAAutomationId in (
-						"ExpandedCandidateList",
-						"TEMPLATE_PART_AdaptiveSuggestionList",
-					)
-					and obj.parent.parent.UIAAutomationId == "IME_Candidate_Window"
-				)
-				or obj.parent.UIAAutomationId in ("IME_Candidate_Window", "IME_Prediction_Window")
-			):
-				clsList.insert(0, ImeCandidateItem)
-			elif obj.role == controlTypes.ROLE_PANE and obj.UIAAutomationId in (
-				"IME_Candidate_Window",
-				"IME_Prediction_Window"
-			):
-				clsList.insert(0, ImeCandidateUI)
+# A part of NonVisual Desktop Access (NVDA)
+# Copyright (C) 2017-2020 NV Access Limited, Joseph Lee
+# This file is covered by the GNU General Public License.
+# See the file COPYING for more details.
+
+"""App module for Windows 10 Modern Keyboard aka new touch keyboard panel.
+The chief feature is allowing NVDA to announce selected emoji when using the keyboard to search for and select one.
+Other features include announcing candidates for misspellings if suggestions for hardware keyboard is selected, and managing cloud clipboard paste.
+This is applicable on Windows 10 Fall Creators Update and later."""
+
+import appModuleHandler
+import api
+import eventHandler
+import speech
+import braille
+import ui
+import config
+import winVersion
+import eventHandler
+import controlTypes
+from NVDAObjects.UIA import UIA
+from NVDAObjects.behaviors import CandidateItem as CandidateItemBehavior
+
+
+class ImeCandidateUI(UIA):
+	"""
+	The UIAutomation-based IME candidate UI (such as for  the modern Chinese Microsoft Quick input).
+	This class ensures NVDA is notified of the first selected item when the UI is shown.
+	"""
+
+	def event_show(self):
+		# The IME candidate UI is shown.
+		# Report the current candidates page and the currently selected item.
+		# Sometimes UIA does not fire an elementSelected event when it is first opened,
+		# Therefore we must fake it here.
+		if (self.UIAAutomationId == "IME_Prediction_Window"):
+			candidateItem = self.firstChild
+			eventHandler.queueEvent("UIA_elementSelected", candidateItem)
+		elif (
+			self.firstChild
+			and self.firstChild.role == controlTypes.ROLE_LIST
+			and isinstance(self.firstChild.firstChild, ImeCandidateItem)
+		):
+			candidateItem = self.firstChild.firstChild
+			eventHandler.queueEvent("UIA_elementSelected", candidateItem)
+
+
+class ImeCandidateItem(CandidateItemBehavior, UIA):
+	"""
+	A UIAutomation-based IME candidate Item (such as for  the modern Chinese Microsoft Quick input).
+	This class  presents Ime candidate items in the standard way NVDA does for all other IMEs.
+	E.g. reports entire candidate page content if it is new or has changed pages,
+	And reports the currently selected item, including symbol descriptions.
+	"""
+
+	keyboardShortcut = ""
+
+	def _get_candidateNumber(self):
+		number = super(ImeCandidateItem, self).keyboardShortcut
+		try:
+			number = int(number)
+		except (ValueError, TypeError):
+			pass
+		return number
+
+	def _get_parent(self):
+		parent = super(ImeCandidateItem, self).parent
+		# Translators: A label for a 'candidate' list
+		# which contains symbols the user can choose from  when typing east-asian characters into a document.
+		parent.name = _("Candidate")
+		parent.description = None
+		return parent
+
+	def _get_name(self):
+		try:
+			number = int(self.candidateNumber)
+		except (TypeError, ValueError):
+			return super(ImeCandidateItem, self).name
+		candidate = super(ImeCandidateItem, self).name
+		return self.getFormattedCandidateName(number, candidate)
+
+	def _get_description(self):
+		candidate = super(ImeCandidateItem, self).name
+		return self.getFormattedCandidateDescription(candidate)
+
+	def _get_basicText(self):
+		return super(ImeCandidateItem, self).name
+
+	def event_UIA_elementSelected(self):
+		oldNav = api.getNavigatorObject()
+		if isinstance(oldNav, ImeCandidateItem) and self.name == oldNav.name:
+			# Duplicate selection event fired on the candidate item. Ignore it.
+			return
+		api.setNavigatorObject(self)
+		speech.cancelSpeech()
+		# Report the entire current page of candidate items if it is newly shown  or it has changed.
+		if config.conf["inputComposition"]["autoReportAllCandidates"]:
+			oldText = getattr(self.appModule, '_lastImeCandidateVisibleText', '')
+			newText = self.visibleCandidateItemsText
+			if not isinstance(oldNav, ImeCandidateItem) or newText != oldText:
+				self.appModule._lastImeCandidateVisibleText = newText
+				# speak the new page
+				ui.message(newText)
+		# Now just report the currently selected candidate item.
+		self.reportFocus()
+
+
+class AppModule(appModuleHandler.AppModule):
+
+	# Cache the most recently selected item.
+	_recentlySelected = None
+
+	def event_UIA_elementSelected(self, obj, nextHandler):
+		# Logic for IME candidate items is handled all within its own object
+		# Therefore pass these events straight on.
+		if isinstance(obj, ImeCandidateItem):
+			return nextHandler()
+		# #7273: When this is fired on categories, the first emoji from the new category is selected but not announced.
+		# Therefore, move the navigator object to that item if possible.
+		# However, in recent builds, name change event is also fired.
+		# For consistent experience, report the new category first by traversing through controls.
+		# #8189: do not announce candidates list itself (not items), as this is repeated each time candidate items are selected.
+		if obj.UIAElement.cachedAutomationID == "CandidateList": return
+		speech.cancelSpeech()
+		# Sometimes, due to bad tree traversal or wrong item getting selected, something other than the selected item sees this event.
+		# In build 18262, emoji panel may open to People group and skin tone modifier gets selected.
+		if obj.parent.UIAAutomationId == "SkinTonePanelModifier_ListView":
+			# But this will point to nothing if emoji search results are not people.
+			if obj.parent.next is not None: obj = obj.parent.next
+			else: obj = obj.parent.parent.firstChild
+		candidate = obj
+		if obj and obj.UIAElement.cachedClassName == "ListViewItem" and obj.parent and isinstance(obj.parent, UIA) and obj.parent.UIAElement.cachedAutomationID != "TEMPLATE_PART_ClipboardItemsList":
+			# The difference between emoji panel and suggestions list is absence of categories/emoji separation.
+			# Turns out automation ID for the container is different, observed in build 17666 when opening clipboard copy history.
+			candidate = obj.parent.previous
+			if candidate is not None:
+				# Emoji categories list.
+				ui.message(candidate.name)
+				obj = candidate.firstChild
+		if obj is not None:
+			api.setNavigatorObject(obj)
+			obj.reportFocus()
+			braille.handler.message(braille.getPropertiesBraille(
+				name=obj.name,
+				role=obj.role,
+				positionInfo=obj.positionInfo
+			))
+			# Cache selected item.
+			self._recentlySelected = obj.name
+		else:
+			# Translators: presented when there is no emoji when searching for one in Windows 10 Fall Creators Update and later.
+			ui.message(_("No emoji"))
+		nextHandler()
+
+	# Emoji panel for build 16299 and 17134.
+	_classicEmojiPanelAutomationIds = (
+		"TEMPLATE_PART_ExpressiveInputFullViewFuntionBarItemControl",
+		"TEMPLATE_PART_ExpressiveInputFullViewFuntionBarCloseButton"
+	)
+
+	def event_UIA_window_windowOpen(self, obj, nextHandler):
+		firstChild = obj.firstChild
+		# Handle Ime Candidate UI being shown
+		if isinstance(firstChild, ImeCandidateUI):
+			eventHandler.queueEvent("show", firstChild)
+			return
+
+		# Make sure to announce most recently used emoji first in post-1709 builds.
+		# Fake the announcement by locating 'most recently used" category and calling selected event on this.
+		# However, in build 17666 and later, child count is the same for both emoji panel and hardware keyboard candidates list.
+		# Thankfully first child automation ID's are different for each modern input technology.
+		# However this event is raised when the input panel closes.
+		inputPanel = obj.firstChild
+		if inputPanel is None:
+			return
+		# #9104: different aspects of modern input panel are represented by automation iD's.
+		inputPanelAutomationId = inputPanel.UIAAutomationId
+		# Emoji panel for build 16299 and 17134.
+		# This event is properly raised in build 17134.
+		if not winVersion.isWin10(version=1809) and inputPanelAutomationId in self._classicEmojiPanelAutomationIds:
+			eventHandler.executeEvent("UIA_elementSelected", obj.lastChild.firstChild)
+		# Handle hardware keyboard suggestions.
+		# Treat it the same as CJK composition list - don't announce this if candidate announcement setting is off.
+		elif (
+			inputPanelAutomationId == "CandidateWindowControl"
+			and config.conf["inputComposition"]["autoReportAllCandidates"]
+		):
+			try:
+				eventHandler.executeEvent("UIA_elementSelected", inputPanel.firstChild.firstChild)
+			except AttributeError:
+				# Because this is dictation window.
+				pass
+		# Emoji panel in Version 1809 (specifically, build 17666) and later.
+		elif inputPanelAutomationId == "TEMPLATE_PART_ExpressionGroupedFullView":
+			self._emojiPanelJustOpened = True
+			# #10377: on some systems, there is something else besides grouping controls,
+			# so another child control must be used.
+			emojisList = inputPanel.children[-2]
+			if emojisList.UIAAutomationId != "TEMPLATE_PART_Items_GridView":
+				emojisList = emojisList.previous
+			try:
+				# Avoid announcing skin tone modifiers if possible.
+				emojiItem = emojisList.firstChild.firstChild
+				if emojiItem.UIAAutomationId == "SkinTonePanelModifier_ListView":
+					emojiItem = emojiItem.next
+				eventHandler.executeEvent("UIA_elementSelected", emojiItem)
+			except AttributeError:
+				# In build 18272's emoji panel, emoji list becomes empty in some situations.
+				pass
+		# Clipboard history.
+		# Move to clipboard list so element selected event can pick it up.
+		# #9103: if clipboard is empty, a status message is displayed instead, and luckily it is located where clipboard data items can be found.
+		elif inputPanelAutomationId == "TEMPLATE_PART_ClipboardTitleBar":
+			# Under some cases, clipboard tip text isn't shown on screen,
+			# causing clipboard history title to be announced instead of most recently copied item.
+			clipboardHistoryItem = obj.children[-2]
+			if clipboardHistoryItem.UIAAutomationId == inputPanelAutomationId:
+				clipboardHistoryItem = clipboardHistoryItem.next
+			# Make sure to move to actual clipboard history item if available.
+			if clipboardHistoryItem.firstChild is not None:
+				clipboardHistoryItem = clipboardHistoryItem.firstChild
+			eventHandler.executeEvent("UIA_elementSelected", clipboardHistoryItem)
+		nextHandler()
+
+	# Argh, name change event is fired right after emoji panel opens in build 17666 and later.
+	_emojiPanelJustOpened = False
+
+	def event_nameChange(self, obj, nextHandler):
+		# Logic for IME candidate items is handled all within its own object
+		# Therefore pass these events straight on.
+		if isinstance(obj, ImeCandidateItem):
+			return nextHandler()
+		elif isinstance(obj, ImeCandidateUI):
+			return nextHandler()
+
+		# On some systems, touch keyboard keys keeps firing name change event.
+		# In build 17704, whenever skin tones are selected, name change is fired by emoji entries (GridViewItem).
+		if ((obj.UIAElement.cachedClassName in ("CRootKey", "GridViewItem"))
+		# Just ignore useless clipboard status.
+		# Also top emoji search result must be announced for better user experience.
+		or (obj.UIAElement.cachedAutomationID in ("TEMPLATE_PART_ClipboardItemsList", "TEMPLATE_PART_Search_TextBlock"))
+		# And no, emoji entries should not be announced here.
+		or (self._recentlySelected is not None and self._recentlySelected in obj.name)):
+			return
+		# The word "blank" is kept announced, so suppress this on build 17666 and later.
+		if winVersion.winVersion.build > 17134:
+			# In build 17672 and later, return immediatley when element selected event on clipboard item was fired just prior to this.
+			# In some cases, parent will be None, as seen when emoji panel is closed in build 18267.
+			try:
+				if obj.UIAElement.cachedAutomationID == "TEMPLATE_PART_ClipboardItemIndex" or obj.parent.UIAElement.cachedAutomationID == "TEMPLATE_PART_ClipboardItemsList": return
+			except AttributeError:
+				return
+			if not self._emojiPanelJustOpened or obj.UIAElement.cachedAutomationID != "TEMPLATE_PART_ExpressionGroupedFullView": speech.cancelSpeech()
+			self._emojiPanelJustOpened = False
+		# Don't forget to add "Microsoft Candidate UI" as something that should be suppressed.
+		if obj.UIAElement.cachedAutomationID not in ("TEMPLATE_PART_ExpressionFullViewItemsGrid", "TEMPLATE_PART_ClipboardItemIndex", "CandidateWindowControl"):
+			ui.message(obj.name)
+		nextHandler()
+
+	def chooseNVDAObjectOverlayClasses(self, obj, clsList):
+		if isinstance(obj, UIA):
+			if obj.role == controlTypes.ROLE_LISTITEM and (
+				(
+					obj.parent.UIAAutomationId in (
+						"ExpandedCandidateList",
+						"TEMPLATE_PART_AdaptiveSuggestionList",
+					)
+					and obj.parent.parent.UIAAutomationId == "IME_Candidate_Window"
+				)
+				or obj.parent.UIAAutomationId in ("IME_Candidate_Window", "IME_Prediction_Window")
+			):
+				clsList.insert(0, ImeCandidateItem)
+			elif obj.role == controlTypes.ROLE_PANE and obj.UIAAutomationId in (
+				"IME_Candidate_Window",
+				"IME_Prediction_Window"
+			):
+				clsList.insert(0, ImeCandidateUI)