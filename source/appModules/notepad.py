# A part of NonVisual Desktop Access (NVDA)
# Copyright (C) 2022-2023 NV Access Limited, Joseph Lee
# This file is covered by the GNU General Public License.
# See the file COPYING for more details.

"""App module for Windows Notepad.
While this app module also covers older Notepad releases,
this module provides workarounds for Windows 11 Notepad."""

from typing import Optional
import appModuleHandler
import api
<<<<<<< HEAD
import braille
import controlTypes
import eventHandler
import speech
=======
import NVDAObjects
>>>>>>> 2c33c27d


class AppModule(appModuleHandler.AppModule):

<<<<<<< HEAD
	def event_UIA_elementSelected(self, obj, nextHandler):
		# Announce currently selected tab when it changes.
		if (
			obj.role == controlTypes.Role.TAB
			# this is done because 2 selection events are sent for the same object, so to prevent double speaking.
			and not eventHandler.isPendingEvents("UIA_elementSelected") and controlTypes.State.SELECTED in obj.states):
			speech.cancelSpeech()
			speech.speakObject(obj, reason=controlTypes.OutputReason.FOCUS)
			braille.handler.message(braille.getPropertiesBraille(
				name=obj.name, role=obj.role, states=obj.states, positionInfo=obj.positionInfo))
		nextHandler()

	def _get_statusBar(self):
=======
	def _get_statusBar(self) -> Optional[NVDAObjects.NVDAObject]:
>>>>>>> 2c33c27d
		"""Retrieves Windows 11 Notepad status bar.
		In Windows 10 and earlier, status bar can be obtained by looking at the bottom of the screen.
		Windows 11 Notepad uses Windows 11 UI design (top-level window is labeled "DesktopWindowXamlSource",
		therefore status bar cannot be obtained by position alone.
		If visible, a child of the foreground window hosts the status bar elements.
		Status bar child position must be checked whenever Notepad is updated on stable Windows 11 releases
		as Notepad is updated through Microsoft Store as opposed to tied to specific Windows releases.
		L{api.getStatusBar} will resort to position lookup if C{NotImplementedError} is raised.
		"""
		# #13688: Notepad 11 uses Windows 11 user interface, therefore status bar is harder to obtain.
		# This does not affect earlier versions.
		notepadVersion = int(self.productVersion.split(".")[0])
		if notepadVersion < 11:
			raise NotImplementedError()
		# And no, status bar is shown when editing documents.
		# Thankfully, of all the UIA objects encountered, document window has a unique window class name.
		if api.getFocusObject().windowClassName != "RichEditD2DPT":
			raise NotImplementedError()
		# Look for a specific child as some children report the same UIA properties such as class name.
		# Make sure to look for a foreground UIA element which hosts status bar content if visible.
		# #14573: status bar is the second to last item in Notepad UIA tree.
		notepadStatusBarIndex = -2
		statusBar = api.getForegroundObject().children[notepadStatusBarIndex].firstChild
		# No location for a disabled status bar i.e. location is 0 (x, y, width, height).
		if not any(statusBar.location):
			raise NotImplementedError()
		return statusBar<|MERGE_RESOLUTION|>--- conflicted
+++ resolved
@@ -10,19 +10,15 @@
 from typing import Optional
 import appModuleHandler
 import api
-<<<<<<< HEAD
 import braille
 import controlTypes
 import eventHandler
 import speech
-=======
 import NVDAObjects
->>>>>>> 2c33c27d
 
 
 class AppModule(appModuleHandler.AppModule):
 
-<<<<<<< HEAD
 	def event_UIA_elementSelected(self, obj, nextHandler):
 		# Announce currently selected tab when it changes.
 		if (
@@ -35,10 +31,7 @@
 				name=obj.name, role=obj.role, states=obj.states, positionInfo=obj.positionInfo))
 		nextHandler()
 
-	def _get_statusBar(self):
-=======
 	def _get_statusBar(self) -> Optional[NVDAObjects.NVDAObject]:
->>>>>>> 2c33c27d
 		"""Retrieves Windows 11 Notepad status bar.
 		In Windows 10 and earlier, status bar can be obtained by looking at the bottom of the screen.
 		Windows 11 Notepad uses Windows 11 UI design (top-level window is labeled "DesktopWindowXamlSource",
