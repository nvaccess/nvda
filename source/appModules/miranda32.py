# -*- coding: UTF-8 -*-
#appModules/miranda32.py
#A part of NonVisual Desktop Access (NVDA)
<<<<<<< HEAD
#Copyright (C) 2006-2018 NV Access Limited
=======
#Copyright (C) 2006-2019 NV Access Limited, Aleksey Sadovoy, Peter Vágner, Joseph Lee, Bill Dengler
>>>>>>> 01118965
#This file is covered by the GNU General Public License.
#See the file COPYING for more details.

import ui
import config
from ctypes import *
from ctypes.wintypes import *
import winKernel
from NVDAObjects.IAccessible import IAccessible, ContentGenericClient
from NVDAObjects.behaviors import Dialog
import appModuleHandler
import speech
import braille
import controlTypes
from scriptHandler import isScriptWaiting
import api
import mouseHandler
import oleacc
from keyboardHandler import KeyboardInputGesture
import watchdog
from six.moves import xrange

#contact list window messages
CLM_FIRST=0x1000    #this is the same as LVM_FIRST
CLM_LAST=0x1100

#messages, compare with equivalent TVM_s in the MSDN
CLM_ENSUREVISIBLE=CLM_FIRST+6    #wParam=hItem, lParam=partialOk
CLE_TOGGLE=-1
CLE_COLLAPSE=0
CLE_EXPAND=1
CLE_INVALID=0xFFFF
CLM_EXPAND=CLM_FIRST+7    #wParam=hItem, lParam=CLE_
CLM_FINDCONTACT=CLM_FIRST+8    #wParam=hContact, returns an hItem
CLM_FINDGROUP=CLM_FIRST+9    #wParam=hGroup, returns an hItem
CLM_GETBKCOLOR=CLM_FIRST+10   #returns a COLORREF
CLM_GETCHECKMARK=CLM_FIRST+11   #wParam=hItem, returns 1 or 0
CLM_GETCOUNT=CLM_FIRST+12   #returns the total number of items
CLM_GETEXPAND=CLM_FIRST+14   #wParam=hItem, returns a CLE_, CLE_INVALID if not a group
CLM_GETEXTRACOLUMNS=CLM_FIRST+15   #returns number of extra columns
CLM_GETEXTRAIMAGE=CLM_FIRST+16   #wParam=hItem, lParam=MAKELPARAM(iColumn (0 based),0), returns iImage or 0xFF
CLM_GETEXTRAIMAGELIST=CLM_FIRST+17   #returns HIMAGELIST
CLM_GETFONT=CLM_FIRST+18   #wParam=fontId, see clm_setfont. returns hFont.
CLM_GETINDENT=CLM_FIRST+19   #wParam=new group indent
CLM_GETISEARCHSTRING=CLM_FIRST+20   #lParam=(char*)pszStr, max 120 bytes, returns number of chars in string
MAXITEMTEXTLEN=120
CLM_GETITEMTEXT=CLM_FIRST+21   #wParam=hItem, lParam=(char*)pszStr, max 120 bytes
CLM_GETSELECTION=CLM_FIRST+23   #returns hItem
CLM_SELECTITEM=CLM_FIRST+26   #wParam=hItem
CLM_GETHIDEOFFLINEROOT=CLM_FIRST+40   #returns TRUE/FALSE
CLM_GETEXSTYLE=CLM_FIRST+44   #returns CLS_EX_ flags
CLM_GETLEFTMARGIN=CLM_FIRST+46   #returns count of pixels
CLCIT_INVALID=-1
CLCIT_GROUP=0
CLCIT_CONTACT=1
CLCIT_DIVIDER=2
CLCIT_INFO=3
CLM_GETITEMTYPE=CLM_FIRST+49	#wParam=hItem, returns a CLCIT_
CLGN_ROOT=0
CLGN_CHILD=1
CLGN_PARENT=2
CLGN_NEXT=3
CLGN_PREVIOUS=4
CLGN_NEXTCONTACT=5
CLGN_PREVIOUSCONTACT=6
CLGN_NEXTGROUP=7
CLGN_PREVIOUSGROUP=8
CLM_GETNEXTITEM=CLM_FIRST+50   #wParam=flag, lParam=hItem, returns an hItem
CLM_GETTEXTCOLOR=CLM_FIRST+51   #wParam=FONTID_, returns COLORREF
MAXSTATUSMSGLEN=256
CLM_GETSTATUSMSG=CLM_FIRST+105

#other constants
ANSILOGS=(1001,1006)
MESSAGEVIEWERS=(1001,1005,3011,5005)

class AppModule(appModuleHandler.AppModule):
	lastTextLengths={}
	lastMessages=[]
	# Must not be > 9.
	MessageHistoryLength=3

	def chooseNVDAObjectOverlayClasses(self, obj, clsList):
		if obj.role == controlTypes.ROLE_WINDOW: 
			return
		windowClass = obj.windowClassName
		if windowClass == "CListControl":
			try:
				clsList.remove(ContentGenericClient)
			except ValueError:
				pass
			clsList.insert(0, mirandaIMContactList)
		elif windowClass in ("MButtonClass", "TSButtonClass", "CLCButtonClass"):
			clsList.insert(0, mirandaIMButton)
		elif windowClass == "Hyperlink":
			clsList.insert(0, mirandaIMHyperlink)
		elif isinstance(obj, IAccessible) and obj.IAccessibleRole == oleacc.ROLE_SYSTEM_PROPERTYPAGE:
			clsList.insert(0, MPropertyPage)
		elif isinstance(obj, IAccessible) and obj.IAccessibleRole == oleacc.ROLE_SYSTEM_SCROLLBAR and obj.windowControlID in MESSAGEVIEWERS:
			clsList.insert(0, MirandaMessageViewerScrollbar)
		elif windowClass == "ListBox" and obj.windowControlID == 0:
			clsList.insert(0, DuplicateFocusListBox)

	def event_NVDAObject_init(self,obj):
		if obj.windowClassName=="ColourPicker":
			obj.role=controlTypes.ROLE_COLORCHOOSER
		elif (obj.windowControlID in ANSILOGS) and (obj.windowClassName=="RichEdit20A"):
			obj._isWindowUnicode=False

	def script_readMessage(self,gesture):
		num=int(gesture.mainKeyName[-1])
		if len(self.lastMessages)>num-1:
			ui.message(self.lastMessages[num-1])
		else:
			# Translators: This is presented to inform the user that no instant message has been received.
			ui.message(_("No message yet"))
	# Translators: The description of an NVDA command to view one of the recent messages.
	script_readMessage.__doc__=_("Displays one of the recent messages")

	def __init__(self, *args, **kwargs):
		super(AppModule, self).__init__(*args, **kwargs)
		for n in xrange(1, self.MessageHistoryLength + 1):
			self.bindGesture("kb:NVDA+control+%s" % n, "readMessage")

class mirandaIMContactList(IAccessible):

	def _get_name(self):
		hItem=watchdog.cancellableSendMessage(self.windowHandle,CLM_GETSELECTION,0,0)
		internalBuf=winKernel.virtualAllocEx(self.processHandle,None,MAXITEMTEXTLEN,winKernel.MEM_COMMIT,winKernel.PAGE_READWRITE)
		try:
			watchdog.cancellableSendMessage(self.windowHandle,CLM_GETITEMTEXT,hItem,internalBuf)
			buf=create_unicode_buffer(MAXITEMTEXTLEN)
			winKernel.readProcessMemory(self.processHandle,internalBuf,buf,MAXITEMTEXTLEN,None)
			text=buf.value
			statusMsgPtr=watchdog.cancellableSendMessage(self.windowHandle,CLM_GETSTATUSMSG,hItem,0)
			if statusMsgPtr>0:
				buf2=create_unicode_buffer(MAXSTATUSMSGLEN)
				winKernel.readProcessMemory(self.processHandle,statusMsgPtr,buf2,MAXSTATUSMSGLEN,None)
				text="%s %s"%(text,buf2.value)
		finally:
			winKernel.virtualFreeEx(self.processHandle,internalBuf,0,winKernel.MEM_RELEASE)
		return text

	def _get_role(self):
		hItem=watchdog.cancellableSendMessage(self.windowHandle,CLM_GETSELECTION,0,0)
		iType=watchdog.cancellableSendMessage(self.windowHandle,CLM_GETITEMTYPE,hItem,0)
		if iType==CLCIT_DIVIDER or iType==CLCIT_INVALID: #some clists treat invalid as divider
			return controlTypes.ROLE_SEPARATOR
		else:
			return controlTypes.ROLE_TREEVIEWITEM

	def _get_states(self):
		newStates=super(mirandaIMContactList,self)._get_states()
		hItem=watchdog.cancellableSendMessage(self.windowHandle,CLM_GETSELECTION,0,0)
		state=watchdog.cancellableSendMessage(self.windowHandle,CLM_GETEXPAND,hItem,0)
		if state==CLE_EXPAND:
			newStates.add(controlTypes.STATE_EXPANDED)
		elif state==CLE_COLLAPSE:
			newStates.add(controlTypes.STATE_COLLAPSED)
		return newStates

	def script_changeItem(self,gesture):
		gesture.send()
		if not isScriptWaiting():
			api.processPendingEvents()
			speech.speakObject(self,reason=controlTypes.REASON_FOCUS)
			braille.handler.handleGainFocus(self)

	__changeItemGestures = (
		"kb:downArrow",
		"kb:upArrow",
		"kb:leftArrow",
		"kb:rightArrow",
		"kb:home",
		"kb:end",
		"kb:pageUp",
		"kb:pageDown",
	)

	def initOverlayClass(self):
		for gesture in self.__changeItemGestures:
			self.bindGesture(gesture, "changeItem")

class mirandaIMButton(IAccessible):

	def _get_name(self):
		api.moveMouseToNVDAObject(self)
		return super(mirandaIMButton,self)._get_name()

	def _get_role(self):
		return controlTypes.ROLE_BUTTON

	def getActionName(self):
		if controlTypes.STATE_FOCUSED not in self.states:
			return
		return "Click"

	def doAction(self):
		if controlTypes.STATE_FOCUSED not in self.states:
			return
		KeyboardInputGesture.fromName("space").send()

	def script_doDefaultAction(self,gesture):
		self.doAction()

	def initOverlayClass(self):
		self.bindGesture("kb:enter", "doDefaultAction")

class mirandaIMHyperlink(mirandaIMButton):

	def _get_role(self):
		return controlTypes.ROLE_LINK

class MPropertyPage(Dialog,IAccessible):

	def _get_name(self):
		name=super(MPropertyPage,self)._get_name()
		if not name:
			try:
				tc=self.parent.next.firstChild
			except AttributeError:
				tc=None
			if tc and tc.role==controlTypes.ROLE_TABCONTROL:
				children=tc.children
				for index in xrange(len(children)):
					if (children[index].role==controlTypes.ROLE_TAB) and (controlTypes.STATE_SELECTED in children[index].states):
						name=children[index].name
						break
		return name


class MirandaMessageViewerScrollbar(IAccessible):
	def event_valueChange(self):
		curTextLength=len(self.windowText)
		if self.windowHandle not in self.appModule.lastTextLengths:
			self.appModule.lastTextLengths[self.windowHandle]=curTextLength
		elif self.appModule.lastTextLengths[self.windowHandle]<curTextLength:
			message=self.windowText[self.appModule.lastTextLengths[self.windowHandle]:]
			self.appModule.lastMessages.insert(0,message)
			self.appModule.lastMessages=self.appModule.lastMessages[:self.appModule.MessageHistoryLength]
			if config.conf["presentation"]["reportDynamicContentChanges"]:
				ui.message(message)
			self.appModule.lastTextLengths[self.windowHandle]=curTextLength
		super(MirandaMessageViewerScrollbar,self).event_valueChange()

class DuplicateFocusListBox(IAccessible):
	"""A list box which annoyingly fires focus events every second, even when a menu is open.
	"""

	def _get_shouldAllowIAccessibleFocusEvent(self):
		# Stop annoying duplicate focus events, which are fired even if a menu is open.
		focus = api.getFocusObject()
		focusRole = focus.role
		focusStates = focus.states
		if (self == focus or
			(focusRole == controlTypes.ROLE_MENUITEM and controlTypes.STATE_FOCUSED in focusStates) or
			(focusRole == controlTypes.ROLE_POPUPMENU and controlTypes.STATE_INVISIBLE not in focusStates)
		):
			return False
		return super(DuplicateFocusListBox, self).shouldAllowIAccessibleFocusEvent
<|MERGE_RESOLUTION|>--- conflicted
+++ resolved
@@ -1,268 +1,264 @@
-# -*- coding: UTF-8 -*-
-#appModules/miranda32.py
-#A part of NonVisual Desktop Access (NVDA)
-<<<<<<< HEAD
-#Copyright (C) 2006-2018 NV Access Limited
-=======
-#Copyright (C) 2006-2019 NV Access Limited, Aleksey Sadovoy, Peter Vágner, Joseph Lee, Bill Dengler
->>>>>>> 01118965
-#This file is covered by the GNU General Public License.
-#See the file COPYING for more details.
-
-import ui
-import config
-from ctypes import *
-from ctypes.wintypes import *
-import winKernel
-from NVDAObjects.IAccessible import IAccessible, ContentGenericClient
-from NVDAObjects.behaviors import Dialog
-import appModuleHandler
-import speech
-import braille
-import controlTypes
-from scriptHandler import isScriptWaiting
-import api
-import mouseHandler
-import oleacc
-from keyboardHandler import KeyboardInputGesture
-import watchdog
-from six.moves import xrange
-
-#contact list window messages
-CLM_FIRST=0x1000    #this is the same as LVM_FIRST
-CLM_LAST=0x1100
-
-#messages, compare with equivalent TVM_s in the MSDN
-CLM_ENSUREVISIBLE=CLM_FIRST+6    #wParam=hItem, lParam=partialOk
-CLE_TOGGLE=-1
-CLE_COLLAPSE=0
-CLE_EXPAND=1
-CLE_INVALID=0xFFFF
-CLM_EXPAND=CLM_FIRST+7    #wParam=hItem, lParam=CLE_
-CLM_FINDCONTACT=CLM_FIRST+8    #wParam=hContact, returns an hItem
-CLM_FINDGROUP=CLM_FIRST+9    #wParam=hGroup, returns an hItem
-CLM_GETBKCOLOR=CLM_FIRST+10   #returns a COLORREF
-CLM_GETCHECKMARK=CLM_FIRST+11   #wParam=hItem, returns 1 or 0
-CLM_GETCOUNT=CLM_FIRST+12   #returns the total number of items
-CLM_GETEXPAND=CLM_FIRST+14   #wParam=hItem, returns a CLE_, CLE_INVALID if not a group
-CLM_GETEXTRACOLUMNS=CLM_FIRST+15   #returns number of extra columns
-CLM_GETEXTRAIMAGE=CLM_FIRST+16   #wParam=hItem, lParam=MAKELPARAM(iColumn (0 based),0), returns iImage or 0xFF
-CLM_GETEXTRAIMAGELIST=CLM_FIRST+17   #returns HIMAGELIST
-CLM_GETFONT=CLM_FIRST+18   #wParam=fontId, see clm_setfont. returns hFont.
-CLM_GETINDENT=CLM_FIRST+19   #wParam=new group indent
-CLM_GETISEARCHSTRING=CLM_FIRST+20   #lParam=(char*)pszStr, max 120 bytes, returns number of chars in string
-MAXITEMTEXTLEN=120
-CLM_GETITEMTEXT=CLM_FIRST+21   #wParam=hItem, lParam=(char*)pszStr, max 120 bytes
-CLM_GETSELECTION=CLM_FIRST+23   #returns hItem
-CLM_SELECTITEM=CLM_FIRST+26   #wParam=hItem
-CLM_GETHIDEOFFLINEROOT=CLM_FIRST+40   #returns TRUE/FALSE
-CLM_GETEXSTYLE=CLM_FIRST+44   #returns CLS_EX_ flags
-CLM_GETLEFTMARGIN=CLM_FIRST+46   #returns count of pixels
-CLCIT_INVALID=-1
-CLCIT_GROUP=0
-CLCIT_CONTACT=1
-CLCIT_DIVIDER=2
-CLCIT_INFO=3
-CLM_GETITEMTYPE=CLM_FIRST+49	#wParam=hItem, returns a CLCIT_
-CLGN_ROOT=0
-CLGN_CHILD=1
-CLGN_PARENT=2
-CLGN_NEXT=3
-CLGN_PREVIOUS=4
-CLGN_NEXTCONTACT=5
-CLGN_PREVIOUSCONTACT=6
-CLGN_NEXTGROUP=7
-CLGN_PREVIOUSGROUP=8
-CLM_GETNEXTITEM=CLM_FIRST+50   #wParam=flag, lParam=hItem, returns an hItem
-CLM_GETTEXTCOLOR=CLM_FIRST+51   #wParam=FONTID_, returns COLORREF
-MAXSTATUSMSGLEN=256
-CLM_GETSTATUSMSG=CLM_FIRST+105
-
-#other constants
-ANSILOGS=(1001,1006)
-MESSAGEVIEWERS=(1001,1005,3011,5005)
-
-class AppModule(appModuleHandler.AppModule):
-	lastTextLengths={}
-	lastMessages=[]
-	# Must not be > 9.
-	MessageHistoryLength=3
-
-	def chooseNVDAObjectOverlayClasses(self, obj, clsList):
-		if obj.role == controlTypes.ROLE_WINDOW: 
-			return
-		windowClass = obj.windowClassName
-		if windowClass == "CListControl":
-			try:
-				clsList.remove(ContentGenericClient)
-			except ValueError:
-				pass
-			clsList.insert(0, mirandaIMContactList)
-		elif windowClass in ("MButtonClass", "TSButtonClass", "CLCButtonClass"):
-			clsList.insert(0, mirandaIMButton)
-		elif windowClass == "Hyperlink":
-			clsList.insert(0, mirandaIMHyperlink)
-		elif isinstance(obj, IAccessible) and obj.IAccessibleRole == oleacc.ROLE_SYSTEM_PROPERTYPAGE:
-			clsList.insert(0, MPropertyPage)
-		elif isinstance(obj, IAccessible) and obj.IAccessibleRole == oleacc.ROLE_SYSTEM_SCROLLBAR and obj.windowControlID in MESSAGEVIEWERS:
-			clsList.insert(0, MirandaMessageViewerScrollbar)
-		elif windowClass == "ListBox" and obj.windowControlID == 0:
-			clsList.insert(0, DuplicateFocusListBox)
-
-	def event_NVDAObject_init(self,obj):
-		if obj.windowClassName=="ColourPicker":
-			obj.role=controlTypes.ROLE_COLORCHOOSER
-		elif (obj.windowControlID in ANSILOGS) and (obj.windowClassName=="RichEdit20A"):
-			obj._isWindowUnicode=False
-
-	def script_readMessage(self,gesture):
-		num=int(gesture.mainKeyName[-1])
-		if len(self.lastMessages)>num-1:
-			ui.message(self.lastMessages[num-1])
-		else:
-			# Translators: This is presented to inform the user that no instant message has been received.
-			ui.message(_("No message yet"))
-	# Translators: The description of an NVDA command to view one of the recent messages.
-	script_readMessage.__doc__=_("Displays one of the recent messages")
-
-	def __init__(self, *args, **kwargs):
-		super(AppModule, self).__init__(*args, **kwargs)
-		for n in xrange(1, self.MessageHistoryLength + 1):
-			self.bindGesture("kb:NVDA+control+%s" % n, "readMessage")
-
-class mirandaIMContactList(IAccessible):
-
-	def _get_name(self):
-		hItem=watchdog.cancellableSendMessage(self.windowHandle,CLM_GETSELECTION,0,0)
-		internalBuf=winKernel.virtualAllocEx(self.processHandle,None,MAXITEMTEXTLEN,winKernel.MEM_COMMIT,winKernel.PAGE_READWRITE)
-		try:
-			watchdog.cancellableSendMessage(self.windowHandle,CLM_GETITEMTEXT,hItem,internalBuf)
-			buf=create_unicode_buffer(MAXITEMTEXTLEN)
-			winKernel.readProcessMemory(self.processHandle,internalBuf,buf,MAXITEMTEXTLEN,None)
-			text=buf.value
-			statusMsgPtr=watchdog.cancellableSendMessage(self.windowHandle,CLM_GETSTATUSMSG,hItem,0)
-			if statusMsgPtr>0:
-				buf2=create_unicode_buffer(MAXSTATUSMSGLEN)
-				winKernel.readProcessMemory(self.processHandle,statusMsgPtr,buf2,MAXSTATUSMSGLEN,None)
-				text="%s %s"%(text,buf2.value)
-		finally:
-			winKernel.virtualFreeEx(self.processHandle,internalBuf,0,winKernel.MEM_RELEASE)
-		return text
-
-	def _get_role(self):
-		hItem=watchdog.cancellableSendMessage(self.windowHandle,CLM_GETSELECTION,0,0)
-		iType=watchdog.cancellableSendMessage(self.windowHandle,CLM_GETITEMTYPE,hItem,0)
-		if iType==CLCIT_DIVIDER or iType==CLCIT_INVALID: #some clists treat invalid as divider
-			return controlTypes.ROLE_SEPARATOR
-		else:
-			return controlTypes.ROLE_TREEVIEWITEM
-
-	def _get_states(self):
-		newStates=super(mirandaIMContactList,self)._get_states()
-		hItem=watchdog.cancellableSendMessage(self.windowHandle,CLM_GETSELECTION,0,0)
-		state=watchdog.cancellableSendMessage(self.windowHandle,CLM_GETEXPAND,hItem,0)
-		if state==CLE_EXPAND:
-			newStates.add(controlTypes.STATE_EXPANDED)
-		elif state==CLE_COLLAPSE:
-			newStates.add(controlTypes.STATE_COLLAPSED)
-		return newStates
-
-	def script_changeItem(self,gesture):
-		gesture.send()
-		if not isScriptWaiting():
-			api.processPendingEvents()
-			speech.speakObject(self,reason=controlTypes.REASON_FOCUS)
-			braille.handler.handleGainFocus(self)
-
-	__changeItemGestures = (
-		"kb:downArrow",
-		"kb:upArrow",
-		"kb:leftArrow",
-		"kb:rightArrow",
-		"kb:home",
-		"kb:end",
-		"kb:pageUp",
-		"kb:pageDown",
-	)
-
-	def initOverlayClass(self):
-		for gesture in self.__changeItemGestures:
-			self.bindGesture(gesture, "changeItem")
-
-class mirandaIMButton(IAccessible):
-
-	def _get_name(self):
-		api.moveMouseToNVDAObject(self)
-		return super(mirandaIMButton,self)._get_name()
-
-	def _get_role(self):
-		return controlTypes.ROLE_BUTTON
-
-	def getActionName(self):
-		if controlTypes.STATE_FOCUSED not in self.states:
-			return
-		return "Click"
-
-	def doAction(self):
-		if controlTypes.STATE_FOCUSED not in self.states:
-			return
-		KeyboardInputGesture.fromName("space").send()
-
-	def script_doDefaultAction(self,gesture):
-		self.doAction()
-
-	def initOverlayClass(self):
-		self.bindGesture("kb:enter", "doDefaultAction")
-
-class mirandaIMHyperlink(mirandaIMButton):
-
-	def _get_role(self):
-		return controlTypes.ROLE_LINK
-
-class MPropertyPage(Dialog,IAccessible):
-
-	def _get_name(self):
-		name=super(MPropertyPage,self)._get_name()
-		if not name:
-			try:
-				tc=self.parent.next.firstChild
-			except AttributeError:
-				tc=None
-			if tc and tc.role==controlTypes.ROLE_TABCONTROL:
-				children=tc.children
-				for index in xrange(len(children)):
-					if (children[index].role==controlTypes.ROLE_TAB) and (controlTypes.STATE_SELECTED in children[index].states):
-						name=children[index].name
-						break
-		return name
-
-
-class MirandaMessageViewerScrollbar(IAccessible):
-	def event_valueChange(self):
-		curTextLength=len(self.windowText)
-		if self.windowHandle not in self.appModule.lastTextLengths:
-			self.appModule.lastTextLengths[self.windowHandle]=curTextLength
-		elif self.appModule.lastTextLengths[self.windowHandle]<curTextLength:
-			message=self.windowText[self.appModule.lastTextLengths[self.windowHandle]:]
-			self.appModule.lastMessages.insert(0,message)
-			self.appModule.lastMessages=self.appModule.lastMessages[:self.appModule.MessageHistoryLength]
-			if config.conf["presentation"]["reportDynamicContentChanges"]:
-				ui.message(message)
-			self.appModule.lastTextLengths[self.windowHandle]=curTextLength
-		super(MirandaMessageViewerScrollbar,self).event_valueChange()
-
-class DuplicateFocusListBox(IAccessible):
-	"""A list box which annoyingly fires focus events every second, even when a menu is open.
-	"""
-
-	def _get_shouldAllowIAccessibleFocusEvent(self):
-		# Stop annoying duplicate focus events, which are fired even if a menu is open.
-		focus = api.getFocusObject()
-		focusRole = focus.role
-		focusStates = focus.states
-		if (self == focus or
-			(focusRole == controlTypes.ROLE_MENUITEM and controlTypes.STATE_FOCUSED in focusStates) or
-			(focusRole == controlTypes.ROLE_POPUPMENU and controlTypes.STATE_INVISIBLE not in focusStates)
-		):
-			return False
-		return super(DuplicateFocusListBox, self).shouldAllowIAccessibleFocusEvent
+# -*- coding: UTF-8 -*-
+#appModules/miranda32.py
+#A part of NonVisual Desktop Access (NVDA)
+#Copyright (C) 2006-2019 NV Access Limited, Aleksey Sadovoy, Peter Vágner, Joseph Lee, Bill Dengler
+#This file is covered by the GNU General Public License.
+#See the file COPYING for more details.
+
+import ui
+import config
+from ctypes import *
+from ctypes.wintypes import *
+import winKernel
+from NVDAObjects.IAccessible import IAccessible, ContentGenericClient
+from NVDAObjects.behaviors import Dialog
+import appModuleHandler
+import speech
+import braille
+import controlTypes
+from scriptHandler import isScriptWaiting
+import api
+import mouseHandler
+import oleacc
+from keyboardHandler import KeyboardInputGesture
+import watchdog
+from six.moves import xrange
+
+#contact list window messages
+CLM_FIRST=0x1000    #this is the same as LVM_FIRST
+CLM_LAST=0x1100
+
+#messages, compare with equivalent TVM_s in the MSDN
+CLM_ENSUREVISIBLE=CLM_FIRST+6    #wParam=hItem, lParam=partialOk
+CLE_TOGGLE=-1
+CLE_COLLAPSE=0
+CLE_EXPAND=1
+CLE_INVALID=0xFFFF
+CLM_EXPAND=CLM_FIRST+7    #wParam=hItem, lParam=CLE_
+CLM_FINDCONTACT=CLM_FIRST+8    #wParam=hContact, returns an hItem
+CLM_FINDGROUP=CLM_FIRST+9    #wParam=hGroup, returns an hItem
+CLM_GETBKCOLOR=CLM_FIRST+10   #returns a COLORREF
+CLM_GETCHECKMARK=CLM_FIRST+11   #wParam=hItem, returns 1 or 0
+CLM_GETCOUNT=CLM_FIRST+12   #returns the total number of items
+CLM_GETEXPAND=CLM_FIRST+14   #wParam=hItem, returns a CLE_, CLE_INVALID if not a group
+CLM_GETEXTRACOLUMNS=CLM_FIRST+15   #returns number of extra columns
+CLM_GETEXTRAIMAGE=CLM_FIRST+16   #wParam=hItem, lParam=MAKELPARAM(iColumn (0 based),0), returns iImage or 0xFF
+CLM_GETEXTRAIMAGELIST=CLM_FIRST+17   #returns HIMAGELIST
+CLM_GETFONT=CLM_FIRST+18   #wParam=fontId, see clm_setfont. returns hFont.
+CLM_GETINDENT=CLM_FIRST+19   #wParam=new group indent
+CLM_GETISEARCHSTRING=CLM_FIRST+20   #lParam=(char*)pszStr, max 120 bytes, returns number of chars in string
+MAXITEMTEXTLEN=120
+CLM_GETITEMTEXT=CLM_FIRST+21   #wParam=hItem, lParam=(char*)pszStr, max 120 bytes
+CLM_GETSELECTION=CLM_FIRST+23   #returns hItem
+CLM_SELECTITEM=CLM_FIRST+26   #wParam=hItem
+CLM_GETHIDEOFFLINEROOT=CLM_FIRST+40   #returns TRUE/FALSE
+CLM_GETEXSTYLE=CLM_FIRST+44   #returns CLS_EX_ flags
+CLM_GETLEFTMARGIN=CLM_FIRST+46   #returns count of pixels
+CLCIT_INVALID=-1
+CLCIT_GROUP=0
+CLCIT_CONTACT=1
+CLCIT_DIVIDER=2
+CLCIT_INFO=3
+CLM_GETITEMTYPE=CLM_FIRST+49	#wParam=hItem, returns a CLCIT_
+CLGN_ROOT=0
+CLGN_CHILD=1
+CLGN_PARENT=2
+CLGN_NEXT=3
+CLGN_PREVIOUS=4
+CLGN_NEXTCONTACT=5
+CLGN_PREVIOUSCONTACT=6
+CLGN_NEXTGROUP=7
+CLGN_PREVIOUSGROUP=8
+CLM_GETNEXTITEM=CLM_FIRST+50   #wParam=flag, lParam=hItem, returns an hItem
+CLM_GETTEXTCOLOR=CLM_FIRST+51   #wParam=FONTID_, returns COLORREF
+MAXSTATUSMSGLEN=256
+CLM_GETSTATUSMSG=CLM_FIRST+105
+
+#other constants
+ANSILOGS=(1001,1006)
+MESSAGEVIEWERS=(1001,1005,3011,5005)
+
+class AppModule(appModuleHandler.AppModule):
+	lastTextLengths={}
+	lastMessages=[]
+	# Must not be > 9.
+	MessageHistoryLength=3
+
+	def chooseNVDAObjectOverlayClasses(self, obj, clsList):
+		if obj.role == controlTypes.ROLE_WINDOW: 
+			return
+		windowClass = obj.windowClassName
+		if windowClass == "CListControl":
+			try:
+				clsList.remove(ContentGenericClient)
+			except ValueError:
+				pass
+			clsList.insert(0, mirandaIMContactList)
+		elif windowClass in ("MButtonClass", "TSButtonClass", "CLCButtonClass"):
+			clsList.insert(0, mirandaIMButton)
+		elif windowClass == "Hyperlink":
+			clsList.insert(0, mirandaIMHyperlink)
+		elif isinstance(obj, IAccessible) and obj.IAccessibleRole == oleacc.ROLE_SYSTEM_PROPERTYPAGE:
+			clsList.insert(0, MPropertyPage)
+		elif isinstance(obj, IAccessible) and obj.IAccessibleRole == oleacc.ROLE_SYSTEM_SCROLLBAR and obj.windowControlID in MESSAGEVIEWERS:
+			clsList.insert(0, MirandaMessageViewerScrollbar)
+		elif windowClass == "ListBox" and obj.windowControlID == 0:
+			clsList.insert(0, DuplicateFocusListBox)
+
+	def event_NVDAObject_init(self,obj):
+		if obj.windowClassName=="ColourPicker":
+			obj.role=controlTypes.ROLE_COLORCHOOSER
+		elif (obj.windowControlID in ANSILOGS) and (obj.windowClassName=="RichEdit20A"):
+			obj._isWindowUnicode=False
+
+	def script_readMessage(self,gesture):
+		num=int(gesture.mainKeyName[-1])
+		if len(self.lastMessages)>num-1:
+			ui.message(self.lastMessages[num-1])
+		else:
+			# Translators: This is presented to inform the user that no instant message has been received.
+			ui.message(_("No message yet"))
+	# Translators: The description of an NVDA command to view one of the recent messages.
+	script_readMessage.__doc__=_("Displays one of the recent messages")
+
+	def __init__(self, *args, **kwargs):
+		super(AppModule, self).__init__(*args, **kwargs)
+		for n in xrange(1, self.MessageHistoryLength + 1):
+			self.bindGesture("kb:NVDA+control+%s" % n, "readMessage")
+
+class mirandaIMContactList(IAccessible):
+
+	def _get_name(self):
+		hItem=watchdog.cancellableSendMessage(self.windowHandle,CLM_GETSELECTION,0,0)
+		internalBuf=winKernel.virtualAllocEx(self.processHandle,None,MAXITEMTEXTLEN,winKernel.MEM_COMMIT,winKernel.PAGE_READWRITE)
+		try:
+			watchdog.cancellableSendMessage(self.windowHandle,CLM_GETITEMTEXT,hItem,internalBuf)
+			buf=create_unicode_buffer(MAXITEMTEXTLEN)
+			winKernel.readProcessMemory(self.processHandle,internalBuf,buf,MAXITEMTEXTLEN,None)
+			text=buf.value
+			statusMsgPtr=watchdog.cancellableSendMessage(self.windowHandle,CLM_GETSTATUSMSG,hItem,0)
+			if statusMsgPtr>0:
+				buf2=create_unicode_buffer(MAXSTATUSMSGLEN)
+				winKernel.readProcessMemory(self.processHandle,statusMsgPtr,buf2,MAXSTATUSMSGLEN,None)
+				text="%s %s"%(text,buf2.value)
+		finally:
+			winKernel.virtualFreeEx(self.processHandle,internalBuf,0,winKernel.MEM_RELEASE)
+		return text
+
+	def _get_role(self):
+		hItem=watchdog.cancellableSendMessage(self.windowHandle,CLM_GETSELECTION,0,0)
+		iType=watchdog.cancellableSendMessage(self.windowHandle,CLM_GETITEMTYPE,hItem,0)
+		if iType==CLCIT_DIVIDER or iType==CLCIT_INVALID: #some clists treat invalid as divider
+			return controlTypes.ROLE_SEPARATOR
+		else:
+			return controlTypes.ROLE_TREEVIEWITEM
+
+	def _get_states(self):
+		newStates=super(mirandaIMContactList,self)._get_states()
+		hItem=watchdog.cancellableSendMessage(self.windowHandle,CLM_GETSELECTION,0,0)
+		state=watchdog.cancellableSendMessage(self.windowHandle,CLM_GETEXPAND,hItem,0)
+		if state==CLE_EXPAND:
+			newStates.add(controlTypes.STATE_EXPANDED)
+		elif state==CLE_COLLAPSE:
+			newStates.add(controlTypes.STATE_COLLAPSED)
+		return newStates
+
+	def script_changeItem(self,gesture):
+		gesture.send()
+		if not isScriptWaiting():
+			api.processPendingEvents()
+			speech.speakObject(self,reason=controlTypes.REASON_FOCUS)
+			braille.handler.handleGainFocus(self)
+
+	__changeItemGestures = (
+		"kb:downArrow",
+		"kb:upArrow",
+		"kb:leftArrow",
+		"kb:rightArrow",
+		"kb:home",
+		"kb:end",
+		"kb:pageUp",
+		"kb:pageDown",
+	)
+
+	def initOverlayClass(self):
+		for gesture in self.__changeItemGestures:
+			self.bindGesture(gesture, "changeItem")
+
+class mirandaIMButton(IAccessible):
+
+	def _get_name(self):
+		api.moveMouseToNVDAObject(self)
+		return super(mirandaIMButton,self)._get_name()
+
+	def _get_role(self):
+		return controlTypes.ROLE_BUTTON
+
+	def getActionName(self):
+		if controlTypes.STATE_FOCUSED not in self.states:
+			return
+		return "Click"
+
+	def doAction(self):
+		if controlTypes.STATE_FOCUSED not in self.states:
+			return
+		KeyboardInputGesture.fromName("space").send()
+
+	def script_doDefaultAction(self,gesture):
+		self.doAction()
+
+	def initOverlayClass(self):
+		self.bindGesture("kb:enter", "doDefaultAction")
+
+class mirandaIMHyperlink(mirandaIMButton):
+
+	def _get_role(self):
+		return controlTypes.ROLE_LINK
+
+class MPropertyPage(Dialog,IAccessible):
+
+	def _get_name(self):
+		name=super(MPropertyPage,self)._get_name()
+		if not name:
+			try:
+				tc=self.parent.next.firstChild
+			except AttributeError:
+				tc=None
+			if tc and tc.role==controlTypes.ROLE_TABCONTROL:
+				children=tc.children
+				for index in xrange(len(children)):
+					if (children[index].role==controlTypes.ROLE_TAB) and (controlTypes.STATE_SELECTED in children[index].states):
+						name=children[index].name
+						break
+		return name
+
+
+class MirandaMessageViewerScrollbar(IAccessible):
+	def event_valueChange(self):
+		curTextLength=len(self.windowText)
+		if self.windowHandle not in self.appModule.lastTextLengths:
+			self.appModule.lastTextLengths[self.windowHandle]=curTextLength
+		elif self.appModule.lastTextLengths[self.windowHandle]<curTextLength:
+			message=self.windowText[self.appModule.lastTextLengths[self.windowHandle]:]
+			self.appModule.lastMessages.insert(0,message)
+			self.appModule.lastMessages=self.appModule.lastMessages[:self.appModule.MessageHistoryLength]
+			if config.conf["presentation"]["reportDynamicContentChanges"]:
+				ui.message(message)
+			self.appModule.lastTextLengths[self.windowHandle]=curTextLength
+		super(MirandaMessageViewerScrollbar,self).event_valueChange()
+
+class DuplicateFocusListBox(IAccessible):
+	"""A list box which annoyingly fires focus events every second, even when a menu is open.
+	"""
+
+	def _get_shouldAllowIAccessibleFocusEvent(self):
+		# Stop annoying duplicate focus events, which are fired even if a menu is open.
+		focus = api.getFocusObject()
+		focusRole = focus.role
+		focusStates = focus.states
+		if (self == focus or
+			(focusRole == controlTypes.ROLE_MENUITEM and controlTypes.STATE_FOCUSED in focusStates) or
+			(focusRole == controlTypes.ROLE_POPUPMENU and controlTypes.STATE_INVISIBLE not in focusStates)
+		):
+			return False
+		return super(DuplicateFocusListBox, self).shouldAllowIAccessibleFocusEvent