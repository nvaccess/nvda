--- conflicted
+++ resolved
@@ -162,14 +162,10 @@
 		wx.CallAfter(AddonUpdatesDialog, gui.mainFrame, info)
 
 def initialize():
-<<<<<<< HEAD
-	""" Initializes the add-ons subsystem."""
-=======
 	""" Initializes the add-ons subsystem. """
 	if config.isAppX:
 		log.info("Add-ons not supported when running as a Windows Store application")
 		return
->>>>>>> 28966ddf
 	loadState()
 	removeFailedDeletions()
 	completePendingAddonRemoves()
