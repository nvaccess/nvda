--- conflicted
+++ resolved
@@ -8,14 +8,8 @@
 import atexit
 import nvwave
 import config
-<<<<<<< HEAD
-import globalVars
-from logHandler import log
-from ctypes import create_string_buffer, byref
-=======
 from logHandler import log
 from ctypes import create_string_buffer
->>>>>>> 86f79e6b
 import extensionPoints
 
 SAMPLE_RATE = 44100
