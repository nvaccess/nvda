# A part of NonVisual Desktop Access (NVDA)
# Copyright (C) 2016-2025 NV Access Limited, Bill Dengler, Cyrille Bougot, Łukasz Golonka, Leonard de Ruijter, Cary-rowen
# This file is covered by the GNU General Public License.
# See the file COPYING for more details.

"""
Contains upgrade steps for the NVDA configuration files. These steps are run to ensure that a configuration file
complies with the latest schema (@see configSpec.py).

To add a new step (after modifying the schema and incrementing the schema version number) add a new method to this
module. The method name should be in the form "upgradeConfigFrom_X_to_Y" where X is the previous schema version, and Y
is the current schema version. The argument profile will be a configobj.ConfigObj object. The function should ensure
that no information is lost, while updating the ConfigObj to meet the requirements of the new schema.
"""

import os

import configobj.validate
from configobj import ConfigObj
from logHandler import log

from config.configFlags import (
	NVDAKey,
	OutputMode,
	ReportCellBorders,
	ReportLineIndentation,
	ReportTableHeaders,
	ShowMessages,
	TetherTo,
	TypingEcho,
)


def upgradeConfigFrom_0_to_1(profile: ConfigObj) -> None:
	# Schema has been modified to set a new minimum blink rate
	# The blink rate could previously be set to zero to disable blinking (while still
	# having a cursor)
	try:
		blinkRate = int(profile["braille"]["cursorBlinkRate"])
	except KeyError:
		# Setting does not exist, no need for upgrade of this setting
		log.debug("No cursorBlinkRate, no action taken.")
	else:
		newMinBlinkRate = 200
		if blinkRate < newMinBlinkRate:
			profile["braille"]["cursorBlinkRate"] = newMinBlinkRate
			if blinkRate < 1:
				profile["braille"]["cursorBlink"] = False


def upgradeConfigFrom_1_to_2(profile: ConfigObj) -> None:
	# Schema has been modified to split cursor shape into focus and review shapes
	# Previously, the same cursor shape was used for focus and review
	try:
		cursorShape = int(profile["braille"]["cursorShape"])
	except KeyError:
		# Setting does not exist, no need for upgrade of this setting
		log.debug("No cursorShape, no action taken.")
	else:
		del profile["braille"]["cursorShape"]
		profile["braille"]["cursorShapeFocus"] = cursorShape


def upgradeConfigFrom_2_to_3(profile: ConfigObj) -> None:
	# The winConsoleSpeakPasswords option has been moved to the terminals section of the config.
	try:
		speakPasswords = profile["UIA"]["winConsoleSpeakPasswords"]
	except KeyError:
		# Setting does not exist, no need for upgrade of this setting
		log.debug("winConsoleSpeakPasswords not present, no action taken.")
	else:
		del profile["UIA"]["winConsoleSpeakPasswords"]
		if "terminals" not in profile:
			profile["terminals"] = {}
		profile["terminals"]["speakPasswords"] = speakPasswords


def upgradeConfigFrom_3_to_4(profile: ConfigObj) -> None:
	"Reporting of superscripts and subscripts can now be configured separately to font attributes."
	try:
		profile["documentFormatting"]["reportSuperscriptsAndSubscripts"] = profile["documentFormatting"][
			"reportFontAttributes"
		]
	except KeyError:
		# Setting does not exist, no need for upgrade of this setting
		log.debug("reportFontAttributes not present, no action taken.")


def upgradeConfigFrom_4_to_5(profile: ConfigObj) -> None:
	"""reporting details has become enabled by default.
	Discard aria-details setting, ensure users are aware of the setting.
	The setting was used while the feature was in development.
	Prevented reporting 'has details' with no way to report the details.
	"""
	try:
		del profile["annotations"]["reportDetails"]
	except KeyError:
		# Setting does not exist, no need for upgrade of this setting
		log.debug("reportDetails not present, no action taken.")


def upgradeConfigFrom_5_to_6(profile: ConfigObj) -> None:
	"""
	useInMSWordWhenAvailable in UIA section has been replaced with allowInMSWord multichoice.
	"""
	try:
		useInMSWord: str = profile["UIA"]["useInMSWordWhenAvailable"]
		del profile["UIA"]["useInMSWordWhenAvailable"]
	except KeyError:
		useInMSWord = False
	if configobj.validate.is_boolean(useInMSWord):
		from . import AllowUiaInMSWord

		profile["UIA"]["allowInMSWord"] = AllowUiaInMSWord.ALWAYS.value


def upgradeConfigFrom_6_to_7(profile: ConfigObj) -> None:
	"""
	Selective UIA registration check box has been replaced with event registration multi choice.
	If the user has explicitly enabled selective UIA event registration, set
	the new eventRegistration preference to selective.
	Otherwise, the default value, auto, will be used.
	"""
	try:
		selectiveEventRegistration: str = profile["UIA"]["selectiveEventRegistration"]
		del profile["UIA"]["selectiveEventRegistration"]
	except KeyError:
		selectiveEventRegistration = False
	if configobj.validate.is_boolean(selectiveEventRegistration):
		profile["UIA"]["eventRegistration"] = "selective"


def upgradeConfigFrom_7_to_8(profile: ConfigObj) -> None:
	"""
	In Document formatting settings, "Row/column headers" check box has been replaced with "Headers" combobox.
	"""
	try:
		reportTableHeaders: str = profile["documentFormatting"]["reportTableHeaders"]
	except KeyError:
		# Setting does not exist, no need for upgrade of this setting
		log.debug("reportTableHeaders not present, no action taken.")
	else:
		if configobj.validate.is_boolean(reportTableHeaders):
			profile["documentFormatting"]["reportTableHeaders"] = ReportTableHeaders.ROWS_AND_COLUMNS.value
		else:
			profile["documentFormatting"]["reportTableHeaders"] = ReportTableHeaders.OFF.value


def upgradeConfigFrom_8_to_9(profile: ConfigObj) -> None:
	"""
	In NVDA config, when various values were controlling a single combobox in the settings window, these values
	have been replaced by a single value.
	The following settings are upgraded:
	- Line indentation (in Document formatting settings)
	- Cell borders (in Document formatting settings)
	- Show messages (in Braille settings)
	- Tether to (in Braille settings)
	"""

	_upgradeConfigFrom_8_to_9_lineIndent(profile)
	_upgradeConfigFrom_8_to_9_cellBorders(profile)
	_upgradeConfigFrom_8_to_9_showMessages(profile)
	_upgradeConfigFrom_8_to_9_tetherTo(profile)


def _upgradeConfigFrom_8_to_9_lineIndent(profile: ConfigObj) -> None:
	anySettingInConfig = False
	try:
		reportLineIndent: str = profile["documentFormatting"]["reportLineIndentation"]
		anySettingInConfig = True
	except KeyError:
		reportLineIndent = False
	try:
		reportLineIndentWithTones: str = profile["documentFormatting"]["reportLineIndentationWithTones"]
		del profile["documentFormatting"]["reportLineIndentationWithTones"]
		anySettingInConfig = True
	except KeyError:
		reportLineIndentWithTones = False
	if anySettingInConfig:
		if configobj.validate.is_boolean(reportLineIndent):
			if configobj.validate.is_boolean(reportLineIndentWithTones):
				profile["documentFormatting"]["reportLineIndentation"] = (
					ReportLineIndentation.SPEECH_AND_TONES.value
				)
			else:
				profile["documentFormatting"]["reportLineIndentation"] = ReportLineIndentation.SPEECH.value
		else:
			if configobj.validate.is_boolean(reportLineIndentWithTones):
				profile["documentFormatting"]["reportLineIndentation"] = ReportLineIndentation.TONES.value
			else:
				profile["documentFormatting"]["reportLineIndentation"] = ReportLineIndentation.OFF.value
	else:
		log.debug("reportLineIndentation and reportLineIndentationWithTones not present, no action taken.")


def _upgradeConfigFrom_8_to_9_cellBorders(profile: ConfigObj) -> None:
	anySettingInConfig = False
	try:
		reportBorderStyle: str = profile["documentFormatting"]["reportBorderStyle"]
		del profile["documentFormatting"]["reportBorderStyle"]
		anySettingInConfig = True
		reportBorderStyleMissing = False
	except KeyError:
		reportBorderStyle = False
		reportBorderStyleMissing = True
	try:
		reportBorderColor: str = profile["documentFormatting"]["reportBorderColor"]
		del profile["documentFormatting"]["reportBorderColor"]
		anySettingInConfig = True
	except KeyError:
		reportBorderColor = False
	if anySettingInConfig:
		if configobj.validate.is_boolean(reportBorderStyle):
			if configobj.validate.is_boolean(reportBorderColor):
				profile["documentFormatting"]["reportCellBorders"] = ReportCellBorders.COLOR_AND_STYLE.value
			else:
				profile["documentFormatting"]["reportCellBorders"] = ReportCellBorders.STYLE.value
		elif configobj.validate.is_boolean(reportBorderColor) and reportBorderStyleMissing:
			# In default profile, this config cannot be set.
			# However in a non-default profile you can get this config if:
			# - default profile is set with "Cell borders" on "styles"
			# - the other profile is set with "Cell borders" on "Both colors and styles"
			profile["documentFormatting"]["reportCellBorders"] = ReportCellBorders.COLOR_AND_STYLE.value
		else:
			profile["documentFormatting"]["reportCellBorders"] = ReportCellBorders.OFF.value
	else:
		log.debug("reportBorderStyle and reportBorderColor not present, no action taken.")


def _upgradeConfigFrom_8_to_9_showMessages(profile: ConfigObj) -> None:
	upgradeNeeded = False
	try:
		noMessageTimeout: str = profile["braille"]["noMessageTimeout"]
	except KeyError:
		noMessageTimeoutVal = False  # Default value
	else:
		del profile["braille"]["noMessageTimeout"]
		noMessageTimeoutVal = configobj.validate.is_boolean(noMessageTimeout)
		upgradeNeeded = True
	try:
		messageTimeout: str = profile["braille"]["messageTimeout"]
	except KeyError:
		messageTimeoutVal = 4  # Default value
	else:
		messageTimeoutVal = configobj.validate.is_integer(messageTimeout)
		if messageTimeoutVal == 0:
			del profile["braille"]["messageTimeout"]
			upgradeNeeded = True

	if upgradeNeeded:
		if messageTimeoutVal == 0:
			profile["braille"]["showMessages"] = ShowMessages.DISABLED.value
			if noMessageTimeoutVal:
				# Invalid config with noMessageTimeout=True and messageTimeout=0." is possible (if set manually by a user)
				# and it actually leads to disabled messages.
				# So we fix it with ShowMessages.DISABLED but also issue a warning.
				log.debugWarning(
					"Invalid config found: noMessageTimeout=True and messageTimeout=0."
					" Fixing it with setting showMessages on DISABLE.",
				)
		else:
			if noMessageTimeoutVal:
				profile["braille"]["showMessages"] = ShowMessages.SHOW_INDEFINITELY.value
			else:
				profile["braille"]["showMessages"] = ShowMessages.USE_TIMEOUT.value
	else:
		log.debug("messageTimeout >= 1 or not present and noMessageTimeout not present, no action taken.")


def _upgradeConfigFrom_8_to_9_tetherTo(profile: ConfigObj) -> None:
	try:
		autoTether: str = profile["braille"]["autoTether"]
		isAutoTetherMissing = False
	except KeyError:
		autoTether: str = "True"
		isAutoTetherMissing = True
	else:
		del profile["braille"]["autoTether"]
	try:
		tetherTo: str = profile["braille"]["tetherTo"]
		isTetherToMissing = False
	except KeyError:
		tetherTo: str = TetherTo.FOCUS.value
		isTetherToMissing = True

	autoTetherVal = configobj.validate.is_boolean(autoTether)
	tetherToVal = configobj.validate.is_string(tetherTo)
	if isAutoTetherMissing and isTetherToMissing:
		log.debug("autoTether and tetherTo not present in config, no action taken.")
	elif isAutoTetherMissing:
		# It is not possible to get tetherTo without having autoTether in default profile's config.
		# This is possible in a non-default config in case "Tether to" option is not set to "Automatically" (e.g.
		# "Review") and the current profile has this option set to "Focus".
		# In this case, tetherTo keeps the same value.
		log.debug(
			"autoTether not present in config but tetherTo present, no action taken (keeping tetherTo value).",
		)
	elif isTetherToMissing:
		if autoTetherVal:
			profile["braille"]["tetherTo"] = TetherTo.AUTO.value
		else:
			profile["braille"]["tetherTo"] = TetherTo.FOCUS.value
	else:  # both values present in config
		if autoTetherVal:
			profile["braille"]["tetherTo"] = TetherTo.AUTO.value
		else:
			profile["braille"]["tetherTo"] = tetherToVal


def upgradeConfigFrom_9_to_10(profile: ConfigObj) -> None:
	"""In NVDA config, use only one value to store NVDA keys rather than 3 distinct values."""

	anySettingInConfig = False
	try:
		capsLock: str = profile["keyboard"]["useCapsLockAsNVDAModifierKey"]
		del profile["keyboard"]["useCapsLockAsNVDAModifierKey"]
		anySettingInConfig = True
	except KeyError:
		capsLock = False
	try:
		numpadInsert: str = profile["keyboard"]["useNumpadInsertAsNVDAModifierKey"]
		del profile["keyboard"]["useNumpadInsertAsNVDAModifierKey"]
		anySettingInConfig = True
	except KeyError:
		numpadInsert = True
	try:
		extendedInsert: str = profile["keyboard"]["useExtendedInsertAsNVDAModifierKey"]
		del profile["keyboard"]["useExtendedInsertAsNVDAModifierKey"]
		anySettingInConfig = True
	except KeyError:
		extendedInsert = True
	if anySettingInConfig:
		val = 0
		if configobj.validate.is_boolean(capsLock):
			val |= NVDAKey.CAPS_LOCK.value
		if configobj.validate.is_boolean(numpadInsert):
			val |= NVDAKey.NUMPAD_INSERT.value
		if configobj.validate.is_boolean(extendedInsert):
			val |= NVDAKey.EXTENDED_INSERT.value
		if val == 0:
			# val may be 0 if:
			# 1: The default profile has caps lock enabled and the currently upgraded profile has ext insert and
			# numpad insert disabled. In the current profile's config this leads to:
			# - useNumpadInsertAsNVDAModifierKey = False
			# - useExtendedInsertAsNVDAModifierKey = False
			# - useCapsLockAsNVDAModifierKey not present (True inherited from default config)
			# (see issue #14527 for full description)
			# or
			# 2: Someone did disabled all 3 possible NVDA key in config manually, e.g. modifying nvda.ini or via the
			# Python console.
			# Thus we consider case 1 which is the only use case reachable by the user via NVDA's GUI.
			log.debug(
				"No True value for any of 'use*AsNVDAModifierKey',"
				" restore caps lock (only possible case via NVDA's GUI).",
			)
			val = NVDAKey.CAPS_LOCK.value
		profile["keyboard"]["NVDAModifierKeys"] = val
	else:
		log.debug("use*AsNVDAModifierKey values not present, no action taken.")


def upgradeConfigFrom_10_to_11(profile: ConfigObj) -> None:
	"""Remove the enableHidBrailleSupport braille config flag in favor of an auto detect exclusion."""
	# Config spec entry was:
	# enableHidBrailleSupport = integer(0, 2, default=0)  # 0:Use default/recommended value (yes), 1:yes, 2:no
	try:
		hidSetting: str = profile["braille"]["enableHidBrailleSupport"]
		del profile["braille"]["enableHidBrailleSupport"]
	except KeyError:
		log.debug("enableHidBrailleSupport not present in config, no action taken.")
		return
	if configobj.validate.is_integer(hidSetting) == 2:  # HID standard support disabled
		if "braille" not in profile:
			profile["braille"] = {}
		if "auto" not in profile["braille"]:
			profile["braille"]["auto"] = {}
		if "excludedDisplays" not in profile["braille"]["auto"]:
			profile["braille"]["auto"]["excludedDisplays"] = []
		profile["braille"]["auto"]["excludedDisplays"] += ["hidBrailleStandard"]
		log.debug(
			"hidBrailleStandard added to braille display auto detection excluded displays. "
			f"List is now: {profile['braille']['auto']['excludedDisplays']}",
		)


def upgradeConfigFrom_11_to_12(profile: ConfigObj) -> None:
	"""Add a new key, documentFormatting.fontAttributeReporting, which allows users to select between speech and/or braille, and base it on documentFormatting.reportFontAttributes."""
	try:
		reportFontAttributes: bool = profile["documentFormatting"].as_bool("reportFontAttributes")
	except KeyError:
		log.debug("reportFontAttributes not present in config, no action taken.")
		return
	except ValueError:
		log.error("reportFontAttributes is not a boolean, no action taken.")
		return
	profile["documentFormatting"]["fontAttributeReporting"] = (
		OutputMode.SPEECH_AND_BRAILLE if reportFontAttributes else OutputMode.OFF
	)
	log.debug(
		f"documentFormatting.fontAttributeReporting added with value {profile['documentFormatting']['fontAttributeReporting']}.",
	)


def upgradeConfigFrom_12_to_13(profile: ConfigObj) -> None:
	"""
	If the includeCldr speech config flag is set in a profile,
	enable the cldr dictionary in the speechSymbols list.
	"""
	try:
		setting: bool = profile["speech"].as_bool("includeCLDR")
	except KeyError:
		log.debug("includeCLDR not present in config, no action taken.")
		return
	except ValueError:
		log.error("includeCLDR is not a boolean, no action taken.")
		return
	profile["speech"]["symbolDictionaries"] = ["cldr"] if setting else []
	log.debug(
		f"Handled cldr value of {setting!r}. List is now: {profile['speech']['symbolDictionaries']}",
	)


def upgradeConfigFrom_13_to_14(profile: ConfigObj):
	"""Set [audio][outputDevice] to the endpointID of [speech][outputDevice], and delete the latter."""
	try:
		friendlyName = profile["speech"]["outputDevice"]
	except KeyError:
		log.debug("Output device not present in config. Taking no action.")
		return
	if friendlyName == "default":
		log.debug("Output device is set to default. Not writing a new value to config.")
	elif endpointId := _friendlyNameToEndpointId(friendlyName):
		log.debug(
			f"Best match for device with {friendlyName=} has {endpointId=}. Writing new value to config.",
		)
		if "audio" not in profile:
			profile["audio"] = {}
		profile["audio"]["outputDevice"] = endpointId
	else:
		log.debug(
			f"Could not find an audio output device with {friendlyName=}. Not writing a new value to config.",
		)
	log.debug("Deleting old config value.")
	del profile["speech"]["outputDevice"]


def _friendlyNameToEndpointId(friendlyName: str) -> str | None:
	"""Convert a device friendly name to an endpoint ID string.

	Since friendly names are not unique, there may be many devices on one system with the same friendly name.
	As the order of devices in an IMMEndpointEnumerator is arbitrary, we cannot assume that the first device with a matching friendly name is the device the user wants.
	We also can't guarantee that the device the user has selected is active, so we need to retrieve devices by state, in order from most to least preferable.
	It is probably a safe bet that the device the user wants to use is either active or unplugged.
	Thus, the preference order for states is:
	1. ACTIVE- The audio adapter that connects to the endpoint device is present and enabled.
	   In addition, if the endpoint device plugs into a jack on the adapter, then the endpoint device is plugged in.
	2. UNPLUGGED - The audio adapter that contains the jack for the endpoint device is present and enabled, but the endpoint device is not plugged into the jack.
	3. DISABLED - The user has disabled the device in the Windows multimedia control panel.
	4. NOTPRESENT - The audio adapter that connects to the endpoint device has been removed from the system, or the user has disabled the adapter device in Device Manager.
	Within a state, if there is more than one device with the selected friendly name, we use the first one.

	:param friendlyName: Friendly name of the device to search for.
	:return: Endpoint ID string of the best match device, or `None` if no device with a matching friendly name is available.
	"""
<<<<<<< HEAD
=======
	from utils.mmdevice import getOutputDevices
>>>>>>> 8cc03f05
	from pycaw.constants import DEVICE_STATE
	from utils.mmdevice import _getOutputDevices

	states = (DEVICE_STATE.ACTIVE, DEVICE_STATE.UNPLUGGED, DEVICE_STATE.DISABLED, DEVICE_STATE.NOTPRESENT)
	for state in states:
		try:
			return next(
				device for device in getOutputDevices(stateMask=state) if device.friendlyName == friendlyName
			).id
		except StopIteration:
			# Proceed to the next device state.
			continue
	return None


def upgradeConfigFrom_14_to_15(profile: ConfigObj):
	"""Convert keyboard typing echo configurations from boolean to integer values."""
	_convertTypingEcho(profile, "speakTypedCharacters")
	_convertTypingEcho(profile, "speakTypedWords")


def _convertTypingEcho(profile: ConfigObj, key: str) -> None:
	"""
	Convert a keyboard typing echo configuration from boolean to integer values.

	:param profile: The `ConfigObj` instance representing the user's NVDA configuration file.
	:param key: The configuration key to convert.
	"""
	try:
		oldValue: bool = profile["keyboard"].as_bool(key)
	except KeyError:
		log.debug(f"'{key}' not present in config, no action taken.")
		return
	except ValueError:
		log.error(f"'{key}' is not a boolean, got {profile['keyboard'][key]!r}. Deleting.")
		del profile["keyboard"][key]
		return
	else:
		newValue = TypingEcho.EDIT_CONTROLS.value if oldValue else TypingEcho.OFF.value
		profile["keyboard"][key] = newValue
		log.debug(f"Converted '{key}' from {oldValue!r} to {newValue} ({TypingEcho(newValue).name}).")


def upgradeConfigFrom_15_to_16(profile: ConfigObj) -> None:
	"""Migrate remote.ini settings into the main config."""
	remoteIniPath = os.path.join(os.path.dirname(profile.filename), "remote.ini")
	if not os.path.isfile(remoteIniPath):
		log.debug(f"No remote.ini found, no action taken. Checked {remoteIniPath}")
		return

	try:
		remoteConfig = ConfigObj(remoteIniPath, encoding="UTF-8")
		log.debug(f"Loading remote config from {remoteIniPath}")
	except Exception:
		log.error("Error loading remote.ini", exc_info=True)
		return

	# Create remote section if it doesn't exist
	if "remote" not in profile:
		profile["remote"] = {}

	# Copy all sections from remote.ini
	for section in remoteConfig:
		if section not in profile["remote"]:
			profile["remote"][section] = {}
		profile["remote"][section].update(remoteConfig[section])

	try:
		# Backup the old file just in case
		backupPath = remoteIniPath + ".old"
		if os.path.exists(backupPath):
			os.unlink(backupPath)
		os.rename(remoteIniPath, backupPath)
		log.debug(f"Backed up remote.ini to {backupPath}")
	except Exception:
		log.error("Error backing up remote.ini after migration", exc_info=True)<|MERGE_RESOLUTION|>--- conflicted
+++ resolved
@@ -462,12 +462,8 @@
 	:param friendlyName: Friendly name of the device to search for.
 	:return: Endpoint ID string of the best match device, or `None` if no device with a matching friendly name is available.
 	"""
-<<<<<<< HEAD
-=======
 	from utils.mmdevice import getOutputDevices
->>>>>>> 8cc03f05
 	from pycaw.constants import DEVICE_STATE
-	from utils.mmdevice import _getOutputDevices
 
 	states = (DEVICE_STATE.ACTIVE, DEVICE_STATE.UNPLUGGED, DEVICE_STATE.DISABLED, DEVICE_STATE.NOTPRESENT)
 	for state in states:
