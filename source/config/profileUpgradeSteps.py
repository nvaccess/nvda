# A part of NonVisual Desktop Access (NVDA)
# Copyright (C) 2016-2024 NV Access Limited, Bill Dengler, Cyrille Bougot, Łukasz Golonka, Leonard de Ruijter
# This file is covered by the GNU General Public License.
# See the file COPYING for more details.

"""
Contains upgrade steps for the NVDA configuration files. These steps are run to ensure that a configuration file
complies with the latest schema (@see configSpec.py).

To add a new step (after modifying the schema and incrementing the schema version number) add a new method to this
module. The method name should be in the form "upgradeConfigFrom_X_to_Y" where X is the previous schema version, and Y
is the current schema version. The argument profile will be a configobj.ConfigObj object. The function should ensure
that no information is lost, while updating the ConfigObj to meet the requirements of the new schema.
"""

from logHandler import log
from config.configFlags import (
	NVDAKey,
	ShowMessages,
	TetherTo,
	ReportLineIndentation,
	ReportTableHeaders,
	ReportCellBorders,
	OutputMode,
)
import configobj.validate
from configobj import ConfigObj


def upgradeConfigFrom_0_to_1(profile: ConfigObj) -> None:
	# Schema has been modified to set a new minimum blink rate
	# The blink rate could previously be set to zero to disable blinking (while still
	# having a cursor)
	try:
		blinkRate = int(profile["braille"]["cursorBlinkRate"])
	except KeyError:
		# Setting does not exist, no need for upgrade of this setting
		log.debug("No cursorBlinkRate, no action taken.")
	else:
		newMinBlinkRate = 200
		if blinkRate < newMinBlinkRate:
			profile["braille"]["cursorBlinkRate"] = newMinBlinkRate
			if blinkRate < 1:
				profile["braille"]["cursorBlink"] = False


def upgradeConfigFrom_1_to_2(profile: ConfigObj) -> None:
	# Schema has been modified to split cursor shape into focus and review shapes
	# Previously, the same cursor shape was used for focus and review
	try:
		cursorShape = int(profile["braille"]["cursorShape"])
	except KeyError:
		# Setting does not exist, no need for upgrade of this setting
		log.debug("No cursorShape, no action taken.")
	else:
		del profile["braille"]["cursorShape"]
		profile["braille"]["cursorShapeFocus"] = cursorShape


def upgradeConfigFrom_2_to_3(profile: ConfigObj) -> None:
	# The winConsoleSpeakPasswords option has been moved to the terminals section of the config.
	try:
		speakPasswords = profile["UIA"]["winConsoleSpeakPasswords"]
	except KeyError:
		# Setting does not exist, no need for upgrade of this setting
		log.debug("winConsoleSpeakPasswords not present, no action taken.")
	else:
		del profile["UIA"]["winConsoleSpeakPasswords"]
		if "terminals" not in profile:
			profile["terminals"] = {}
		profile["terminals"]["speakPasswords"] = speakPasswords


def upgradeConfigFrom_3_to_4(profile: ConfigObj) -> None:
	"Reporting of superscripts and subscripts can now be configured separately to font attributes."
	try:
		profile["documentFormatting"]["reportSuperscriptsAndSubscripts"] = profile["documentFormatting"][
			"reportFontAttributes"
		]
	except KeyError:
		# Setting does not exist, no need for upgrade of this setting
		log.debug("reportFontAttributes not present, no action taken.")


def upgradeConfigFrom_4_to_5(profile: ConfigObj) -> None:
	"""reporting details has become enabled by default.
	Discard aria-details setting, ensure users are aware of the setting.
	The setting was used while the feature was in development.
	Prevented reporting 'has details' with no way to report the details.
	"""
	try:
		del profile["annotations"]["reportDetails"]
	except KeyError:
		# Setting does not exist, no need for upgrade of this setting
		log.debug("reportDetails not present, no action taken.")


def upgradeConfigFrom_5_to_6(profile: ConfigObj) -> None:
	"""
	useInMSWordWhenAvailable in UIA section has been replaced with allowInMSWord multichoice.
	"""
	try:
		useInMSWord: str = profile["UIA"]["useInMSWordWhenAvailable"]
		del profile["UIA"]["useInMSWordWhenAvailable"]
	except KeyError:
		useInMSWord = False
	if configobj.validate.is_boolean(useInMSWord):
		from . import AllowUiaInMSWord

		profile["UIA"]["allowInMSWord"] = AllowUiaInMSWord.ALWAYS.value


def upgradeConfigFrom_6_to_7(profile: ConfigObj) -> None:
	"""
	Selective UIA registration check box has been replaced with event registration multi choice.
	If the user has explicitly enabled selective UIA event registration, set
	the new eventRegistration preference to selective.
	Otherwise, the default value, auto, will be used.
	"""
	try:
		selectiveEventRegistration: str = profile["UIA"]["selectiveEventRegistration"]
		del profile["UIA"]["selectiveEventRegistration"]
	except KeyError:
		selectiveEventRegistration = False
	if configobj.validate.is_boolean(selectiveEventRegistration):
		profile["UIA"]["eventRegistration"] = "selective"


def upgradeConfigFrom_7_to_8(profile: ConfigObj) -> None:
	"""
	In Document formatting settings, "Row/column headers" check box has been replaced with "Headers" combobox.
	"""
	try:
		reportTableHeaders: str = profile["documentFormatting"]["reportTableHeaders"]
	except KeyError:
		# Setting does not exist, no need for upgrade of this setting
		log.debug("reportTableHeaders not present, no action taken.")
	else:
		if configobj.validate.is_boolean(reportTableHeaders):
			profile["documentFormatting"]["reportTableHeaders"] = ReportTableHeaders.ROWS_AND_COLUMNS.value
		else:
			profile["documentFormatting"]["reportTableHeaders"] = ReportTableHeaders.OFF.value


def upgradeConfigFrom_8_to_9(profile: ConfigObj) -> None:
	"""
	In NVDA config, when various values were controlling a single combobox in the settings window, these values
	have been replaced by a single value.
	The following settings are upgraded:
	- Line indentation (in Document formatting settings)
	- Cell borders (in Document formatting settings)
	- Show messages (in Braille settings)
	- Tether to (in Braille settings)
	"""

	_upgradeConfigFrom_8_to_9_lineIndent(profile)
	_upgradeConfigFrom_8_to_9_cellBorders(profile)
	_upgradeConfigFrom_8_to_9_showMessages(profile)
	_upgradeConfigFrom_8_to_9_tetherTo(profile)


def _upgradeConfigFrom_8_to_9_lineIndent(profile: ConfigObj) -> None:
	anySettingInConfig = False
	try:
		reportLineIndent: str = profile["documentFormatting"]["reportLineIndentation"]
		anySettingInConfig = True
	except KeyError:
		reportLineIndent = False
	try:
		reportLineIndentWithTones: str = profile["documentFormatting"]["reportLineIndentationWithTones"]
		del profile["documentFormatting"]["reportLineIndentationWithTones"]
		anySettingInConfig = True
	except KeyError:
		reportLineIndentWithTones = False
	if anySettingInConfig:
		if configobj.validate.is_boolean(reportLineIndent):
			if configobj.validate.is_boolean(reportLineIndentWithTones):
				profile["documentFormatting"]["reportLineIndentation"] = (
					ReportLineIndentation.SPEECH_AND_TONES.value
				)
			else:
				profile["documentFormatting"]["reportLineIndentation"] = ReportLineIndentation.SPEECH.value
		else:
			if configobj.validate.is_boolean(reportLineIndentWithTones):
				profile["documentFormatting"]["reportLineIndentation"] = ReportLineIndentation.TONES.value
			else:
				profile["documentFormatting"]["reportLineIndentation"] = ReportLineIndentation.OFF.value
	else:
		log.debug("reportLineIndentation and reportLineIndentationWithTones not present, no action taken.")


def _upgradeConfigFrom_8_to_9_cellBorders(profile: ConfigObj) -> None:
	anySettingInConfig = False
	try:
		reportBorderStyle: str = profile["documentFormatting"]["reportBorderStyle"]
		del profile["documentFormatting"]["reportBorderStyle"]
		anySettingInConfig = True
		reportBorderStyleMissing = False
	except KeyError:
		reportBorderStyle = False
		reportBorderStyleMissing = True
	try:
		reportBorderColor: str = profile["documentFormatting"]["reportBorderColor"]
		del profile["documentFormatting"]["reportBorderColor"]
		anySettingInConfig = True
	except KeyError:
		reportBorderColor = False
	if anySettingInConfig:
		if configobj.validate.is_boolean(reportBorderStyle):
			if configobj.validate.is_boolean(reportBorderColor):
				profile["documentFormatting"]["reportCellBorders"] = ReportCellBorders.COLOR_AND_STYLE.value
			else:
				profile["documentFormatting"]["reportCellBorders"] = ReportCellBorders.STYLE.value
		elif configobj.validate.is_boolean(reportBorderColor) and reportBorderStyleMissing:
			# In default profile, this config cannot be set.
			# However in a non-default profile you can get this config if:
			# - default profile is set with "Cell borders" on "styles"
			# - the other profile is set with "Cell borders" on "Both colors and styles"
			profile["documentFormatting"]["reportCellBorders"] = ReportCellBorders.COLOR_AND_STYLE.value
		else:
			profile["documentFormatting"]["reportCellBorders"] = ReportCellBorders.OFF.value
	else:
		log.debug("reportBorderStyle and reportBorderColor not present, no action taken.")


def _upgradeConfigFrom_8_to_9_showMessages(profile: ConfigObj) -> None:
	upgradeNeeded = False
	try:
		noMessageTimeout: str = profile["braille"]["noMessageTimeout"]
	except KeyError:
		noMessageTimeoutVal = False  # Default value
	else:
		del profile["braille"]["noMessageTimeout"]
		noMessageTimeoutVal = configobj.validate.is_boolean(noMessageTimeout)
		upgradeNeeded = True
	try:
		messageTimeout: str = profile["braille"]["messageTimeout"]
	except KeyError:
		messageTimeoutVal = 4  # Default value
	else:
		messageTimeoutVal = configobj.validate.is_integer(messageTimeout)
		if messageTimeoutVal == 0:
			del profile["braille"]["messageTimeout"]
			upgradeNeeded = True

	if upgradeNeeded:
		if messageTimeoutVal == 0:
			profile["braille"]["showMessages"] = ShowMessages.DISABLED.value
			if noMessageTimeoutVal:
				# Invalid config with noMessageTimeout=True and messageTimeout=0." is possible (if set manually by a user)
				# and it actually leads to disabled messages.
				# So we fix it with ShowMessages.DISABLED but also issue a warning.
				log.debugWarning(
					"Invalid config found: noMessageTimeout=True and messageTimeout=0."
					" Fixing it with setting showMessages on DISABLE.",
				)
		else:
			if noMessageTimeoutVal:
				profile["braille"]["showMessages"] = ShowMessages.SHOW_INDEFINITELY.value
			else:
				profile["braille"]["showMessages"] = ShowMessages.USE_TIMEOUT.value
	else:
		log.debug("messageTimeout >= 1 or not present and noMessageTimeout not present, no action taken.")


def _upgradeConfigFrom_8_to_9_tetherTo(profile: ConfigObj) -> None:
	try:
		autoTether: str = profile["braille"]["autoTether"]
		isAutoTetherMissing = False
	except KeyError:
		autoTether: str = "True"
		isAutoTetherMissing = True
	else:
		del profile["braille"]["autoTether"]
	try:
		tetherTo: str = profile["braille"]["tetherTo"]
		isTetherToMissing = False
	except KeyError:
		tetherTo: str = TetherTo.FOCUS.value
		isTetherToMissing = True

	autoTetherVal = configobj.validate.is_boolean(autoTether)
	tetherToVal = configobj.validate.is_string(tetherTo)
	if isAutoTetherMissing and isTetherToMissing:
		log.debug("autoTether and tetherTo not present in config, no action taken.")
	elif isAutoTetherMissing:
		# It is not possible to get tetherTo without having autoTether in default profile's config.
		# This is possible in a non-default config in case "Tether to" option is not set to "Automatically" (e.g.
		# "Review") and the current profile has this option set to "Focus".
		# In this case, tetherTo keeps the same value.
		log.debug(
			"autoTether not present in config but tetherTo present, no action taken (keeping tetherTo value).",
		)
	elif isTetherToMissing:
		if autoTetherVal:
			profile["braille"]["tetherTo"] = TetherTo.AUTO.value
		else:
			profile["braille"]["tetherTo"] = TetherTo.FOCUS.value
	else:  # both values present in config
		if autoTetherVal:
			profile["braille"]["tetherTo"] = TetherTo.AUTO.value
		else:
			profile["braille"]["tetherTo"] = tetherToVal


def upgradeConfigFrom_9_to_10(profile: ConfigObj) -> None:
	"""In NVDA config, use only one value to store NVDA keys rather than 3 distinct values."""

	anySettingInConfig = False
	try:
		capsLock: str = profile["keyboard"]["useCapsLockAsNVDAModifierKey"]
		del profile["keyboard"]["useCapsLockAsNVDAModifierKey"]
		anySettingInConfig = True
	except KeyError:
		capsLock = False
	try:
		numpadInsert: str = profile["keyboard"]["useNumpadInsertAsNVDAModifierKey"]
		del profile["keyboard"]["useNumpadInsertAsNVDAModifierKey"]
		anySettingInConfig = True
	except KeyError:
		numpadInsert = True
	try:
		extendedInsert: str = profile["keyboard"]["useExtendedInsertAsNVDAModifierKey"]
		del profile["keyboard"]["useExtendedInsertAsNVDAModifierKey"]
		anySettingInConfig = True
	except KeyError:
		extendedInsert = True
	if anySettingInConfig:
		val = 0
		if configobj.validate.is_boolean(capsLock):
			val |= NVDAKey.CAPS_LOCK.value
		if configobj.validate.is_boolean(numpadInsert):
			val |= NVDAKey.NUMPAD_INSERT.value
		if configobj.validate.is_boolean(extendedInsert):
			val |= NVDAKey.EXTENDED_INSERT.value
		if val == 0:
			# val may be 0 if:
			# 1: The default profile has caps lock enabled and the currently upgraded profile has ext insert and
			# numpad insert disabled. In the current profile's config this leads to:
			# - useNumpadInsertAsNVDAModifierKey = False
			# - useExtendedInsertAsNVDAModifierKey = False
			# - useCapsLockAsNVDAModifierKey not present (True inherited from default config)
			# (see issue #14527 for full description)
			# or
			# 2: Someone did disabled all 3 possible NVDA key in config manually, e.g. modifying nvda.ini or via the
			# Python console.
			# Thus we consider case 1 which is the only use case reachable by the user via NVDA's GUI.
			log.debug(
				"No True value for any of 'use*AsNVDAModifierKey',"
				" restore caps lock (only possible case via NVDA's GUI).",
			)
			val = NVDAKey.CAPS_LOCK.value
		profile["keyboard"]["NVDAModifierKeys"] = val
	else:
		log.debug("use*AsNVDAModifierKey values not present, no action taken.")


def upgradeConfigFrom_10_to_11(profile: ConfigObj) -> None:
	"""Remove the enableHidBrailleSupport braille config flag in favor of an auto detect exclusion."""
	# Config spec entry was:
	# enableHidBrailleSupport = integer(0, 2, default=0)  # 0:Use default/recommended value (yes), 1:yes, 2:no
	try:
		hidSetting: str = profile["braille"]["enableHidBrailleSupport"]
		del profile["braille"]["enableHidBrailleSupport"]
	except KeyError:
		log.debug("enableHidBrailleSupport not present in config, no action taken.")
		return
	if configobj.validate.is_integer(hidSetting) == 2:  # HID standard support disabled
		if "braille" not in profile:
			profile["braille"] = {}
		if "auto" not in profile["braille"]:
			profile["braille"]["auto"] = {}
		if "excludedDisplays" not in profile["braille"]["auto"]:
			profile["braille"]["auto"]["excludedDisplays"] = []
		profile["braille"]["auto"]["excludedDisplays"] += ["hidBrailleStandard"]
		log.debug(
			"hidBrailleStandard added to braille display auto detection excluded displays. "
			f"List is now: {profile['braille']['auto']['excludedDisplays']}",
		)


<<<<<<< HEAD
def upgradeConfigFrom_12_to_13(profile: ConfigObj) -> None:
	"""
	If the includeCldr speech config flag is set in a profile,
	enable the cldr dictionary in the speechSymbols list.
	"""
	try:
		setting: bool = profile["speech"].as_bool("includeCLDR")
	except KeyError:
		log.debug("includeCLDR not present in config, no action taken.")
		return
	except ValueError:
		log.error("includeCLDR is not a boolean, no action taken.")
		return
	profile["speech"]["symbolDictionaries"] = ["cldr"] if setting else []
	log.debug(
		f"Handled cldr value of {setting!r}. List is now: {profile['speech']['symbolDictionaries']}",
=======
def upgradeConfigFrom_11_to_12(profile: ConfigObj) -> None:
	"""Add a new key, documentFormatting.fontAttributeReporting, which allows users to select between speech and/or braille, and base it on documentFormatting.reportFontAttributes."""
	try:
		reportFontAttributes: bool = profile["documentFormatting"].as_bool("reportFontAttributes")
	except KeyError:
		log.debug("reportFontAttributes not present in config, no action taken.")
		return
	except ValueError:
		log.error("reportFontAttributes is not a boolean, no action taken.")
		return
	profile["documentFormatting"]["fontAttributeReporting"] = (
		OutputMode.SPEECH_AND_BRAILLE if reportFontAttributes else OutputMode.OFF
	)
	log.debug(
		f"documentFormatting.fontAttributeReporting added with value {profile['documentFormatting']['fontAttributeReporting']}."
>>>>>>> 41418d7a
	)<|MERGE_RESOLUTION|>--- conflicted
+++ resolved
@@ -379,24 +379,6 @@
 		)
 
 
-<<<<<<< HEAD
-def upgradeConfigFrom_12_to_13(profile: ConfigObj) -> None:
-	"""
-	If the includeCldr speech config flag is set in a profile,
-	enable the cldr dictionary in the speechSymbols list.
-	"""
-	try:
-		setting: bool = profile["speech"].as_bool("includeCLDR")
-	except KeyError:
-		log.debug("includeCLDR not present in config, no action taken.")
-		return
-	except ValueError:
-		log.error("includeCLDR is not a boolean, no action taken.")
-		return
-	profile["speech"]["symbolDictionaries"] = ["cldr"] if setting else []
-	log.debug(
-		f"Handled cldr value of {setting!r}. List is now: {profile['speech']['symbolDictionaries']}",
-=======
 def upgradeConfigFrom_11_to_12(profile: ConfigObj) -> None:
 	"""Add a new key, documentFormatting.fontAttributeReporting, which allows users to select between speech and/or braille, and base it on documentFormatting.reportFontAttributes."""
 	try:
@@ -412,5 +394,23 @@
 	)
 	log.debug(
 		f"documentFormatting.fontAttributeReporting added with value {profile['documentFormatting']['fontAttributeReporting']}."
->>>>>>> 41418d7a
+	
+
+
+def upgradeConfigFrom_12_to_13(profile: ConfigObj) -> None:
+	"""
+	If the includeCldr speech config flag is set in a profile,
+	enable the cldr dictionary in the speechSymbols list.
+	"""
+	try:
+		setting: bool = profile["speech"].as_bool("includeCLDR")
+	except KeyError:
+		log.debug("includeCLDR not present in config, no action taken.")
+		return
+	except ValueError:
+		log.error("includeCLDR is not a boolean, no action taken.")
+		return
+	profile["speech"]["symbolDictionaries"] = ["cldr"] if setting else []
+	log.debug(
+		f"Handled cldr value of {setting!r}. List is now: {profile['speech']['symbolDictionaries']}",
 	)