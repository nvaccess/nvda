--- conflicted
+++ resolved
@@ -579,29 +579,6 @@
 					)
 
 
-<<<<<<< HEAD
-def upgradeConfigFrom_17_to_18(profile: ConfigObj):
-	"""Convert report spelling errors configurations from boolean to integer values."""
-
-	section = "documentFormatting"
-	key = "reportSpellingErrors"
-	newKey = "reportSpellingErrors2"
-	try:
-		oldValue: bool = profile[section].as_bool(key)
-	except KeyError:
-		log.debug(f"'{key}' not present in config, no action taken.")
-		return
-	except ValueError:
-		log.error(f"'{key}' is not a boolean, got {profile[section][key]!r}. No action taken.")
-		return
-
-	del profile[section][key]
-	newValue = ReportSpellingErrors.SPEECH.value if oldValue else ReportSpellingErrors.OFF.value
-	profile[section][newKey] = newValue
-	log.debug(
-		f"Converted '{key}' from {oldValue!r} to {newValue} ({ReportSpellingErrors(newValue).name}).",
-	)
-=======
 def upgradeConfigFrom_17_to_18(profile: ConfigObj) -> None:
 	"""Add dotPad to excluded braille displays by default due to generic USB PID/VID."""
 	# Only add to excludedDisplays if the auto section doesn't exist or excludedDisplays is empty/default
@@ -621,4 +598,24 @@
 			"dotPad added to braille display auto detection excluded displays due to generic USB PID/VID. "
 			f"List is now: {excludedDisplays}",
 		)
->>>>>>> 4ba948ae
+def upgradeConfigFrom_18_to_19(profile: ConfigObj):
+	"""Convert report spelling errors configurations from boolean to integer values."""
+
+	section = "documentFormatting"
+	key = "reportSpellingErrors"
+	newKey = "reportSpellingErrors2"
+	try:
+		oldValue: bool = profile[section].as_bool(key)
+	except KeyError:
+		log.debug(f"'{key}' not present in config, no action taken.")
+		return
+	except ValueError:
+		log.error(f"'{key}' is not a boolean, got {profile[section][key]!r}. No action taken.")
+		return
+
+	del profile[section][key]
+	newValue = ReportSpellingErrors.SPEECH.value if oldValue else ReportSpellingErrors.OFF.value
+	profile[section][newKey] = newValue
+	log.debug(
+		f"Converted '{key}' from {oldValue!r} to {newValue} ({ReportSpellingErrors(newValue).name}).",
+	)
