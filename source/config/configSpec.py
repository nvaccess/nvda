# A part of NonVisual Desktop Access (NVDA)
# Copyright (C) 2006-2024 NV Access Limited, Babbage B.V., Davy Kager, Bill Dengler, Julien Cochuyt,
# Joseph Lee, Dawid Pieper, mltony, Bram Duvigneau, Cyrille Bougot, Rob Meredith,
# Burman's Computer and Education Ltd., Leonard de Ruijter, Łukasz Golonka
# This file is covered by the GNU General Public License.
# See the file COPYING for more details.

from io import StringIO
from configobj import ConfigObj
from . import configDefaults

#: The version of the schema outlined in this file. Increment this when modifying the schema and
#: provide an upgrade step (@see profileUpgradeSteps.py). An upgrade step does not need to be added when
#: just adding a new element to (or removing from) the schema, only when old versions of the config
#: (conforming to old schema versions) will not work correctly with the new schema.
<<<<<<< HEAD
latestSchemaVersion = 13
=======
latestSchemaVersion = 12
>>>>>>> 41418d7a

#: The configuration specification string
#: @type: String
configSpecString = f"""# NVDA Configuration File
schemaVersion = integer(min=0, default={latestSchemaVersion})
[general]
	language = string(default="Windows")
	saveConfigurationOnExit = boolean(default=True)
	askToExit = boolean(default=true)
	playStartAndExitSounds = boolean(default=true)
	#possible log levels are DEBUG, IO, DEBUGWARNING, INFO
	loggingLevel = string(default="INFO")
	showWelcomeDialogAtStartup = boolean(default=true)

# Speech settings
[speech]
	# The synthesizer to use
	synth = string(default=auto)
	# symbolLevel: One of the characterProcessing.SymbolLevel values.
	symbolLevel = integer(default=100)
	trustVoiceLanguage = boolean(default=true)
	unicodeNormalization = featureFlag(optionsEnum="BoolFlag", behaviorOfDefault="disabled")
	reportNormalizedForCharacterNavigation = boolean(default=true)
	symbolDictionaries = string_list(default=list("cldr"))
	beepSpeechModePitch = integer(default=10000,min=50,max=11025)
	outputDevice = string(default=default)
	autoLanguageSwitching = boolean(default=true)
	autoDialectSwitching = boolean(default=false)
	delayedCharacterDescriptions = boolean(default=false)
	excludedSpeechModes = int_list(default=list())

	[[__many__]]
		capPitchChange = integer(default=30,min=-100,max=100)
		sayCapForCapitals = boolean(default=false)
		beepForCapitals = boolean(default=false)
		useSpellingFunctionality = boolean(default=true)

# Audio settings
[audio]
	audioDuckingMode = integer(default=0)
	WASAPI = featureFlag(optionsEnum="BoolFlag", behaviorOfDefault="enabled")
	soundVolumeFollowsVoice = boolean(default=false)
	soundVolume = integer(default=100, min=0, max=100)
	audioAwakeTime = integer(default=30, min=0, max=3600)
	whiteNoiseVolume = integer(default=0, min=0, max=100)
	soundSplitState = integer(default=0)
	includedSoundSplitModes = int_list(default=list(0, 2, 3))

# Braille settings
[braille]
	display = string(default=auto)
	mode = option("followCursors", "speechOutput", default="followCursors")
	translationTable = string(default=en-ueb-g1.ctb)
	inputTable = string(default=en-ueb-g1.ctb)
	expandAtCursor = boolean(default=true)
	showCursor = boolean(default=true)
	cursorBlink = boolean(default=true)
	cursorBlinkRate = integer(default=500,min=200,max=2000)
	cursorShapeFocus = integer(default=192,min=1,max=255)
	cursorShapeReview = integer(default=128,min=1,max=255)
	# How braille display will show messages
	# 0: Disabled, 1: Use timeout, 2: Show indefinitely
	showMessages = integer(0, 2, default=1)
	# Timeout after the message will disappear from braille display
	messageTimeout = integer(default=4, min=1, max=20)
	tetherTo = option("auto", "focus", "review", default="auto")
	reviewRoutingMovesSystemCaret = featureFlag(\
		optionsEnum="ReviewRoutingMovesSystemCaretFlag", behaviorOfDefault="NEVER")
	readByParagraph = boolean(default=false)
	wordWrap = boolean(default=true)
	unicodeNormalization = featureFlag(optionsEnum="BoolFlag", behaviorOfDefault="disabled")
	focusContextPresentation = option("changedContext", "fill", "scroll", default="changedContext")
	interruptSpeechWhileScrolling = featureFlag(optionsEnum="BoolFlag", behaviorOfDefault="enabled")
	showSelection = featureFlag(optionsEnum="BoolFlag", behaviorOfDefault="enabled")
	reportLiveRegions = featureFlag(optionsEnum="BoolFlag", behaviorOfDefault="enabled")
	[[auto]]
    	excludedDisplays = string_list(default=list())

	# Braille display driver settings
	[[__many__]]
		port = string(default="")

# Vision enhancement provider settings
[vision]

	# Vision enhancement provider settings
	[[__many__]]
		enabled = boolean(default=false)

# Presentation settings
[presentation]
		reportKeyboardShortcuts = boolean(default=true)
		reportObjectPositionInformation = boolean(default=true)
		guessObjectPositionInformationWhenUnavailable = boolean(default=false)
		reportTooltips = boolean(default=false)
		reportHelpBalloons = boolean(default=true)
		reportObjectDescriptions = boolean(default=True)
		reportDynamicContentChanges = boolean(default=True)
		reportAutoSuggestionsWithSound = boolean(default=True)
	[[progressBarUpdates]]
		reportBackgroundProgressBars = boolean(default=false)
		#output modes are beep, speak, both, or off
		progressBarOutputMode = string(default="beep")
		speechPercentageInterval = integer(default=10)
		beepPercentageInterval = integer(default=1)
		beepMinHZ = integer(default=110)

[mouse]
	enableMouseTracking = boolean(default=True) #must be true for any of the other settings to work
	mouseTextUnit = string(default="paragraph")
	reportObjectRoleOnMouseEnter = boolean(default=False)
	audioCoordinatesOnMouseMove = boolean(default=False)
	audioCoordinates_detectBrightness = boolean(default=False)
	audioCoordinates_blurFactor = integer(default=3)
	audioCoordinates_minVolume = float(default=0.1)
	audioCoordinates_maxVolume = float(default=1.0)
	audioCoordinates_minPitch = integer(default=220)
	audioCoordinates_maxPitch = integer(default=880)
	reportMouseShapeChanges = boolean(default=false)
	ignoreInjectedMouseInput = boolean(default=false)

[speechViewer]
	showSpeechViewerAtStartup = boolean(default=false)
	autoPositionWindow = boolean(default=True)
	# Values for positioning the window.
	# Defaults are not used.
	# They should not be read if autoPositionWindow is True
	x = integer()
	y = integer()
	width = integer()
	height = integer()
	displays = string_list()

[brailleViewer]
	showBrailleViewerAtStartup = boolean(default=false)
	shouldHoverRouteToCell = boolean(default=false)
	secondsOfHoverToActivate = float(min=0.0, default=1.0)
	# Devices with 40 cells are quite common.
	defaultCellCount = integer(min=20, max=160, default=40)
	autoPositionWindow = boolean(default=True)
	# Values for positioning the window.
	# Defaults are not used.
	# They should not be read if autoPositionWindow is True
	x = integer()
	y = integer()
	displays = string_list()

#Keyboard settings
[keyboard]
	# NVDAModifierKeys: Integer value combining single-bit value:
	# 1: CapsLock
	# 2: NumpadInsert
	# 4: ExtendedInsert
	# Default = 6: NumpadInsert + ExtendedInsert
	NVDAModifierKeys = integer(1, 7, default=6)
	keyboardLayout = string(default="desktop")
	speakTypedCharacters = boolean(default=true)
	speakTypedWords = boolean(default=false)
	beepForLowercaseWithCapslock = boolean(default=true)
	speakCommandKeys = boolean(default=false)
	speechInterruptForCharacters = boolean(default=true)
	speechInterruptForEnter = boolean(default=true)
	allowSkimReadingInSayAll = boolean(default=False)
	alertForSpellingErrors = boolean(default=True)
	handleInjectedKeys= boolean(default=true)

[virtualBuffers]
	maxLineLength = integer(default=100)
	linesPerPage = integer(default=25)
	useScreenLayout = boolean(default=True)
	autoPassThroughOnFocusChange = boolean(default=true)
	autoPassThroughOnCaretMove = boolean(default=false)
	passThroughAudioIndication = boolean(default=true)
	autoSayAllOnPageLoad = boolean(default=true)
	trapNonCommandGestures = boolean(default=true)
	enableOnPageLoad = boolean(default=true)
	autoFocusFocusableElements = boolean(default=False)
	loadChromiumVBufOnBusyState = featureFlag(optionsEnum="BoolFlag", behaviorOfDefault="enabled")
	textParagraphRegex = string(default="{configDefaults.DEFAULT_TEXT_PARAGRAPH_REGEX}")

[touch]
	enabled = boolean(default=true)
	touchTyping = boolean(default=False)

#Settings for document reading (such as MS Word and wordpad)
[documentFormatting]
	# These settings affect what information is reported when you navigate
	# to text where the formatting  or placement has changed
	detectFormatAfterCursor = boolean(default=false)
	reportFontName = boolean(default=false)
	reportFontSize = boolean(default=false)
	# Deprecated in 2025.1
	reportFontAttributes = boolean(default=false)                                                                   
	# 0: Off, 1: Speech, 2: Braille, 3: Speech and Braille
	fontAttributeReporting = integer(0, 3, default=0)
	reportRevisions = boolean(default=true)
	reportEmphasis = boolean(default=false)
	reportHighlight = boolean(default=true)
	reportSuperscriptsAndSubscripts = boolean(default=false)
	reportColor = boolean(default=False)
	reportTransparentColor = boolean(default=False)
	reportAlignment = boolean(default=false)
	reportLineSpacing = boolean(default=false)
	reportStyle = boolean(default=false)
	reportSpellingErrors = boolean(default=true)
	reportPage = boolean(default=true)
	reportLineNumber = boolean(default=False)
	# 0: Off, 1: Speech, 2: Tones, 3: Both Speech and Tones
	reportLineIndentation = integer(0, 3, default=0)
	ignoreBlankLinesForRLI = boolean(default=False)
	reportParagraphIndentation = boolean(default=False)
	reportTables = boolean(default=true)
	includeLayoutTables = boolean(default=False)
	# 0: Off, 1: Rows and columns, 2: Rows, 3: Columns
	reportTableHeaders = integer(0, 3, default=1)
	reportTableCellCoords = boolean(default=True)
	# 0: Off, 1: style, 2: color and style
	reportCellBorders = integer(0, 2, default=0)
	reportLinks = boolean(default=true)
	reportGraphics = boolean(default=True)
	reportComments = boolean(default=true)
	reportBookmarks = boolean(default=true)
	reportLists = boolean(default=true)
	reportHeadings = boolean(default=true)
	reportBlockQuotes = boolean(default=true)
	reportGroupings = boolean(default=true)
	reportLandmarks = boolean(default=true)
	reportArticles = boolean(default=false)
	reportFrames = boolean(default=true)
	reportFigures = boolean(default=true)
	reportClickable = boolean(default=true)

[documentNavigation]
	paragraphStyle = featureFlag(optionsEnum="ParagraphNavigationFlag", behaviorOfDefault="application")

[reviewCursor]
	simpleReviewMode = boolean(default=True)
	followFocus = boolean(default=True)
	followCaret = boolean(default=True)
	followMouse = boolean(default=False)

[UIA]
	enabled = boolean(default=true)
	useInMSExcelWhenAvailable = boolean(default=false)
	winConsoleImplementation= option("auto", "legacy", "UIA", default="auto")
	eventRegistration = option("auto", "selective", "global", default="auto")
	# 0:default, 1:Only when necessary, 2:yes, 3:no
	allowInChromium = integer(0, 3, default=0)
	# 0:default (where suitable), 1:Only when necessary, 2: where suitable, 3: always
	allowInMSWord = integer(0, 3, default=0)
	enhancedEventProcessing = featureFlag(optionsEnum="BoolFlag", behaviorOfDefault="enabled")

[annotations]
	reportDetails = boolean(default=true)
	reportAriaDescription = boolean(default=true)

[terminals]
	speakPasswords = boolean(default=false)
	keyboardSupportInLegacy = boolean(default=True)
	diffAlgo = option("auto", "dmp", "difflib", default="auto")
	wtStrategy = featureFlag(optionsEnum="WindowsTerminalStrategyFlag", behaviorOfDefault="diffing")

[update]
	autoCheck = boolean(default=true)
	startupNotification = boolean(default=true)
	allowUsageStats = boolean(default=false)
	askedAllowUsageStats = boolean(default=false)

[inputComposition]
	autoReportAllCandidates = boolean(default=True)
	announceSelectedCandidate = boolean(default=True)
	alwaysIncludeShortCharacterDescriptionInCandidateName = boolean(default=True)
	reportReadingStringChanges = boolean(default=True)
	reportCompositionStringChanges = boolean(default=True)

[debugLog]
	hwIo = boolean(default=false)
	MSAA = boolean(default=false)
	UIA = boolean(default=false)
	audioDucking = boolean(default=false)
	gui = boolean(default=false)
	louis = boolean(default=false)
	timeSinceInput = boolean(default=false)
	vision = boolean(default=false)
	speech = boolean(default=false)
	speechManager = boolean(default=false)
	synthDriver = boolean(default=false)
	nvwave = boolean(default=false)
	annotations = boolean(default=false)
	events = boolean(default=false)
	garbageHandler = boolean(default=false)

[uwpOcr]
	language = string(default="")
	autoRefresh = boolean(default=false)
	autoRefreshInterval = integer(default=1500, min=100)

[upgrade]
	newLaptopKeyboardLayout = boolean(default=false)

[editableText]
	caretMoveTimeoutMs = integer(min=0, max=2000, default=100)

[development]
	enableScratchpadDir = boolean(default=false)

[featureFlag]
	# 0:default, 1:yes, 2:no
	cancelExpiredFocusSpeech = integer(0, 2, default=0)
	# 0:Only in test versions, 1:yes
	playErrorSound = integer(0, 1, default=0)

[addonStore]
	showWarning = boolean(default=true)
	automaticUpdates = option("notify", "disabled", default="notify")
"""

#: The configuration specification
#: @type: ConfigObj
confspec = ConfigObj(StringIO(configSpecString), list_values=False, encoding="UTF-8")
confspec.newlines = "\r\n"<|MERGE_RESOLUTION|>--- conflicted
+++ resolved
@@ -13,11 +13,7 @@
 #: provide an upgrade step (@see profileUpgradeSteps.py). An upgrade step does not need to be added when
 #: just adding a new element to (or removing from) the schema, only when old versions of the config
 #: (conforming to old schema versions) will not work correctly with the new schema.
-<<<<<<< HEAD
 latestSchemaVersion = 13
-=======
-latestSchemaVersion = 12
->>>>>>> 41418d7a
 
 #: The configuration specification string
 #: @type: String
