--- conflicted
+++ resolved
@@ -341,7 +341,9 @@
 	automaticUpdates = option("notify", "update", "disabled", default="notify")
 	allowIncompatibleUpdates = boolean(default=false)
 	baseServerURL = string(default="")
-<<<<<<< HEAD
+	# UpdateChannel values:
+	# same channel (default), any channel, do not update, stable, beta & dev, beta, dev
+	defaultUpdateChannel = integer(0, 6, default=0)
 
 # Remote Settings
 [remote]
@@ -360,11 +362,6 @@
 		__many__ = string(default="")
 	[[ui]]
 		play_sounds = boolean(default=True)
-=======
-	# UpdateChannel values:
-	# same channel (default), any channel, do not update, stable, beta & dev, beta, dev
-	defaultUpdateChannel = integer(0, 6, default=0)
->>>>>>> 8cc03f05
 """
 
 #: The configuration specification
