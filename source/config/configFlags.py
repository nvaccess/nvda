--- conflicted
+++ resolved
@@ -253,7 +253,6 @@
 		}
 
 
-<<<<<<< HEAD
 @unique
 class ColorTheme(DisplayStringStrEnum):
 	"""Enumeration for what foreground and background colors to use.
@@ -262,24 +261,27 @@
 	AUTO = "auto"
 	DARK = "dark"
 	LIGHT = "light"
-=======
-class ParagraphStartMarker(DisplayStringStrEnum):
-	NONE = ""
-	SPACE = " "
-	PILCROW = "¶"
->>>>>>> 5ecc2436
-
-	@property
-	def _displayStringLabels(self):
-		return {
-<<<<<<< HEAD
+  
+	@property
+	def _displayStringLabels(self):
+		return {
 			# Translators: One of the color theme choices in the visual settings category panel (this choice uses the system's Dark Mode setting).
 			self.AUTO: _("Auto"),
 			# Translators: One of the color theme choices in the visual settings category panel (this choice uses light background with dark text).
 			self.LIGHT: _("Light"),
 			# Translators: One of the color theme choices in the visual settings category panel (this choice uses dark background with light text).
 			self.DARK: _("Dark"),
-=======
+		}
+
+@unique
+class ParagraphStartMarker(DisplayStringStrEnum):
+	NONE = ""
+	SPACE = " "
+	PILCROW = "¶"
+  
+	@property
+	def _displayStringLabels(self):
+		return {
 			# Translators: This is a label for a paragraph start marker.
 			self.NONE: pgettext("paragraphMarker", "No paragraph start marker (default)"),
 			# Translators: This is a label for a paragraph start marker.
@@ -288,5 +290,4 @@
 			# Pilcrow is a symbol also known as "paragraph symbol" or "paragraph marker".
 			# Ensure this is consistent with other strings with the context "paragraphMarker".
 			self.PILCROW: pgettext("paragraphMarker", "Pilcrow (¶)"),
->>>>>>> 5ecc2436
 		}