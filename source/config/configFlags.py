# A part of NonVisual Desktop Access (NVDA)
# Copyright (C) 2022-2025 NV Access Limited, Cyrille Bougot, Cary-rowen
# This file is covered by the GNU General Public License.
# See the file COPYING for more details.

"""Flags used to define the possible values for an option in the configuration.
Use Flag.MEMBER.value to set a new value or compare with an option in the config;
use Flag.MEMBER.displayString in the UI for a translatable description of this member.

When creating new parameter options, consider using F{FeatureFlag} which explicitely defines
the default value.
"""

from typing import TYPE_CHECKING
from enum import unique, verify, CONTINUOUS
from utils.displayString import (
	DisplayStringFlag,
	DisplayStringIntEnum,
	DisplayStringStrEnum,
	DisplayStringIntFlag,
)

if TYPE_CHECKING:
	import _remoteClient


@unique
class NVDAKey(DisplayStringIntFlag):
	"""IntFlag enumeration containing the possible config values for "Select NVDA Modifier Keys" option in
	keyboard settings.

	Use NVDAKey.MEMBER.value to compare with the config;
	the config stores a bitwise combination of one or more of these values.
	use NVDAKey.MEMBER.displayString in the UI for a translatable description of this member.
	"""

	CAPS_LOCK = 1
	NUMPAD_INSERT = 2
	EXTENDED_INSERT = 4

	@property
	def _displayStringLabels(self):
		# Imported lazily since this module is imported before gettext translation is installed.
		from keyLabels import localizedKeyLabels

		return {
			NVDAKey.CAPS_LOCK: localizedKeyLabels["capslock"],
			NVDAKey.NUMPAD_INSERT: localizedKeyLabels["numpadinsert"],
			NVDAKey.EXTENDED_INSERT: localizedKeyLabels["insert"],
		}


@unique
class TypingEcho(DisplayStringIntEnum):
	"""Enumeration containing the possible config values for typing echo (characters and words).

	Use TypingEcho.MEMBER.value to compare with the config;
	use TypingEcho.MEMBER.displayString in the UI for a translatable description of this member.
	"""

	OFF = 0
	EDIT_CONTROLS = 1
	ALWAYS = 2

	@property
	def _displayStringLabels(self):
		return {
			# Translators: One of the choices for typing echo in keyboard settings
			TypingEcho.OFF: _("Off"),
			# Translators: One of the choices for typing echo in keyboard settings
			TypingEcho.EDIT_CONTROLS: _("Only in edit controls"),
			# Translators: One of the choices for typing echo in keyboard settings
			TypingEcho.ALWAYS: _("Always"),
		}


@unique
class ShowMessages(DisplayStringIntEnum):
	"""Enumeration containing the possible config values for "Show messages" option in braille settings.

	Use ShowMessages.MEMBER.value to compare with the config;
	use ShowMessages.MEMBER.displayString in the UI for a translatable description of this member.
	"""

	DISABLED = 0
	USE_TIMEOUT = 1
	SHOW_INDEFINITELY = 2

	@property
	def _displayStringLabels(self):
		return {
			# Translators: One of the show states of braille messages
			# (the disabled mode turns off showing of braille messages completely).
			ShowMessages.DISABLED: _("Disabled"),
			# Translators: One of the show states of braille messages
			# (the timeout mode shows messages for the specific time).
			ShowMessages.USE_TIMEOUT: _("Use timeout"),
			# Translators: One of the show states of braille messages
			# (the indefinitely mode prevents braille messages from disappearing automatically).
			ShowMessages.SHOW_INDEFINITELY: _("Show indefinitely"),
		}


@unique
class TetherTo(DisplayStringStrEnum):
	"""Enumeration containing the possible config values for "Tether to" option in braille settings.

	Use TetherTo.MEMBER.value to compare with the config;
	use TetherTo.MEMBER.displayString in the UI for a translatable description of this member.
	"""

	AUTO = "auto"
	FOCUS = "focus"
	REVIEW = "review"

	@property
	def _displayStringLabels(self):
		return {
			# Translators: The label for a braille setting indicating that braille should be
			# tethered to focus or review cursor automatically.
			TetherTo.AUTO: _("automatically"),
			# Translators: The label for a braille setting indicating that braille should be tethered to focus.
			TetherTo.FOCUS: _("to focus"),
			# Translators: The label for a braille setting indicating that braille should be tethered
			# to the review cursor.
			TetherTo.REVIEW: _("to review"),
		}


@unique
class BrailleMode(DisplayStringStrEnum):
	"""Enumeration containing the possible config values for "Braille mode" option in braille settings.
	Use BrailleMode.MEMBER.value to compare with the config;
	use BrailleMode.MEMBER.displayString in the UI for a translatable description of this member.
	"""

	FOLLOW_CURSORS = "followCursors"
	SPEECH_OUTPUT = "speechOutput"

	@property
	def _displayStringLabels(self) -> dict["BrailleMode", str]:
		return {
			# Translators: The label for a braille mode
			BrailleMode.FOLLOW_CURSORS: _("follow cursors"),
			# Translators: The label for a braille mode
			BrailleMode.SPEECH_OUTPUT: _("display speech output"),
		}


@unique
class ReportLineIndentation(DisplayStringIntEnum):
	"""Enumeration containing the possible config values to report line indent.

	Use ReportLineIndentation.MEMBER.value to compare with the config;
	use ReportLineIndentation.MEMBER.displayString in the UI for a translatable description of this member.
	"""

	OFF = 0
	SPEECH = 1
	TONES = 2
	SPEECH_AND_TONES = 3

	@property
	def _displayStringLabels(self):
		return {
			# Translators: A choice in a combo box in the document formatting dialog to report No line Indentation.
			ReportLineIndentation.OFF: pgettext("line indentation setting", "Off"),
			# Translators: A choice in a combo box in the document formatting dialog to report indentation
			# with Speech.
			ReportLineIndentation.SPEECH: pgettext("line indentation setting", "Speech"),
			# Translators: A choice in a combo box in the document formatting dialog to report indentation
			# with tones.
			ReportLineIndentation.TONES: pgettext("line indentation setting", "Tones"),
			ReportLineIndentation.SPEECH_AND_TONES: pgettext(
				"line indentation setting",
				# Translators: A choice in a combo box in the document formatting dialog to report indentation with both
				# Speech and tones.
				"Both Speech and Tones",
			),
		}


@unique
class ReportTableHeaders(DisplayStringIntEnum):
	"""Enumeration containing the possible config values to report table headers.

	Use ReportTableHeaders.MEMBER.value to compare with the config;
	use ReportTableHeaders.MEMBER.displayString in the UI for a translatable description of this member.
	"""

	OFF = 0
	ROWS_AND_COLUMNS = 1
	ROWS = 2
	COLUMNS = 3

	@property
	def _displayStringLabels(self):
		return {
			# Translators: This is the label for a combobox in the
			# document formatting settings panel.
			ReportTableHeaders.OFF: _("Off"),
			# Translators: This is the label for a combobox in the
			# document formatting settings panel.
			ReportTableHeaders.ROWS_AND_COLUMNS: _("Rows and columns"),
			# Translators: This is the label for a combobox in the
			# document formatting settings panel.
			ReportTableHeaders.ROWS: _("Rows"),
			# Translators: This is the label for a combobox in the
			# document formatting settings panel.
			ReportTableHeaders.COLUMNS: _("Columns"),
		}


@unique
class ReportCellBorders(DisplayStringIntEnum):
	"""Enumeration containing the possible config values to report cell borders.

	Use ReportCellBorders.MEMBER.value to compare with the config;
	use ReportCellBorders.MEMBER.displayString in the UI for a translatable description of this member.
	"""

	OFF = 0
	STYLE = 1
	COLOR_AND_STYLE = 2

	@property
	def _displayStringLabels(self):
		return {
			# Translators: This is the label for a combobox in the
			# document formatting settings panel.
			ReportCellBorders.OFF: _("Off"),
			# Translators: This is the label for a combobox in the
			# document formatting settings panel.
			ReportCellBorders.STYLE: _("Styles"),
			# Translators: This is the label for a combobox in the
			# document formatting settings panel.
			ReportCellBorders.COLOR_AND_STYLE: _("Both Colors and Styles"),
		}


class AddonsAutomaticUpdate(DisplayStringStrEnum):
	NOTIFY = "notify"
	UPDATE = "update"
	DISABLED = "disabled"

	@property
	def _displayStringLabels(self):
		return {
			# Translators: This is a label for the automatic update behaviour for add-ons.
			# It will notify the user when updates are available.
			self.NOTIFY: _("Notify"),
			# Translators: This is a label for the automatic update behaviour for add-ons.
			self.UPDATE: _("Update Automatically"),
			# Translators: This is a label for the automatic update behaviour for add-ons.
			self.DISABLED: _("Disabled"),
		}


@unique
class OutputMode(DisplayStringIntFlag):
	"""Enumeration for ways to output information, such as formatting.
	Use OutputMode.MEMBER.value to compare with the config;
	use OutputMode.MEMBER.displayString in the UI for a translatable description of this member.
	"""

	OFF = 0b0
	SPEECH = 0b01
	BRAILLE = 0b10
	SPEECH_AND_BRAILLE = SPEECH | BRAILLE

	@property
	def _displayStringLabels(self):
		return {
			# Translators: A label for an option to choose a method of reporting information, e.g. font attributes.
			self.OFF: _("Off"),
			# Translators: A label for an option to choose a method of reporting information, e.g. font attributes.
			self.SPEECH: _("Speech"),
			# Translators: A label for an option to choose a method of reporting information, e.g. font attributes.
			self.BRAILLE: _("Braille"),
			# Translators: A label for an option to choose a method of reporting information, e.g. font attributes.
			self.SPEECH_AND_BRAILLE: _("Speech and braille"),
		}


class ParagraphStartMarker(DisplayStringStrEnum):
	NONE = ""
	SPACE = " "
	PILCROW = "¶"

	@property
	def _displayStringLabels(self):
		return {
			# Translators: This is a label for a paragraph start marker.
			self.NONE: pgettext("paragraphMarker", "No paragraph start marker (default)"),
			# Translators: This is a label for a paragraph start marker.
			self.SPACE: pgettext("paragraphMarker", "Double space (  )"),
			# Translators: This is a label for a paragraph start marker.
			# Pilcrow is a symbol also known as "paragraph symbol" or "paragraph marker".
			# Ensure this is consistent with other strings with the context "paragraphMarker".
			self.PILCROW: pgettext("paragraphMarker", "Pilcrow (¶)"),
		}


<<<<<<< HEAD
class ReportNotSupportedLanguage(DisplayStringStrEnum):
	SPEECH = "speech"
	BEEP = "beep"
	OFF = "off"
=======
@verify(CONTINUOUS)
class RemoteConnectionMode(DisplayStringIntEnum):
	"""Enumeration containing the possible remote connection modes (roles for connected clients).

	Use RemoteConnectionMode.MEMBER.value to compare with the config;
	use RemoteConnectionMode.MEMBER.displayString in the UI for a translatable description of this member.

	Note: This datatype has been chosen as it may be desireable to implement further roles in future.
	For instance, an "observer" role, which is neither controlling or controlled, but which allows the user to listen to the other computers in the channel.
	"""

	FOLLOWER = 0
	LEADER = 1

	@property
	def _displayStringLabels(self):
		return {
			# Translators: Allow this computer to be controlled by the remote computer.
			RemoteConnectionMode.FOLLOWER: pgettext("remote", "Allow this machine to be controlled"),
			# Translators: Allow this computer to control the remote computer.
			RemoteConnectionMode.LEADER: pgettext("remote", "Control another machine"),
		}

	def toConnectionMode(self) -> "_remoteClient.connectionInfo.ConnectionMode":
		from _remoteClient.connectionInfo import ConnectionMode

		match self:
			case RemoteConnectionMode.LEADER:
				return ConnectionMode.LEADER
			case RemoteConnectionMode.FOLLOWER:
				return ConnectionMode.FOLLOWER


@verify(CONTINUOUS)
class RemoteServerType(DisplayStringFlag):
	"""Enumeration containing the possible types of Remote relay server.

	Use RemoteServerType.MEMBER.value to compare with the config;
	use RemoteServerType.MEMBER.displayString in the UI for a translatable description of this member.
	"""

	EXISTING = False
	LOCAL = True
>>>>>>> 8a234e2f

	@property
	def _displayStringLabels(self):
		return {
<<<<<<< HEAD
			# Translators: A label for an option to report when the language of the text being read is not supported by the current synthesizer.
			self.SPEECH: pgettext("languageNotSupported", "Speech (default)"),
			# Translators: A label for an option to report when the language of the text being read is not supported by the current synthesizer.
			self.BEEP: pgettext("languageNotSupported", "Beep"),
			# Translators: A label for an option to report when the language of the text being read is not supported by the current synthesizer.
			self.OFF: pgettext("languageNotSupported", "Off"),
=======
			# Translators: Use an existing Remote control server
			RemoteServerType.EXISTING: pgettext("remote", "Use existing"),
			# Translators: Use NVDA as the Remote control server
			RemoteServerType.LOCAL: pgettext("remote", "Host locally"),
>>>>>>> 8a234e2f
		}<|MERGE_RESOLUTION|>--- conflicted
+++ resolved
@@ -301,71 +301,72 @@
 		}
 
 
-<<<<<<< HEAD
 class ReportNotSupportedLanguage(DisplayStringStrEnum):
 	SPEECH = "speech"
 	BEEP = "beep"
 	OFF = "off"
-=======
-@verify(CONTINUOUS)
-class RemoteConnectionMode(DisplayStringIntEnum):
-	"""Enumeration containing the possible remote connection modes (roles for connected clients).
-
-	Use RemoteConnectionMode.MEMBER.value to compare with the config;
-	use RemoteConnectionMode.MEMBER.displayString in the UI for a translatable description of this member.
-
-	Note: This datatype has been chosen as it may be desireable to implement further roles in future.
-	For instance, an "observer" role, which is neither controlling or controlled, but which allows the user to listen to the other computers in the channel.
-	"""
-
-	FOLLOWER = 0
-	LEADER = 1
-
-	@property
-	def _displayStringLabels(self):
-		return {
-			# Translators: Allow this computer to be controlled by the remote computer.
-			RemoteConnectionMode.FOLLOWER: pgettext("remote", "Allow this machine to be controlled"),
-			# Translators: Allow this computer to control the remote computer.
-			RemoteConnectionMode.LEADER: pgettext("remote", "Control another machine"),
-		}
-
-	def toConnectionMode(self) -> "_remoteClient.connectionInfo.ConnectionMode":
-		from _remoteClient.connectionInfo import ConnectionMode
-
-		match self:
-			case RemoteConnectionMode.LEADER:
-				return ConnectionMode.LEADER
-			case RemoteConnectionMode.FOLLOWER:
-				return ConnectionMode.FOLLOWER
-
-
-@verify(CONTINUOUS)
-class RemoteServerType(DisplayStringFlag):
-	"""Enumeration containing the possible types of Remote relay server.
-
-	Use RemoteServerType.MEMBER.value to compare with the config;
-	use RemoteServerType.MEMBER.displayString in the UI for a translatable description of this member.
-	"""
-
-	EXISTING = False
-	LOCAL = True
->>>>>>> 8a234e2f
-
-	@property
-	def _displayStringLabels(self):
-		return {
-<<<<<<< HEAD
+
+	@property
+	def _displayStringLabels(self):
+		return {
 			# Translators: A label for an option to report when the language of the text being read is not supported by the current synthesizer.
 			self.SPEECH: pgettext("languageNotSupported", "Speech (default)"),
 			# Translators: A label for an option to report when the language of the text being read is not supported by the current synthesizer.
 			self.BEEP: pgettext("languageNotSupported", "Beep"),
 			# Translators: A label for an option to report when the language of the text being read is not supported by the current synthesizer.
 			self.OFF: pgettext("languageNotSupported", "Off"),
-=======
+	}
+
+
+@verify(CONTINUOUS)
+class RemoteConnectionMode(DisplayStringIntEnum):
+	"""Enumeration containing the possible remote connection modes (roles for connected clients).
+
+	Use RemoteConnectionMode.MEMBER.value to compare with the config;
+	use RemoteConnectionMode.MEMBER.displayString in the UI for a translatable description of this member.
+
+	Note: This datatype has been chosen as it may be desireable to implement further roles in future.
+	For instance, an "observer" role, which is neither controlling or controlled, but which allows the user to listen to the other computers in the channel.
+	"""
+
+	FOLLOWER = 0
+	LEADER = 1
+
+	@property
+	def _displayStringLabels(self):
+		return {
+			# Translators: Allow this computer to be controlled by the remote computer.
+			RemoteConnectionMode.FOLLOWER: pgettext("remote", "Allow this machine to be controlled"),
+			# Translators: Allow this computer to control the remote computer.
+			RemoteConnectionMode.LEADER: pgettext("remote", "Control another machine"),
+		}
+
+	def toConnectionMode(self) -> "_remoteClient.connectionInfo.ConnectionMode":
+		from _remoteClient.connectionInfo import ConnectionMode
+
+		match self:
+			case RemoteConnectionMode.LEADER:
+				return ConnectionMode.LEADER
+			case RemoteConnectionMode.FOLLOWER:
+				return ConnectionMode.FOLLOWER
+
+
+@verify(CONTINUOUS)
+class RemoteServerType(DisplayStringFlag):
+	"""Enumeration containing the possible types of Remote relay server.
+
+	Use RemoteServerType.MEMBER.value to compare with the config;
+	use RemoteServerType.MEMBER.displayString in the UI for a translatable description of this member.
+	"""
+
+	EXISTING = False
+	LOCAL = True
+
+	@property
+	def _displayStringLabels(self):
+		return {
 			# Translators: Use an existing Remote control server
 			RemoteServerType.EXISTING: pgettext("remote", "Use existing"),
 			# Translators: Use NVDA as the Remote control server
 			RemoteServerType.LOCAL: pgettext("remote", "Host locally"),
->>>>>>> 8a234e2f
 		}