# A part of NonVisual Desktop Access (NVDA)
<<<<<<< HEAD
# Copyright (C) 2022 NV Access Limited, Rob Meredith
=======
# Copyright (C) 2022 NV Access Limited, Bill Dengler
>>>>>>> 187f8d27
# This file is covered by the GNU General Public License.
# See the file COPYING for more details.

"""
Feature flag value enumerations.
Some feature flags require feature specific options, this file defines those options.
All feature flags enums should
- inherit from DisplayStringEnum and implement _displayStringLabels (for the 'displayString' property)
- have a 'DEFAULT' member.
"""
import enum
import typing

from utils.displayString import (
	DisplayStringEnum,
	_DisplayStringEnumMixin,
)

from typing_extensions import (
	Protocol,  # Python 3.8 adds native support
)


class FeatureFlagEnumProtocol(Protocol):
	""" All feature flags are expected to have a "DEFAULT" value.
	This definition is provided only for type annotations
	"""
	DEFAULT: enum.Enum  # Required enum member
	name: str  # comes from enum.Enum
	value: str  # comes from enum.Enum


class FlagValueEnum(enum.EnumMeta, _DisplayStringEnumMixin, FeatureFlagEnumProtocol):
	"""Provided only for type annotations.
	"""
	pass


class BoolFlag(DisplayStringEnum):
	"""Generic logically bool feature flag.
	The explicit DEFAULT option allows developers to differentiate between a value set that happens to be
	the current default, and a value that has been returned to the "default" explicitly.
	"""

	@property
	def _displayStringLabels(self):
		# To prevent duplication, self.DEFAULT is not included here.
		return {
			# Translators: Label for an option in NVDA settings.
			self.DISABLED: _("Disabled"),
			# Translators: Label for an option in NVDA settings.
			self.ENABLED: _("Enabled"),
		}

	DEFAULT = enum.auto()
	DISABLED = enum.auto()
	ENABLED = enum.auto()

	def __bool__(self):
		if self == BoolFlag.DEFAULT:
			raise ValueError(
				"Only ENABLED or DISABLED are valid bool values"
				", DEFAULT must be combined with a 'behavior for default' to be Truthy or Falsy"
			)
		return self == BoolFlag.ENABLED


<<<<<<< HEAD
class ParagraphNavigationFlag(DisplayStringEnum):
	@property
	def _displayStringLabels(self):
		return {
			# Translators: Label for a paragraph style in NVDA settings.
			self.APPLICATION: _("Handled by application"),
			# Translators: Label for a paragraph style in NVDA settings.
			self.SINGLE_LINE_BREAK: _("Single line break"),
			# Translators: Label for a paragraph style in NVDA settings.
			self.DOUBLE_LINE_BREAK: _("Double line break")
		}

	DEFAULT = enum.auto()
	APPLICATION = enum.auto()
	SINGLE_LINE_BREAK = enum.auto()
	DOUBLE_LINE_BREAK = enum.auto()
=======
class WindowsTerminalStrategyFlag(DisplayStringEnum):
	"""
	A feature flag for defining how new text is calculated in Windows Terminal
	(wt.exe).
	"""

	@property
	def _displayStringLabels(self):
		return {
			# Translators: Label for an option in NVDA settings.
			self.DIFFING: _("Diffing"),
			# Translators: Label for an option in NVDA settings.
			self.NOTIFICATIONS: _("UIA notifications"),
		}

	DEFAULT = enum.auto()
	DIFFING = enum.auto()
	NOTIFICATIONS = enum.auto()
>>>>>>> 187f8d27


def getAvailableEnums() -> typing.Generator[typing.Tuple[str, FlagValueEnum], None, None]:
	for name, value in globals().items():
		if (
			isinstance(value, type)  # is a class
			and issubclass(value, DisplayStringEnum)  # inherits from DisplayStringEnum
			and value != DisplayStringEnum  # but isn't DisplayStringEnum
		):
			yield name, value
<|MERGE_RESOLUTION|>--- conflicted
+++ resolved
@@ -1,120 +1,115 @@
-# A part of NonVisual Desktop Access (NVDA)
-<<<<<<< HEAD
-# Copyright (C) 2022 NV Access Limited, Rob Meredith
-=======
-# Copyright (C) 2022 NV Access Limited, Bill Dengler
->>>>>>> 187f8d27
-# This file is covered by the GNU General Public License.
-# See the file COPYING for more details.
-
-"""
-Feature flag value enumerations.
-Some feature flags require feature specific options, this file defines those options.
-All feature flags enums should
-- inherit from DisplayStringEnum and implement _displayStringLabels (for the 'displayString' property)
-- have a 'DEFAULT' member.
-"""
-import enum
-import typing
-
-from utils.displayString import (
-	DisplayStringEnum,
-	_DisplayStringEnumMixin,
-)
-
-from typing_extensions import (
-	Protocol,  # Python 3.8 adds native support
-)
-
-
-class FeatureFlagEnumProtocol(Protocol):
-	""" All feature flags are expected to have a "DEFAULT" value.
-	This definition is provided only for type annotations
-	"""
-	DEFAULT: enum.Enum  # Required enum member
-	name: str  # comes from enum.Enum
-	value: str  # comes from enum.Enum
-
-
-class FlagValueEnum(enum.EnumMeta, _DisplayStringEnumMixin, FeatureFlagEnumProtocol):
-	"""Provided only for type annotations.
-	"""
-	pass
-
-
-class BoolFlag(DisplayStringEnum):
-	"""Generic logically bool feature flag.
-	The explicit DEFAULT option allows developers to differentiate between a value set that happens to be
-	the current default, and a value that has been returned to the "default" explicitly.
-	"""
-
-	@property
-	def _displayStringLabels(self):
-		# To prevent duplication, self.DEFAULT is not included here.
-		return {
-			# Translators: Label for an option in NVDA settings.
-			self.DISABLED: _("Disabled"),
-			# Translators: Label for an option in NVDA settings.
-			self.ENABLED: _("Enabled"),
-		}
-
-	DEFAULT = enum.auto()
-	DISABLED = enum.auto()
-	ENABLED = enum.auto()
-
-	def __bool__(self):
-		if self == BoolFlag.DEFAULT:
-			raise ValueError(
-				"Only ENABLED or DISABLED are valid bool values"
-				", DEFAULT must be combined with a 'behavior for default' to be Truthy or Falsy"
-			)
-		return self == BoolFlag.ENABLED
-
-
-<<<<<<< HEAD
-class ParagraphNavigationFlag(DisplayStringEnum):
-	@property
-	def _displayStringLabels(self):
-		return {
-			# Translators: Label for a paragraph style in NVDA settings.
-			self.APPLICATION: _("Handled by application"),
-			# Translators: Label for a paragraph style in NVDA settings.
-			self.SINGLE_LINE_BREAK: _("Single line break"),
-			# Translators: Label for a paragraph style in NVDA settings.
-			self.DOUBLE_LINE_BREAK: _("Double line break")
-		}
-
-	DEFAULT = enum.auto()
-	APPLICATION = enum.auto()
-	SINGLE_LINE_BREAK = enum.auto()
-	DOUBLE_LINE_BREAK = enum.auto()
-=======
-class WindowsTerminalStrategyFlag(DisplayStringEnum):
-	"""
-	A feature flag for defining how new text is calculated in Windows Terminal
-	(wt.exe).
-	"""
-
-	@property
-	def _displayStringLabels(self):
-		return {
-			# Translators: Label for an option in NVDA settings.
-			self.DIFFING: _("Diffing"),
-			# Translators: Label for an option in NVDA settings.
-			self.NOTIFICATIONS: _("UIA notifications"),
-		}
-
-	DEFAULT = enum.auto()
-	DIFFING = enum.auto()
-	NOTIFICATIONS = enum.auto()
->>>>>>> 187f8d27
-
-
-def getAvailableEnums() -> typing.Generator[typing.Tuple[str, FlagValueEnum], None, None]:
-	for name, value in globals().items():
-		if (
-			isinstance(value, type)  # is a class
-			and issubclass(value, DisplayStringEnum)  # inherits from DisplayStringEnum
-			and value != DisplayStringEnum  # but isn't DisplayStringEnum
-		):
-			yield name, value
+# A part of NonVisual Desktop Access (NVDA)
+# Copyright (C) 2022 NV Access Limited, Bill Dengler, Rob Meredith
+# This file is covered by the GNU General Public License.
+# See the file COPYING for more details.
+
+"""
+Feature flag value enumerations.
+Some feature flags require feature specific options, this file defines those options.
+All feature flags enums should
+- inherit from DisplayStringEnum and implement _displayStringLabels (for the 'displayString' property)
+- have a 'DEFAULT' member.
+"""
+import enum
+import typing
+
+from utils.displayString import (
+	DisplayStringEnum,
+	_DisplayStringEnumMixin,
+)
+
+from typing_extensions import (
+	Protocol,  # Python 3.8 adds native support
+)
+
+
+class FeatureFlagEnumProtocol(Protocol):
+	""" All feature flags are expected to have a "DEFAULT" value.
+	This definition is provided only for type annotations
+	"""
+	DEFAULT: enum.Enum  # Required enum member
+	name: str  # comes from enum.Enum
+	value: str  # comes from enum.Enum
+
+
+class FlagValueEnum(enum.EnumMeta, _DisplayStringEnumMixin, FeatureFlagEnumProtocol):
+	"""Provided only for type annotations.
+	"""
+	pass
+
+
+class BoolFlag(DisplayStringEnum):
+	"""Generic logically bool feature flag.
+	The explicit DEFAULT option allows developers to differentiate between a value set that happens to be
+	the current default, and a value that has been returned to the "default" explicitly.
+	"""
+
+	@property
+	def _displayStringLabels(self):
+		# To prevent duplication, self.DEFAULT is not included here.
+		return {
+			# Translators: Label for an option in NVDA settings.
+			self.DISABLED: _("Disabled"),
+			# Translators: Label for an option in NVDA settings.
+			self.ENABLED: _("Enabled"),
+		}
+
+	DEFAULT = enum.auto()
+	DISABLED = enum.auto()
+	ENABLED = enum.auto()
+
+	def __bool__(self):
+		if self == BoolFlag.DEFAULT:
+			raise ValueError(
+				"Only ENABLED or DISABLED are valid bool values"
+				", DEFAULT must be combined with a 'behavior for default' to be Truthy or Falsy"
+			)
+		return self == BoolFlag.ENABLED
+
+
+class ParagraphNavigationFlag(DisplayStringEnum):
+	@property
+	def _displayStringLabels(self):
+		return {
+			# Translators: Label for a paragraph style in NVDA settings.
+			self.APPLICATION: _("Handled by application"),
+			# Translators: Label for a paragraph style in NVDA settings.
+			self.SINGLE_LINE_BREAK: _("Single line break"),
+			# Translators: Label for a paragraph style in NVDA settings.
+			self.DOUBLE_LINE_BREAK: _("Double line break")
+		}
+
+	DEFAULT = enum.auto()
+	APPLICATION = enum.auto()
+	SINGLE_LINE_BREAK = enum.auto()
+	DOUBLE_LINE_BREAK = enum.auto()
+
+
+class WindowsTerminalStrategyFlag(DisplayStringEnum):
+	"""
+	A feature flag for defining how new text is calculated in Windows Terminal
+	(wt.exe).
+	"""
+
+	@property
+	def _displayStringLabels(self):
+		return {
+			# Translators: Label for an option in NVDA settings.
+			self.DIFFING: _("Diffing"),
+			# Translators: Label for an option in NVDA settings.
+			self.NOTIFICATIONS: _("UIA notifications"),
+		}
+
+	DEFAULT = enum.auto()
+	DIFFING = enum.auto()
+	NOTIFICATIONS = enum.auto()
+
+
+def getAvailableEnums() -> typing.Generator[typing.Tuple[str, FlagValueEnum], None, None]:
+	for name, value in globals().items():
+		if (
+			isinstance(value, type)  # is a class
+			and issubclass(value, DisplayStringEnum)  # inherits from DisplayStringEnum
+			and value != DisplayStringEnum  # but isn't DisplayStringEnum
+		):
+			yield name, value