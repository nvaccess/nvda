--- conflicted
+++ resolved
@@ -9,12 +9,8 @@
   # https://stackoverflow.com/questions/70778806/pre-commit-not-using-virtual-environment .
   # Can't run licenseCheck as it relies on telemetry,
   # which CI blocks.
-<<<<<<< HEAD
   # Pyright does not seem to work in pre-commit CI
-  skip: [scons-source, checkPot, unitTest, licenseCheck, pyright]
-=======
-  skip: [checkPo, scons-source, checkPot, unitTest, licenseCheck, pyrightLocal]
->>>>>>> 81d43eda
+  skip: [checkPo, scons-source, checkPot, unitTest, licenseCheck, pyright]
   autoupdate_schedule: monthly
   autoupdate_commit_msg: "Pre-commit auto-update"
   autofix_commit_msg: "Pre-commit auto-fix"
