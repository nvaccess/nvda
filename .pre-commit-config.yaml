--- conflicted
+++ resolved
@@ -17,7 +17,6 @@
     - id: ruff
       name: lint with ruff
       args: [ --fix ]
-<<<<<<< HEAD
     - id: ruff-format
       name: format with ruff
 
@@ -35,16 +34,9 @@
       language: script
       pass_filenames: false
       types: [python, c, c++, batch]
-=======
-    # Run the formatter.
-    - id: ruff-format
-
-- repo: local
-  hooks:
     - id: licenseCheck
       name: Check license compatibility of pip dependencies
       files: requirements.txt
       entry: ./runlicensecheck.bat
       language: script
-      pass_filenames: false
->>>>>>> 9eca851a
+      pass_filenames: false