--- conflicted
+++ resolved
@@ -393,12 +393,8 @@
       fail-fast: false
       matrix:
         # To skip tests, and just run install, replace with [excluded_from_build]
-<<<<<<< HEAD
-        testSuite: [chrome, installer, startupShutdown, symbols, imageDescriptions]
-=======
-        testSuite: [chrome, installer, startupShutdown, symbols, vscode]
+        testSuite: [chrome, installer, startupShutdown, symbols, vscode, imageDescriptions]
         runner: ${{ fromJson(needs.matrix.outputs.supportedRunners) }}
->>>>>>> 9eabf487
         arch: ${{ fromJson(needs.matrix.outputs.supportedArchitectures) }}
         pythonVersion: ${{ fromJson(needs.matrix.outputs.supportedPythonVersions) }}
         # A bug exists with Windows 2022 notepad that prevents NVDA from focusing it.
