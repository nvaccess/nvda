name: CI/CD

on:
  push:
    branches:
      - master
      - beta
      - rc
      - 'try-**'
    tags:
      - 'release-**'

  pull_request:
    branches:
      - master
      - beta
      - rc

  workflow_dispatch:

concurrency:
  group: ${{ github.workflow }}-${{ github.ref }}
  cancel-in-progress: true

env:
  START_BUILD_NUMBER: ${{ vars.BUILD_NUMBER_OFFSET || 0 }}
  pullRequestNumber: ${{ github.event_name == 'pull_request' && github.event.number || 0 }}
  scons_publisher: ${{ vars.PUBLISHER_NAME || github.repository_owner }}
  # Don't send telemetry to Microsoft when using MSVC tooling, avoiding an unnecessary PowerShell script invocation.
  VSCMD_SKIP_SENDTELEMETRY: 1
  # Cache details about available MSVC tooling for subsequent SCons invocations to the provided file.
  SCONS_CACHE_MSVC_CONFIG: ".scons_msvc_cache.json"
<<<<<<< HEAD
=======
  # Comment out any of the feature_* variables to disable the respective build feature.
  # They are checked for existence of content, not specific value.
  feature_uploadSymbolsToMozilla: configured
  feature_crowdinSync: configured
  feature_signing: configured
  # feature_buildAppx: configured
>>>>>>> 76067cac

jobs:
  buildNVDA:
    name: Build NVDA
    runs-on: windows-latest
    outputs:
      version: ${{ steps.releaseInfo.outputs.VERSION }}
      versionType: ${{ steps.releaseInfo.outputs.VERSION_TYPE }}
      APIversion: ${{ steps.releaseInfo.outputs.NVDA_API_VERSION }}
      APIbackCompat: ${{ steps.releaseInfo.outputs.NVDA_API_COMPAT_TO }}
    steps:
    - name: Checkout NVDA
      uses: actions/checkout@v4
      with:
        submodules: true
    - name: Install Python
      uses: actions/setup-python@v5
      with:
        python-version: '3.11'
        architecture: x86
    - name: Install the latest version of uv
      uses: astral-sh/setup-uv@v6
    - name: Set version variables
      run: ci/scripts/setBuildVersionVars.ps1
    - name: Set scons args
      run: ci/scripts/setSconsArgs.ps1
    - name: Set cache key for SCons MSVC Cache
      shell: bash
      run: echo "SCONS_CACHE_KEY=${RUNNER_OS}-${ImageVersion}" >> $GITHUB_ENV
    # On Github Actions, it can take more than two minutes for SCons to collect information about MSVC tooling, majorly impacting build performance.
    # This information is static for the current Github Actions runner image.
    # Therefore, cache this information with a key scoped to the current image version, ensuring that subsequent workflow runs will be much faster.
    - name: SCons MSVC Cache
      uses: actions/cache@v4
      with:
        path: ${{ env.SCONS_CACHE_MSVC_CONFIG }}
        key: ${{ env.SCONS_CACHE_KEY }}
    - name: Prepare source code
      shell: cmd
      run: scons source %sconsArgs% ${{ !runner.debug && '--all-cores' || '-j1' }}
    - name: Prepare for tests
      run: ci/scripts/tests/beforeTests.ps1
    - name: Cache scons build
      uses: actions/cache/save@v4
      with:
        path: ${{ github.workspace }}
        key: ${{ github.ref }}-${{ github.run_id }}
    - name: Store release metadata information
      id: releaseInfo
      run: |
        Write-Output VERSION=$env:version >> $env:GITHUB_OUTPUT
        Write-Output VERSION_TYPE=$env:versionType >> $env:GITHUB_OUTPUT
        Write-Output NVDA_API_VERSION=$(python -c "import sys; sys.path.append('source'); from addonAPIVersion import CURRENT; print('{}.{}.{}'.format(*CURRENT))") >> $env:GITHUB_OUTPUT
        Write-Output NVDA_API_COMPAT_TO=$(python -c "import sys; sys.path.append('source'); from addonAPIVersion import BACK_COMPAT_TO; print('{}.{}.{}'.format(*BACK_COMPAT_TO))") >> $env:GITHUB_OUTPUT

  checkPot:
    name: Check translator comments
    runs-on: windows-latest
    needs: buildNVDA
    steps:
    - name: Checkout cached build
      uses: actions/cache/restore@v4
      with:
        path: ${{ github.workspace }}
        key: ${{ github.ref }}-${{ github.run_id }}
        fail-on-cache-miss: true
    - name: Install the latest version of uv
      uses: astral-sh/setup-uv@v6
    - name: Check comments for translators
      run: ci/scripts/tests/translationCheck.ps1
    - name: Upload artifact
      if: ${{ failure() }}
      uses: actions/upload-artifact@v4
      with:
        name: makePot results
        path: |
          output/nvda.pot
          output/potSourceFileList.txt

  licenseCheck:
    name: Check license compatibility of dependencies
    runs-on: windows-latest
    needs: buildNVDA
    steps:
    - name: Checkout cached build
      uses: actions/cache/restore@v4
      with:
        path: ${{ github.workspace }}
        key: ${{ github.ref }}-${{ github.run_id }}
        fail-on-cache-miss: true
    - name: Install the latest version of uv
      uses: astral-sh/setup-uv@v6
    - name: License check
      run: ci/scripts/tests/licenseCheck.ps1

  unitTests:
    name: Run unit tests
    runs-on: windows-latest
    needs: buildNVDA
    steps:
    - name: Checkout cached build
      uses: actions/cache/restore@v4
      with:
        path: ${{ github.workspace }}
        key: ${{ github.ref }}-${{ github.run_id }}
        fail-on-cache-miss: true
    - name: Install the latest version of uv
      uses: astral-sh/setup-uv@v6
    - name: Run unit tests
      run: ci/scripts/tests/unitTests.ps1
    - name: Replace relative paths in unit test results
      if: ${{ failure() }}
      # Junit reports fail on these
      shell: bash
      run: sed -i 's|file="..\\|file="|g' testOutput/unit/unitTests.xml
    - name: Upload artifact
      if: ${{ failure() }}
      uses: actions/upload-artifact@v4
      with:
        name: Unit tests results
        path: testOutput/unit/unitTests.xml
    - name: Publish unit test report
      uses: mikepenz/action-junit-report@v5
      if: ${{ failure() }}
      with:
        check_name: Unit tests
        detailed_summary: true
        annotate_only: true
        report_paths: testOutput/unit/unitTests.xml

  crowdinUpload:
    name: Upload translations to Crowdin
    runs-on: windows-latest
    needs: buildNVDA
    if: ${{ github.event_name == 'push' && github.ref == 'refs/heads/beta' }}
    steps:
    - name: Checkout cached build
<<<<<<< HEAD
      if: ${{ vars.CROWDIN_PROJECT_ID }}
=======
      if: ${{ env.feature_crowdinSync }}
>>>>>>> 76067cac
      uses: actions/cache/restore@v4
      with:
        path: ${{ github.workspace }}
        key: ${{ github.ref }}-${{ github.run_id }}
        fail-on-cache-miss: true
    - name: Install the latest version of uv
      if: ${{ env.feature_crowdinSync }}
      uses: astral-sh/setup-uv@v6
    - name: Upload translations to Crowdin
<<<<<<< HEAD
      if: ${{ vars.CROWDIN_PROJECT_ID }}
=======
      if: ${{ env.feature_crowdinSync }}
>>>>>>> 76067cac
      env:
        crowdinProjectID: ${{ vars.CROWDIN_PROJECT_ID }}
        crowdinAuthToken: ${{ secrets.CROWDIN_AUTH_TOKEN }}
      run: uv run --with requests --directory appveyor crowdinSync.py uploadSourceFile 2 output\nvda.pot 2>&1

  createLauncher:
    name: Create launcher
    runs-on: windows-latest
    needs: buildNVDA
    outputs:
      launcherUrl: ${{ steps.uploadLauncher.outputs.artifact-url }}
      launcherSha256: ${{ steps.addJobSummary.outputs.SHA256 }}
    steps:
    - name: Checkout cached build
      uses: actions/cache/restore@v4
      with:
        path: ${{ github.workspace }}
        key: ${{ github.ref }}-${{ github.run_id }}
        fail-on-cache-miss: true
    - name: Install the latest version of uv
      uses: astral-sh/setup-uv@v6
    - name: Set version variables
      run: ci/scripts/setBuildVersionVars.ps1
    - name: Set scons args
      run: ci/scripts/setSconsArgs.ps1
      env:
<<<<<<< HEAD
        apiSigningToken: ${{ (github.event_name == 'push' && vars.feature_signing) && secrets.API_SIGNING_TOKEN || '' }}
=======
        apiSigningToken: ${{ (github.event_name == 'push' && env.feature_signing) && secrets.API_SIGNING_TOKEN || '' }}
>>>>>>> 76067cac
    - name: Create launcher
      shell: cmd
      run: |
        PowerShell -Command "Set-ExecutionPolicy Bypass"
        PowerShell -Command "Set-PSRepository PSGallery -InstallationPolicy Trusted"
        PowerShell -Command "Install-Module -Name SignPath -Force"
        scons %sconsOutTargets% %sconsArgs% ${{ !runner.debug && '--all-cores' || '-j1'}}
    - name: Upload launcher
      id: uploadLauncher
      uses: actions/upload-artifact@v4
      with:
        name: NVDA launcher and controller client
        path: |
          output/nvda*.exe
          output/nvda*controllerClient.zip
    - name: Upload documentation artifacts
      uses: actions/upload-artifact@v4
      id: uploadBuildArtifacts
      with:
        name: Documentation files and packaging metadata
        path: |
          output/devDocs
          output/*.html
          output/*.css
          output/library_modules.txt
          output/installed_python_packages.txt
    - name: Add job summary
      id: addJobSummary
      shell: bash
      run: |
        NVDA_EXE_NAME=$(ls output/nvda*.exe | head -n 1)
        SHA256=$(sha256sum "$NVDA_EXE_NAME" | cut -d ' ' -f 1)
        echo SHA256=$SHA256 >> $GITHUB_OUTPUT
        echo "* [Download the NVDA launcher](${{ steps.uploadLauncher.outputs.artifact-url }})" >> $GITHUB_STEP_SUMMARY
        echo "    * SHA256 of launcher exe file: \`$SHA256\`" >> $GITHUB_STEP_SUMMARY
        echo "* [Download the documentation and other build artifacts](${{ steps.uploadBuildArtifacts.outputs.artifact-url }})" >> $GITHUB_STEP_SUMMARY
        echo "    * User guide, change log, developer guide" >> $GITHUB_STEP_SUMMARY
        echo "    * Packaging metadata: library modules, installed python packages" >> $GITHUB_STEP_SUMMARY

  systemTests:
    strategy:
      fail-fast: false
      matrix:
        # To skip tests, and just run install, replace with [excluded_from_build]
        testSuite: [chrome, installer, startupShutdown]
    name: Run system tests
    runs-on: windows-latest
    needs: createLauncher
    steps:
    - name: Checkout cached build
      uses: actions/cache/restore@v4
      with:
        path: ${{ github.workspace }}
        key: ${{ github.ref }}-${{ github.run_id }}
        fail-on-cache-miss: true
    - name: Install the latest version of uv
      uses: astral-sh/setup-uv@v6
    - name: Get NVDA launcher
      id: getLauncher
      uses: actions/download-artifact@v4
      with:
        name: NVDA launcher
        path: output
    - name: Install NVDA
      run: ci/scripts/installNVDA.ps1
      env:
        nvdaLauncherDir: ${{ steps.getLauncher.outputs.download-path }}
    - name: Run system tests
      run: ci/scripts/tests/systemTests.ps1
      env:
        nvdaLauncherDir: ${{ steps.getLauncher.outputs.download-path }}
        INCLUDE_SYSTEM_TEST_TAGS: ${{ matrix.testSuite }}
    - name: Upload system tests results
      if: ${{ failure() }}
      uses: actions/upload-artifact@v4
      with:
        name: "System tests results (${{ matrix.testSuite }})"
        path: |
          testOutput/system
          testOutput/install
          !testOutput/install/nvda_install_temp.log
    - name: Publish system test report
      uses: mikepenz/action-junit-report@v5
      if: ${{ failure() }}
      with:
        check_name: "System tests (${{ matrix.testSuite }})"
        detailed_summary: true
        annotate_only: true
        report_paths: testOutput/system/systemTests.xml

  uploadSymbols:
    name: Upload symbols
    runs-on: windows-latest
    needs: buildNVDA
    outputs:
      symbolsUrl: ${{ steps.uploadArtifact.outputs.artifact-url }}
    steps:
    - name: Checkout cached build
      uses: actions/cache/restore@v4
      with:
        path: ${{ github.workspace }}
        key: ${{ github.ref }}-${{ github.run_id }}
        fail-on-cache-miss: true
    - name: Create build symbols
      env:
        symStore: C:\Program Files (x86)\Windows Kits\10\Debuggers\x64\symstore.exe
      run: ci/scripts/buildSymbolStore.ps1
    - name: Upload symbols artifact
      id: uploadArtifact
      uses: actions/upload-artifact@v4
      with:
        name: Symbols
        path: output/symbols.zip
    - name: Install the latest version of uv
      if: ${{ github.event_name == 'push' && vars.feature_uploadSymbolsToMozilla }}
      uses: astral-sh/setup-uv@v6
    - name: Upload symbols to Mozilla
      if: ${{ github.event_name == 'push' && vars.feature_uploadSymbolsToMozilla }}
      continue-on-error: true
      # TODO: this script should be moved to ci/scripts
      run: uv run --with requests --directory appveyor mozillaSyms.py
      env:
        mozillaSymsAuthToken: ${{ secrets.MOZILLA_SYMS_TOKEN }}
    - name: Warn on failure
      if: ${{ failure() }}
      shell: bash
      run: |
        echo "Warning: Uploading symbols to Mozilla failed." >> $GITHUB_STEP_SUMMARY

  cleanupCache:
    # Cache deletion on pull_request events cannot occur on PRs from forks
    # as PRs from forks do not get write permissions from pull_request events.
    # Alternatively, we can change the event trigger to pull_request_target,
    # however that might introduce security risks as it grants fork PRs greater permissions.
    # In these cases we can always let GitHub handle cache deletion:
    # auto deletion after 7 days or limits are hit
    name: Cleanup cache
    permissions:
      actions: write
    needs: [checkPot, licenseCheck, unitTests, systemTests, crowdinUpload, uploadSymbols]
    if: ${{ always() && (github.event_name == 'push' || github.event.pull_request.head.repo.owner == github.repository_owner) }}
    runs-on: ubuntu-latest
    steps:
      - name: Cleanup cache
        shell: bash
        run: gh cache delete ${{ github.ref }}-${{ github.run_id }}
        env:
          GH_TOKEN: ${{ github.token }}
          GH_REPO: ${{ github.repository }}

  deploySnapshot:
    name: Deploy NVDA snapshot
    permissions:
      contents: write
      deployments: write
    runs-on: ubuntu-latest
    needs: [buildNVDA, checkPot, licenseCheck, unitTests, createLauncher, systemTests, uploadSymbols]
    if: ${{ github.event_name == 'push' && !startsWith(github.ref_name, 'release-')}}
    environment:
      name: snapshot
    steps:
    - name: Get NVDA launcher
      uses: actions/download-artifact@v4
      with:
        name: NVDA launcher
        path: output
    - name: Deploy snapshot
      shell: bash
      id: deploySnapshot
      env:
        GH_TOKEN: ${{ github.token }}
      run: |
        NVDA_EXE_NAME=$(ls output/nvda*.exe | head -n 1)
        NVDA_HASH=$(sha1sum "$NVDA_EXE_NAME" | cut -d ' ' -f 1)

        gh api \
          --method POST \
          -H "Accept: application/vnd.github+json" \
          -H "X-GitHub-Api-Version: 2022-11-28" \
          /repos/${{ github.repository }}/deployments \
          -f "task=release" \
          -f "description=Release of $NVDA_EXE_NAME" \
          -f "ref=${{ github.ref_name }}" \
          -F "auto_merge=true" \
          -f "environment=snapshot" \
          -f "required_contexts[]" \
          -f "payload[NVDA_HASH]=$NVDA_HASH" \
          -f "payload[NVDA_DOWNLOAD_URL]=${{ needs.createLauncher.outputs.launcherUrl }}" \
          -f "payload[SYMBOLS_DOWNLOAD_URL]=${{ needs.uploadSymbols.outputs.symbolsUrl }}" \
          -f "payload[NVDA_VERSION]=${{ needs.buildNVDA.outputs.version }}" \
          -f "payload[NVDA_VERSION_TYPE]=${{ needs.buildNVDA.outputs.versionType }}" \
          -f "payload[NVDA_API_VERSION]=${{ needs.buildNVDA.outputs.APIversion }}" \
          -f "payload[NVDA_API_COMPAT_TO]=${{ needs.buildNVDA.outputs.APIbackCompat }}"

  release:
    name: Release NVDA
    permissions:
      contents: write
      deployments: write
      discussions: write
    runs-on: ubuntu-latest
    needs: [buildNVDA, checkPot, licenseCheck, unitTests, createLauncher, systemTests, uploadSymbols]
    if: startsWith(github.ref_name, 'release-')
    concurrency:
      group: release
      cancel-in-progress: true
    environment:
      name: production
    steps:
    - name: Get normalized tag names
      id: getReleaseNotes
      shell: bash
      run: |
        echo RELEASE_NAME=$GITHUB_REF_NAME | sed 's/release-//g' >> $GITHUB_OUTPUT
        echo NORMALIZED_TAG_NAME=$GITHUB_REF_NAME | sed 's/\./-/g' | sed 's/release-//g' >> $GITHUB_OUTPUT
    - name: Get NVDA launcher
      uses: actions/download-artifact@v4
      with:
        name: NVDA launcher
        path: output
    - name: VirusTotal Scan
      id: virusTotal
      uses: crazy-max/ghaction-virustotal@v4
      with:
        vt_api_key: ${{ secrets.VT_API_KEY }}
        files: output/nvda*.exe
    - name: Get normalized VT url
      id: getVTUrl
      shell: bash
      run: |
        vtUrl=$(echo ${{ steps.virusTotal.outputs.analysis }} | sed -E 's/([^=]*)=([^,]*).*/\2/')
        echo VT_URL=$vtUrl >> $GITHUB_OUTPUT
    - name: Deploy release
      shell: bash
      id: deployRelease
      env:
        GH_TOKEN: ${{ github.token }}
      run: |
        NVDA_EXE_NAME=$(ls output/nvda*.exe | head -n 1)
        NVDA_HASH=$(sha1sum "$NVDA_EXE_NAME" | cut -d ' ' -f 1)

        gh api \
          --method POST \
          -H "Accept: application/vnd.github+json" \
          -H "X-GitHub-Api-Version: 2022-11-28" \
          /repos/${{ github.repository }}/deployments \
          -f "task=release" \
          -f "description=Release of $NVDA_EXE_NAME" \
          -f "ref=${{ github.ref_name }}" \
          -F "auto_merge=false" \
          -f "environment=production" \
          -f "required_contexts[]" \
          -f "payload[NVDA_HASH]=$NVDA_HASH" \
          -f "payload[NVDA_DOWNLOAD_URL]=${{ needs.createLauncher.outputs.launcherUrl }}" \
          -f "payload[NVDA_VERSION]=${{ needs.buildNVDA.outputs.version }}" \
          -f "payload[NVDA_VERSION_TYPE]=${{ needs.buildNVDA.outputs.versionType }}" \
          -f "payload[NVDA_API_VERSION]=${{ needs.buildNVDA.outputs.APIversion }}" \
          -f "payload[NVDA_API_COMPAT_TO]=${{ needs.buildNVDA.outputs.APIbackCompat }}"
    - name: Create release notes
      id: createReleaseNotes
      shell: bash
      run: |
        echo "* Highlights can be found in the [release blog post](https://www.nvaccess.org/post/nvda-${{ steps.getReleaseNotes.outputs.NORMALIZED_TAG_NAME }}/)." >> /tmp/releaseNotes.md
        echo "* [VirusTotal scan results](${{ steps.getVTUrl.outputs.VT_URL }})" >> /tmp/releaseNotes.md
        echo "* SHA256 sum: \`${{ needs.createLauncher.outputs.launcherSha256 }}\`" >> /tmp/releaseNotes.md
    - name: Publish pre-release
      if: ${{ contains(github.ref_name, 'rc') || contains(github.ref_name, 'beta') }}
      shell: bash
      env:
        GH_TOKEN: ${{ github.token }}
      run: |
        gh release create ${{github.ref_name }} \
          --repo ${{ github.repository }} \
          --prerelease \
          --title "${{ steps.getReleaseNotes.outputs.RELEASE_NAME }}" \
          --notes-file /tmp/releaseNotes.md \
          --verify-tag
    - name: Publish stable release
      if: ${{ !contains(github.ref_name, 'rc') && !contains(github.ref_name, 'beta') }}
      shell: bash
      env:
        GH_TOKEN: ${{ github.token }}
      run: |
        gh release create ${{github.ref_name }} \
          --repo ${{ github.repository }} \
          --title "${{ steps.getReleaseNotes.outputs.RELEASE_NAME }}" \
          --notes-file /tmp/releaseNotes.md \
          --verify-tag \
          --discussion-category Releases<|MERGE_RESOLUTION|>--- conflicted
+++ resolved
@@ -30,15 +30,6 @@
   VSCMD_SKIP_SENDTELEMETRY: 1
   # Cache details about available MSVC tooling for subsequent SCons invocations to the provided file.
   SCONS_CACHE_MSVC_CONFIG: ".scons_msvc_cache.json"
-<<<<<<< HEAD
-=======
-  # Comment out any of the feature_* variables to disable the respective build feature.
-  # They are checked for existence of content, not specific value.
-  feature_uploadSymbolsToMozilla: configured
-  feature_crowdinSync: configured
-  feature_signing: configured
-  # feature_buildAppx: configured
->>>>>>> 76067cac
 
 jobs:
   buildNVDA:
@@ -176,25 +167,17 @@
     if: ${{ github.event_name == 'push' && github.ref == 'refs/heads/beta' }}
     steps:
     - name: Checkout cached build
-<<<<<<< HEAD
       if: ${{ vars.CROWDIN_PROJECT_ID }}
-=======
-      if: ${{ env.feature_crowdinSync }}
->>>>>>> 76067cac
-      uses: actions/cache/restore@v4
-      with:
-        path: ${{ github.workspace }}
-        key: ${{ github.ref }}-${{ github.run_id }}
-        fail-on-cache-miss: true
-    - name: Install the latest version of uv
-      if: ${{ env.feature_crowdinSync }}
+      uses: actions/cache/restore@v4
+      with:
+        path: ${{ github.workspace }}
+        key: ${{ github.ref }}-${{ github.run_id }}
+        fail-on-cache-miss: true
+    - name: Install the latest version of uv
+      if: ${{ vars.CROWDIN_PROJECT_ID }}
       uses: astral-sh/setup-uv@v6
     - name: Upload translations to Crowdin
-<<<<<<< HEAD
       if: ${{ vars.CROWDIN_PROJECT_ID }}
-=======
-      if: ${{ env.feature_crowdinSync }}
->>>>>>> 76067cac
       env:
         crowdinProjectID: ${{ vars.CROWDIN_PROJECT_ID }}
         crowdinAuthToken: ${{ secrets.CROWDIN_AUTH_TOKEN }}
@@ -221,11 +204,7 @@
     - name: Set scons args
       run: ci/scripts/setSconsArgs.ps1
       env:
-<<<<<<< HEAD
         apiSigningToken: ${{ (github.event_name == 'push' && vars.feature_signing) && secrets.API_SIGNING_TOKEN || '' }}
-=======
-        apiSigningToken: ${{ (github.event_name == 'push' && env.feature_signing) && secrets.API_SIGNING_TOKEN || '' }}
->>>>>>> 76067cac
     - name: Create launcher
       shell: cmd
       run: |
