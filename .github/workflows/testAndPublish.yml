name: CI/CD

on:
  push:
    branches:
      - master
      - beta
      - rc
      - 'try-**'
    tags:
      - 'release-**'

  pull_request:
    branches:
      - master
      - beta
      - rc
      # Temporarily enabled during the 64bit migration
      - wip-buildX64


  workflow_dispatch:

concurrency:
  group: ${{ github.workflow }}-${{ github.ref }}
  cancel-in-progress: true

env:
  START_BUILD_NUMBER: ${{ vars.BUILD_NUMBER_OFFSET || 0 }}
  pullRequestNumber: ${{ github.event_name == 'pull_request' && github.event.number || 0 }}
  scons_publisher: ${{ vars.PUBLISHER_NAME || github.repository_owner }}
  # Don't send telemetry to Microsoft when using MSVC tooling, avoiding an unnecessary PowerShell script invocation.
  VSCMD_SKIP_SENDTELEMETRY: 1
  # Cache details about available MSVC tooling for subsequent SCons invocations to the provided file.
  SCONS_CACHE_MSVC_CONFIG: ".scons_msvc_cache.json"
  defaultRunner: 'windows-2025'
  supportedRunners: '["windows-2022", "windows-2025"]'
  defaultArch: x86
<<<<<<< HEAD
  supportedArchitectures: '["x64", "x86"]'
  defaultPythonVersion: '3.13.6'
  supportedPythonVersions: '["3.13.6"]'
=======
  supportedArchitectures: '["x86"]'
  defaultPythonVersion: '3.13.7'
  supportedPythonVersions: '["3.13.7"]'
>>>>>>> c01c4a19

jobs:
  matrix:
    name: Set up matrix
    runs-on: ubuntu-latest
    outputs:
      defaultRunner: ${{ steps.setMatrix.outputs.defaultRunner }}
      supportedRunners: ${{ steps.setMatrix.outputs.supportedRunners }}
      supportedArchitectures: ${{ steps.setMatrix.outputs.supportedArchitectures }}
      supportedPythonVersions: ${{ steps.setMatrix.outputs.supportedPythonVersions }}
    steps:
    - name: Set architecture and python version
      id: setMatrix
      run: |
        echo "defaultRunner=${{ env.defaultRunner }}" >> "$GITHUB_OUTPUT"
        echo "supportedRunners=$(jq -c <<< '${{ env.supportedRunners }}')" >> "$GITHUB_OUTPUT"
        echo "supportedArchitectures=$(jq -c <<< '${{ env.supportedArchitectures }}')" >> "$GITHUB_OUTPUT"
        echo "supportedPythonVersions=$(jq -c <<< '${{ env.supportedPythonVersions }}')" >> "$GITHUB_OUTPUT"
  buildNVDA:
    name: Build NVDA
    needs: matrix
    runs-on: ${{ needs.matrix.outputs.defaultRunner }}
    strategy:
      fail-fast: false
      matrix:
        arch: ${{ fromJson(needs.matrix.outputs.supportedArchitectures) }}
        pythonVersion: ${{ fromJson(needs.matrix.outputs.supportedPythonVersions) }}
    env:
      uv-arch: ${{ matrix.arch == 'x64' && 'x86_64' || 'x86' }}
    outputs:
      # Note: each output variable is overwritten by the last job in the matrix.
      # This is not a problem for these variables as they should be the same across jobs.
      version: ${{ steps.releaseInfo.outputs.VERSION }}
      versionType: ${{ steps.releaseInfo.outputs.VERSION_TYPE }}
      APIVersion: ${{ steps.releaseInfo.outputs.NVDA_API_VERSION }}
      APIBackCompat: ${{ steps.releaseInfo.outputs.NVDA_API_COMPAT_TO }}
    steps:
    - name: Checkout NVDA
      uses: actions/checkout@v5
      with:
        submodules: true
    - name: Install Python
      uses: actions/setup-python@v5
      with:
        python-version: ${{ matrix.pythonVersion }}
        architecture: ${{ matrix.arch }}
    - name: Install the latest version of uv
      uses: astral-sh/setup-uv@v6
      with:
        python-version: cpython-${{ matrix.pythonVersion }}-windows-${{ env.uv-arch }}-none
    - name: Set version variables
      run: ci/scripts/setBuildVersionVars.ps1
    - name: Set scons args
      run: ci/scripts/setSconsArgs.ps1
    - name: Set cache key for SCons MSVC Cache
      shell: bash
      run: echo "SCONS_CACHE_KEY=${RUNNER_OS}-${ImageVersion}" >> $GITHUB_ENV
    # On Github Actions, it can take more than two minutes for SCons to collect information about MSVC tooling, majorly impacting build performance.
    # This information is static for the current Github Actions runner image.
    # Therefore, cache this information with a key scoped to the current image version, ensuring that subsequent workflow runs will be much faster.
    - name: SCons MSVC Cache
      uses: actions/cache@v4
      with:
        path: ${{ env.SCONS_CACHE_MSVC_CONFIG }}
        key: ${{ env.SCONS_CACHE_KEY }}
    - name: Prepare source code
      shell: cmd
      run: scons source %sconsArgs% ${{ !runner.debug && '--all-cores' || '-j1' }}
    - name: Prepare for tests
      run: ci/scripts/tests/beforeTests.ps1
    - name: Cache scons build
      uses: actions/cache/save@v4
      with:
        path: .
        key: ${{ github.ref }}-${{ github.run_id }}-${{ matrix.pythonVersion }}-${{ matrix.arch }}
    - name: Store release metadata information
      id: releaseInfo
      run: |
        Write-Output VERSION=$env:version >> $env:GITHUB_OUTPUT
        Write-Output VERSION_TYPE=$env:versionType >> $env:GITHUB_OUTPUT
        Write-Output NVDA_API_VERSION=$(python -c "import sys; sys.path.append('source'); from addonAPIVersion import CURRENT; print('{}.{}.{}'.format(*CURRENT))") >> $env:GITHUB_OUTPUT
        Write-Output NVDA_API_COMPAT_TO=$(python -c "import sys; sys.path.append('source'); from addonAPIVersion import BACK_COMPAT_TO; print('{}.{}.{}'.format(*BACK_COMPAT_TO))") >> $env:GITHUB_OUTPUT

  typeCheck:
    name: Check types with Pyright
    runs-on: ${{ needs.matrix.outputs.defaultRunner }}
    needs: [matrix, buildNVDA]
    steps:
    - name: Checkout cached build
      uses: actions/cache/restore@v4
      with:
        path: .
        key: ${{ github.ref }}-${{ github.run_id }}-${{ env.defaultPythonVersion }}-${{ env.defaultArch }}
        fail-on-cache-miss: true
    - name: Install Python
      uses: actions/setup-python@v5
      with:
        python-version: ${{ env.defaultPythonVersion }}
        architecture: ${{ env.defaultArch }}
    - name: Install the latest version of uv
      uses: astral-sh/setup-uv@v6
    - name: Static type analysis
      run: ci/scripts/tests/typeCheck.ps1

  checkPo:
    name: Check po files for errors
    runs-on: ${{ needs.matrix.outputs.defaultRunner }}
    needs: matrix
    steps:
    - name: Checkout repository
      uses: actions/checkout@v5
      with:
        # Include gettext
        submodules: true
    - name: Set up python
      uses: actions/setup-python@v5
      with:
        python-version: ${{ env.defaultPythonVersion }}
        architecture: ${{ env.defaultArch }}
    - name: Install the latest version of uv
      uses: astral-sh/setup-uv@v6
    - name: Run pre-commit
      run: |
        # Ensure uv environment is up to date.
        # If the uv environment is outdated, running pre-commit will trigger uv to generate a uv.lock file,
        # which causes checkPo to fail without clear errors because pre-commit fails when files are changed during its run.
        uv run pre-commit run uv-lock --all-files
        # Run pre-commit on the translations
        uv run pre-commit run checkPo --all-files
    - name: Add job summary
      if: ${{ failure() }}
      shell: bash
      run: |
        echo "PO files contain errors. Please fix them before merging." >> $GITHUB_STEP_SUMMARY

  checkPot:
    name: Check translator comments
    runs-on: ${{ needs.matrix.outputs.defaultRunner }}
    needs: [matrix, buildNVDA]
    steps:
    - name: Checkout cached build
      uses: actions/cache/restore@v4
      with:
        path: .
        key: ${{ github.ref }}-${{ github.run_id }}-${{ env.defaultPythonVersion }}-${{ env.defaultArch }}
        fail-on-cache-miss: true
    - name: Install Python
      uses: actions/setup-python@v5
      with:
        python-version: ${{ env.defaultPythonVersion }}
        architecture: ${{ env.defaultArch }}
    - name: Install the latest version of uv
      uses: astral-sh/setup-uv@v6
    - name: Check comments for translators
      run: ci/scripts/tests/translationCheck.ps1
    - name: Upload artifact
      if: ${{ success() || failure() }}
      uses: actions/upload-artifact@v4
      with:
        name: makePot results
        path: |
          output/nvda.pot
          output/potSourceFileList.txt

  licenseCheck:
    name: Check license compatibility of dependencies
    runs-on: ${{ needs.matrix.outputs.defaultRunner }}
    needs: [matrix, buildNVDA]
    steps:
    - name: Checkout cached build
      uses: actions/cache/restore@v4
      with:
        path: .
        key: ${{ github.ref }}-${{ github.run_id }}-${{ env.defaultPythonVersion }}-${{ env.defaultArch }}
        fail-on-cache-miss: true
    - name: Install Python
      uses: actions/setup-python@v5
      with:
        python-version: ${{ env.defaultPythonVersion }}
        architecture: ${{ env.defaultArch }}
    - name: Install the latest version of uv
      uses: astral-sh/setup-uv@v6
    - name: License check
      run: ci/scripts/tests/licenseCheck.ps1

  unitTests:
    name: Run unit tests
    runs-on: ${{ needs.matrix.outputs.defaultRunner }}
    needs: [matrix, buildNVDA]
    strategy:
      fail-fast: false
      matrix:
        arch: ${{ fromJson(needs.matrix.outputs.supportedArchitectures) }}
        pythonVersion: ${{ fromJson(needs.matrix.outputs.supportedPythonVersions) }}
    env:
      uv-arch: ${{ matrix.arch == 'x64' && 'x86_64' || 'x86' }}
    steps:
    - name: Checkout cached build
      uses: actions/cache/restore@v4
      with:
        path: .
        key: ${{ github.ref }}-${{ github.run_id }}-${{ matrix.pythonVersion }}-${{ matrix.arch }}
        fail-on-cache-miss: true
    - name: Install Python
      uses: actions/setup-python@v5
      with:
        python-version: ${{ matrix.pythonVersion }}
        architecture: ${{ matrix.arch }}
    - name: Install the latest version of uv
      uses: astral-sh/setup-uv@v6
      with:
        python-version: cpython-${{ matrix.pythonVersion }}-windows-${{ env.uv-arch }}-none
    - name: Run unit tests
      run: ci/scripts/tests/unitTests.ps1
    - name: Replace relative paths in unit test results
      if: ${{ failure() }}
      # Junit reports fail on these
      shell: bash
      run: sed -i 's|file="..\\|file="|g' testOutput/unit/unitTests.xml
    - name: Upload artifact
      if: ${{ failure() }}
      uses: actions/upload-artifact@v4
      with:
        name: Unit tests results (${{ matrix.pythonVersion }}, ${{ matrix.arch }})
        path: testOutput/unit/unitTests.xml
    - name: Publish unit test report
      uses: mikepenz/action-junit-report@v5
      if: ${{ failure() }}
      with:
        check_name: Unit tests (${{ matrix.pythonVersion }}, ${{ matrix.arch }})
        detailed_summary: true
        annotate_only: true
        report_paths: testOutput/unit/unitTests.xml

  crowdinUpload:
    name: Upload translations to Crowdin
    runs-on: ${{ needs.matrix.outputs.defaultRunner }}
    needs: [matrix, buildNVDA, checkPot]
    if: ${{ github.event_name == 'push' && github.ref == 'refs/heads/beta' && vars.CROWDIN_PROJECT_ID }}
    steps:
    - name: Checkout cached build
      uses: actions/cache/restore@v4
      with:
        path: .
        key: ${{ github.ref }}-${{ github.run_id }}-${{ env.defaultPythonVersion }}-${{ env.defaultArch }}
        fail-on-cache-miss: true
    - name: Get makePot results
      uses: actions/download-artifact@v4
      with:
        name: makePot results
        path: output
    - name: Install Python
      uses: actions/setup-python@v5
      with:
        python-version: ${{ env.defaultPythonVersion }}
        architecture: ${{ env.defaultArch }}
    - name: Install the latest version of uv
      uses: astral-sh/setup-uv@v6
    - name: Upload translations to Crowdin
      env:
        crowdinProjectID: ${{ vars.CROWDIN_PROJECT_ID }}
        crowdinAuthToken: ${{ secrets.CROWDIN_AUTH_TOKEN }}
      run: uv run --with requests --directory ${{ github.workspace }} ci\scripts\crowdinSync.py uploadSourceFile 2 output\nvda.pot 2>&1

  createLauncher:
    name: Create launcher
    runs-on: ${{ needs.matrix.outputs.defaultRunner }}
    needs: [matrix, buildNVDA]
    strategy:
      fail-fast: false
      matrix:
        arch: ${{ fromJson(needs.matrix.outputs.supportedArchitectures) }}
        pythonVersion: ${{ fromJson(needs.matrix.outputs.supportedPythonVersions) }}
    env:
      uv-arch: ${{ matrix.arch == 'x64' && 'x86_64' || 'x86' }}
    outputs:
      # Note: each output variable is overwritten by the last job in the matrix.
      # So we only set the output variables for the default architecture.
      launcherArtifactId: ${{ steps.addJobSummary.outputs.artifactId }}
      launcherSha256: ${{ steps.addJobSummary.outputs.SHA256 }}
    steps:
    - name: Checkout cached build
      uses: actions/cache/restore@v4
      with:
        path: .
        key: ${{ github.ref }}-${{ github.run_id }}-${{ matrix.pythonVersion }}-${{ matrix.arch }}
        fail-on-cache-miss: true
    - name: Install Python
      uses: actions/setup-python@v5
      with:
        python-version: ${{ matrix.pythonVersion }}
        architecture: ${{ matrix.arch }}
    - name: Install the latest version of uv
      uses: astral-sh/setup-uv@v6
      with:
        python-version: cpython-${{ matrix.pythonVersion }}-windows-${{ env.uv-arch }}-none
    - name: Set version variables
      run: ci/scripts/setBuildVersionVars.ps1
    - name: Set scons args
      run: ci/scripts/setSconsArgs.ps1
      env:
        apiSigningToken: ${{ github.event_name == 'push' && secrets.API_SIGNING_TOKEN || '' }}
    - name: Create launcher
      shell: cmd
      run: |
        PowerShell -Command "Set-ExecutionPolicy Bypass"
        PowerShell -Command "Set-PSRepository PSGallery -InstallationPolicy Trusted"
        PowerShell -Command "Install-Module -Name SignPath -Force"
        scons %sconsOutTargets% %sconsArgs% ${{ !runner.debug && '--all-cores' || '-j1'}}
    - name: Upload launcher
      id: uploadLauncher
      uses: actions/upload-artifact@v4
      with:
        name: NVDA launcher (${{ matrix.pythonVersion }}, ${{ matrix.arch }})
        path: |
          output/nvda*.exe
          output/nvda*controllerClient.zip
    - name: Upload documentation artifacts
      uses: actions/upload-artifact@v4
      id: uploadBuildArtifacts
      with:
        name: Documentation files and packaging metadata (${{ matrix.pythonVersion }}, ${{ matrix.arch }})
        path: |
          output/*.html
          output/*.css
          output/library_modules.txt
          output/installed_python_packages.txt
    - name: Add job summary
      id: addJobSummary
      shell: bash
      run: |
        NVDA_EXE_NAME=$(ls output/nvda*.exe | head -n 1)
        SHA256=$(sha256sum "$NVDA_EXE_NAME" | cut -d ' ' -f 1)
        # If architecture is default we save the build details to the output variable
        if [ "${{ matrix.arch == env.defaultArch && matrix.pythonVersion == env.defaultPythonVersion }}" == "true" ]; then
            echo SHA256=$SHA256 >> $GITHUB_OUTPUT
            echo artifactId=${{ steps.uploadLauncher.outputs.artifact-id }} >> $GITHUB_OUTPUT
        fi
        echo "* [Download the NVDA launcher (${{ matrix.pythonVersion }}, ${{ matrix.arch }})](${{ steps.uploadLauncher.outputs.artifact-url }})" >> $GITHUB_STEP_SUMMARY
        echo "    * SHA256 of launcher exe file: \`$SHA256\`" >> $GITHUB_STEP_SUMMARY
        echo "* [Download the documentation and other build artifacts](${{ steps.uploadBuildArtifacts.outputs.artifact-url }})" >> $GITHUB_STEP_SUMMARY
        echo "    * User guide, change log, developer guide" >> $GITHUB_STEP_SUMMARY
        echo "    * Packaging metadata: library modules, installed python packages" >> $GITHUB_STEP_SUMMARY

  systemTests:
    name: Run system tests
    runs-on: ${{ matrix.runner }}
    needs: [matrix, createLauncher]
    strategy:
      fail-fast: false
      matrix:
        # To skip tests, and just run install, replace with [excluded_from_build]
        testSuite: [chrome, installer, startupShutdown, symbols, vscode]
        runner: ${{ fromJson(needs.matrix.outputs.supportedRunners) }}
        arch: ${{ fromJson(needs.matrix.outputs.supportedArchitectures) }}
        pythonVersion: ${{ fromJson(needs.matrix.outputs.supportedPythonVersions) }}
        # A bug exists with Windows 2022 notepad that prevents NVDA from focusing it.
        # This causes our symbol pronunciation tests to fail on this runner.
        exclude:
          - runner: windows-2022
            testSuite: symbols
    env:
      uv-arch: ${{ matrix.arch == 'x64' && 'x86_64' || 'x86' }}
    steps:
    - name: Checkout cached build
      uses: actions/cache/restore@v4
      with:
        path: .
        key: ${{ github.ref }}-${{ github.run_id }}-${{ matrix.pythonVersion }}-${{ matrix.arch }}
        fail-on-cache-miss: true
    - name: Install Python
      uses: actions/setup-python@v5
      with:
        python-version: ${{ matrix.pythonVersion }}
        architecture: ${{ matrix.arch }}
    - name: Install the latest version of uv
      uses: astral-sh/setup-uv@v6
      with:
        python-version: cpython-${{ matrix.pythonVersion }}-windows-${{ env.uv-arch }}-none
    - name: Get NVDA launcher
      id: getLauncher
      uses: actions/download-artifact@v4
      with:
        name: NVDA launcher (${{ matrix.pythonVersion }}, ${{ matrix.arch }})
        path: output
    - name: Install NVDA
      run: ci/scripts/installNVDA.ps1
      env:
        nvdaLauncherDir: ${{ steps.getLauncher.outputs.download-path }}
    - name: Download and install Visual Studio Code
      if: ${{ matrix.testSuite == 'vscode' }}
      run: choco install -y vscode
    - name: Run system tests
      run: ci/scripts/tests/systemTests.ps1
      env:
        nvdaLauncherDir: ${{ steps.getLauncher.outputs.download-path }}
        INCLUDE_SYSTEM_TEST_TAGS: ${{ matrix.testSuite }}
    - name: Upload system tests results
      if: ${{ failure() }}
      uses: actions/upload-artifact@v4
      with:
        name: "System tests results (${{ matrix.testSuite }}) (${{ matrix.runner }}, ${{ matrix.pythonVersion }}, ${{ matrix.arch }})"
        path: |
          testOutput/system
          testOutput/install
          !testOutput/install/nvda_install_temp.log
    - name: Publish system test report
      uses: mikepenz/action-junit-report@v5
      if: ${{ failure() }}
      with:
        check_name: "System tests (${{ matrix.testSuite }}) (${{ matrix.runner }}, ${{ matrix.pythonVersion }}, ${{ matrix.arch }})"
        detailed_summary: true
        annotate_only: true
        report_paths: testOutput/system/systemTests.xml

  createSymbols:
    name: Create symbols
    runs-on: ${{ needs.matrix.outputs.defaultRunner }}
    needs: [matrix, buildNVDA]
    strategy:
      fail-fast: false
      matrix:
        arch: ${{ fromJson(needs.matrix.outputs.supportedArchitectures) }}
        pythonVersion: ${{ fromJson(needs.matrix.outputs.supportedPythonVersions) }}
    outputs:
      # Note: each output variable is overwritten by the last job in the matrix.
      # So we only set the output variables for the default architecture.
      symbolsArtifactId: ${{ steps.defaultArtifact.outputs.artifactId }}
    steps:
    - name: Checkout cached build
      uses: actions/cache/restore@v4
      with:
        path: .
        key: ${{ github.ref }}-${{ github.run_id }}-${{ matrix.pythonVersion }}-${{ matrix.arch }}
        fail-on-cache-miss: true
    - name: Install Windows SDK
      # Installs symstore.exe to expected location.
      run: choco install -y windows-sdk-10.1
    - name: Create build symbols
      env:
        symStore: C:\Program Files (x86)\Windows Kits\10\Debuggers\x64\symstore.exe
      run: ci/scripts/buildSymbolStore.ps1
    - name: Upload symbols artifact
      id: uploadArtifact
      uses: actions/upload-artifact@v4
      with:
        name: Symbols (${{ matrix.pythonVersion }}, ${{ matrix.arch }})
        path: output/symbols.zip
    - name: Save artifact metadata
      shell: bash
      id: defaultArtifact
      if: ${{ matrix.arch == env.defaultArch && matrix.pythonVersion == env.defaultPythonVersion }}
      run: echo artifactId=${{ steps.uploadArtifact.outputs.artifact-id }} >> $GITHUB_OUTPUT

  allTestsPass:
    # Is a no-op action.
    # Rulesets require specifying every job you wish to block a PR/push.
    # Used to protect branches/tags as a general status check so we can check a single job for all rulesets.
    name: Check if all tests pass
    runs-on: ubuntu-latest
    needs: [buildNVDA, typeCheck, checkPo, checkPot, licenseCheck, unitTests, createLauncher, systemTests, createSymbols]
    steps:
    - name: Check if all tests pass
      run: echo "All tests passed successfully."

  uploadSymbols:
    name: Upload symbols
    runs-on: ${{ needs.matrix.outputs.defaultRunner }}
    needs: [matrix, createSymbols]
    if: ${{ github.event_name == 'push' && vars.feature_uploadSymbolsToMozilla }}
    steps:
    - name: Checkout cached build
      uses: actions/cache/restore@v4
      with:
        path: .
        key: ${{ github.ref }}-${{ github.run_id }}-${{ env.defaultPythonVersion }}-${{ env.defaultArch }}
        fail-on-cache-miss: true
    - name: Install Python
      uses: actions/setup-python@v5
      with:
        python-version: ${{ env.defaultPythonVersion }}
        architecture: ${{ env.defaultArch }}
    - name: Install the latest version of uv
      uses: astral-sh/setup-uv@v6
    - name: Get symbols
      uses: actions/download-artifact@v4
      with:
        name: Symbols (${{ env.defaultPythonVersion }}, ${{ env.defaultArch }})
        path: output
    - name: Upload symbols to Mozilla
      continue-on-error: true
      run: uv run --with requests --directory ${{ github.workspace }} ci\scripts\mozillaSyms.py
      env:
        mozillaSymsAuthToken: ${{ secrets.MOZILLA_SYMS_TOKEN }}
    - name: Warn on failure
      if: ${{ failure() }}
      shell: bash
      run: |
        echo "Warning: Uploading symbols to Mozilla failed." >> $GITHUB_STEP_SUMMARY

  cleanupCache:
    # Cache deletion on pull_request events cannot occur on PRs from forks
    # as PRs from forks do not get write permissions from pull_request events.
    # Alternatively, we can change the event trigger to pull_request_target,
    # however that might introduce security risks as it grants fork PRs greater permissions.
    # In these cases we can always let GitHub handle cache deletion:
    # auto deletion after 7 days or limits are hit
    name: Cleanup cache
    permissions:
      actions: write
    needs: [matrix, allTestsPass, crowdinUpload, uploadSymbols]
    if: ${{ github.event_name == 'push' || github.event.pull_request.head.repo.owner == github.repository_owner }}
    runs-on: ubuntu-latest
    strategy:
      fail-fast: false
      matrix:
        arch: ${{ fromJson(needs.matrix.outputs.supportedArchitectures) }}
        pythonVersion: ${{ fromJson(needs.matrix.outputs.supportedPythonVersions) }}
    steps:
      - name: Cleanup cache
        shell: bash
        run: gh cache delete ${{ github.ref }}-${{ github.run_id }}-${{ matrix.pythonVersion }}-${{ matrix.arch }}
        env:
          GH_TOKEN: ${{ github.token }}
          GH_REPO: ${{ github.repository }}

  deploySnapshot:
    name: Deploy NVDA snapshot
    permissions:
      contents: write
      deployments: write
    runs-on: ubuntu-latest
    needs: [buildNVDA, createLauncher, createSymbols, allTestsPass]
    if: ${{ github.event_name == 'push' && !startsWith(github.ref_name, 'release-') }}
    concurrency:
      group: snapshot-${{ github.ref_name }}
      cancel-in-progress: true
    environment:
      name: snapshot
    steps:
    - name: Get NVDA launcher
      uses: actions/download-artifact@v4
      with:
        name: NVDA launcher (${{ env.defaultPythonVersion }}, ${{ env.defaultArch }})
        path: output
    - name: Deploy snapshot
      shell: bash
      id: deploySnapshot
      env:
        GH_TOKEN: ${{ github.token }}
      run: |
        NVDA_EXE_NAME=$(ls output/nvda*.exe | head -n 1)
        NVDA_HASH=$(sha1sum "$NVDA_EXE_NAME" | cut -d ' ' -f 1)

        gh api \
          --method POST \
          -H "Accept: application/vnd.github+json" \
          -H "X-GitHub-Api-Version: 2022-11-28" \
          /repos/${{ github.repository }}/deployments \
          -f "task=release" \
          -f "description=Release of $NVDA_EXE_NAME" \
          -f "ref=${{ github.ref_name }}" \
          -F "auto_merge=false" \
          -f "environment=snapshot" \
          -f "required_contexts[]" \
          -f "payload[NVDA_HASH]=$NVDA_HASH" \
          -f "payload[NVDA_ARTIFACT_ID]=${{ needs.createLauncher.outputs.launcherArtifactId }}" \
          -f "payload[SYMBOLS_ARTIFACT_ID]=${{ needs.createSymbols.outputs.symbolsArtifactId }}" \
          -f "payload[NVDA_VERSION]=${{ needs.buildNVDA.outputs.version }}" \
          -f "payload[NVDA_VERSION_TYPE]=${{ needs.buildNVDA.outputs.versionType }}" \
          -f "payload[NVDA_API_VERSION]=${{ needs.buildNVDA.outputs.APIVersion }}" \
          -f "payload[NVDA_API_COMPAT_TO]=${{ needs.buildNVDA.outputs.APIBackCompat }}"

  release:
    name: Release NVDA
    permissions:
      contents: write
      deployments: write
      discussions: write
    runs-on: ubuntu-latest
    needs: [buildNVDA, createLauncher, createSymbols, allTestsPass]
    if: startsWith(github.ref_name, 'release-')
    concurrency:
      group: release
      cancel-in-progress: true
    environment:
      name: production
    steps:
    - name: Get normalized tag names
      id: getReleaseNotes
      shell: bash
      run: |
        echo RELEASE_NAME=$GITHUB_REF_NAME | sed 's/release-//g' >> $GITHUB_OUTPUT
        echo NORMALIZED_TAG_NAME=$GITHUB_REF_NAME | sed 's/\./-/g' | sed 's/release-//g' >> $GITHUB_OUTPUT
    - name: Get NVDA launcher
      uses: actions/download-artifact@v4
      with:
        name: NVDA launcher (${{ env.defaultPythonVersion }}, ${{ env.defaultArch }})
        path: output
    - name: VirusTotal Scan
      id: virusTotal
      uses: crazy-max/ghaction-virustotal@v4
      with:
        vt_api_key: ${{ secrets.VT_API_KEY }}
        files: output/nvda*.exe
    - name: Get normalized VT url
      id: getVTUrl
      shell: bash
      run: |
        vtUrl=$(echo ${{ steps.virusTotal.outputs.analysis }} | sed -E 's/([^=]*)=([^,]*).*/\2/')
        echo VT_URL=$vtUrl >> $GITHUB_OUTPUT
    - name: Deploy release
      shell: bash
      id: deployRelease
      env:
        GH_TOKEN: ${{ github.token }}
      run: |
        NVDA_EXE_NAME=$(ls output/nvda*.exe | head -n 1)
        NVDA_HASH=$(sha1sum "$NVDA_EXE_NAME" | cut -d ' ' -f 1)

        gh api \
          --method POST \
          -H "Accept: application/vnd.github+json" \
          -H "X-GitHub-Api-Version: 2022-11-28" \
          /repos/${{ github.repository }}/deployments \
          -f "task=release" \
          -f "description=Release of $NVDA_EXE_NAME" \
          -f "ref=${{ github.ref_name }}" \
          -F "auto_merge=false" \
          -f "environment=production" \
          -f "required_contexts[]" \
          -f "payload[NVDA_HASH]=$NVDA_HASH" \
          -f "payload[NVDA_ARTIFACT_ID]=${{ needs.createLauncher.outputs.launcherArtifactId }}" \
          -f "payload[SYMBOLS_ARTIFACT_ID]=${{ needs.createSymbols.outputs.symbolsArtifactId }}" \
          -f "payload[NVDA_VERSION]=${{ needs.buildNVDA.outputs.version }}" \
          -f "payload[NVDA_VERSION_TYPE]=${{ needs.buildNVDA.outputs.versionType }}" \
          -f "payload[NVDA_API_VERSION]=${{ needs.buildNVDA.outputs.APIVersion }}" \
          -f "payload[NVDA_API_COMPAT_TO]=${{ needs.buildNVDA.outputs.APIBackCompat }}"
    - name: Create release notes
      id: createReleaseNotes
      shell: bash
      run: |
        echo "* Highlights can be found in the [release blog post](https://www.nvaccess.org/post/nvda-${{ steps.getReleaseNotes.outputs.NORMALIZED_TAG_NAME }}/)." >> /tmp/releaseNotes.md
        echo "* [VirusTotal scan results](${{ steps.getVTUrl.outputs.VT_URL }})" >> /tmp/releaseNotes.md
        echo "* SHA256 sum: \`${{ needs.createLauncher.outputs.launcherSha256 }}\`" >> /tmp/releaseNotes.md
    - name: Publish pre-release
      if: ${{ contains(github.ref_name, 'rc') || contains(github.ref_name, 'beta') }}
      shell: bash
      env:
        GH_TOKEN: ${{ github.token }}
      run: |
        gh release create ${{github.ref_name }} \
          --repo ${{ github.repository }} \
          --prerelease \
          --title "${{ steps.getReleaseNotes.outputs.RELEASE_NAME }}" \
          --notes-file /tmp/releaseNotes.md \
          --verify-tag \
          --discussion-category Releases
    - name: Publish stable release
      if: ${{ !contains(github.ref_name, 'rc') && !contains(github.ref_name, 'beta') }}
      shell: bash
      env:
        GH_TOKEN: ${{ github.token }}
      run: |
        gh release create ${{github.ref_name }} \
          --repo ${{ github.repository }} \
          --title "${{ steps.getReleaseNotes.outputs.RELEASE_NAME }}" \
          --notes-file /tmp/releaseNotes.md \
          --verify-tag \
          --discussion-category Releases
    - name: Upload exe to release assets
      shell: bash
      env:
        GH_TOKEN: ${{ github.token }}
      run: |
        gh release upload ${{ github.ref_name }} \
            --repo ${{ github.repository }} \
            --clobber \
            output/nvda*.exe#Installer<|MERGE_RESOLUTION|>--- conflicted
+++ resolved
@@ -36,15 +36,9 @@
   defaultRunner: 'windows-2025'
   supportedRunners: '["windows-2022", "windows-2025"]'
   defaultArch: x86
-<<<<<<< HEAD
   supportedArchitectures: '["x64", "x86"]'
-  defaultPythonVersion: '3.13.6'
-  supportedPythonVersions: '["3.13.6"]'
-=======
-  supportedArchitectures: '["x86"]'
   defaultPythonVersion: '3.13.7'
   supportedPythonVersions: '["3.13.7"]'
->>>>>>> c01c4a19
 
 jobs:
   matrix:
