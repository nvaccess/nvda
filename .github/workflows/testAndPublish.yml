name: CI/CD

on:
  push:
    branches:
<<<<<<< HEAD
      - master
      - beta
      - rc
      - 'try-**'
    # Currently disabled while the 2025.1 release is in progress.
=======
    - master
    - beta
    - rc
    - 'try-**'
    # Temporarily enabled during the 64bit migration
    - wip-buildX64
    # Currently disabled while the 2025.2 release is in progress.
>>>>>>> cbaf85e8
    # Blocked by #17878
    # tags:
    #  - 'release-**'

  pull_request:
    branches:
<<<<<<< HEAD
      - master
      - beta
      - rc
=======
    - master
    - beta
    - rc
    # Temporarily enabled during the 64bit migration
    - wip-buildX64
>>>>>>> cbaf85e8

  workflow_dispatch:

concurrency:
  group: ${{ github.workflow }}-${{ github.ref }}
  cancel-in-progress: true

env:
  START_BUILD_NUMBER: ${{ vars.BUILD_NUMBER_OFFSET || 0 }}
  pullRequestNumber: ${{ github.event_name == 'pull_request' && github.event.number || 0 }}
  scons_publisher: ${{ vars.PUBLISHER_NAME || github.repository_owner }}
  # Don't send telemetry to Microsoft when using MSVC tooling, avoiding an unnecessary PowerShell script invocation.
  VSCMD_SKIP_SENDTELEMETRY: 1
  # Cache details about available MSVC tooling for subsequent SCons invocations to the provided file.
  SCONS_CACHE_MSVC_CONFIG: ".scons_msvc_cache.json"

jobs:
  buildNVDA:
    name: Build NVDA
    runs-on: windows-latest
    outputs:
      version: ${{ steps.releaseInfo.outputs.VERSION }}
      versionType: ${{ steps.releaseInfo.outputs.VERSION_TYPE }}
      APIVersion: ${{ steps.releaseInfo.outputs.NVDA_API_VERSION }}
      APIBackCompat: ${{ steps.releaseInfo.outputs.NVDA_API_COMPAT_TO }}
    steps:
    - name: Checkout NVDA
      uses: actions/checkout@v4
      with:
        submodules: true
    - name: Install Python
      uses: actions/setup-python@v5
      with:
        python-version: '3.11'
        architecture: x86
    - name: Install the latest version of uv
      uses: astral-sh/setup-uv@v6
    - name: Set version variables
      run: ci/scripts/setBuildVersionVars.ps1
    - name: Set scons args
      run: ci/scripts/setSconsArgs.ps1
    - name: Set cache key for SCons MSVC Cache
      shell: bash
      run: echo "SCONS_CACHE_KEY=${RUNNER_OS}-${ImageVersion}" >> $GITHUB_ENV
    # On Github Actions, it can take more than two minutes for SCons to collect information about MSVC tooling, majorly impacting build performance.
    # This information is static for the current Github Actions runner image.
    # Therefore, cache this information with a key scoped to the current image version, ensuring that subsequent workflow runs will be much faster.
    - name: SCons MSVC Cache
      uses: actions/cache@v4
      with:
        path: ${{ env.SCONS_CACHE_MSVC_CONFIG }}
        key: ${{ env.SCONS_CACHE_KEY }}
    - name: Prepare source code
      shell: cmd
      run: scons source %sconsArgs% ${{ !runner.debug && '--all-cores' || '-j1' }}
    - name: Prepare for tests
      run: ci/scripts/tests/beforeTests.ps1
    - name: Cache scons build
      uses: actions/cache/save@v4
      with:
        path: ${{ github.workspace }}
        key: ${{ github.ref }}-${{ github.run_id }}
    - name: Store release metadata information
      id: releaseInfo
      run: |
        Write-Output VERSION=$env:version >> $env:GITHUB_OUTPUT
        Write-Output VERSION_TYPE=$env:versionType >> $env:GITHUB_OUTPUT
        Write-Output NVDA_API_VERSION=$(python -c "import sys; sys.path.append('source'); from addonAPIVersion import CURRENT; print('{}.{}.{}'.format(*CURRENT))") >> $env:GITHUB_OUTPUT
        Write-Output NVDA_API_COMPAT_TO=$(python -c "import sys; sys.path.append('source'); from addonAPIVersion import BACK_COMPAT_TO; print('{}.{}.{}'.format(*BACK_COMPAT_TO))") >> $env:GITHUB_OUTPUT

  typeCheck:
    name: Check types with Pyright
    runs-on: windows-latest
    needs: buildNVDA
    steps:
    - name: Checkout cached build
      uses: actions/cache/restore@v4
      with:
        path: ${{ github.workspace }}
        key: ${{ github.ref }}-${{ github.run_id }}
        fail-on-cache-miss: true
    - name: Install the latest version of uv
      uses: astral-sh/setup-uv@v6
    - name: Static type analysis
      run: ci/scripts/tests/typeCheck.ps1

  checkPo:
    name: Check po files for errors
    runs-on: windows-latest
    steps:
    - name: Checkout repository
      uses: actions/checkout@v4
      with:
        # Include gettext
        submodules: true
    - name: Set up python
      uses: actions/setup-python@v5
      with:
        python-version: '3.11'
    - name: Install pre-commit
      run: |
        python -m pip install --upgrade pip
        pip install pre-commit
    - name: Install the latest version of uv
      uses: astral-sh/setup-uv@v6
    - name: Run pre-commit
      run: |
        # Run pre-commit on the translations
        pre-commit run checkPo --all-files
    - name: Add job summary
      if: ${{ failure() }}
      shell: bash
      run: |
        echo "PO files contain errors. Please fix them before merging." >> $GITHUB_STEP_SUMMARY

  checkPot:
    name: Check translator comments
    runs-on: windows-latest
    needs: buildNVDA
    steps:
    - name: Checkout cached build
      uses: actions/cache/restore@v4
      with:
        path: ${{ github.workspace }}
        key: ${{ github.ref }}-${{ github.run_id }}
        fail-on-cache-miss: true
    - name: Install the latest version of uv
      uses: astral-sh/setup-uv@v6
    - name: Check comments for translators
      run: ci/scripts/tests/translationCheck.ps1
    - name: Upload artifact
      if: ${{ success() || failure() }}
      uses: actions/upload-artifact@v4
      with:
        name: makePot results
        path: |
          output/nvda.pot
          output/potSourceFileList.txt

  licenseCheck:
    name: Check license compatibility of dependencies
    runs-on: windows-latest
    needs: buildNVDA
    steps:
    - name: Checkout cached build
      uses: actions/cache/restore@v4
      with:
        path: ${{ github.workspace }}
        key: ${{ github.ref }}-${{ github.run_id }}
        fail-on-cache-miss: true
    - name: Install the latest version of uv
      uses: astral-sh/setup-uv@v6
    - name: License check
      run: ci/scripts/tests/licenseCheck.ps1

  unitTests:
    name: Run unit tests
    runs-on: windows-latest
    needs: buildNVDA
    steps:
    - name: Checkout cached build
      uses: actions/cache/restore@v4
      with:
        path: ${{ github.workspace }}
        key: ${{ github.ref }}-${{ github.run_id }}
        fail-on-cache-miss: true
    - name: Install the latest version of uv
      uses: astral-sh/setup-uv@v6
    - name: Run unit tests
      run: ci/scripts/tests/unitTests.ps1
    - name: Replace relative paths in unit test results
      if: ${{ failure() }}
      # Junit reports fail on these
      shell: bash
      run: sed -i 's|file="..\\|file="|g' testOutput/unit/unitTests.xml
    - name: Upload artifact
      if: ${{ failure() }}
      uses: actions/upload-artifact@v4
      with:
        name: Unit tests results
        path: testOutput/unit/unitTests.xml
    - name: Publish unit test report
      uses: mikepenz/action-junit-report@v5
      if: ${{ failure() }}
      with:
        check_name: Unit tests
        detailed_summary: true
        annotate_only: true
        report_paths: testOutput/unit/unitTests.xml

  crowdinUpload:
    name: Upload translations to Crowdin
    runs-on: windows-latest
    needs: [buildNVDA, checkPot]
    if: ${{ github.event_name == 'push' && github.ref == 'refs/heads/beta' && vars.CROWDIN_PROJECT_ID }}
    steps:
    - name: Checkout cached build
      uses: actions/cache/restore@v4
      with:
        path: ${{ github.workspace }}
        key: ${{ github.ref }}-${{ github.run_id }}
        fail-on-cache-miss: true
    - name: Get makePot results
      uses: actions/download-artifact@v4
      with:
        name: makePot results
        path: output
    - name: Install the latest version of uv
      uses: astral-sh/setup-uv@v6
    - name: Upload translations to Crowdin
      env:
        crowdinProjectID: ${{ vars.CROWDIN_PROJECT_ID }}
        crowdinAuthToken: ${{ secrets.CROWDIN_AUTH_TOKEN }}
      run: uv run --with requests --directory ${{ github.workspace }} appveyor\crowdinSync.py uploadSourceFile 2 output\nvda.pot 2>&1

  createLauncher:
    name: Create launcher
    runs-on: windows-latest
    needs: buildNVDA
    outputs:
      launcherArtifactId: ${{ steps.uploadLauncher.outputs.artifact-id }}
      launcherSha256: ${{ steps.addJobSummary.outputs.SHA256 }}
    steps:
    - name: Checkout cached build
      uses: actions/cache/restore@v4
      with:
        path: ${{ github.workspace }}
        key: ${{ github.ref }}-${{ github.run_id }}
        fail-on-cache-miss: true
    - name: Install the latest version of uv
      uses: astral-sh/setup-uv@v6
    - name: Set version variables
      run: ci/scripts/setBuildVersionVars.ps1
    - name: Set scons args
      run: ci/scripts/setSconsArgs.ps1
      env:
        apiSigningToken: ${{ github.event_name == 'push' && secrets.API_SIGNING_TOKEN || '' }}
    - name: Create launcher
      shell: cmd
      run: |
        PowerShell -Command "Set-ExecutionPolicy Bypass"
        PowerShell -Command "Set-PSRepository PSGallery -InstallationPolicy Trusted"
        PowerShell -Command "Install-Module -Name SignPath -Force"
        scons %sconsOutTargets% %sconsArgs% ${{ !runner.debug && '--all-cores' || '-j1'}}
    - name: Upload launcher
      id: uploadLauncher
      uses: actions/upload-artifact@v4
      with:
        name: NVDA launcher
        path: |
          output/nvda*.exe
          output/nvda*controllerClient.zip
    - name: Upload documentation artifacts
      uses: actions/upload-artifact@v4
      id: uploadBuildArtifacts
      with:
        name: Documentation files and packaging metadata
        path: |
          output/*.html
          output/*.css
          output/library_modules.txt
          output/installed_python_packages.txt
    - name: Add job summary
      id: addJobSummary
      shell: bash
      run: |
        NVDA_EXE_NAME=$(ls output/nvda*.exe | head -n 1)
        SHA256=$(sha256sum "$NVDA_EXE_NAME" | cut -d ' ' -f 1)
        echo SHA256=$SHA256 >> $GITHUB_OUTPUT
        echo "* [Download the NVDA launcher](${{ steps.uploadLauncher.outputs.artifact-url }})" >> $GITHUB_STEP_SUMMARY
        echo "    * SHA256 of launcher exe file: \`$SHA256\`" >> $GITHUB_STEP_SUMMARY
        echo "* [Download the documentation and other build artifacts](${{ steps.uploadBuildArtifacts.outputs.artifact-url }})" >> $GITHUB_STEP_SUMMARY
        echo "    * User guide, change log, developer guide" >> $GITHUB_STEP_SUMMARY
        echo "    * Packaging metadata: library modules, installed python packages" >> $GITHUB_STEP_SUMMARY

  systemTests:
    strategy:
      fail-fast: false
      matrix:
        # To skip tests, and just run install, replace with [excluded_from_build]
        testSuite: [chrome, installer, startupShutdown]
    name: Run system tests
    runs-on: windows-latest
    needs: createLauncher
    steps:
    - name: Checkout cached build
      uses: actions/cache/restore@v4
      with:
        path: ${{ github.workspace }}
        key: ${{ github.ref }}-${{ github.run_id }}
        fail-on-cache-miss: true
    - name: Install the latest version of uv
      uses: astral-sh/setup-uv@v6
    - name: Get NVDA launcher
      id: getLauncher
      uses: actions/download-artifact@v4
      with:
        name: NVDA launcher
        path: output
    - name: Install NVDA
      run: ci/scripts/installNVDA.ps1
      env:
        nvdaLauncherDir: ${{ steps.getLauncher.outputs.download-path }}
    - name: Run system tests
      run: ci/scripts/tests/systemTests.ps1
      env:
        nvdaLauncherDir: ${{ steps.getLauncher.outputs.download-path }}
        INCLUDE_SYSTEM_TEST_TAGS: ${{ matrix.testSuite }}
    - name: Upload system tests results
      if: ${{ failure() }}
      uses: actions/upload-artifact@v4
      with:
        name: "System tests results (${{ matrix.testSuite }})"
        path: |
          testOutput/system
          testOutput/install
          !testOutput/install/nvda_install_temp.log
    - name: Publish system test report
      uses: mikepenz/action-junit-report@v5
      if: ${{ failure() }}
      with:
        check_name: "System tests (${{ matrix.testSuite }})"
        detailed_summary: true
        annotate_only: true
        report_paths: testOutput/system/systemTests.xml

  createSymbols:
    name: Create symbols
    runs-on: windows-latest
    needs: buildNVDA
    outputs:
      symbolsArtifactId: ${{ steps.uploadArtifact.outputs.artifact-id }}
    steps:
    - name: Checkout cached build
      uses: actions/cache/restore@v4
      with:
        path: ${{ github.workspace }}
        key: ${{ github.ref }}-${{ github.run_id }}
        fail-on-cache-miss: true
    - name: Create build symbols
      env:
        symStore: C:\Program Files (x86)\Windows Kits\10\Debuggers\x64\symstore.exe
      run: ci/scripts/buildSymbolStore.ps1
    - name: Upload symbols artifact
      id: uploadArtifact
      uses: actions/upload-artifact@v4
      with:
        name: Symbols
        path: output/symbols.zip

  uploadSymbols:
    name: Upload symbols
    runs-on: windows-latest
    needs: createSymbols
    if: ${{ github.event_name == 'push' && vars.feature_uploadSymbolsToMozilla }}
    steps:
    - name: Checkout cached build
      uses: actions/cache/restore@v4
      with:
        path: ${{ github.workspace }}
        key: ${{ github.ref }}-${{ github.run_id }}
        fail-on-cache-miss: true
    - name: Install the latest version of uv
      uses: astral-sh/setup-uv@v6
    - name: Get symbols
      uses: actions/download-artifact@v4
      with:
        name: Symbols
        path: output
    - name: Upload symbols to Mozilla
      continue-on-error: true
      # TODO: this script should be moved to ci/scripts
      run: uv run --with requests --directory ${{ github.workspace }} appveyor\mozillaSyms.py
      env:
        mozillaSymsAuthToken: ${{ secrets.MOZILLA_SYMS_TOKEN }}
    - name: Warn on failure
      if: ${{ failure() }}
      shell: bash
      run: |
        echo "Warning: Uploading symbols to Mozilla failed." >> $GITHUB_STEP_SUMMARY

  cleanupCache:
    # Cache deletion on pull_request events cannot occur on PRs from forks
    # as PRs from forks do not get write permissions from pull_request events.
    # Alternatively, we can change the event trigger to pull_request_target,
    # however that might introduce security risks as it grants fork PRs greater permissions.
    # In these cases we can always let GitHub handle cache deletion:
    # auto deletion after 7 days or limits are hit
    name: Cleanup cache
    permissions:
      actions: write
    needs: [checkPot, licenseCheck, unitTests, systemTests, crowdinUpload, createSymbols]
    if: ${{ always() && (github.event_name == 'push' || github.event.pull_request.head.repo.owner == github.repository_owner) }}
    runs-on: ubuntu-latest
    steps:
      - name: Cleanup cache
        shell: bash
        run: gh cache delete ${{ github.ref }}-${{ github.run_id }}
        env:
          GH_TOKEN: ${{ github.token }}
          GH_REPO: ${{ github.repository }}

  deploySnapshot:
    name: Deploy NVDA snapshot
    permissions:
      contents: write
      deployments: write
    runs-on: ubuntu-latest
    needs: [buildNVDA, checkPo, checkPot, licenseCheck, unitTests, createLauncher, systemTests, createSymbols]
    if: ${{ github.event_name == 'push' && !startsWith(github.ref_name, 'release-') }}
    concurrency:
      group: snapshot
      cancel-in-progress: true
    environment:
      name: snapshot
    steps:
    - name: Get NVDA launcher
      uses: actions/download-artifact@v4
      with:
        name: NVDA launcher
        path: output
    - name: Deploy snapshot
      shell: bash
      id: deploySnapshot
      env:
        GH_TOKEN: ${{ github.token }}
      run: |
        NVDA_EXE_NAME=$(ls output/nvda*.exe | head -n 1)
        NVDA_HASH=$(sha1sum "$NVDA_EXE_NAME" | cut -d ' ' -f 1)

        gh api \
          --method POST \
          -H "Accept: application/vnd.github+json" \
          -H "X-GitHub-Api-Version: 2022-11-28" \
          /repos/${{ github.repository }}/deployments \
          -f "task=release" \
          -f "description=Release of $NVDA_EXE_NAME" \
          -f "ref=${{ github.ref_name }}" \
          -F "auto_merge=true" \
          -f "environment=snapshot" \
          -f "required_contexts[]" \
          -f "payload[NVDA_HASH]=$NVDA_HASH" \
          -f "payload[NVDA_ARTIFACT_ID]=${{ needs.createLauncher.outputs.launcherArtifactId }}" \
          -f "payload[SYMBOLS_ARTIFACT_ID]=${{ needs.createSymbols.outputs.symbolsArtifactId }}" \
          -f "payload[NVDA_VERSION]=${{ needs.buildNVDA.outputs.version }}" \
          -f "payload[NVDA_VERSION_TYPE]=${{ needs.buildNVDA.outputs.versionType }}" \
          -f "payload[NVDA_API_VERSION]=${{ needs.buildNVDA.outputs.APIVersion }}" \
          -f "payload[NVDA_API_COMPAT_TO]=${{ needs.buildNVDA.outputs.APIBackCompat }}"

  release:
    name: Release NVDA
    permissions:
      contents: write
      deployments: write
      discussions: write
    runs-on: ubuntu-latest
    needs: [buildNVDA, checkPo, checkPot, licenseCheck, unitTests, createLauncher, systemTests, createSymbols]
    if: startsWith(github.ref_name, 'release-')
    concurrency:
      group: release
      cancel-in-progress: true
    environment:
      name: production
    steps:
    - name: Get normalized tag names
      id: getReleaseNotes
      shell: bash
      run: |
        echo RELEASE_NAME=$GITHUB_REF_NAME | sed 's/release-//g' >> $GITHUB_OUTPUT
        echo NORMALIZED_TAG_NAME=$GITHUB_REF_NAME | sed 's/\./-/g' | sed 's/release-//g' >> $GITHUB_OUTPUT
    - name: Get NVDA launcher
      uses: actions/download-artifact@v4
      with:
        name: NVDA launcher
        path: output
    - name: VirusTotal Scan
      id: virusTotal
      uses: crazy-max/ghaction-virustotal@v4
      with:
        vt_api_key: ${{ secrets.VT_API_KEY }}
        files: output/nvda*.exe
    - name: Get normalized VT url
      id: getVTUrl
      shell: bash
      run: |
        vtUrl=$(echo ${{ steps.virusTotal.outputs.analysis }} | sed -E 's/([^=]*)=([^,]*).*/\2/')
        echo VT_URL=$vtUrl >> $GITHUB_OUTPUT
    - name: Deploy release
      shell: bash
      id: deployRelease
      env:
        GH_TOKEN: ${{ github.token }}
      run: |
        NVDA_EXE_NAME=$(ls output/nvda*.exe | head -n 1)
        NVDA_HASH=$(sha1sum "$NVDA_EXE_NAME" | cut -d ' ' -f 1)

        gh api \
          --method POST \
          -H "Accept: application/vnd.github+json" \
          -H "X-GitHub-Api-Version: 2022-11-28" \
          /repos/${{ github.repository }}/deployments \
          -f "task=release" \
          -f "description=Release of $NVDA_EXE_NAME" \
          -f "ref=${{ github.ref_name }}" \
          -F "auto_merge=false" \
          -f "environment=production" \
          -f "required_contexts[]" \
          -f "payload[NVDA_HASH]=$NVDA_HASH" \
          -f "payload[NVDA_ARTIFACT_ID]=${{ needs.createLauncher.outputs.launcherArtifactId }}" \
          -f "payload[SYMBOLS_ARTIFACT_ID]=${{ needs.createSymbols.outputs.symbolsArtifactId }}" \
          -f "payload[NVDA_VERSION]=${{ needs.buildNVDA.outputs.version }}" \
          -f "payload[NVDA_VERSION_TYPE]=${{ needs.buildNVDA.outputs.versionType }}" \
          -f "payload[NVDA_API_VERSION]=${{ needs.buildNVDA.outputs.APIVersion }}" \
          -f "payload[NVDA_API_COMPAT_TO]=${{ needs.buildNVDA.outputs.APIBackCompat }}"
    - name: Create release notes
      id: createReleaseNotes
      shell: bash
      run: |
        echo "* Highlights can be found in the [release blog post](https://www.nvaccess.org/post/nvda-${{ steps.getReleaseNotes.outputs.NORMALIZED_TAG_NAME }}/)." >> /tmp/releaseNotes.md
        echo "* [VirusTotal scan results](${{ steps.getVTUrl.outputs.VT_URL }})" >> /tmp/releaseNotes.md
        echo "* SHA256 sum: \`${{ needs.createLauncher.outputs.launcherSha256 }}\`" >> /tmp/releaseNotes.md
    - name: Publish pre-release
      if: ${{ contains(github.ref_name, 'rc') || contains(github.ref_name, 'beta') }}
      shell: bash
      env:
        GH_TOKEN: ${{ github.token }}
      run: |
        gh release create ${{ github.ref_name }} \
          --repo ${{ github.repository }} \
          --prerelease \
          --title "${{ steps.getReleaseNotes.outputs.RELEASE_NAME }}" \
          --notes-file /tmp/releaseNotes.md \
          --verify-tag
    - name: Publish stable release
      if: ${{ !contains(github.ref_name, 'rc') && !contains(github.ref_name, 'beta') }}
      shell: bash
      env:
        GH_TOKEN: ${{ github.token }}
      run: |
        gh release create ${{ github.ref_name }} \
          --repo ${{ github.repository }} \
          --title "${{ steps.getReleaseNotes.outputs.RELEASE_NAME }}" \
          --notes-file /tmp/releaseNotes.md \
          --verify-tag \
          --discussion-category Releases
        gh release upload ${{ github.ref_name }} \
            --repo ${{ github.repository }} \
            --clobber \
            output/nvda*.exe#Installer<|MERGE_RESOLUTION|>--- conflicted
+++ resolved
@@ -3,38 +3,24 @@
 on:
   push:
     branches:
-<<<<<<< HEAD
       - master
       - beta
       - rc
       - 'try-**'
+      # Temporarily enabled during the 64bit migration
+      - wip-buildX64
     # Currently disabled while the 2025.1 release is in progress.
-=======
-    - master
-    - beta
-    - rc
-    - 'try-**'
-    # Temporarily enabled during the 64bit migration
-    - wip-buildX64
-    # Currently disabled while the 2025.2 release is in progress.
->>>>>>> cbaf85e8
     # Blocked by #17878
     # tags:
     #  - 'release-**'
 
   pull_request:
     branches:
-<<<<<<< HEAD
       - master
       - beta
       - rc
-=======
-    - master
-    - beta
-    - rc
-    # Temporarily enabled during the 64bit migration
-    - wip-buildX64
->>>>>>> cbaf85e8
+      # Temporarily enabled during the 64bit migration
+      - wip-buildX64
 
   workflow_dispatch:
 
