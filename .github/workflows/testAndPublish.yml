name: CI/CD

on:
  push:
    branches:
      - master
      - beta
      - rc
      - 'try-**'
    tags:
      - 'release-**'

  pull_request:
    branches:
      - master
      - beta
      - rc

  workflow_dispatch:

concurrency:
  group: ${{ github.workflow }}-${{ github.ref }}
  cancel-in-progress: true

env:
  START_BUILD_NUMBER: ${{ vars.BUILD_NUMBER_OFFSET || 0 }}
  pullRequestNumber: ${{ github.event_name == 'pull_request' && github.event.number || 0 }}
  scons_publisher: ${{ vars.PUBLISHER_NAME || github.repository_owner }}
  # Don't send telemetry to Microsoft when using MSVC tooling, avoiding an unnecessary PowerShell script invocation.
  VSCMD_SKIP_SENDTELEMETRY: 1
  # Cache details about available MSVC tooling for subsequent SCons invocations to the provided file.
  SCONS_CACHE_MSVC_CONFIG: ".scons_msvc_cache.json"
<<<<<<< HEAD
=======
  # Comment out any of the feature_* variables to disable the respective build feature.
  # They are checked for existence of content, not specific value.
  # feature_uploadSymbolsToMozilla: configured
  # feature_crowdinSync: configured
  # feature_signing: configured
  # feature_buildAppx: configured
>>>>>>> 5fd25e09

jobs:
  buildNVDA:
    name: Build NVDA
    runs-on: windows-latest
    outputs:
      version: ${{ steps.releaseInfo.outputs.VERSION }}
      versionType: ${{ steps.releaseInfo.outputs.VERSION_TYPE }}
      APIversion: ${{ steps.releaseInfo.outputs.NVDA_API_VERSION }}
      APIbackCompat: ${{ steps.releaseInfo.outputs.NVDA_API_COMPAT_TO }}
    steps:
    - name: Checkout NVDA
      uses: actions/checkout@v4
      with:
        submodules: true
    - name: Install Python
      uses: actions/setup-python@v5
      with:
        python-version: '3.11'
        architecture: x86
    - name: Install the latest version of uv
      uses: astral-sh/setup-uv@v6
    - name: Set version variables
      run: ci/scripts/setBuildVersionVars.ps1
    - name: Set scons args
      run: ci/scripts/setSconsArgs.ps1
    - name: Set cache key for SCons MSVC Cache
      shell: bash
      run: echo "SCONS_CACHE_KEY=${RUNNER_OS}-${ImageVersion}" >> $GITHUB_ENV
    # On Github Actions, it can take more than two minutes for SCons to collect information about MSVC tooling, majorly impacting build performance.
    # This information is static for the current Github Actions runner image.
    # Therefore, cache this information with a key scoped to the current image version, ensuring that subsequent workflow runs will be much faster.
    - name: SCons MSVC Cache
      uses: actions/cache@v4
      with:
        path: ${{ env.SCONS_CACHE_MSVC_CONFIG }}
        key: ${{ env.SCONS_CACHE_KEY }}
    - name: Prepare source code
      shell: cmd
      run: scons source %sconsArgs% ${{ !runner.debug && '--all-cores' || '-j1' }}
    - name: Prepare for tests
      run: ci/scripts/tests/beforeTests.ps1
    - name: Cache scons build
      uses: actions/cache/save@v4
      with:
        path: ${{ github.workspace }}
        key: ${{ github.ref }}-${{ github.run_id }}
    - name: Store release metadata information
      id: releaseInfo
      run: |
        Write-Output VERSION=$env:version >> $env:GITHUB_OUTPUT
        Write-Output VERSION_TYPE=$env:versionType >> $env:GITHUB_OUTPUT
        Write-Output NVDA_API_VERSION=$(python -c "import sys; sys.path.append('source'); from addonAPIVersion import CURRENT; print('{}.{}.{}'.format(*CURRENT))") >> $env:GITHUB_OUTPUT
        Write-Output NVDA_API_COMPAT_TO=$(python -c "import sys; sys.path.append('source'); from addonAPIVersion import BACK_COMPAT_TO; print('{}.{}.{}'.format(*BACK_COMPAT_TO))") >> $env:GITHUB_OUTPUT

  checkPot:
    name: Check translator comments
    runs-on: windows-latest
    needs: buildNVDA
    steps:
    - name: Checkout cached build
      uses: actions/cache/restore@v4
      with:
        path: ${{ github.workspace }}
        key: ${{ github.ref }}-${{ github.run_id }}
        fail-on-cache-miss: true
    - name: Install the latest version of uv
      uses: astral-sh/setup-uv@v6
    - name: Check comments for translators
      run: ci/scripts/tests/translationCheck.ps1
    - name: Upload artifact
      if: ${{ failure() }}
      uses: actions/upload-artifact@v4
      with:
        name: makePot results
        path: |
          output/nvda.pot
          output/potSourceFileList.txt

  licenseCheck:
    name: Check license compatibility of dependencies
    runs-on: windows-latest
    needs: buildNVDA
    steps:
    - name: Checkout cached build
      uses: actions/cache/restore@v4
      with:
        path: ${{ github.workspace }}
        key: ${{ github.ref }}-${{ github.run_id }}
        fail-on-cache-miss: true
    - name: Install the latest version of uv
      uses: astral-sh/setup-uv@v6
    - name: License check
      run: ci/scripts/tests/licenseCheck.ps1

  unitTests:
    name: Run unit tests
    runs-on: windows-latest
    needs: buildNVDA
    steps:
    - name: Checkout cached build
      uses: actions/cache/restore@v4
      with:
        path: ${{ github.workspace }}
        key: ${{ github.ref }}-${{ github.run_id }}
        fail-on-cache-miss: true
    - name: Install the latest version of uv
      uses: astral-sh/setup-uv@v6
    - name: Run unit tests
      run: ci/scripts/tests/unitTests.ps1
    - name: Replace relative paths in unit test results
      if: ${{ failure() }}
      # Junit reports fail on these
      shell: bash
      run: sed -i 's|file="..\\|file="|g' testOutput/unit/unitTests.xml
    - name: Upload artifact
      if: ${{ failure() }}
      uses: actions/upload-artifact@v4
      with:
        name: Unit tests results
        path: testOutput/unit/unitTests.xml
    - name: Publish unit test report
      uses: mikepenz/action-junit-report@v5
      if: ${{ failure() }}
      with:
        check_name: Unit tests
        detailed_summary: true
        annotate_only: true
        report_paths: testOutput/unit/unitTests.xml

  crowdinUpload:
    name: Upload translations to Crowdin
    runs-on: windows-latest
    needs: [buildNVDA, checkPot]
    if: ${{ github.event_name == 'push' && github.ref == 'refs/heads/beta' && vars.CROWDIN_PROJECT_ID }}
    steps:
    - name: Checkout cached build
      if: ${{ env.feature_crowdinSync }}
      uses: actions/cache/restore@v4
      with:
        path: ${{ github.workspace }}
        key: ${{ github.ref }}-${{ github.run_id }}
        fail-on-cache-miss: true
    - name: Get makePot results
      uses: actions/download-artifact@v4
      with:
        name: makePot results
        path: output
    - name: Install the latest version of uv
      uses: astral-sh/setup-uv@v6
    - name: Upload translations to Crowdin
      if: ${{ env.feature_crowdinSync }}
      env:
        crowdinProjectID: ${{ vars.CROWDIN_PROJECT_ID }}
        crowdinAuthToken: ${{ secrets.CROWDIN_AUTH_TOKEN }}
      run: uv run --with requests --directory appveyor crowdinSync.py uploadSourceFile 2 output\nvda.pot 2>&1

  createLauncher:
    name: Create launcher
    runs-on: windows-latest
    needs: buildNVDA
    outputs:
      launcherUrl: ${{ steps.uploadLauncher.outputs.artifact-url }}
      launcherSha256: ${{ steps.addJobSummary.outputs.SHA256 }}
    steps:
    - name: Checkout cached build
      uses: actions/cache/restore@v4
      with:
        path: ${{ github.workspace }}
        key: ${{ github.ref }}-${{ github.run_id }}
        fail-on-cache-miss: true
    - name: Install the latest version of uv
      uses: astral-sh/setup-uv@v6
    - name: Set version variables
      run: ci/scripts/setBuildVersionVars.ps1
    - name: Set scons args
      run: ci/scripts/setSconsArgs.ps1
      env:
        apiSigningToken: ${{ github.event_name == 'push' && secrets.API_SIGNING_TOKEN || '' }}
    - name: Create launcher
      shell: cmd
      run: |
        PowerShell -Command "Set-ExecutionPolicy Bypass"
        PowerShell -Command "Set-PSRepository PSGallery -InstallationPolicy Trusted"
        PowerShell -Command "Install-Module -Name SignPath -Force"
        scons %sconsOutTargets% %sconsArgs% ${{ !runner.debug && '--all-cores' || '-j1'}}
    - name: Upload launcher
      id: uploadLauncher
      uses: actions/upload-artifact@v4
      with:
        name: NVDA launcher and controller client
        path: |
          output/nvda*.exe
          output/nvda*controllerClient.zip
    - name: Upload documentation artifacts
      uses: actions/upload-artifact@v4
      id: uploadBuildArtifacts
      with:
        name: Documentation files and packaging metadata
        path: |
          output/devDocs
          output/*.html
          output/*.css
          output/library_modules.txt
          output/installed_python_packages.txt
    - name: Add job summary
      id: addJobSummary
      shell: bash
      run: |
        NVDA_EXE_NAME=$(ls output/nvda*.exe | head -n 1)
        SHA256=$(sha256sum "$NVDA_EXE_NAME" | cut -d ' ' -f 1)
        echo SHA256=$SHA256 >> $GITHUB_OUTPUT
        echo "* [Download the NVDA launcher](${{ steps.uploadLauncher.outputs.artifact-url }})" >> $GITHUB_STEP_SUMMARY
        echo "    * SHA256 of launcher exe file: \`$SHA256\`" >> $GITHUB_STEP_SUMMARY
<<<<<<< HEAD
        echo "* [Download the documentation and other build artifacts](${{ steps.uploadBuildArtifacts.outputs.artifact-url }})" >> $GITHUB_STEP_SUMMARY
        echo "    * User guide, change log, developer guide" >> $GITHUB_STEP_SUMMARY
        echo "    * Packaging metadata: library modules, installed python packages" >> $GITHUB_STEP_SUMMARY
=======
        echo "* [Download the documentation](${{ steps.uploadDocsArtifacts.outputs.artifact-url }})" >> $GITHUB_STEP_SUMMARY
        echo "* [Download the other build artifacts](${{ steps.uploadBuildArtifacts.outputs.artifact-url }})" >> $GITHUB_STEP_SUMMARY
        echo "    * Controller client" >> $GITHUB_STEP_SUMMARY
        echo "    * Packaging metadata (library modules, installed python packages)" >> $GITHUB_STEP_SUMMARY
>>>>>>> 5fd25e09

  systemTests:
    strategy:
      fail-fast: false
      matrix:
<<<<<<< HEAD
        # To skip tests, and just run install, replace with [excluded_from_build]
        testSuite: [chrome, installer, startupShutdown]
=======
        # testSuite: [chrome, installer, startupShutdown]
        testSuite: [excluded_from_build]
>>>>>>> 5fd25e09
    name: Run system tests
    runs-on: windows-latest
    needs: createLauncher
    steps:
    - name: Checkout cached build
      uses: actions/cache/restore@v4
      with:
        path: ${{ github.workspace }}
        key: ${{ github.ref }}-${{ github.run_id }}
        fail-on-cache-miss: true
    - name: Install the latest version of uv
      uses: astral-sh/setup-uv@v6
    - name: Get NVDA launcher
      id: getLauncher
      uses: actions/download-artifact@v4
      with:
        name: NVDA launcher
        path: output
    - name: Install NVDA
      run: ci/scripts/installNVDA.ps1
      env:
        nvdaLauncherDir: ${{ steps.getLauncher.outputs.download-path }}
    - name: Run system tests
      run: ci/scripts/tests/systemTests.ps1
      env:
        nvdaLauncherDir: ${{ steps.getLauncher.outputs.download-path }}
        INCLUDE_SYSTEM_TEST_TAGS: ${{ matrix.testSuite }}
    - name: Upload system tests results
      if: ${{ failure() }}
      uses: actions/upload-artifact@v4
      with:
        name: "System tests results (${{ matrix.testSuite }})"
        path: |
          testOutput/system
          testOutput/install
          !testOutput/install/nvda_install_temp.log
    - name: Publish system test report
      uses: mikepenz/action-junit-report@v5
      if: ${{ failure() }}
      with:
        check_name: "System tests (${{ matrix.testSuite }})"
        detailed_summary: true
        annotate_only: true
        report_paths: testOutput/system/systemTests.xml

  createSymbols:
    name: Create symbols
    runs-on: windows-latest
    needs: buildNVDA
    outputs:
      symbolsUrl: ${{ steps.uploadArtifact.outputs.artifact-url }}
    steps:
    - name: Checkout cached build
      uses: actions/cache/restore@v4
      with:
        path: ${{ github.workspace }}
        key: ${{ github.ref }}-${{ github.run_id }}
        fail-on-cache-miss: true
    - name: Create build symbols
      env:
        symStore: C:\Program Files (x86)\Windows Kits\10\Debuggers\x64\symstore.exe
      run: ci/scripts/buildSymbolStore.ps1
    - name: Upload symbols artifact
      id: uploadArtifact
      uses: actions/upload-artifact@v4
      with:
        name: Symbols
        path: output/symbols.zip

  uploadSymbols:
    name: Upload symbols
    runs-on: windows-latest
    needs: createSymbols
    if: ${{ github.event_name == 'push' && vars.feature_uploadSymbolsToMozilla }}
    steps:
    - name: Install the latest version of uv
      uses: astral-sh/setup-uv@v6
    - name: Get symbols
      uses: actions/download-artifact@v4
      with:
        name: Symbols
        path: output/symbols.zip
    - name: Upload symbols to Mozilla
      continue-on-error: true
      # TODO: this script should be moved to ci/scripts
      run: uv run --with requests --directory appveyor mozillaSyms.py
      env:
        mozillaSymsAuthToken: ${{ secrets.MOZILLA_SYMS_TOKEN }}
    - name: Warn on failure
      if: ${{ failure() }}
      shell: bash
      run: |
        echo "Warning: Uploading symbols to Mozilla failed." >> $GITHUB_STEP_SUMMARY

  cleanupCache:
    # Cache deletion on pull_request events cannot occur on PRs from forks
    # as PRs from forks do not get write permissions from pull_request events.
    # Alternatively, we can change the event trigger to pull_request_target,
    # however that might introduce security risks as it grants fork PRs greater permissions.
    # In these cases we can always let GitHub handle cache deletion:
    # auto deletion after 7 days or limits are hit
    name: Cleanup cache
    permissions:
      actions: write
    needs: [checkPot, licenseCheck, unitTests, systemTests, crowdinUpload, createSymbols]
    if: ${{ always() && (github.event_name == 'push' || github.event.pull_request.head.repo.owner == github.repository_owner) }}
    runs-on: ubuntu-latest
    steps:
      - name: Cleanup cache
        shell: bash
        run: gh cache delete ${{ github.ref }}-${{ github.run_id }}
        env:
          GH_TOKEN: ${{ github.token }}
          GH_REPO: ${{ github.repository }}

  deploySnapshot:
    name: Deploy NVDA snapshot
    permissions:
      contents: write
      deployments: write
    runs-on: ubuntu-latest
<<<<<<< HEAD
    needs: [buildNVDA, checkPot, licenseCheck, unitTests, createLauncher, systemTests, createSymbols]
    if: ${{ github.event_name == 'push' && !startsWith(github.ref_name, 'release-')}}
=======
    needs: [buildNVDA, checkPot, licenseCheck, unitTests, createLauncher, systemTests, uploadSymbols]
    if: ${{ github.event_name == 'push' && !startsWith(github.ref_name, 'release-')}}
    concurrency:
      group: snapshot
      cancel-in-progress: true
>>>>>>> 5fd25e09
    environment:
      name: snapshot
    steps:
    - name: Get NVDA launcher
      uses: actions/download-artifact@v4
      with:
        name: NVDA launcher
        path: output
    - name: Deploy snapshot
      shell: bash
      id: deploySnapshot
      env:
        GH_TOKEN: ${{ github.token }}
      run: |
        NVDA_EXE_NAME=$(ls output/nvda*.exe | head -n 1)
        NVDA_HASH=$(sha1sum "$NVDA_EXE_NAME" | cut -d ' ' -f 1)

        gh api \
          --method POST \
          -H "Accept: application/vnd.github+json" \
          -H "X-GitHub-Api-Version: 2022-11-28" \
          /repos/${{ github.repository }}/deployments \
          -f "task=release" \
          -f "description=Release of $NVDA_EXE_NAME" \
          -f "ref=${{ github.ref_name }}" \
          -F "auto_merge=true" \
          -f "environment=snapshot" \
          -f "required_contexts[]" \
          -f "payload[NVDA_HASH]=$NVDA_HASH" \
          -f "payload[NVDA_DOWNLOAD_URL]=${{ needs.createLauncher.outputs.launcherUrl }}" \
<<<<<<< HEAD
          -f "payload[SYMBOLS_DOWNLOAD_URL]=${{ needs.createSymbols.outputs.symbolsUrl }}" \
=======
>>>>>>> 5fd25e09
          -f "payload[NVDA_VERSION]=${{ needs.buildNVDA.outputs.version }}" \
          -f "payload[NVDA_VERSION_TYPE]=${{ needs.buildNVDA.outputs.versionType }}" \
          -f "payload[NVDA_API_VERSION]=${{ needs.buildNVDA.outputs.APIversion }}" \
          -f "payload[NVDA_API_COMPAT_TO]=${{ needs.buildNVDA.outputs.APIbackCompat }}"

  release:
    name: Release NVDA
    permissions:
      contents: write
      deployments: write
      discussions: write
    runs-on: ubuntu-latest
<<<<<<< HEAD
    needs: [buildNVDA, checkPot, licenseCheck, unitTests, createLauncher, systemTests, createSymbols]
    needs: [checkPot, licenseCheck, unitTests, systemTests, createSymbols]
=======
    needs: [buildNVDA, checkPot, licenseCheck, unitTests, createLauncher, systemTests, uploadSymbols]
>>>>>>> 5fd25e09
    if: startsWith(github.ref_name, 'release-')
    concurrency:
      group: release
      cancel-in-progress: true
    environment:
      name: production
    steps:
    - name: Get normalized tag names
      id: getReleaseNotes
      shell: bash
      run: |
        echo RELEASE_NAME=$GITHUB_REF_NAME | sed 's/release-//g' >> $GITHUB_OUTPUT
        echo NORMALIZED_TAG_NAME=$GITHUB_REF_NAME | sed 's/\./-/g' | sed 's/release-//g' >> $GITHUB_OUTPUT
    - name: Get NVDA launcher
      uses: actions/download-artifact@v4
      with:
        name: NVDA launcher
        path: output
    - name: VirusTotal Scan
      id: virusTotal
      uses: crazy-max/ghaction-virustotal@v4
      with:
        vt_api_key: ${{ secrets.VT_API_KEY }}
        files: output/nvda*.exe
    - name: Get normalized VT url
      id: getVTUrl
      shell: bash
      run: |
        vtUrl=$(echo ${{ steps.virusTotal.outputs.analysis }} | sed -E 's/([^=]*)=([^,]*).*/\2/')
        echo VT_URL=$vtUrl >> $GITHUB_OUTPUT
    - name: Deploy release
      shell: bash
      id: deployRelease
      env:
        GH_TOKEN: ${{ github.token }}
      run: |
        NVDA_EXE_NAME=$(ls output/nvda*.exe | head -n 1)
        NVDA_HASH=$(sha1sum "$NVDA_EXE_NAME" | cut -d ' ' -f 1)

        gh api \
          --method POST \
          -H "Accept: application/vnd.github+json" \
          -H "X-GitHub-Api-Version: 2022-11-28" \
          /repos/${{ github.repository }}/deployments \
          -f "task=release" \
          -f "description=Release of $NVDA_EXE_NAME" \
          -f "ref=${{ github.ref_name }}" \
          -F "auto_merge=false" \
          -f "environment=production" \
          -f "required_contexts[]" \
          -f "payload[NVDA_HASH]=$NVDA_HASH" \
          -f "payload[NVDA_DOWNLOAD_URL]=${{ needs.createLauncher.outputs.launcherUrl }}" \
          -f "payload[NVDA_VERSION]=${{ needs.buildNVDA.outputs.version }}" \
          -f "payload[NVDA_VERSION_TYPE]=${{ needs.buildNVDA.outputs.versionType }}" \
          -f "payload[NVDA_API_VERSION]=${{ needs.buildNVDA.outputs.APIversion }}" \
          -f "payload[NVDA_API_COMPAT_TO]=${{ needs.buildNVDA.outputs.APIbackCompat }}"
    - name: Create release notes
      id: createReleaseNotes
      shell: bash
      run: |
        echo "* Highlights can be found in the [release blog post](https://www.nvaccess.org/post/nvda-${{ steps.getReleaseNotes.outputs.NORMALIZED_TAG_NAME }}/)." >> /tmp/releaseNotes.md
        echo "* [VirusTotal scan results](${{ steps.getVTUrl.outputs.VT_URL }})" >> /tmp/releaseNotes.md
        echo "* SHA256 sum: \`${{ needs.createLauncher.outputs.launcherSha256 }}\`" >> /tmp/releaseNotes.md
    - name: Publish pre-release
      if: ${{ contains(github.ref_name, 'rc') || contains(github.ref_name, 'beta') }}
      shell: bash
      env:
        GH_TOKEN: ${{ github.token }}
      run: |
        gh release create ${{github.ref_name }} \
          --repo ${{ github.repository }} \
          --prerelease \
          --title "${{ steps.getReleaseNotes.outputs.RELEASE_NAME }}" \
          --notes-file /tmp/releaseNotes.md \
          --verify-tag
    - name: Publish stable release
      if: ${{ !contains(github.ref_name, 'rc') && !contains(github.ref_name, 'beta') }}
      shell: bash
      env:
        GH_TOKEN: ${{ github.token }}
      run: |
        gh release create ${{github.ref_name }} \
          --repo ${{ github.repository }} \
          --title "${{ steps.getReleaseNotes.outputs.RELEASE_NAME }}" \
          --notes-file /tmp/releaseNotes.md \
          --verify-tag \
          --discussion-category Releases<|MERGE_RESOLUTION|>--- conflicted
+++ resolved
@@ -30,15 +30,6 @@
   VSCMD_SKIP_SENDTELEMETRY: 1
   # Cache details about available MSVC tooling for subsequent SCons invocations to the provided file.
   SCONS_CACHE_MSVC_CONFIG: ".scons_msvc_cache.json"
-<<<<<<< HEAD
-=======
-  # Comment out any of the feature_* variables to disable the respective build feature.
-  # They are checked for existence of content, not specific value.
-  # feature_uploadSymbolsToMozilla: configured
-  # feature_crowdinSync: configured
-  # feature_signing: configured
-  # feature_buildAppx: configured
->>>>>>> 5fd25e09
 
 jobs:
   buildNVDA:
@@ -110,7 +101,7 @@
     - name: Check comments for translators
       run: ci/scripts/tests/translationCheck.ps1
     - name: Upload artifact
-      if: ${{ failure() }}
+      if: ${{ success() || failure() }}
       uses: actions/upload-artifact@v4
       with:
         name: makePot results
@@ -176,7 +167,6 @@
     if: ${{ github.event_name == 'push' && github.ref == 'refs/heads/beta' && vars.CROWDIN_PROJECT_ID }}
     steps:
     - name: Checkout cached build
-      if: ${{ env.feature_crowdinSync }}
       uses: actions/cache/restore@v4
       with:
         path: ${{ github.workspace }}
@@ -190,7 +180,6 @@
     - name: Install the latest version of uv
       uses: astral-sh/setup-uv@v6
     - name: Upload translations to Crowdin
-      if: ${{ env.feature_crowdinSync }}
       env:
         crowdinProjectID: ${{ vars.CROWDIN_PROJECT_ID }}
         crowdinAuthToken: ${{ secrets.CROWDIN_AUTH_TOKEN }}
@@ -253,28 +242,16 @@
         echo SHA256=$SHA256 >> $GITHUB_OUTPUT
         echo "* [Download the NVDA launcher](${{ steps.uploadLauncher.outputs.artifact-url }})" >> $GITHUB_STEP_SUMMARY
         echo "    * SHA256 of launcher exe file: \`$SHA256\`" >> $GITHUB_STEP_SUMMARY
-<<<<<<< HEAD
         echo "* [Download the documentation and other build artifacts](${{ steps.uploadBuildArtifacts.outputs.artifact-url }})" >> $GITHUB_STEP_SUMMARY
         echo "    * User guide, change log, developer guide" >> $GITHUB_STEP_SUMMARY
         echo "    * Packaging metadata: library modules, installed python packages" >> $GITHUB_STEP_SUMMARY
-=======
-        echo "* [Download the documentation](${{ steps.uploadDocsArtifacts.outputs.artifact-url }})" >> $GITHUB_STEP_SUMMARY
-        echo "* [Download the other build artifacts](${{ steps.uploadBuildArtifacts.outputs.artifact-url }})" >> $GITHUB_STEP_SUMMARY
-        echo "    * Controller client" >> $GITHUB_STEP_SUMMARY
-        echo "    * Packaging metadata (library modules, installed python packages)" >> $GITHUB_STEP_SUMMARY
->>>>>>> 5fd25e09
 
   systemTests:
     strategy:
       fail-fast: false
       matrix:
-<<<<<<< HEAD
         # To skip tests, and just run install, replace with [excluded_from_build]
         testSuite: [chrome, installer, startupShutdown]
-=======
-        # testSuite: [chrome, installer, startupShutdown]
-        testSuite: [excluded_from_build]
->>>>>>> 5fd25e09
     name: Run system tests
     runs-on: windows-latest
     needs: createLauncher
@@ -396,16 +373,11 @@
       contents: write
       deployments: write
     runs-on: ubuntu-latest
-<<<<<<< HEAD
     needs: [buildNVDA, checkPot, licenseCheck, unitTests, createLauncher, systemTests, createSymbols]
-    if: ${{ github.event_name == 'push' && !startsWith(github.ref_name, 'release-')}}
-=======
-    needs: [buildNVDA, checkPot, licenseCheck, unitTests, createLauncher, systemTests, uploadSymbols]
-    if: ${{ github.event_name == 'push' && !startsWith(github.ref_name, 'release-')}}
+    if: ${{ github.event_name == 'push' && !startsWith(github.ref_name, 'release-') }}
     concurrency:
       group: snapshot
       cancel-in-progress: true
->>>>>>> 5fd25e09
     environment:
       name: snapshot
     steps:
@@ -436,10 +408,7 @@
           -f "required_contexts[]" \
           -f "payload[NVDA_HASH]=$NVDA_HASH" \
           -f "payload[NVDA_DOWNLOAD_URL]=${{ needs.createLauncher.outputs.launcherUrl }}" \
-<<<<<<< HEAD
           -f "payload[SYMBOLS_DOWNLOAD_URL]=${{ needs.createSymbols.outputs.symbolsUrl }}" \
-=======
->>>>>>> 5fd25e09
           -f "payload[NVDA_VERSION]=${{ needs.buildNVDA.outputs.version }}" \
           -f "payload[NVDA_VERSION_TYPE]=${{ needs.buildNVDA.outputs.versionType }}" \
           -f "payload[NVDA_API_VERSION]=${{ needs.buildNVDA.outputs.APIversion }}" \
@@ -452,12 +421,7 @@
       deployments: write
       discussions: write
     runs-on: ubuntu-latest
-<<<<<<< HEAD
     needs: [buildNVDA, checkPot, licenseCheck, unitTests, createLauncher, systemTests, createSymbols]
-    needs: [checkPot, licenseCheck, unitTests, systemTests, createSymbols]
-=======
-    needs: [buildNVDA, checkPot, licenseCheck, unitTests, createLauncher, systemTests, uploadSymbols]
->>>>>>> 5fd25e09
     if: startsWith(github.ref_name, 'release-')
     concurrency:
       group: release
