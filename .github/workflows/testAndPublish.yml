name: CI/CD

on:
  push:
    branches:
    - master
    - beta
    - rc
    - 'try-**'
    # Temporarily enabled during the 64bit migration
    - wip-buildX64
    # Currently disabled while the 2025.2 release is in progress.
    # Blocked by #17878
    # tags:
    #  - 'release-**'

  pull_request:
    branches:
    - master
    - beta
    - rc
    # Temporarily enabled during the 64bit migration
    - wip-buildX64


  workflow_dispatch:

concurrency:
  group: ${{ github.workflow }}-${{ github.ref }}
  cancel-in-progress: true

env:
  START_BUILD_NUMBER: ${{ vars.BUILD_NUMBER_OFFSET || 0 }}
  pullRequestNumber: ${{ github.event_name == 'pull_request' && github.event.number || 0 }}
  scons_publisher: ${{ vars.PUBLISHER_NAME || github.repository_owner }}
  # Don't send telemetry to Microsoft when using MSVC tooling, avoiding an unnecessary PowerShell script invocation.
  VSCMD_SKIP_SENDTELEMETRY: 1
  # Cache details about available MSVC tooling for subsequent SCons invocations to the provided file.
  SCONS_CACHE_MSVC_CONFIG: ".scons_msvc_cache.json"
  defaultArch: x86
  supportedArchitectures: '["x86"]'
  defaultPythonVersion: '3.11.9'
<<<<<<< HEAD
  supportedPythonVersions: '["3.11.9", "3.13.5"]'
=======
  supportedPythonVersions: '["3.11.9"]'
>>>>>>> 54c265f9

jobs:
  matrix:
    name: Set up matrix
    runs-on: ubuntu-latest
    outputs:
      supportedArchitectures: ${{ steps.setMatrix.outputs.supportedArchitectures }}
      supportedPythonVersions: ${{ steps.setMatrix.outputs.supportedPythonVersions }}
    steps:
    - name: Set architecture and python version
      id: setMatrix
      run: |
        echo "supportedArchitectures=$(jq -c <<< '${{ env.supportedArchitectures }}')" >> "$GITHUB_OUTPUT"
        echo "supportedPythonVersions=$(jq -c <<< '${{ env.supportedPythonVersions }}')" >> "$GITHUB_OUTPUT"
  buildNVDA:
    name: Build NVDA
    needs: matrix
    runs-on: windows-2025
    strategy:
      fail-fast: false
      matrix:
        arch: ${{ fromJson(needs.matrix.outputs.supportedArchitectures) }}
        pythonVersion: ${{ fromJson(needs.matrix.outputs.supportedPythonVersions) }}
    env:
      uv-arch: ${{ matrix.arch == 'x64' && 'x86_64' || 'x86' }}
    outputs:
      # Note: each output variable is overwritten by the last job in the matrix.
      # This is not a problem for these variables as they should be the same across jobs.
      version: ${{ steps.releaseInfo.outputs.VERSION }}
      versionType: ${{ steps.releaseInfo.outputs.VERSION_TYPE }}
      APIVersion: ${{ steps.releaseInfo.outputs.NVDA_API_VERSION }}
      APIBackCompat: ${{ steps.releaseInfo.outputs.NVDA_API_COMPAT_TO }}
    steps:
    - name: Checkout NVDA
      uses: actions/checkout@v4
      with:
        submodules: true
    - name: Install Python
      uses: actions/setup-python@v5
      with:
        python-version: ${{ matrix.pythonVersion }}
        architecture: ${{ matrix.arch }}
    - name: Install the latest version of uv
      uses: astral-sh/setup-uv@v6
      with:
        python-version: cpython-${{ matrix.pythonVersion }}-windows-${{ env.uv-arch }}-none
    - name: Set version variables
      run: ci/scripts/setBuildVersionVars.ps1
    - name: Set scons args
      run: ci/scripts/setSconsArgs.ps1
    - name: Set cache key for SCons MSVC Cache
      shell: bash
      run: echo "SCONS_CACHE_KEY=${RUNNER_OS}-${ImageVersion}" >> $GITHUB_ENV
    # On Github Actions, it can take more than two minutes for SCons to collect information about MSVC tooling, majorly impacting build performance.
    # This information is static for the current Github Actions runner image.
    # Therefore, cache this information with a key scoped to the current image version, ensuring that subsequent workflow runs will be much faster.
    - name: SCons MSVC Cache
      uses: actions/cache@v4
      with:
        path: ${{ env.SCONS_CACHE_MSVC_CONFIG }}
        key: ${{ env.SCONS_CACHE_KEY }}
    - name: Prepare source code
      shell: cmd
      run: scons source %sconsArgs% ${{ !runner.debug && '--all-cores' || '-j1' }}
    - name: Prepare for tests
      run: ci/scripts/tests/beforeTests.ps1
    - name: Cache scons build
      uses: actions/cache/save@v4
      with:
        path: ${{ github.workspace }}
        key: ${{ github.ref }}-${{ github.run_id }}-${{ matrix.pythonVersion }}-${{ matrix.arch }}
    - name: Store release metadata information
      id: releaseInfo
      run: |
        Write-Output VERSION=$env:version >> $env:GITHUB_OUTPUT
        Write-Output VERSION_TYPE=$env:versionType >> $env:GITHUB_OUTPUT
        Write-Output NVDA_API_VERSION=$(python -c "import sys; sys.path.append('source'); from addonAPIVersion import CURRENT; print('{}.{}.{}'.format(*CURRENT))") >> $env:GITHUB_OUTPUT
        Write-Output NVDA_API_COMPAT_TO=$(python -c "import sys; sys.path.append('source'); from addonAPIVersion import BACK_COMPAT_TO; print('{}.{}.{}'.format(*BACK_COMPAT_TO))") >> $env:GITHUB_OUTPUT

  typeCheck:
    name: Check types with Pyright
    runs-on: windows-2025
    needs: buildNVDA
    steps:
    - name: Checkout cached build
      uses: actions/cache/restore@v4
      with:
        path: ${{ github.workspace }}
        key: ${{ github.ref }}-${{ github.run_id }}-${{ env.defaultPythonVersion }}-${{ env.defaultArch }}
        fail-on-cache-miss: true
    - name: Install Python
      uses: actions/setup-python@v5
      with:
        python-version: ${{ env.defaultPythonVersion }}
        architecture: ${{ env.defaultArch }}
    - name: Install the latest version of uv
      uses: astral-sh/setup-uv@v6
    - name: Static type analysis
      run: ci/scripts/tests/typeCheck.ps1

  checkPo:
    name: Check po files for errors
    runs-on: windows-2025
    steps:
    - name: Checkout repository
      uses: actions/checkout@v4
      with:
        # Include gettext
        submodules: true
    - name: Set up python
      uses: actions/setup-python@v5
      with:
        python-version: ${{ env.defaultPythonVersion }}
        architecture: ${{ env.defaultArch }}
    - name: Install pre-commit
      run: |
        python -m pip install --upgrade pip
        pip install pre-commit
    - name: Install the latest version of uv
      uses: astral-sh/setup-uv@v6
    - name: Run pre-commit
      run: |
        # Run pre-commit on the translations
        pre-commit run checkPo --all-files
    - name: Add job summary
      if: ${{ failure() }}
      shell: bash
      run: |
        echo "PO files contain errors. Please fix them before merging." >> $GITHUB_STEP_SUMMARY

  checkPot:
    name: Check translator comments
    runs-on: windows-2025
    needs: buildNVDA
    steps:
    - name: Checkout cached build
      uses: actions/cache/restore@v4
      with:
        path: ${{ github.workspace }}
        key: ${{ github.ref }}-${{ github.run_id }}-${{ env.defaultPythonVersion }}-${{ env.defaultArch }}
        fail-on-cache-miss: true
    - name: Install Python
      uses: actions/setup-python@v5
      with:
        python-version: ${{ env.defaultPythonVersion }}
        architecture: ${{ env.defaultArch }}
    - name: Install the latest version of uv
      uses: astral-sh/setup-uv@v6
    - name: Check comments for translators
      run: ci/scripts/tests/translationCheck.ps1
    - name: Upload artifact
      if: ${{ success() || failure() }}
      uses: actions/upload-artifact@v4
      with:
        name: makePot results
        path: |
          output/nvda.pot
          output/potSourceFileList.txt

  licenseCheck:
    name: Check license compatibility of dependencies
    runs-on: windows-2025
    needs: buildNVDA
    steps:
    - name: Checkout cached build
      uses: actions/cache/restore@v4
      with:
        path: ${{ github.workspace }}
        key: ${{ github.ref }}-${{ github.run_id }}-${{ env.defaultPythonVersion }}-${{ env.defaultArch }}
        fail-on-cache-miss: true
    - name: Install Python
      uses: actions/setup-python@v5
      with:
        python-version: ${{ env.defaultPythonVersion }}
        architecture: ${{ env.defaultArch }}
    - name: Install the latest version of uv
      uses: astral-sh/setup-uv@v6
    - name: License check
      run: ci/scripts/tests/licenseCheck.ps1

  unitTests:
    name: Run unit tests
    runs-on: windows-2025
    needs: [matrix, buildNVDA]
    strategy:
      fail-fast: false
      matrix:
        arch: ${{ fromJson(needs.matrix.outputs.supportedArchitectures) }}
        pythonVersion: ${{ fromJson(needs.matrix.outputs.supportedPythonVersions) }}
    env:
      uv-arch: ${{ matrix.arch == 'x64' && 'x86_64' || 'x86' }}
    steps:
    - name: Checkout cached build
      uses: actions/cache/restore@v4
      with:
        path: ${{ github.workspace }}
        key: ${{ github.ref }}-${{ github.run_id }}-${{ matrix.pythonVersion }}-${{ matrix.arch }}
        fail-on-cache-miss: true
    - name: Install Python
      uses: actions/setup-python@v5
      with:
        python-version: ${{ matrix.pythonVersion }}
        architecture: ${{ matrix.arch }}
    - name: Install the latest version of uv
      uses: astral-sh/setup-uv@v6
      with:
        python-version: cpython-${{ matrix.pythonVersion }}-windows-${{ env.uv-arch }}-none
    - name: Run unit tests
      run: ci/scripts/tests/unitTests.ps1
    - name: Replace relative paths in unit test results
      if: ${{ failure() }}
      # Junit reports fail on these
      shell: bash
      run: sed -i 's|file="..\\|file="|g' testOutput/unit/unitTests.xml
    - name: Upload artifact
      if: ${{ failure() }}
      uses: actions/upload-artifact@v4
      with:
        name: Unit tests results (${{ matrix.pythonVersion }}, ${{ matrix.arch }})
        path: testOutput/unit/unitTests.xml
    - name: Publish unit test report
      uses: mikepenz/action-junit-report@v5
      if: ${{ failure() }}
      with:
        check_name: Unit tests (${{ matrix.pythonVersion }}, ${{ matrix.arch }})
        detailed_summary: true
        annotate_only: true
        report_paths: testOutput/unit/unitTests.xml

  crowdinUpload:
    name: Upload translations to Crowdin
    runs-on: windows-2025
    needs: [buildNVDA, checkPot]
    if: ${{ github.event_name == 'push' && github.ref == 'refs/heads/beta' && vars.CROWDIN_PROJECT_ID }}
    steps:
    - name: Checkout cached build
      uses: actions/cache/restore@v4
      with:
        path: ${{ github.workspace }}
        key: ${{ github.ref }}-${{ github.run_id }}-${{ env.defaultPythonVersion }}-${{ env.defaultArch }}
        fail-on-cache-miss: true
    - name: Get makePot results
      uses: actions/download-artifact@v4
      with:
        name: makePot results
        path: output
    - name: Install Python
      uses: actions/setup-python@v5
      with:
        python-version: ${{ env.defaultPythonVersion }}
        architecture: ${{ env.defaultArch }}
    - name: Install the latest version of uv
      uses: astral-sh/setup-uv@v6
    - name: Upload translations to Crowdin
      env:
        crowdinProjectID: ${{ vars.CROWDIN_PROJECT_ID }}
        crowdinAuthToken: ${{ secrets.CROWDIN_AUTH_TOKEN }}
      run: uv run --with requests --directory ${{ github.workspace }} appveyor\crowdinSync.py uploadSourceFile 2 output\nvda.pot 2>&1

  createLauncher:
    name: Create launcher
    runs-on: windows-2025
    needs: [matrix, buildNVDA]
    strategy:
      fail-fast: false
      matrix:
        arch: ${{ fromJson(needs.matrix.outputs.supportedArchitectures) }}
        pythonVersion: ${{ fromJson(needs.matrix.outputs.supportedPythonVersions) }}
    env:
      uv-arch: ${{ matrix.arch == 'x64' && 'x86_64' || 'x86' }}
    outputs:
      # Note: each output variable is overwritten by the last job in the matrix.
      # So we only set the output variables for the default architecture.
      launcherArtifactId: ${{ steps.addJobSummary.outputs.artifactId }}
      launcherSha256: ${{ steps.addJobSummary.outputs.SHA256 }}
    steps:
    - name: Checkout cached build
      uses: actions/cache/restore@v4
      with:
        path: ${{ github.workspace }}
        key: ${{ github.ref }}-${{ github.run_id }}-${{ matrix.pythonVersion }}-${{ matrix.arch }}
        fail-on-cache-miss: true
    - name: Install Python
      uses: actions/setup-python@v5
      with:
        python-version: ${{ matrix.pythonVersion }}
        architecture: ${{ matrix.arch }}
    - name: Install the latest version of uv
      uses: astral-sh/setup-uv@v6
      with:
        python-version: cpython-${{ matrix.pythonVersion }}-windows-${{ env.uv-arch }}-none
    - name: Set version variables
      run: ci/scripts/setBuildVersionVars.ps1
    - name: Set scons args
      run: ci/scripts/setSconsArgs.ps1
      env:
        apiSigningToken: ${{ github.event_name == 'push' && secrets.API_SIGNING_TOKEN || '' }}
    - name: Create launcher
      shell: cmd
      run: |
        PowerShell -Command "Set-ExecutionPolicy Bypass"
        PowerShell -Command "Set-PSRepository PSGallery -InstallationPolicy Trusted"
        PowerShell -Command "Install-Module -Name SignPath -Force"
        scons %sconsOutTargets% %sconsArgs% ${{ !runner.debug && '--all-cores' || '-j1'}}
    - name: Upload launcher
      id: uploadLauncher
      uses: actions/upload-artifact@v4
      with:
        name: NVDA launcher (${{ matrix.pythonVersion }}, ${{ matrix.arch }})
        path: |
          output/nvda*.exe
          output/nvda*controllerClient.zip
    - name: Upload documentation artifacts
      uses: actions/upload-artifact@v4
      id: uploadBuildArtifacts
      with:
        name: Documentation files and packaging metadata (${{ matrix.pythonVersion }}, ${{ matrix.arch }})
        path: |
          output/*.html
          output/*.css
          output/library_modules.txt
          output/installed_python_packages.txt
    - name: Add job summary
      id: addJobSummary
      shell: bash
      run: |
        NVDA_EXE_NAME=$(ls output/nvda*.exe | head -n 1)
        SHA256=$(sha256sum "$NVDA_EXE_NAME" | cut -d ' ' -f 1)
        # If architecture is default we save the build details to the output variable
<<<<<<< HEAD
        if [ "${{ matrix.arch }}" == "${{ env.defaultArch }}" && "${{ matrix.pythonVersion }}" == "${{ env.defaultPythonVersion }}" ]; then
=======
        if [ "${{ matrix.arch == env.defaultArch && matrix.pythonVersion == env.defaultPythonVersion }}" == "true" ]; then
>>>>>>> 54c265f9
            echo SHA256=$SHA256 >> $GITHUB_OUTPUT
            echo artifactId=${{ steps.uploadLauncher.outputs.artifact-id }} >> $GITHUB_OUTPUT
        fi
        echo "* [Download the NVDA launcher (${{ matrix.pythonVersion }}, ${{ matrix.arch }})](${{ steps.uploadLauncher.outputs.artifact-url }})" >> $GITHUB_STEP_SUMMARY
        echo "    * SHA256 of launcher exe file: \`$SHA256\`" >> $GITHUB_STEP_SUMMARY
        echo "* [Download the documentation and other build artifacts](${{ steps.uploadBuildArtifacts.outputs.artifact-url }})" >> $GITHUB_STEP_SUMMARY
        echo "    * User guide, change log, developer guide" >> $GITHUB_STEP_SUMMARY
        echo "    * Packaging metadata: library modules, installed python packages" >> $GITHUB_STEP_SUMMARY

  systemTests:
    name: Run system tests
    runs-on: windows-2025
    needs: [matrix, createLauncher]
    strategy:
      fail-fast: false
      matrix:
        # To skip tests, and just run install, replace with [excluded_from_build]
        testSuite: [chrome, installer, startupShutdown, symbols]
        arch: ${{ fromJson(needs.matrix.outputs.supportedArchitectures) }}
        pythonVersion: ${{ fromJson(needs.matrix.outputs.supportedPythonVersions) }}
    env:
      uv-arch: ${{ matrix.arch == 'x64' && 'x86_64' || 'x86' }}
    steps:
    - name: Checkout cached build
      uses: actions/cache/restore@v4
      with:
        path: ${{ github.workspace }}
        key: ${{ github.ref }}-${{ github.run_id }}-${{ matrix.pythonVersion }}-${{ matrix.arch }}
        fail-on-cache-miss: true
    - name: Install Python
      uses: actions/setup-python@v5
      with:
        python-version: ${{ matrix.pythonVersion }}
        architecture: ${{ matrix.arch }}
    - name: Install the latest version of uv
      uses: astral-sh/setup-uv@v6
      with:
        python-version: cpython-${{ matrix.pythonVersion }}-windows-${{ env.uv-arch }}-none
    - name: Get NVDA launcher
      id: getLauncher
      uses: actions/download-artifact@v4
      with:
        name: NVDA launcher (${{ matrix.pythonVersion }}, ${{ matrix.arch }})
        path: output
    - name: Install NVDA
      run: ci/scripts/installNVDA.ps1
      env:
        nvdaLauncherDir: ${{ steps.getLauncher.outputs.download-path }}
    - name: Run system tests
      run: ci/scripts/tests/systemTests.ps1
      env:
        nvdaLauncherDir: ${{ steps.getLauncher.outputs.download-path }}
        INCLUDE_SYSTEM_TEST_TAGS: ${{ matrix.testSuite }}
    - name: Upload system tests results
      if: ${{ failure() }}
      uses: actions/upload-artifact@v4
      with:
        name: "System tests results (${{ matrix.testSuite }}) (${{ matrix.pythonVersion }}, ${{ matrix.arch }})"
        path: |
          testOutput/system
          testOutput/install
          !testOutput/install/nvda_install_temp.log
    - name: Publish system test report
      uses: mikepenz/action-junit-report@v5
      if: ${{ failure() }}
      with:
        check_name: "System tests (${{ matrix.testSuite }}) (${{ matrix.pythonVersion }}, ${{ matrix.arch }})"
        detailed_summary: true
        annotate_only: true
        report_paths: testOutput/system/systemTests.xml

  createSymbols:
    name: Create symbols
    runs-on: windows-2025
    needs: [matrix, buildNVDA]
    strategy:
      fail-fast: false
      matrix:
        arch: ${{ fromJson(needs.matrix.outputs.supportedArchitectures) }}
        pythonVersion: ${{ fromJson(needs.matrix.outputs.supportedPythonVersions) }}
    outputs:
      # Note: each output variable is overwritten by the last job in the matrix.
      # So we only set the output variables for the default architecture.
      symbolsArtifactId: ${{ steps.defaultArtifact.outputs.artifactId }}
    steps:
    - name: Checkout cached build
      uses: actions/cache/restore@v4
      with:
        path: ${{ github.workspace }}
        key: ${{ github.ref }}-${{ github.run_id }}-${{ matrix.pythonVersion }}-${{ matrix.arch }}
        fail-on-cache-miss: true
    - name: Install Windows SDK
      # Installs symstore.exe to expected location.
      run: choco install -y windows-sdk-10.0
    - name: Create build symbols
      env:
        symStore: C:\Program Files (x86)\Windows Kits\10\Debuggers\x64\symstore.exe
      run: ci/scripts/buildSymbolStore.ps1
    - name: Upload symbols artifact
      id: uploadArtifact
      uses: actions/upload-artifact@v4
      with:
        name: Symbols (${{ matrix.pythonVersion }}, ${{ matrix.arch }})
        path: output/symbols.zip
    - name: Save artifact metadata
      shell: bash
      id: defaultArtifact
      if: ${{ matrix.arch == env.defaultArch && matrix.pythonVersion == env.defaultPythonVersion }}
      run: echo artifactId=${{ steps.uploadArtifact.outputs.artifact-id }} >> $GITHUB_OUTPUT

  allTestsPass:
    # Is a no-op action.
    # Rulesets require specifying every job you wish to block a PR/push.
    # Used to protect branches/tags as a general status check so we can check a single job for all rulesets.
    name: Check if all tests pass
    runs-on: ubuntu-latest
    needs: [buildNVDA, typeCheck, checkPo, checkPot, licenseCheck, unitTests, createLauncher, systemTests, createSymbols]
    steps:
    - name: Check if all tests pass
      run: echo "All tests passed successfully."

  uploadSymbols:
    name: Upload symbols
    runs-on: windows-2025
    needs: createSymbols
    if: ${{ github.event_name == 'push' && vars.feature_uploadSymbolsToMozilla }}
    steps:
    - name: Checkout cached build
      uses: actions/cache/restore@v4
      with:
        path: ${{ github.workspace }}
        key: ${{ github.ref }}-${{ github.run_id }}-${{ env.defaultPythonVersion }}-${{ env.defaultArch }}
        fail-on-cache-miss: true
    - name: Install Python
      uses: actions/setup-python@v5
      with:
        python-version: ${{ env.defaultPythonVersion }}
        architecture: ${{ env.defaultArch }}
    - name: Install the latest version of uv
      uses: astral-sh/setup-uv@v6
    - name: Get symbols
      uses: actions/download-artifact@v4
      with:
        name: Symbols (${{ env.defaultPythonVersion }}, ${{ env.defaultArch }})
        path: output
    - name: Upload symbols to Mozilla
      continue-on-error: true
      # TODO: this script should be moved to ci/scripts
      run: uv run --with requests --directory ${{ github.workspace }} appveyor\mozillaSyms.py
      env:
        mozillaSymsAuthToken: ${{ secrets.MOZILLA_SYMS_TOKEN }}
    - name: Warn on failure
      if: ${{ failure() }}
      shell: bash
      run: |
        echo "Warning: Uploading symbols to Mozilla failed." >> $GITHUB_STEP_SUMMARY

  cleanupCache:
    # Cache deletion on pull_request events cannot occur on PRs from forks
    # as PRs from forks do not get write permissions from pull_request events.
    # Alternatively, we can change the event trigger to pull_request_target,
    # however that might introduce security risks as it grants fork PRs greater permissions.
    # In these cases we can always let GitHub handle cache deletion:
    # auto deletion after 7 days or limits are hit
    name: Cleanup cache
    permissions:
      actions: write
    needs: [matrix, allTestsPass, crowdinUpload, uploadSymbols]
    if: ${{ always() && (github.event_name == 'push' || github.event.pull_request.head.repo.owner == github.repository_owner) }}
    runs-on: ubuntu-latest
    strategy:
      fail-fast: false
      matrix:
        arch: ${{ fromJson(needs.matrix.outputs.supportedArchitectures) }}
        pythonVersion: ${{ fromJson(needs.matrix.outputs.supportedPythonVersions) }}
    steps:
      - name: Cleanup cache
        shell: bash
        run: gh cache delete ${{ github.ref }}-${{ github.run_id }}-${{ matrix.pythonVersion }}-${{ matrix.arch }}
        env:
          GH_TOKEN: ${{ github.token }}
          GH_REPO: ${{ github.repository }}

  deploySnapshot:
    name: Deploy NVDA snapshot
    permissions:
      contents: write
      deployments: write
    runs-on: ubuntu-latest
    needs: [buildNVDA, createLauncher, createSymbols, allTestsPass]
    if: ${{ github.event_name == 'push' && !startsWith(github.ref_name, 'release-') }}
    concurrency:
      group: snapshot
      cancel-in-progress: true
    environment:
      name: snapshot
    steps:
    - name: Get NVDA launcher
      uses: actions/download-artifact@v4
      with:
        name: NVDA launcher (${{ env.defaultPythonVersion }}, ${{ env.defaultArch }})
        path: output
    - name: Deploy snapshot
      shell: bash
      id: deploySnapshot
      env:
        GH_TOKEN: ${{ github.token }}
      run: |
        NVDA_EXE_NAME=$(ls output/nvda*.exe | head -n 1)
        NVDA_HASH=$(sha1sum "$NVDA_EXE_NAME" | cut -d ' ' -f 1)

        gh api \
          --method POST \
          -H "Accept: application/vnd.github+json" \
          -H "X-GitHub-Api-Version: 2022-11-28" \
          /repos/${{ github.repository }}/deployments \
          -f "task=release" \
          -f "description=Release of $NVDA_EXE_NAME" \
          -f "ref=${{ github.ref_name }}" \
          -F "auto_merge=false" \
          -f "environment=snapshot" \
          -f "required_contexts[]" \
          -f "payload[NVDA_HASH]=$NVDA_HASH" \
          -f "payload[NVDA_ARTIFACT_ID]=${{ needs.createLauncher.outputs.launcherArtifactId }}" \
          -f "payload[SYMBOLS_ARTIFACT_ID]=${{ needs.createSymbols.outputs.symbolsArtifactId }}" \
          -f "payload[NVDA_VERSION]=${{ needs.buildNVDA.outputs.version }}" \
          -f "payload[NVDA_VERSION_TYPE]=${{ needs.buildNVDA.outputs.versionType }}" \
          -f "payload[NVDA_API_VERSION]=${{ needs.buildNVDA.outputs.APIVersion }}" \
          -f "payload[NVDA_API_COMPAT_TO]=${{ needs.buildNVDA.outputs.APIBackCompat }}"

  release:
    name: Release NVDA
    permissions:
      contents: write
      deployments: write
      discussions: write
    runs-on: ubuntu-latest
    needs: [buildNVDA, createLauncher, createSymbols, allTestsPass]
    if: startsWith(github.ref_name, 'release-')
    concurrency:
      group: release
      cancel-in-progress: true
    environment:
      name: production
    steps:
    - name: Get normalized tag names
      id: getReleaseNotes
      shell: bash
      run: |
        echo RELEASE_NAME=$GITHUB_REF_NAME | sed 's/release-//g' >> $GITHUB_OUTPUT
        echo NORMALIZED_TAG_NAME=$GITHUB_REF_NAME | sed 's/\./-/g' | sed 's/release-//g' >> $GITHUB_OUTPUT
    - name: Get NVDA launcher
      uses: actions/download-artifact@v4
      with:
        name: NVDA launcher (${{ env.defaultPythonVersion }}, ${{ env.defaultArch }})
        path: output
    - name: VirusTotal Scan
      id: virusTotal
      uses: crazy-max/ghaction-virustotal@v4
      with:
        vt_api_key: ${{ secrets.VT_API_KEY }}
        files: output/nvda*.exe
    - name: Get normalized VT url
      id: getVTUrl
      shell: bash
      run: |
        vtUrl=$(echo ${{ steps.virusTotal.outputs.analysis }} | sed -E 's/([^=]*)=([^,]*).*/\2/')
        echo VT_URL=$vtUrl >> $GITHUB_OUTPUT
    - name: Deploy release
      shell: bash
      id: deployRelease
      env:
        GH_TOKEN: ${{ github.token }}
      run: |
        NVDA_EXE_NAME=$(ls output/nvda*.exe | head -n 1)
        NVDA_HASH=$(sha1sum "$NVDA_EXE_NAME" | cut -d ' ' -f 1)

        gh api \
          --method POST \
          -H "Accept: application/vnd.github+json" \
          -H "X-GitHub-Api-Version: 2022-11-28" \
          /repos/${{ github.repository }}/deployments \
          -f "task=release" \
          -f "description=Release of $NVDA_EXE_NAME" \
          -f "ref=${{ github.ref_name }}" \
          -F "auto_merge=false" \
          -f "environment=production" \
          -f "required_contexts[]" \
          -f "payload[NVDA_HASH]=$NVDA_HASH" \
          -f "payload[NVDA_ARTIFACT_ID]=${{ needs.createLauncher.outputs.launcherArtifactId }}" \
          -f "payload[SYMBOLS_ARTIFACT_ID]=${{ needs.createSymbols.outputs.symbolsArtifactId }}" \
          -f "payload[NVDA_VERSION]=${{ needs.buildNVDA.outputs.version }}" \
          -f "payload[NVDA_VERSION_TYPE]=${{ needs.buildNVDA.outputs.versionType }}" \
          -f "payload[NVDA_API_VERSION]=${{ needs.buildNVDA.outputs.APIVersion }}" \
          -f "payload[NVDA_API_COMPAT_TO]=${{ needs.buildNVDA.outputs.APIBackCompat }}"
    - name: Create release notes
      id: createReleaseNotes
      shell: bash
      run: |
        echo "* Highlights can be found in the [release blog post](https://www.nvaccess.org/post/nvda-${{ steps.getReleaseNotes.outputs.NORMALIZED_TAG_NAME }}/)." >> /tmp/releaseNotes.md
        echo "* [VirusTotal scan results](${{ steps.getVTUrl.outputs.VT_URL }})" >> /tmp/releaseNotes.md
        echo "* SHA256 sum: \`${{ needs.createLauncher.outputs.launcherSha256 }}\`" >> /tmp/releaseNotes.md
    - name: Publish pre-release
      if: ${{ contains(github.ref_name, 'rc') || contains(github.ref_name, 'beta') }}
      shell: bash
      env:
        GH_TOKEN: ${{ github.token }}
      run: |
        gh release create ${{github.ref_name }} \
          --repo ${{ github.repository }} \
          --prerelease \
          --title "${{ steps.getReleaseNotes.outputs.RELEASE_NAME }}" \
          --notes-file /tmp/releaseNotes.md \
          --verify-tag
    - name: Publish stable release
      if: ${{ !contains(github.ref_name, 'rc') && !contains(github.ref_name, 'beta') }}
      shell: bash
      env:
        GH_TOKEN: ${{ github.token }}
      run: |
        gh release create ${{github.ref_name }} \
          --repo ${{ github.repository }} \
          --title "${{ steps.getReleaseNotes.outputs.RELEASE_NAME }}" \
          --notes-file /tmp/releaseNotes.md \
          --verify-tag \
          --discussion-category Releases
        gh release upload ${{github.ref_name }} \
            --repo ${{ github.repository }} \
            --clobber \
            output/nvda*.exe#Installer<|MERGE_RESOLUTION|>--- conflicted
+++ resolved
@@ -40,11 +40,7 @@
   defaultArch: x86
   supportedArchitectures: '["x86"]'
   defaultPythonVersion: '3.11.9'
-<<<<<<< HEAD
   supportedPythonVersions: '["3.11.9", "3.13.5"]'
-=======
-  supportedPythonVersions: '["3.11.9"]'
->>>>>>> 54c265f9
 
 jobs:
   matrix:
@@ -374,11 +370,7 @@
         NVDA_EXE_NAME=$(ls output/nvda*.exe | head -n 1)
         SHA256=$(sha256sum "$NVDA_EXE_NAME" | cut -d ' ' -f 1)
         # If architecture is default we save the build details to the output variable
-<<<<<<< HEAD
-        if [ "${{ matrix.arch }}" == "${{ env.defaultArch }}" && "${{ matrix.pythonVersion }}" == "${{ env.defaultPythonVersion }}" ]; then
-=======
         if [ "${{ matrix.arch == env.defaultArch && matrix.pythonVersion == env.defaultPythonVersion }}" == "true" ]; then
->>>>>>> 54c265f9
             echo SHA256=$SHA256 >> $GITHUB_OUTPUT
             echo artifactId=${{ steps.uploadLauncher.outputs.artifact-id }} >> $GITHUB_OUTPUT
         fi
