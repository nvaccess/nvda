--- conflicted
+++ resolved
@@ -1,304 +1,300 @@
-os: Visual Studio 2019
-version: "{branch}-{build}"
-
-branches:
- only:
-  - master
-  - beta
-  - rc
-  - /try-.*/
-  # For tags, branch = tag if GitHub couldn't work out the base branch.
-  - /release-.*/
-  
-environment:
- PY_PYTHON: 3.7-32
- encFileKey:
-  secure: ekOvuyywHuDdGZmRmoj+b3jfrq39A2xlx4RD5ZUGd/8=
- mozillaSymsAuthToken:
-  secure: p37Fxo78fsRdmR8v8TPz978QvVaqvbjdIBzFe8ZOpX0FUprm46rkhd374QM1CqMO
- symstore: C:\Program Files (x86)\Windows Kits\10\Debuggers\x64\symstore.exe
-
-init:
- - ps: |
-     # iex ((new-object net.webclient).DownloadString('https://raw.githubusercontent.com/appveyor/ci/master/scripts/enable-rdp.ps1'))
-     $pythonVersion = (py --version)
-     echo $pythonVersion
-     if ($env:APPVEYOR_REPO_TAG_NAME -and $env:APPVEYOR_REPO_TAG_NAME.StartsWith("release-")) {
-      # Strip "release-" prefix.
-      $version = $env:APPVEYOR_REPO_TAG_NAME.Substring(8)
-      Set-AppveyorBuildVariable "release" "1"
-      if ($env:APPVEYOR_REPO_TAG_NAME.Contains("rc") -or $env:APPVEYOR_REPO_TAG_NAME.Contains("beta")) {
-       $versionType = "beta"
-      } else {
-       $versionType = "stable"
-      }
-     } else {
-      if($env:APPVEYOR_PULL_REQUEST_NUMBER) {
-       $version = "pr$env:APPVEYOR_PULL_REQUEST_NUMBER-$env:APPVEYOR_BUILD_NUMBER," + $env:APPVEYOR_REPO_COMMIT.Substring(0, 8)
-      } elseif($env:APPVEYOR_REPO_BRANCH -eq "master") {
-       $version = "alpha-$env:APPVEYOR_BUILD_NUMBER," + $env:APPVEYOR_REPO_COMMIT.Substring(0, 8)
-      } else {
-       $version = "$env:APPVEYOR_REPO_BRANCH-$env:APPVEYOR_BUILD_NUMBER," + $env:APPVEYOR_REPO_COMMIT.Substring(0, 8)
-       if($env:APPVEYOR_REPO_BRANCH.StartsWith("try-release-")) {
-        Set-AppveyorBuildVariable "release" "1"
-       }
-      }
-      # The version is unique even for rebuilds, so we can use it for the AppVeyor version.
-      Update-AppveyorBuild -Version $version
-      if($env:APPVEYOR_REPO_BRANCH -eq "master") {
-       $versionType = "snapshot:alpha"
-      } elseif (!$env:APPVEYOR_REPO_BRANCH.StartsWith("try-")) {
-       $versionType = "snapshot:$env:APPVEYOR_REPO_BRANCH"
-      }
-     }
-     Set-AppveyorBuildVariable "version" $version
-     if ($versionType) {
-      Set-AppveyorBuildVariable "versionType" $versionType
-     }
-
-install:
- - cd appveyor
- # Decrypt files.
- - ps: |
-    if(!$env:APPVEYOR_PULL_REQUEST_NUMBER) {
-     openssl enc -md md5 -aes-256-cbc -d -pass pass:$env:encFileKey -in authenticode.pfx.enc -out authenticode.pfx
-     openssl enc -md md5 -aes-256-cbc -d -pass pass:$env:encFileKey -in ssh_id_rsa.enc -out ssh_id_rsa
-     # Install ssh stuff.
-     copy ssh_id_rsa $env:userprofile\.ssh\id_rsa
-    }
- - type ssh_known_hosts >> %userprofile%\.ssh\known_hosts
- - cd ..
- - git submodule update --init
-
-build_script:
- - ps: |
-     $sconsOutTargets = "launcher developerGuide  changes userGuide client"
-     if(!$env:APPVEYOR_PULL_REQUEST_NUMBER) {
-      $sconsOutTargets += " appx"
-     }
-     $sconsArgs = "version=$env:version"
-     if ($env:release) {
-      $sconsArgs += " release=1"
-     }
-     if ($env:versionType) {
-      $sconsArgs += " updateVersionType=$env:versionType"
-     }
-     $sconsArgs += ' publisher="NV Access"'
-     if(!$env:APPVEYOR_PULL_REQUEST_NUMBER) {
-      $sconsArgs += " certFile=appveyor\authenticode.pfx certTimestampServer=http://timestamp.digicert.com"
-     }
-     $sconsArgs += " version_build=$env:APPVEYOR_BUILD_NUMBER"
-     # We use cmd to run scons because PowerShell throws exceptions if warnings get dumped to stderr.
-     # It's possible to work around this, but the workarounds have annoying side effects.
-     Set-AppveyorBuildVariable "sconsOutTargets" $sconsOutTargets
-     Set-AppveyorBuildVariable "sconsArgs" $sconsArgs
- - 'echo scons args: %sconsArgs%'
- - scons source %sconsArgs%
- - if ERRORLEVEL 1 exit %ERRORLEVEL%
- # We don't need launcher to run checkPot, so run the checkPot before launcher.
- - ps: |
-     cmd.exe /c "scons checkPot $sconsArgs"
-     if($LastExitCode -ne 0) {
-      $errorCode=$LastExitCode
-      Add-AppveyorMessage "Translation comments missing or unexpectedly included."
-     }
-     if ($errorCode -ne 0) { $host.SetShouldExit($errorCode) }
- # The pot gets built by tests, but we don't actually need it as a build artifact.
- - 'echo scons output targets: %sconsOutTargets%'
- - scons %sconsOutTargets% %sconsArgs%
- - if ERRORLEVEL 1 exit %ERRORLEVEL%
- # Build symbol store.
- - ps: |
-     foreach ($syms in
-      # We don't just include source\*.dll because that would include system dlls.
-      "source\liblouis.dll", "source\*.pdb",
-      "source\lib\*.dll", "source\lib\*.pdb",
-      # We include source\lib64\*.exe to cover nvdaHelperRemoteLoader.
-      "source\lib64\*.dll", "source\lib64\*.exe", "source\lib64\*.pdb",
-      "source\synthDrivers\*.dll", "source\synthDrivers\*.pdb"
-     ) {
-      & $env:symstore add /s symbols /compress -:NOREFS /t NVDA /f $syms
-     }
- - cd symbols
- - 7z a -tzip -r ..\output\symbols.zip *.dl_ *.ex_ *.pd_
- - if ERRORLEVEL 1 exit %ERRORLEVEL%
- - cd ..
-
-before_test:
- - mkdir testOutput
- - mkdir testOutput\unit
- - mkdir testOutput\system
- - mkdir testOutput\lint
- - ps: |
-     $errorCode=0
-     $nvdaLauncherFile=".\output\nvda"
-     if(!$env:release) {
-      $nvdaLauncherFile+="_snapshot"
-     }
-     $nvdaLauncherFile+="_${env:version}.exe"
-     Set-AppveyorBuildVariable "nvdaLauncherFile" $nvdaLauncherFile
-     echo NVDALauncherFile: $NVDALauncherFile
-     $outputDir=$(resolve-path .\testOutput)
-     $installerLogFilePath="$outputDir\nvda_install.log"
-     $installerProcess=start-process -FilePath "$nvdaLauncherFile" -ArgumentList "--install-silent --debug-logging --log-file $installerLogFilePath" -passthru
-     try {
-      $installerProcess | wait-process -Timeout 180
-      $errorCode=$installerProcess.ExitCode
-     } catch {
-      echo "NVDA installer process timed out"
-      $errorCode=1
-      Add-AppveyorMessage "Unable to install NVDA prior to tests."
-     }
-     Push-AppveyorArtifact $installerLogFilePath
-     $crashDump = "$outputDir\nvda_crash.dmp"
-     if (Test-Path -Path $crashDump){
-      Push-AppveyorArtifact $crashDump -FileName "nvda_install_crash.dmp"
-      Add-AppveyorMessage "Install process crashed"
-      $errorCode=1
-     }
-     if($errorCode -ne 0) { $host.SetShouldExit($errorCode) }
-
-test_script:
-# Unit Tests (Python)
- - ps: |
-     $errorCode=0
-     $outDir = (Resolve-Path .\testOutput\unit\)
-     $unitTestsXml = "$outDir\unitTests.xml"
-     .\rununittests.bat --with-xunit --xunit-file="$unitTestsXml"
-     if($LastExitCode -ne 0) {
-      $errorCode=$LastExitCode
-      Add-AppveyorMessage "Unit test failure"
-     }
-     Push-AppveyorArtifact $unitTestsXml
-     $wc = New-Object 'System.Net.WebClient'
-     $wc.UploadFile("https://ci.appveyor.com/api/testresults/junit/$($env:APPVEYOR_JOB_ID)", $unitTestsXml)
-     if($errorCode -ne 0) { $host.SetShouldExit($errorCode) }
-
-# Flake8 Linting
- - ps: |
-      $lintOutput = (Resolve-Path .\testOutput\lint\)
-      $lintSource = (Resolve-Path .\tests\lint\)
-      $flake8Output = "$lintOutput\Flake8.txt"
-      # When Appveyor runs for a pr,
-      # the build is made from a new temporary commit,
-      # resulting from the pr branch being merged into its base branch.
-      # Therefore to create a diff for linting, we must fetch the head of the base branch.
-      # In a PR, APPVEYOR_REPO_BRANCH points to the head of the base branch. 
-      # Additionally, we can not use a clone_depth of 1, but must use an unlimited clone.
-<<<<<<< HEAD
-    if($env:APPVEYOR_PULL_REQUEST_NUMBER) {
-=======
-      if($env:APPVEYOR_PULL_REQUEST_NUMBER) {
->>>>>>> e46970ea
-        git fetch -q --recurse-submodules=on-demand origin $env:APPVEYOR_REPO_BRANCH
-        .\runlint.bat FETCH_HEAD "$flake8Output" 
-        if($LastExitCode -ne 0) {
-        $errorCode=$LastExitCode
-        Add-AppveyorMessage "PR introduces Flake8 errors"
-        }
-      } else {
-        # However in a pushed branch, we must fetch master.
-        git fetch -q --recurse-submodules=on-demand origin master:master
-        .\runlint.bat FETCH_HEAD $flake8Output
-        if($LastExitCode -ne 0) {
-        $errorCode=$LastExitCode
-        Add-AppveyorMessage "Branch introduces Flake8 errors"
-        }
-      }
-      Push-AppveyorArtifact $flake8Output
-      $junitXML = "$lintOutput\PR-Flake8.xml"
-      py "$lintSource\createJunitReport.py" "$flake8Output" "$junitXML"
-      Push-AppveyorArtifact $junitXML
-      $wc = New-Object 'System.Net.WebClient'
-      $wc.UploadFile("https://ci.appveyor.com/api/testresults/junit/$($env:APPVEYOR_JOB_ID)", $junitXML)
-      if($errorCode -ne 0) { $host.SetShouldExit($errorCode) }
-
-# System tests
- - ps: |
-     $testOutput = (Resolve-Path .\testOutput\)
-     $systemTestOutput = (Resolve-Path "$testOutput\system")
-     .\runsystemtests.bat --variable whichNVDA:installed --variable installDir:"${env:nvdaLauncherFile}" --include installer
-     if($LastExitCode -ne 0) {
-      $errorCode=$LastExitCode
-      Add-AppveyorMessage "System test failure"
-     }
-     Compress-Archive -Path "$systemTestOutput\*" -DestinationPath "$testOutput\systemTestResult.zip"
-     Push-AppveyorArtifact "$testOutput\systemTestResult.zip"
-     $wc = New-Object 'System.Net.WebClient'
-     $wc.UploadFile("https://ci.appveyor.com/api/testresults/junit/$($env:APPVEYOR_JOB_ID)", (Resolve-Path "$systemTestOutput\systemTests.xml"))
-     if($errorCode -ne 0) { $host.SetShouldExit($errorCode) }
-
-# Artifacts are required by deploy code,
-artifacts:
-  - path: output\*
-  - path: output\*\*
-
-# Still upload artifacts on failure, they are useful for testing PR builds despite the build perhaps
-# failing for a minor reason (eg linting)
-on_failure:
-#  `- path` is not allowed in `on_failure` use powerShell instead
- - ps: |
-    # Upload artifacts, preserving directory structure.
-    $uploadFromFolder = "output\"
-    if( Test-Path $uploadFromFolder ){
-      $root = Resolve-Path .\
-      $output = Resolve-Path $uploadFromFolder
-      $paths = [IO.Directory]::GetFiles($output.Path, '*.*', 'AllDirectories')
-      $paths | % {
-        Push-AppveyorArtifact $_ -FileName $_.Substring($root.Path.Length + 1)
-      }
-    }
-
-# The server side deploy code ('nvdaAppveyorHook') relies on artifacts, they must be uploaded first.
-# For ordering of appveyor yml phases, see: https://www.appveyor.com/docs/build-configuration/#build-pipeline
-deploy_script:
- - ps: |
-     if (!$env:APPVEYOR_PULL_REQUEST_NUMBER -and $env:versionType) {
-      # Not a try build.
-      # Notify our server.
-      $exe = Get-ChildItem -Name output\*.exe
-      $hash = (Get-FileHash "output\$exe" -Algorithm SHA1).Hash.ToLower()
-      $apiVersion = (py -c "import sys; sys.path.append('source'); from addonAPIVersion import CURRENT; print('{}.{}.{}'.format(*CURRENT))")
-      echo apiversion: $apiVersion
-      $apiCompatTo = (py -c "import sys; sys.path.append('source'); from addonAPIVersion import BACK_COMPAT_TO; print('{}.{}.{}'.format(*BACK_COMPAT_TO))")
-      echo apiBackCompatTo: $apiCompatTo
-      $data = @{
-       jobId=$env:APPVEYOR_JOB_ID;
-       commit=$env:APPVEYOR_REPO_COMMIT;
-       version=$env:version; versionType=$env:versionType;
-       apiVersion=$apiVersion; apiCompatTo=$apiCompatTo;
-       avVersion=$env:APPVEYOR_BUILD_VERSION;
-       branch=$env:APPVEYOR_REPO_BRANCH;
-       exe=$exe; hash=$hash;
-       artifacts=$artifacts
-      }
-      ConvertTo-Json -InputObject $data -Compress | Out-File -FilePath deploy.json
-      Push-AppveyorArtifact deploy.json
-      # Execute the deploy script on the NV Access server via ssh.
-      # Warning: if the server address is changed, 
-      # The new address must be also included in appveyor\ssh_known_hosts in this repo
-      # Otherwise ssh will freeze on input!
-      cat deploy.json | ssh nvaccess@deploy.nvaccess.org nvdaAppveyorHook
-
-      # Upload symbols to Mozilla.
-      py -m pip install --no-warn-script-location requests
-      py appveyor\mozillaSyms.py
-      if($LastExitCode -ne 0) {
-        $errorCode=$LastExitCode
-        echo "Unable to upload symbols to Mozilla"
-        Add-AppveyorMessage "Unable to upload symbols to Mozilla"
-      }
-     }
-
-on_finish:
-  # add a message to point to the NVDA build, to make testing PR's easier.
-  - ps: |
-      # Save an exact list of the actual Python packages and their versions that got installed, to aide in reproducing a build
-      .\venvUtils\exportPackageList.bat installed_python_packages.txt
-      Push-AppveyorArtifact installed_python_packages.txt
-      $appVeyorUrl = "https://ci.appveyor.com"
-      $exe = Get-ChildItem -Name output\*.exe
-      if($?){
-        $exeUrl="$appVeyorUrl/api/buildjobs/$env:APPVEYOR_JOB_ID/artifacts/output/$exe"
-        Add-AppveyorMessage "[Build (for testing PR)]($exeUrl)"
-      }
+os: Visual Studio 2019
+version: "{branch}-{build}"
+
+branches:
+ only:
+  - master
+  - beta
+  - rc
+  - /try-.*/
+  # For tags, branch = tag if GitHub couldn't work out the base branch.
+  - /release-.*/
+  
+environment:
+ PY_PYTHON: 3.7-32
+ encFileKey:
+  secure: ekOvuyywHuDdGZmRmoj+b3jfrq39A2xlx4RD5ZUGd/8=
+ mozillaSymsAuthToken:
+  secure: p37Fxo78fsRdmR8v8TPz978QvVaqvbjdIBzFe8ZOpX0FUprm46rkhd374QM1CqMO
+ symstore: C:\Program Files (x86)\Windows Kits\10\Debuggers\x64\symstore.exe
+
+init:
+ - ps: |
+     # iex ((new-object net.webclient).DownloadString('https://raw.githubusercontent.com/appveyor/ci/master/scripts/enable-rdp.ps1'))
+     $pythonVersion = (py --version)
+     echo $pythonVersion
+     if ($env:APPVEYOR_REPO_TAG_NAME -and $env:APPVEYOR_REPO_TAG_NAME.StartsWith("release-")) {
+      # Strip "release-" prefix.
+      $version = $env:APPVEYOR_REPO_TAG_NAME.Substring(8)
+      Set-AppveyorBuildVariable "release" "1"
+      if ($env:APPVEYOR_REPO_TAG_NAME.Contains("rc") -or $env:APPVEYOR_REPO_TAG_NAME.Contains("beta")) {
+       $versionType = "beta"
+      } else {
+       $versionType = "stable"
+      }
+     } else {
+      if($env:APPVEYOR_PULL_REQUEST_NUMBER) {
+       $version = "pr$env:APPVEYOR_PULL_REQUEST_NUMBER-$env:APPVEYOR_BUILD_NUMBER," + $env:APPVEYOR_REPO_COMMIT.Substring(0, 8)
+      } elseif($env:APPVEYOR_REPO_BRANCH -eq "master") {
+       $version = "alpha-$env:APPVEYOR_BUILD_NUMBER," + $env:APPVEYOR_REPO_COMMIT.Substring(0, 8)
+      } else {
+       $version = "$env:APPVEYOR_REPO_BRANCH-$env:APPVEYOR_BUILD_NUMBER," + $env:APPVEYOR_REPO_COMMIT.Substring(0, 8)
+       if($env:APPVEYOR_REPO_BRANCH.StartsWith("try-release-")) {
+        Set-AppveyorBuildVariable "release" "1"
+       }
+      }
+      # The version is unique even for rebuilds, so we can use it for the AppVeyor version.
+      Update-AppveyorBuild -Version $version
+      if($env:APPVEYOR_REPO_BRANCH -eq "master") {
+       $versionType = "snapshot:alpha"
+      } elseif (!$env:APPVEYOR_REPO_BRANCH.StartsWith("try-")) {
+       $versionType = "snapshot:$env:APPVEYOR_REPO_BRANCH"
+      }
+     }
+     Set-AppveyorBuildVariable "version" $version
+     if ($versionType) {
+      Set-AppveyorBuildVariable "versionType" $versionType
+     }
+
+install:
+ - cd appveyor
+ # Decrypt files.
+ - ps: |
+    if(!$env:APPVEYOR_PULL_REQUEST_NUMBER) {
+     openssl enc -md md5 -aes-256-cbc -d -pass pass:$env:encFileKey -in authenticode.pfx.enc -out authenticode.pfx
+     openssl enc -md md5 -aes-256-cbc -d -pass pass:$env:encFileKey -in ssh_id_rsa.enc -out ssh_id_rsa
+     # Install ssh stuff.
+     copy ssh_id_rsa $env:userprofile\.ssh\id_rsa
+    }
+ - type ssh_known_hosts >> %userprofile%\.ssh\known_hosts
+ - cd ..
+ - git submodule update --init
+
+build_script:
+ - ps: |
+     $sconsOutTargets = "launcher developerGuide  changes userGuide client"
+     if(!$env:APPVEYOR_PULL_REQUEST_NUMBER) {
+      $sconsOutTargets += " appx"
+     }
+     $sconsArgs = "version=$env:version"
+     if ($env:release) {
+      $sconsArgs += " release=1"
+     }
+     if ($env:versionType) {
+      $sconsArgs += " updateVersionType=$env:versionType"
+     }
+     $sconsArgs += ' publisher="NV Access"'
+     if(!$env:APPVEYOR_PULL_REQUEST_NUMBER) {
+      $sconsArgs += " certFile=appveyor\authenticode.pfx certTimestampServer=http://timestamp.digicert.com"
+     }
+     $sconsArgs += " version_build=$env:APPVEYOR_BUILD_NUMBER"
+     # We use cmd to run scons because PowerShell throws exceptions if warnings get dumped to stderr.
+     # It's possible to work around this, but the workarounds have annoying side effects.
+     Set-AppveyorBuildVariable "sconsOutTargets" $sconsOutTargets
+     Set-AppveyorBuildVariable "sconsArgs" $sconsArgs
+ - 'echo scons args: %sconsArgs%'
+ - scons source %sconsArgs%
+ - if ERRORLEVEL 1 exit %ERRORLEVEL%
+ # We don't need launcher to run checkPot, so run the checkPot before launcher.
+ - ps: |
+     cmd.exe /c "scons checkPot $sconsArgs"
+     if($LastExitCode -ne 0) {
+      $errorCode=$LastExitCode
+      Add-AppveyorMessage "Translation comments missing or unexpectedly included."
+     }
+     if ($errorCode -ne 0) { $host.SetShouldExit($errorCode) }
+ # The pot gets built by tests, but we don't actually need it as a build artifact.
+ - 'echo scons output targets: %sconsOutTargets%'
+ - scons %sconsOutTargets% %sconsArgs%
+ - if ERRORLEVEL 1 exit %ERRORLEVEL%
+ # Build symbol store.
+ - ps: |
+     foreach ($syms in
+      # We don't just include source\*.dll because that would include system dlls.
+      "source\liblouis.dll", "source\*.pdb",
+      "source\lib\*.dll", "source\lib\*.pdb",
+      # We include source\lib64\*.exe to cover nvdaHelperRemoteLoader.
+      "source\lib64\*.dll", "source\lib64\*.exe", "source\lib64\*.pdb",
+      "source\synthDrivers\*.dll", "source\synthDrivers\*.pdb"
+     ) {
+      & $env:symstore add /s symbols /compress -:NOREFS /t NVDA /f $syms
+     }
+ - cd symbols
+ - 7z a -tzip -r ..\output\symbols.zip *.dl_ *.ex_ *.pd_
+ - if ERRORLEVEL 1 exit %ERRORLEVEL%
+ - cd ..
+
+before_test:
+ - mkdir testOutput
+ - mkdir testOutput\unit
+ - mkdir testOutput\system
+ - mkdir testOutput\lint
+ - ps: |
+     $errorCode=0
+     $nvdaLauncherFile=".\output\nvda"
+     if(!$env:release) {
+      $nvdaLauncherFile+="_snapshot"
+     }
+     $nvdaLauncherFile+="_${env:version}.exe"
+     Set-AppveyorBuildVariable "nvdaLauncherFile" $nvdaLauncherFile
+     echo NVDALauncherFile: $NVDALauncherFile
+     $outputDir=$(resolve-path .\testOutput)
+     $installerLogFilePath="$outputDir\nvda_install.log"
+     $installerProcess=start-process -FilePath "$nvdaLauncherFile" -ArgumentList "--install-silent --debug-logging --log-file $installerLogFilePath" -passthru
+     try {
+      $installerProcess | wait-process -Timeout 180
+      $errorCode=$installerProcess.ExitCode
+     } catch {
+      echo "NVDA installer process timed out"
+      $errorCode=1
+      Add-AppveyorMessage "Unable to install NVDA prior to tests."
+     }
+     Push-AppveyorArtifact $installerLogFilePath
+     $crashDump = "$outputDir\nvda_crash.dmp"
+     if (Test-Path -Path $crashDump){
+      Push-AppveyorArtifact $crashDump -FileName "nvda_install_crash.dmp"
+      Add-AppveyorMessage "Install process crashed"
+      $errorCode=1
+     }
+     if($errorCode -ne 0) { $host.SetShouldExit($errorCode) }
+
+test_script:
+# Unit Tests (Python)
+ - ps: |
+     $errorCode=0
+     $outDir = (Resolve-Path .\testOutput\unit\)
+     $unitTestsXml = "$outDir\unitTests.xml"
+     .\rununittests.bat --with-xunit --xunit-file="$unitTestsXml"
+     if($LastExitCode -ne 0) {
+      $errorCode=$LastExitCode
+      Add-AppveyorMessage "Unit test failure"
+     }
+     Push-AppveyorArtifact $unitTestsXml
+     $wc = New-Object 'System.Net.WebClient'
+     $wc.UploadFile("https://ci.appveyor.com/api/testresults/junit/$($env:APPVEYOR_JOB_ID)", $unitTestsXml)
+     if($errorCode -ne 0) { $host.SetShouldExit($errorCode) }
+
+# Flake8 Linting
+ - ps: |
+      $lintOutput = (Resolve-Path .\testOutput\lint\)
+      $lintSource = (Resolve-Path .\tests\lint\)
+      $flake8Output = "$lintOutput\Flake8.txt"
+      # When Appveyor runs for a pr,
+      # the build is made from a new temporary commit,
+      # resulting from the pr branch being merged into its base branch.
+      # Therefore to create a diff for linting, we must fetch the head of the base branch.
+      # In a PR, APPVEYOR_REPO_BRANCH points to the head of the base branch. 
+      # Additionally, we can not use a clone_depth of 1, but must use an unlimited clone.
+      if($env:APPVEYOR_PULL_REQUEST_NUMBER) {
+        git fetch -q --recurse-submodules=on-demand origin $env:APPVEYOR_REPO_BRANCH
+        .\runlint.bat FETCH_HEAD "$flake8Output" 
+        if($LastExitCode -ne 0) {
+        $errorCode=$LastExitCode
+        Add-AppveyorMessage "PR introduces Flake8 errors"
+        }
+      } else {
+        # However in a pushed branch, we must fetch master.
+        git fetch -q --recurse-submodules=on-demand origin master:master
+        .\runlint.bat FETCH_HEAD $flake8Output
+        if($LastExitCode -ne 0) {
+        $errorCode=$LastExitCode
+        Add-AppveyorMessage "Branch introduces Flake8 errors"
+        }
+      }
+      Push-AppveyorArtifact $flake8Output
+      $junitXML = "$lintOutput\PR-Flake8.xml"
+      py "$lintSource\createJunitReport.py" "$flake8Output" "$junitXML"
+      Push-AppveyorArtifact $junitXML
+      $wc = New-Object 'System.Net.WebClient'
+      $wc.UploadFile("https://ci.appveyor.com/api/testresults/junit/$($env:APPVEYOR_JOB_ID)", $junitXML)
+      if($errorCode -ne 0) { $host.SetShouldExit($errorCode) }
+
+# System tests
+ - ps: |
+     $testOutput = (Resolve-Path .\testOutput\)
+     $systemTestOutput = (Resolve-Path "$testOutput\system")
+     .\runsystemtests.bat --variable whichNVDA:installed --variable installDir:"${env:nvdaLauncherFile}" --include installer
+     if($LastExitCode -ne 0) {
+      $errorCode=$LastExitCode
+      Add-AppveyorMessage "System test failure"
+     }
+     Compress-Archive -Path "$systemTestOutput\*" -DestinationPath "$testOutput\systemTestResult.zip"
+     Push-AppveyorArtifact "$testOutput\systemTestResult.zip"
+     $wc = New-Object 'System.Net.WebClient'
+     $wc.UploadFile("https://ci.appveyor.com/api/testresults/junit/$($env:APPVEYOR_JOB_ID)", (Resolve-Path "$systemTestOutput\systemTests.xml"))
+     if($errorCode -ne 0) { $host.SetShouldExit($errorCode) }
+
+# Artifacts are required by deploy code,
+artifacts:
+  - path: output\*
+  - path: output\*\*
+
+# Still upload artifacts on failure, they are useful for testing PR builds despite the build perhaps
+# failing for a minor reason (eg linting)
+on_failure:
+#  `- path` is not allowed in `on_failure` use powerShell instead
+ - ps: |
+    # Upload artifacts, preserving directory structure.
+    $uploadFromFolder = "output\"
+    if( Test-Path $uploadFromFolder ){
+      $root = Resolve-Path .\
+      $output = Resolve-Path $uploadFromFolder
+      $paths = [IO.Directory]::GetFiles($output.Path, '*.*', 'AllDirectories')
+      $paths | % {
+        Push-AppveyorArtifact $_ -FileName $_.Substring($root.Path.Length + 1)
+      }
+    }
+
+# The server side deploy code ('nvdaAppveyorHook') relies on artifacts, they must be uploaded first.
+# For ordering of appveyor yml phases, see: https://www.appveyor.com/docs/build-configuration/#build-pipeline
+deploy_script:
+ - ps: |
+     if (!$env:APPVEYOR_PULL_REQUEST_NUMBER -and $env:versionType) {
+      # Not a try build.
+      # Notify our server.
+      $exe = Get-ChildItem -Name output\*.exe
+      $hash = (Get-FileHash "output\$exe" -Algorithm SHA1).Hash.ToLower()
+      $apiVersion = (py -c "import sys; sys.path.append('source'); from addonAPIVersion import CURRENT; print('{}.{}.{}'.format(*CURRENT))")
+      echo apiversion: $apiVersion
+      $apiCompatTo = (py -c "import sys; sys.path.append('source'); from addonAPIVersion import BACK_COMPAT_TO; print('{}.{}.{}'.format(*BACK_COMPAT_TO))")
+      echo apiBackCompatTo: $apiCompatTo
+      $data = @{
+       jobId=$env:APPVEYOR_JOB_ID;
+       commit=$env:APPVEYOR_REPO_COMMIT;
+       version=$env:version; versionType=$env:versionType;
+       apiVersion=$apiVersion; apiCompatTo=$apiCompatTo;
+       avVersion=$env:APPVEYOR_BUILD_VERSION;
+       branch=$env:APPVEYOR_REPO_BRANCH;
+       exe=$exe; hash=$hash;
+       artifacts=$artifacts
+      }
+      ConvertTo-Json -InputObject $data -Compress | Out-File -FilePath deploy.json
+      Push-AppveyorArtifact deploy.json
+      # Execute the deploy script on the NV Access server via ssh.
+      # Warning: if the server address is changed, 
+      # The new address must be also included in appveyor\ssh_known_hosts in this repo
+      # Otherwise ssh will freeze on input!
+      cat deploy.json | ssh nvaccess@deploy.nvaccess.org nvdaAppveyorHook
+
+      # Upload symbols to Mozilla.
+      py -m pip install --no-warn-script-location requests
+      py appveyor\mozillaSyms.py
+      if($LastExitCode -ne 0) {
+        $errorCode=$LastExitCode
+        echo "Unable to upload symbols to Mozilla"
+        Add-AppveyorMessage "Unable to upload symbols to Mozilla"
+      }
+     }
+
+on_finish:
+  # add a message to point to the NVDA build, to make testing PR's easier.
+  - ps: |
+      # Save an exact list of the actual Python packages and their versions that got installed, to aide in reproducing a build
+      .\venvUtils\exportPackageList.bat installed_python_packages.txt
+      Push-AppveyorArtifact installed_python_packages.txt
+      $appVeyorUrl = "https://ci.appveyor.com"
+      $exe = Get-ChildItem -Name output\*.exe
+      if($?){
+        $exeUrl="$appVeyorUrl/api/buildjobs/$env:APPVEYOR_JOB_ID/artifacts/output/$exe"
+        Add-AppveyorMessage "[Build (for testing PR)]($exeUrl)"
+      }