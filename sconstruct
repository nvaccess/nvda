# A part of NonVisual Desktop Access (NVDA)
# Copyright (C) 2010-2024 NV Access Limited, James Teh, Michael Curran, Peter Vágner, Joseph Lee,
# Reef Turner, Babbage B.V., Leonard de Ruijter, Łukasz Golonka, Accessolutions, Julien Cochuyt,
# Cyrille Bougot
# This file may be used under the terms of the GNU General Public License, version 2 or later.
# For more details see: https://www.gnu.org/licenses/gpl-2.0.html

import multiprocessing
import os
import platform
import sys


# Ensure we are inside the Python virtual environment.
nvdaVenv = os.getenv("NVDA_VENV")
virtualEnv = os.getenv("VIRTUAL_ENV")
if not virtualEnv or not os.path.isdir(virtualEnv): 
	print(
		"Error: SCons cannot detect the NVDA build system Python virtual environment.\n"
		"SCons must be executed using scons.bat in the root of this repository."
	)
	sys.exit(1)
if nvdaVenv != virtualEnv:
	print("Warning: SCons launched within a custom Python virtual environment.")

# Variables for storing required version of Python, and the version which is used to run this script.
requiredPythonMajor = "3"
requiredPythonMinor = "11"
requiredPythonArchitecture = "32bit"
installedPythonMajor = str(sys.version_info.major)
installedPythonMinor = str(sys.version_info.minor)
installedPythonArchitecture = platform.architecture()[0]
# Ensure that we are running with required version of Python, otherwise inform the user and exit.
if (
	installedPythonArchitecture != requiredPythonArchitecture
	or installedPythonMajor != requiredPythonMajor
	or installedPythonMinor != requiredPythonMinor
):
	unsupportedPythonMsg = (
		("This script is started with Python %s.%s %s, however to build NVDA you have to use Python %s.%s %s.\n"
		"Please install the needed version of Python and launch SCons again, or if you have multiple "
		"versions of Python installed start this script with required version explicitly.")
	)
	raise RuntimeError(unsupportedPythonMsg %(
		installedPythonMajor,
		installedPythonMinor,
		installedPythonArchitecture,
		requiredPythonMajor,
		requiredPythonMinor,
		requiredPythonArchitecture
	)
	)
sourceEnvPath = os.path.abspath(os.path.join(Dir('.').srcnode().path, "source"))
sys.path.append(sourceEnvPath)
import sourceEnv
sys.path.remove(sourceEnvPath)
import time
import importlib.util
import winreg

def recursiveCopy(env,targetDir,sourceDir):
	targets=[]
	for topDir,subDirs,files in os.walk(sourceDir.abspath):
		relTopDir=os.path.relpath(topDir,sourceDir.abspath)
		for f in files:
			fNode=targetDir.Dir(relTopDir).File(f)
			env.Command(fNode,Dir(topDir).File(f),Copy('$TARGET','$SOURCE'))
			targets.append(fNode)
		if len(files)==0:
			dNode=targetDir.Dir(relTopDir)
			env.Command(dNode,Dir(topDir),Mkdir('$TARGET'))
			targets.append(dNode)
	return targets

# Import NVDA's versionInfo module.
import gettext
gettext.install("nvda")
sys.path.append("source")
import versionInfo
del sys.path[-1]

makensis = os.path.abspath(os.path.join("include", "nsis", "NSIS", "makensis.exe"))

# Get the path to xgettext.
XGETTEXT = os.path.abspath(os.path.join("miscDeps", "tools", "xgettext.exe"))


vars = Variables()
vars.Add("version", "The version of this build", versionInfo.version)
vars.Add("version_build", "A unique number for this build.", "0")
vars.Add(BoolVariable("release", "Whether this is a release version", False))
vars.Add("publisher", "The publisher of this build", versionInfo.publisher)
vars.Add("updateVersionType", "The version type for which to check for updates", versionInfo.updateVersionType or "")
vars.Add(PathVariable("certFile", "The certificate file with which to sign executables", "",
	lambda key, val, env: not val or PathVariable.PathIsFile(key, val, env)))
vars.Add("certPassword", "The password for the private key in the signing certificate", "")
vars.Add("certTimestampServer", "The URL of the timestamping server to use to timestamp authenticode signatures", "")
vars.Add("apiSigningToken", "The API key for the signing service", "")
vars.Add(PathVariable("outputDir", "The directory where the final built archives and such will be placed", "output",PathVariable.PathIsDirCreate))
vars.Add(ListVariable("nvdaHelperDebugFlags", "a list of debugging features you require", 'none', ["debugCRT","RTC","analyze"]))
vars.Add(EnumVariable('nvdaHelperLogLevel','The level of logging you wish to see, lower is more verbose','15',allowed_values=[str(x) for x in range(60)]))

#Base environment for this and sub sconscripts
env = Environment(variables=vars,HOST_ARCH='x86',tools=[
	"textfile",
	"gettextTool",
	"md2html",
	"doxygen",
	"recursiveInstall"
])

# speed up subsequent runs by checking timestamps of targets and dependencies, and only using md5 if timestamps differ.
env.Decider('MD5-timestamp')

# Warn to run the build on multiple threads so it runs faster
numJobs = env.GetOption('num_jobs')
numCores = multiprocessing.cpu_count()
if numJobs < numCores:
	print(
		f"Warning: Building with {numJobs} concurrent job{'s' if numJobs != 1 else ''} "
		f"while {numCores} CPU threads are available. "
		f"Running SCONS with the parameter '-j{numCores}' may lead to a faster build."
	)
else:
	print(f"Building with {numJobs} concurrent jobs")

#Make our recursiveCopy function available to any script using this environment
env.AddMethod(recursiveCopy)

#Check for any unknown variables
unknown=vars.UnknownVariables().keys()
if len(unknown)>0:
	print("Unknown commandline variables: %s"%unknown)
	Exit(1)

#Ensure that any Python subprocesses (such as for py2exe) can find our Python directory in miscDeps
env['ENV']['PYTHONPATH']=";".join(sourceEnv.PYTHON_DIRS)

env["copyright"]=versionInfo.copyright
env['version_year']=versionInfo.version_year
env['version_major']=versionInfo.version_major
env['version_minor']=versionInfo.version_minor
version = env["version"]
version_build = env["version_build"]
release = env["release"]
publisher = env["publisher"]
certFile = env["certFile"]
certPassword = env["certPassword"]
certTimestampServer = env["certTimestampServer"]
apiSigningToken = env["apiSigningToken"]
userDocsDir=Dir('user_docs')
sourceDir = env.Dir("source")
Export('sourceDir')
clientDir=Dir('extras/controllerClient')
Export('clientDir')
sourceLibDir=sourceDir.Dir('lib')
Export('sourceLibDir')
sourceTypelibDir=sourceDir.Dir('typelibs')
Export('sourceTypelibDir')
sourceLibDir64=sourceDir.Dir('lib64')
Export('sourceLibDir64')
sourceLibDirArm64=sourceDir.Dir('libArm64')
Export('sourceLibDirArm64')
buildDir = Dir("build")
outFilePrefix = "nvda{type}_{version}".format(type="" if release else "_snapshot", version=version)
Export('outFilePrefix')
outputDir=Dir(env['outputDir'])
Export('outputDir')

assert not (apiSigningToken and certFile), "Cannot specify signing with both API token (cloud) and local certificate"
if apiSigningToken:
	# Code signing with SignPath HSM 
	def signExecApi(target, source, env):
<<<<<<< HEAD
		if len(target)>1:
			print(f"Iterating through {len(target)} files passed to signExecApi")
		retval = 0 # error value
		for targetFile in target:
			if (abspath := targetFile.abspath).endswith((".exe", ".dll")):
				ps_cmd = f"powershell -File appveyor\scripts\sign.ps1 -ApiToken {apiSigningToken} -FileToSign {abspath}"
				if (retval := env.Execute(ps_cmd, shell=True)) == 0:
					print(f"Error signing file: {abspath}")
		return retval
=======
		# Workaround to skip files that we don't want to sign
		if len(target) > 1:
			print(f"Too many files passed to signExecApi, skipping {[t.abspath for t in target]}")
			return 0
		ps_cmd = f"powershell -File appveyor\scripts\sign.ps1 -ApiToken {apiSigningToken} -FileToSign {target[0].abspath}"
		return env.Execute(ps_cmd, shell=True)
>>>>>>> fea0491c
	# Export via scons environment so other libraries can be signed
	env["signExec"] = signExecApi
elif certFile:
	# Local code signing with a certFile
	def signExecCert(target,source,env):
		# we encrypt with SHA256 as this is the minimum required by the Windows Store for appx packages 
		signExecCmd = ["signtool", "sign", "/fd", "SHA256", "/f", certFile]
		if certPassword:
			signExecCmd.extend(("/p", certPassword))
		if certTimestampServer:
			signExecCmd.extend(("/tr", certTimestampServer, "/td", "SHA256"))
		print([str(x) for x in target])
		# #3795: signtool can quite commonly fail with timestamping, so allow it to try up to 3 times with a 1 second delay between each try. 
		res=0
		for count in range(3):
			res=env.Execute([signExecCmd+[target[0].abspath]])
			if not res:
				return 0 # success
			time.sleep(1)
		return res # failed
	#Export via scons environment so other libraries can be signed
	env["signExec"] = signExecCert	

#architecture-specific environments
archTools=['default','midl','msrpc']
env32=env.Clone(TARGET_ARCH='x86',tools=archTools)
env64=env.Clone(TARGET_ARCH='x86_64',tools=archTools)
envArm64=env.Clone(TARGET_ARCH='arm64',tools=archTools)
# Hack around odd bug where some tool [after] msvc states that static and shared objects are different
env32['STATIC_AND_SHARED_OBJECTS_ARE_THE_SAME'] = 1
env64['STATIC_AND_SHARED_OBJECTS_ARE_THE_SAME'] = 1
envArm64['STATIC_AND_SHARED_OBJECTS_ARE_THE_SAME'] = 1

env=env32

projectRCSubstDict={
	'%version_year%':env['version_year'],
	'%version_major%':env['version_major'],
	'%version_minor%':env['version_minor'],
	'%version_build%':env['version_build'],
	'%copyright%':env['copyright'],
	'%publisher%':env['publisher'],
	'%version%':env['version'],
	'%productName%':"%s (%s)"%(versionInfo.name,versionInfo.longName),
}
resFile=env.RES(target='build/nvda.res',
	source=env.Substfile(target='build/nvda.rc', source='nvdaHelper/nvda.rc.subst', SUBST_DICT=projectRCSubstDict))
env32['projectResFile'] = resFile
env64['projectResFile'] = resFile
envArm64['projectResFile'] = resFile

#Fill sourceDir with anything provided for it by miscDeps
env.recursiveCopy(sourceDir,Dir('miscdeps/source'))
# Copy in some other dependencies.
jabDll = "windowsaccessbridge-32.dll"
Command(sourceLibDir.File(jabDll),
	env.Dir("#include/javaAccessBridge32").File(jabDll),
	Copy("$TARGET", "$SOURCE"))

env.SConscript('source/comInterfaces_sconscript',exports=['env'])

#Process nvdaHelper scons files
env32.SConscript('nvdaHelper/archBuild_sconscript',exports={'env':env32,'clientInstallDir':clientDir.Dir('x86'),'libInstallDir':sourceLibDir},variant_dir='build/x86')
env64.SConscript('nvdaHelper/archBuild_sconscript',exports={'env':env64,'clientInstallDir':clientDir.Dir('x64'),'libInstallDir':sourceLibDir64},variant_dir='build/x86_64')
envArm64.SConscript('nvdaHelper/archBuild_sconscript',exports={'env':envArm64,'clientInstallDir':clientDir.Dir('arm64'),'libInstallDir':sourceLibDirArm64},variant_dir='build/arm64')

#Allow all NVDA's gettext po files to be compiled in source/locale
for po in env.Glob(sourceDir.path+'/locale/*/lc_messages/*.po'):
	env.gettextMoFile(po)

styles = os.path.join(userDocsDir.path, 'styles.css')
numberedHeadingsStyle = os.path.join(userDocsDir.path, "numberedHeadings.css")

# Allow all markdown files to be converted to html in user_docs
for mdFile in env.Glob(os.path.join(userDocsDir.path, '*', '*.md')):
	htmlFile = env.md2html(mdFile)
	styleInstallPath = os.path.dirname(mdFile.abspath)
	installedStyle = env.Install(styleInstallPath, styles)
	installedHeadingsStyle = env.Install(styleInstallPath, numberedHeadingsStyle)
	env.Depends(
		htmlFile,
		[
			styles,
			installedStyle,
			numberedHeadingsStyle,
			installedHeadingsStyle,
		]
	)
	env.Depends(htmlFile, mdFile)

# Create key commands files
for userGuideFile in env.Glob(os.path.join(userDocsDir.path, '*', 'userGuide.md')):
	keyCommandsHtmlFile = env.md2html(userGuideFile.abspath.replace("userGuide.md", "keyCommands.html"), userGuideFile)
	env.Depends(keyCommandsHtmlFile, userGuideFile)

# Build unicode CLDR dictionaries
env.SConscript('cldrDict_sconscript',exports=['env', 'sourceDir'])

# A builder to generate an NVDA distribution.
def NVDADistGenerator(target, source, env, for_signature):
	buildVersionFn = os.path.join(str(source[0]), "_buildVersion.py")
	# Make the NVDA build use the specified version.
	# We don't do this using normal scons mechanisms because we want it to be cleaned up immediately after this builder
	# and py2exe will cause bytecode files to be created for it which scons doesn't know about.
	updateVersionType = env["updateVersionType"] or None
	# Any '\n' characters written are translated to the system default line separator, os.linesep.
	action = [lambda target, source, env: open(buildVersionFn, "w", encoding="utf-8").write(
		'version = {version!r}\n'
		'publisher = {publisher!r}\n'
		'updateVersionType = {updateVersionType!r}\n'
		'version_build = {version_build!r}\n'
		.format(version=version, publisher=publisher, updateVersionType=updateVersionType,version_build=version_build)
	)
	# In Python 3 write returns the number of characters written,
	# which scons treats as an error code.	
	and None]

	buildCmd = ["cd", source[0].path, "&&", sys.executable]
	if release:
		buildCmd.append("-O")
	# Issue errors about str(bytes_instance), str(bytearray_instance)
	buildCmd.append("-bb")
	buildCmd.append("setup.py")
	if env.get("uiAccess"):
		buildCmd.append("--enable-uiAccess")

	action.append(buildCmd)

	# #10031: Apps written in Python 3 require Universal CRT to be installed. We cannot assume users have it on their systems.
	# Therefore , copy required libraries from Windows 10 SDK.
	try:
		with winreg.OpenKey(winreg.HKEY_LOCAL_MACHINE, r'SOFTWARE\Microsoft\Microsoft SDKs\Windows\v10.0', 0,winreg.KEY_READ|winreg.KEY_WOW64_32KEY) as SDKKey:
			sdk_installationFolder = winreg.QueryValueEx(SDKKey, 'InstallationFolder')[0]
			sdk_productVersion = winreg.QueryValueEx(SDKKey, 'ProductVersion')[0]
	except WindowsError:
		raise RuntimeError("Windows 10 SDK not found")
	# The Universal CRT should be in an SDK version-specific directory
	# But usually has a '.0' appended after the productVersion found in the registry. 
	# E.g. 10.0.1941 might e actually 10.0.1941.0.
	# Thus try both.
	CRTDir = os.path.join(sdk_installationFolder, "Redist", sdk_productVersion+".0", "ucrt", "DLLs", "x86")
	if not os.path.isdir(CRTDir):
		CRTDir = os.path.join(sdk_installationFolder, "Redist", sdk_productVersion, "ucrt", "DLLs", "x86")
		if not os.path.isdir(CRTDir):
			raise RuntimeError(f"Could not locate CRT dlls in SDK at {CRTDir}")
	with os.scandir(CRTDir) as dir:
		for file in dir:
			if file.name.endswith(".dll") and file.is_file():
				action.append(Copy(target[0], file.path))

	if certFile or apiSigningToken:
		for prog in "nvda_noUIAccess.exe", "nvda_uiAccess.exe", "nvda_slave.exe":
			action.append(lambda target, source, env, progByVal=prog: env['signExec']([target[0].File(progByVal)], source, env))

	action.extend((
		Delete(buildVersionFn),
		Delete(importlib.util.cache_from_source(buildVersionFn))
	))

	return action
env["BUILDERS"]["NVDADist"] = Builder(generator=NVDADistGenerator, target_factory=Dir)

# A builder to generate a zip archive.
# We roll our own instead of using env.Zip because we want to create some archives
# relative to a specified directory.
def ZipArchiveAction(target, source, env):
	relativeTo = env.get("relativeTo", None)
	if relativeTo:
		relativeTo = relativeTo.path
		def getArcName(origName):
			arcName = os.path.relpath(origName, relativeTo)
			if arcName.startswith(".."):
				arcName = arcName.replace(".." + os.path.sep, "")
			return "" if arcName == "." else arcName
	else:
		getArcName = lambda origName: "" if origName == "." else origName

	# Nasty hack to make zipfile use best compression, since it isn't configurable.
	# Tried setting memlevel to 9 as well, but it made compression slightly worse.
	import zlib
	origZDefComp = zlib.Z_DEFAULT_COMPRESSION
	zlib.Z_DEFAULT_COMPRESSION = zlib.Z_BEST_COMPRESSION

	import zipfile
	zf = None
	try:
		zf = zipfile.ZipFile(target[0].path, "w", zipfile.ZIP_DEFLATED)
		for s in source:
			if os.path.isdir(s.path):
				for path, dirs, files in os.walk(s.path):
					arcPath = getArcName(path)
					if arcPath:
						zf.write(path, arcPath)
					for f in files:
						zf.write(os.path.join(path, f), os.path.join(arcPath, f))
			else:
				zf.write(s.path, getArcName(s.path))

	finally:
		if zf:
			zf.close()
		zlib.Z_DEFAULT_COMPRESSION = origZDefComp

env["BUILDERS"]["ZipArchive"] = Builder(action=ZipArchiveAction)

uninstFile=File("dist/uninstall.exe")
uninstGen = env.Command(File("uninstaller/uninstGen.exe"), "uninstaller/uninst.nsi",
	[[makensis, "/V2",
	"/DVERSION=$version", '/DPUBLISHER="$publisher"','/DCOPYRIGHT="$copyright"','/DVERSION_YEAR="$version_year"','/DVERSION_MAJOR="$version_major"','/DVERSION_MINOR="$version_minor"','/DVERSION_BUILD="$version_build"',
	"/DUNINSTEXE=%s"%uninstFile.abspath,
	"/DINSTEXE=${TARGET.abspath}",
	"$SOURCE"]])
uninstaller=env.Command(uninstFile,uninstGen,[uninstGen])
if certFile or apiSigningToken:
	env.AddPostAction(uninstaller, [env['signExec']])

dist = env.NVDADist("dist", [sourceDir,userDocsDir], uiAccess=bool(certFile) or bool(apiSigningToken))
env.Depends(dist,uninstaller)
# dist will always be considered obsolete
AlwaysBuild(dist)
# Dir node targets don't get cleaned, so cleaning of the dist nodes has to be explicitly specified.
env.Clean(dist, dist)
# Clean the intermediate build directory.
env.Clean([dist], buildDir)

launcher = env.Command(outputDir.File("%s.exe" % outFilePrefix), ["launcher/nvdaLauncher.nsi", dist],
	[[makensis, "/V2",
	"/DVERSION=$version", '/DPUBLISHER="$publisher"','/DCOPYRIGHT="$copyright"','/DVERSION_YEAR="$version_year"','/DVERSION_MAJOR="$version_major"','/DVERSION_MINOR="$version_minor"','/DVERSION_BUILD="$version_build"',
	"/DNVDADistDir=${SOURCES[1].abspath}", "/DLAUNCHEREXE=${TARGET.abspath}",
	"$SOURCE"]])
if certFile or apiSigningToken:
	env.AddPostAction(launcher, [env['signExec']])
env.Alias("launcher", launcher)

clientArchive = env.ZipArchive(outputDir.File("%s_controllerClient.zip" % outFilePrefix), clientDir, relativeTo=clientDir)
env.Alias("client", clientArchive)

outputStylesFile = env.Command(
	outputDir.File("styles.css"),
	userDocsDir.File("styles.css"),
	Copy("$TARGET", "$SOURCE")
)
outputHeadingStylesFile = env.Command(
	outputDir.File("numberedHeadings.css"),
	userDocsDir.File("numberedHeadings.css"),
	Copy("$TARGET", "$SOURCE")
)
changesFile=env.Command(outputDir.File("%s_changes.html" % outFilePrefix),userDocsDir.File('en/changes.html'),Copy('$TARGET','$SOURCE'))
changesMDFile = env.Command(
	outputDir.File("changes.md"),
	userDocsDir.File('en/changes.md'),
	Copy('$TARGET', '$SOURCE')
)
env.Depends(changesFile, changesMDFile)
env.Depends(changesFile, outputStylesFile)
env.Alias('changes',changesFile)

userGuideFile=env.Command(outputDir.File("userGuide.html"),userDocsDir.File('en/userGuide.html'),Copy('$TARGET','$SOURCE'))
userGuideMDFile = env.Command(
	outputDir.File("userGuide.md"),
	userDocsDir.File('en/userGuide.md'),
	Copy('$TARGET', '$SOURCE')
)
env.Depends(userGuideFile, userGuideMDFile)
env.Depends(userGuideFile, outputStylesFile)
env.Alias('userGuide', userGuideFile)

keyCommandsFile = env.Command(
	outputDir.File("keyCommands.html"),
	userDocsDir.File('en/keyCommands.html'),
	Copy('$TARGET', '$SOURCE')
)
env.Depends(keyCommandsFile, outputStylesFile)
env.Depends(keyCommandsFile, userGuideFile)
env.Alias('keyCommands', keyCommandsFile)

def makePotSourceFileList(target, sourceFiles, env):
	potSourceFiles = [
		os.path.relpath(str(f), str(sourceDir)) for f in sourceFiles
	]
	with open(target.abspath, "w") as fileList:
		fileList.writelines([f + '\n' for f in potSourceFiles])


def makePot(target, source, env):
	potSourceFileList = outputDir.File("potSourceFileList.txt")
	makePotSourceFileList(potSourceFileList, source, env)
	# Generate the pot.
	if env.Execute([
		[
			"cd", sourceDir, "&&",
			XGETTEXT,
			"-o", target[0].abspath,
			"--package-name", versionInfo.name, "--package-version", version,
			"--foreign-user",
			"--add-comments=Translators:",
			"--keyword=pgettext:1c,2",
			"--keyword=npgettext:1c,2,3",
			"--from-code", "utf-8",
			# Needed because xgettext doesn't recognise the .pyw extension.
			"--language=python",
			# Too many files to list on commandline, use a file list instead.
			f"--files-from={potSourceFileList.abspath}",
		]
	]) != 0:
		raise RuntimeError("xgettext failed")

	# Tweak the headers.
	potFn = str(target[0])
	tmpFn = "%s.tmp" % potFn
	with open(potFn, "rt", encoding="utf-8") as inp, open(tmpFn, "wt", encoding="utf-8") as out:
		for lineNum, line in enumerate(inp):
			if lineNum == 1:
				line = "# %s\n" % versionInfo.copyright
			elif lineNum == 2:
				# Delete line.
				continue
			elif lineNum == 15:
				line = line.replace("CHARSET", "UTF-8")
			out.write(line)
	os.remove(potFn)
	os.rename(tmpFn, potFn)


env.SConscript("projectDocs/dev/developerGuide/sconscript", exports=["env", "outputDir", "sourceDir"])


def getSubDirs(path):
	for root, dirNames, fileNames in os.walk(path):
		yield root


# The Glob() SCons function doesnt have the ability to go recursive. Instead
# walk the dirs and match patterns.
potSourceFiles = [
	# Don't use sourceDir as the source, as this depends on comInterfaces and nvdaHelper.
	# We only depend on the Python files.
	f for recurseDirs in getSubDirs(sourceDir.path)
	if not (
		# Exclude comInterfaces, since these don't contain translatable strings
		# and they cause unknown encoding warnings.
		recurseDirs.startswith(r"source\comInterfaces")
		# Exclude userConfig folder which does not contain NVDA code but may contain gettext call without
		# translator comments in add-ons or scratchpad, triggering false positive for checkpot script.
		or recurseDirs.startswith(r"source\userConfig")
	)	
	for pattern in ("*.py", "*.pyw")
	for f in env.Glob(
		os.path.join(recurseDirs, pattern),
	)
]

pot = env.Command(
	outputDir.File("nvda.pot"),
	potSourceFiles,
	makePot
)

env.Alias("pot", pot)

symbolsList=[]
symbolsList.extend(env.Glob(os.path.join(sourceLibDir.path,'*.pdb')))
symbolsList.extend(env.Glob(os.path.join(sourceLibDir64.path,'*.pdb')))
symbolsArchive = env.ZipArchive(outputDir.File("%s_debugSymbols.zip" % outFilePrefix), symbolsList)
env.Alias("symbolsArchive", symbolsArchive)

appx_storeSubmission=env.SConscript("appx/sconscript",exports={'env':env,'isStoreSubmission':True},variant_dir='build\\appx_storeSubmission')
installed_appx_storeSubmission=env.Install('output',appx_storeSubmission)
appx_sideLoadable=env.SConscript("appx/sconscript",exports={'env':env,'isStoreSubmission':False},variant_dir='build\\appx_sideLoadable')
installed_appx_sideLoadable=env.Install('output',appx_sideLoadable)
env.Alias('appx',[installed_appx_storeSubmission,installed_appx_sideLoadable])

env.Default(dist)

env.SConscript("tests/sconscript", exports=["env", "sourceDir", "pot"])


# Generate a list of Python modules from compiled '.pyc' files in library.zip
env.Tool("listModules")
source = env.Dir(os.path.join(os.getcwd(), "dist"))
# Putting the target in the output dir automatically causes AppVeyor to package it as an artefact
target = env.File(os.path.join(outputDir.abspath, "library_modules.txt"))
env.Alias("moduleList", env.GenerateModuleList(target, source))
<|MERGE_RESOLUTION|>--- conflicted
+++ resolved
@@ -1,574 +1,565 @@
-# A part of NonVisual Desktop Access (NVDA)
-# Copyright (C) 2010-2024 NV Access Limited, James Teh, Michael Curran, Peter Vágner, Joseph Lee,
-# Reef Turner, Babbage B.V., Leonard de Ruijter, Łukasz Golonka, Accessolutions, Julien Cochuyt,
-# Cyrille Bougot
-# This file may be used under the terms of the GNU General Public License, version 2 or later.
-# For more details see: https://www.gnu.org/licenses/gpl-2.0.html
-
-import multiprocessing
-import os
-import platform
-import sys
-
-
-# Ensure we are inside the Python virtual environment.
-nvdaVenv = os.getenv("NVDA_VENV")
-virtualEnv = os.getenv("VIRTUAL_ENV")
-if not virtualEnv or not os.path.isdir(virtualEnv): 
-	print(
-		"Error: SCons cannot detect the NVDA build system Python virtual environment.\n"
-		"SCons must be executed using scons.bat in the root of this repository."
-	)
-	sys.exit(1)
-if nvdaVenv != virtualEnv:
-	print("Warning: SCons launched within a custom Python virtual environment.")
-
-# Variables for storing required version of Python, and the version which is used to run this script.
-requiredPythonMajor = "3"
-requiredPythonMinor = "11"
-requiredPythonArchitecture = "32bit"
-installedPythonMajor = str(sys.version_info.major)
-installedPythonMinor = str(sys.version_info.minor)
-installedPythonArchitecture = platform.architecture()[0]
-# Ensure that we are running with required version of Python, otherwise inform the user and exit.
-if (
-	installedPythonArchitecture != requiredPythonArchitecture
-	or installedPythonMajor != requiredPythonMajor
-	or installedPythonMinor != requiredPythonMinor
-):
-	unsupportedPythonMsg = (
-		("This script is started with Python %s.%s %s, however to build NVDA you have to use Python %s.%s %s.\n"
-		"Please install the needed version of Python and launch SCons again, or if you have multiple "
-		"versions of Python installed start this script with required version explicitly.")
-	)
-	raise RuntimeError(unsupportedPythonMsg %(
-		installedPythonMajor,
-		installedPythonMinor,
-		installedPythonArchitecture,
-		requiredPythonMajor,
-		requiredPythonMinor,
-		requiredPythonArchitecture
-	)
-	)
-sourceEnvPath = os.path.abspath(os.path.join(Dir('.').srcnode().path, "source"))
-sys.path.append(sourceEnvPath)
-import sourceEnv
-sys.path.remove(sourceEnvPath)
-import time
-import importlib.util
-import winreg
-
-def recursiveCopy(env,targetDir,sourceDir):
-	targets=[]
-	for topDir,subDirs,files in os.walk(sourceDir.abspath):
-		relTopDir=os.path.relpath(topDir,sourceDir.abspath)
-		for f in files:
-			fNode=targetDir.Dir(relTopDir).File(f)
-			env.Command(fNode,Dir(topDir).File(f),Copy('$TARGET','$SOURCE'))
-			targets.append(fNode)
-		if len(files)==0:
-			dNode=targetDir.Dir(relTopDir)
-			env.Command(dNode,Dir(topDir),Mkdir('$TARGET'))
-			targets.append(dNode)
-	return targets
-
-# Import NVDA's versionInfo module.
-import gettext
-gettext.install("nvda")
-sys.path.append("source")
-import versionInfo
-del sys.path[-1]
-
-makensis = os.path.abspath(os.path.join("include", "nsis", "NSIS", "makensis.exe"))
-
-# Get the path to xgettext.
-XGETTEXT = os.path.abspath(os.path.join("miscDeps", "tools", "xgettext.exe"))
-
-
-vars = Variables()
-vars.Add("version", "The version of this build", versionInfo.version)
-vars.Add("version_build", "A unique number for this build.", "0")
-vars.Add(BoolVariable("release", "Whether this is a release version", False))
-vars.Add("publisher", "The publisher of this build", versionInfo.publisher)
-vars.Add("updateVersionType", "The version type for which to check for updates", versionInfo.updateVersionType or "")
-vars.Add(PathVariable("certFile", "The certificate file with which to sign executables", "",
-	lambda key, val, env: not val or PathVariable.PathIsFile(key, val, env)))
-vars.Add("certPassword", "The password for the private key in the signing certificate", "")
-vars.Add("certTimestampServer", "The URL of the timestamping server to use to timestamp authenticode signatures", "")
-vars.Add("apiSigningToken", "The API key for the signing service", "")
-vars.Add(PathVariable("outputDir", "The directory where the final built archives and such will be placed", "output",PathVariable.PathIsDirCreate))
-vars.Add(ListVariable("nvdaHelperDebugFlags", "a list of debugging features you require", 'none', ["debugCRT","RTC","analyze"]))
-vars.Add(EnumVariable('nvdaHelperLogLevel','The level of logging you wish to see, lower is more verbose','15',allowed_values=[str(x) for x in range(60)]))
-
-#Base environment for this and sub sconscripts
-env = Environment(variables=vars,HOST_ARCH='x86',tools=[
-	"textfile",
-	"gettextTool",
-	"md2html",
-	"doxygen",
-	"recursiveInstall"
-])
-
-# speed up subsequent runs by checking timestamps of targets and dependencies, and only using md5 if timestamps differ.
-env.Decider('MD5-timestamp')
-
-# Warn to run the build on multiple threads so it runs faster
-numJobs = env.GetOption('num_jobs')
-numCores = multiprocessing.cpu_count()
-if numJobs < numCores:
-	print(
-		f"Warning: Building with {numJobs} concurrent job{'s' if numJobs != 1 else ''} "
-		f"while {numCores} CPU threads are available. "
-		f"Running SCONS with the parameter '-j{numCores}' may lead to a faster build."
-	)
-else:
-	print(f"Building with {numJobs} concurrent jobs")
-
-#Make our recursiveCopy function available to any script using this environment
-env.AddMethod(recursiveCopy)
-
-#Check for any unknown variables
-unknown=vars.UnknownVariables().keys()
-if len(unknown)>0:
-	print("Unknown commandline variables: %s"%unknown)
-	Exit(1)
-
-#Ensure that any Python subprocesses (such as for py2exe) can find our Python directory in miscDeps
-env['ENV']['PYTHONPATH']=";".join(sourceEnv.PYTHON_DIRS)
-
-env["copyright"]=versionInfo.copyright
-env['version_year']=versionInfo.version_year
-env['version_major']=versionInfo.version_major
-env['version_minor']=versionInfo.version_minor
-version = env["version"]
-version_build = env["version_build"]
-release = env["release"]
-publisher = env["publisher"]
-certFile = env["certFile"]
-certPassword = env["certPassword"]
-certTimestampServer = env["certTimestampServer"]
-apiSigningToken = env["apiSigningToken"]
-userDocsDir=Dir('user_docs')
-sourceDir = env.Dir("source")
-Export('sourceDir')
-clientDir=Dir('extras/controllerClient')
-Export('clientDir')
-sourceLibDir=sourceDir.Dir('lib')
-Export('sourceLibDir')
-sourceTypelibDir=sourceDir.Dir('typelibs')
-Export('sourceTypelibDir')
-sourceLibDir64=sourceDir.Dir('lib64')
-Export('sourceLibDir64')
-sourceLibDirArm64=sourceDir.Dir('libArm64')
-Export('sourceLibDirArm64')
-buildDir = Dir("build")
-outFilePrefix = "nvda{type}_{version}".format(type="" if release else "_snapshot", version=version)
-Export('outFilePrefix')
-outputDir=Dir(env['outputDir'])
-Export('outputDir')
-
-assert not (apiSigningToken and certFile), "Cannot specify signing with both API token (cloud) and local certificate"
-if apiSigningToken:
-	# Code signing with SignPath HSM 
-	def signExecApi(target, source, env):
-<<<<<<< HEAD
-		if len(target)>1:
-			print(f"Iterating through {len(target)} files passed to signExecApi")
-		retval = 0 # error value
-		for targetFile in target:
-			if (abspath := targetFile.abspath).endswith((".exe", ".dll")):
-				ps_cmd = f"powershell -File appveyor\scripts\sign.ps1 -ApiToken {apiSigningToken} -FileToSign {abspath}"
-				if (retval := env.Execute(ps_cmd, shell=True)) == 0:
-					print(f"Error signing file: {abspath}")
-		return retval
-=======
-		# Workaround to skip files that we don't want to sign
-		if len(target) > 1:
-			print(f"Too many files passed to signExecApi, skipping {[t.abspath for t in target]}")
-			return 0
-		ps_cmd = f"powershell -File appveyor\scripts\sign.ps1 -ApiToken {apiSigningToken} -FileToSign {target[0].abspath}"
-		return env.Execute(ps_cmd, shell=True)
->>>>>>> fea0491c
-	# Export via scons environment so other libraries can be signed
-	env["signExec"] = signExecApi
-elif certFile:
-	# Local code signing with a certFile
-	def signExecCert(target,source,env):
-		# we encrypt with SHA256 as this is the minimum required by the Windows Store for appx packages 
-		signExecCmd = ["signtool", "sign", "/fd", "SHA256", "/f", certFile]
-		if certPassword:
-			signExecCmd.extend(("/p", certPassword))
-		if certTimestampServer:
-			signExecCmd.extend(("/tr", certTimestampServer, "/td", "SHA256"))
-		print([str(x) for x in target])
-		# #3795: signtool can quite commonly fail with timestamping, so allow it to try up to 3 times with a 1 second delay between each try. 
-		res=0
-		for count in range(3):
-			res=env.Execute([signExecCmd+[target[0].abspath]])
-			if not res:
-				return 0 # success
-			time.sleep(1)
-		return res # failed
-	#Export via scons environment so other libraries can be signed
-	env["signExec"] = signExecCert	
-
-#architecture-specific environments
-archTools=['default','midl','msrpc']
-env32=env.Clone(TARGET_ARCH='x86',tools=archTools)
-env64=env.Clone(TARGET_ARCH='x86_64',tools=archTools)
-envArm64=env.Clone(TARGET_ARCH='arm64',tools=archTools)
-# Hack around odd bug where some tool [after] msvc states that static and shared objects are different
-env32['STATIC_AND_SHARED_OBJECTS_ARE_THE_SAME'] = 1
-env64['STATIC_AND_SHARED_OBJECTS_ARE_THE_SAME'] = 1
-envArm64['STATIC_AND_SHARED_OBJECTS_ARE_THE_SAME'] = 1
-
-env=env32
-
-projectRCSubstDict={
-	'%version_year%':env['version_year'],
-	'%version_major%':env['version_major'],
-	'%version_minor%':env['version_minor'],
-	'%version_build%':env['version_build'],
-	'%copyright%':env['copyright'],
-	'%publisher%':env['publisher'],
-	'%version%':env['version'],
-	'%productName%':"%s (%s)"%(versionInfo.name,versionInfo.longName),
-}
-resFile=env.RES(target='build/nvda.res',
-	source=env.Substfile(target='build/nvda.rc', source='nvdaHelper/nvda.rc.subst', SUBST_DICT=projectRCSubstDict))
-env32['projectResFile'] = resFile
-env64['projectResFile'] = resFile
-envArm64['projectResFile'] = resFile
-
-#Fill sourceDir with anything provided for it by miscDeps
-env.recursiveCopy(sourceDir,Dir('miscdeps/source'))
-# Copy in some other dependencies.
-jabDll = "windowsaccessbridge-32.dll"
-Command(sourceLibDir.File(jabDll),
-	env.Dir("#include/javaAccessBridge32").File(jabDll),
-	Copy("$TARGET", "$SOURCE"))
-
-env.SConscript('source/comInterfaces_sconscript',exports=['env'])
-
-#Process nvdaHelper scons files
-env32.SConscript('nvdaHelper/archBuild_sconscript',exports={'env':env32,'clientInstallDir':clientDir.Dir('x86'),'libInstallDir':sourceLibDir},variant_dir='build/x86')
-env64.SConscript('nvdaHelper/archBuild_sconscript',exports={'env':env64,'clientInstallDir':clientDir.Dir('x64'),'libInstallDir':sourceLibDir64},variant_dir='build/x86_64')
-envArm64.SConscript('nvdaHelper/archBuild_sconscript',exports={'env':envArm64,'clientInstallDir':clientDir.Dir('arm64'),'libInstallDir':sourceLibDirArm64},variant_dir='build/arm64')
-
-#Allow all NVDA's gettext po files to be compiled in source/locale
-for po in env.Glob(sourceDir.path+'/locale/*/lc_messages/*.po'):
-	env.gettextMoFile(po)
-
-styles = os.path.join(userDocsDir.path, 'styles.css')
-numberedHeadingsStyle = os.path.join(userDocsDir.path, "numberedHeadings.css")
-
-# Allow all markdown files to be converted to html in user_docs
-for mdFile in env.Glob(os.path.join(userDocsDir.path, '*', '*.md')):
-	htmlFile = env.md2html(mdFile)
-	styleInstallPath = os.path.dirname(mdFile.abspath)
-	installedStyle = env.Install(styleInstallPath, styles)
-	installedHeadingsStyle = env.Install(styleInstallPath, numberedHeadingsStyle)
-	env.Depends(
-		htmlFile,
-		[
-			styles,
-			installedStyle,
-			numberedHeadingsStyle,
-			installedHeadingsStyle,
-		]
-	)
-	env.Depends(htmlFile, mdFile)
-
-# Create key commands files
-for userGuideFile in env.Glob(os.path.join(userDocsDir.path, '*', 'userGuide.md')):
-	keyCommandsHtmlFile = env.md2html(userGuideFile.abspath.replace("userGuide.md", "keyCommands.html"), userGuideFile)
-	env.Depends(keyCommandsHtmlFile, userGuideFile)
-
-# Build unicode CLDR dictionaries
-env.SConscript('cldrDict_sconscript',exports=['env', 'sourceDir'])
-
-# A builder to generate an NVDA distribution.
-def NVDADistGenerator(target, source, env, for_signature):
-	buildVersionFn = os.path.join(str(source[0]), "_buildVersion.py")
-	# Make the NVDA build use the specified version.
-	# We don't do this using normal scons mechanisms because we want it to be cleaned up immediately after this builder
-	# and py2exe will cause bytecode files to be created for it which scons doesn't know about.
-	updateVersionType = env["updateVersionType"] or None
-	# Any '\n' characters written are translated to the system default line separator, os.linesep.
-	action = [lambda target, source, env: open(buildVersionFn, "w", encoding="utf-8").write(
-		'version = {version!r}\n'
-		'publisher = {publisher!r}\n'
-		'updateVersionType = {updateVersionType!r}\n'
-		'version_build = {version_build!r}\n'
-		.format(version=version, publisher=publisher, updateVersionType=updateVersionType,version_build=version_build)
-	)
-	# In Python 3 write returns the number of characters written,
-	# which scons treats as an error code.	
-	and None]
-
-	buildCmd = ["cd", source[0].path, "&&", sys.executable]
-	if release:
-		buildCmd.append("-O")
-	# Issue errors about str(bytes_instance), str(bytearray_instance)
-	buildCmd.append("-bb")
-	buildCmd.append("setup.py")
-	if env.get("uiAccess"):
-		buildCmd.append("--enable-uiAccess")
-
-	action.append(buildCmd)
-
-	# #10031: Apps written in Python 3 require Universal CRT to be installed. We cannot assume users have it on their systems.
-	# Therefore , copy required libraries from Windows 10 SDK.
-	try:
-		with winreg.OpenKey(winreg.HKEY_LOCAL_MACHINE, r'SOFTWARE\Microsoft\Microsoft SDKs\Windows\v10.0', 0,winreg.KEY_READ|winreg.KEY_WOW64_32KEY) as SDKKey:
-			sdk_installationFolder = winreg.QueryValueEx(SDKKey, 'InstallationFolder')[0]
-			sdk_productVersion = winreg.QueryValueEx(SDKKey, 'ProductVersion')[0]
-	except WindowsError:
-		raise RuntimeError("Windows 10 SDK not found")
-	# The Universal CRT should be in an SDK version-specific directory
-	# But usually has a '.0' appended after the productVersion found in the registry. 
-	# E.g. 10.0.1941 might e actually 10.0.1941.0.
-	# Thus try both.
-	CRTDir = os.path.join(sdk_installationFolder, "Redist", sdk_productVersion+".0", "ucrt", "DLLs", "x86")
-	if not os.path.isdir(CRTDir):
-		CRTDir = os.path.join(sdk_installationFolder, "Redist", sdk_productVersion, "ucrt", "DLLs", "x86")
-		if not os.path.isdir(CRTDir):
-			raise RuntimeError(f"Could not locate CRT dlls in SDK at {CRTDir}")
-	with os.scandir(CRTDir) as dir:
-		for file in dir:
-			if file.name.endswith(".dll") and file.is_file():
-				action.append(Copy(target[0], file.path))
-
-	if certFile or apiSigningToken:
-		for prog in "nvda_noUIAccess.exe", "nvda_uiAccess.exe", "nvda_slave.exe":
-			action.append(lambda target, source, env, progByVal=prog: env['signExec']([target[0].File(progByVal)], source, env))
-
-	action.extend((
-		Delete(buildVersionFn),
-		Delete(importlib.util.cache_from_source(buildVersionFn))
-	))
-
-	return action
-env["BUILDERS"]["NVDADist"] = Builder(generator=NVDADistGenerator, target_factory=Dir)
-
-# A builder to generate a zip archive.
-# We roll our own instead of using env.Zip because we want to create some archives
-# relative to a specified directory.
-def ZipArchiveAction(target, source, env):
-	relativeTo = env.get("relativeTo", None)
-	if relativeTo:
-		relativeTo = relativeTo.path
-		def getArcName(origName):
-			arcName = os.path.relpath(origName, relativeTo)
-			if arcName.startswith(".."):
-				arcName = arcName.replace(".." + os.path.sep, "")
-			return "" if arcName == "." else arcName
-	else:
-		getArcName = lambda origName: "" if origName == "." else origName
-
-	# Nasty hack to make zipfile use best compression, since it isn't configurable.
-	# Tried setting memlevel to 9 as well, but it made compression slightly worse.
-	import zlib
-	origZDefComp = zlib.Z_DEFAULT_COMPRESSION
-	zlib.Z_DEFAULT_COMPRESSION = zlib.Z_BEST_COMPRESSION
-
-	import zipfile
-	zf = None
-	try:
-		zf = zipfile.ZipFile(target[0].path, "w", zipfile.ZIP_DEFLATED)
-		for s in source:
-			if os.path.isdir(s.path):
-				for path, dirs, files in os.walk(s.path):
-					arcPath = getArcName(path)
-					if arcPath:
-						zf.write(path, arcPath)
-					for f in files:
-						zf.write(os.path.join(path, f), os.path.join(arcPath, f))
-			else:
-				zf.write(s.path, getArcName(s.path))
-
-	finally:
-		if zf:
-			zf.close()
-		zlib.Z_DEFAULT_COMPRESSION = origZDefComp
-
-env["BUILDERS"]["ZipArchive"] = Builder(action=ZipArchiveAction)
-
-uninstFile=File("dist/uninstall.exe")
-uninstGen = env.Command(File("uninstaller/uninstGen.exe"), "uninstaller/uninst.nsi",
-	[[makensis, "/V2",
-	"/DVERSION=$version", '/DPUBLISHER="$publisher"','/DCOPYRIGHT="$copyright"','/DVERSION_YEAR="$version_year"','/DVERSION_MAJOR="$version_major"','/DVERSION_MINOR="$version_minor"','/DVERSION_BUILD="$version_build"',
-	"/DUNINSTEXE=%s"%uninstFile.abspath,
-	"/DINSTEXE=${TARGET.abspath}",
-	"$SOURCE"]])
-uninstaller=env.Command(uninstFile,uninstGen,[uninstGen])
-if certFile or apiSigningToken:
-	env.AddPostAction(uninstaller, [env['signExec']])
-
-dist = env.NVDADist("dist", [sourceDir,userDocsDir], uiAccess=bool(certFile) or bool(apiSigningToken))
-env.Depends(dist,uninstaller)
-# dist will always be considered obsolete
-AlwaysBuild(dist)
-# Dir node targets don't get cleaned, so cleaning of the dist nodes has to be explicitly specified.
-env.Clean(dist, dist)
-# Clean the intermediate build directory.
-env.Clean([dist], buildDir)
-
-launcher = env.Command(outputDir.File("%s.exe" % outFilePrefix), ["launcher/nvdaLauncher.nsi", dist],
-	[[makensis, "/V2",
-	"/DVERSION=$version", '/DPUBLISHER="$publisher"','/DCOPYRIGHT="$copyright"','/DVERSION_YEAR="$version_year"','/DVERSION_MAJOR="$version_major"','/DVERSION_MINOR="$version_minor"','/DVERSION_BUILD="$version_build"',
-	"/DNVDADistDir=${SOURCES[1].abspath}", "/DLAUNCHEREXE=${TARGET.abspath}",
-	"$SOURCE"]])
-if certFile or apiSigningToken:
-	env.AddPostAction(launcher, [env['signExec']])
-env.Alias("launcher", launcher)
-
-clientArchive = env.ZipArchive(outputDir.File("%s_controllerClient.zip" % outFilePrefix), clientDir, relativeTo=clientDir)
-env.Alias("client", clientArchive)
-
-outputStylesFile = env.Command(
-	outputDir.File("styles.css"),
-	userDocsDir.File("styles.css"),
-	Copy("$TARGET", "$SOURCE")
-)
-outputHeadingStylesFile = env.Command(
-	outputDir.File("numberedHeadings.css"),
-	userDocsDir.File("numberedHeadings.css"),
-	Copy("$TARGET", "$SOURCE")
-)
-changesFile=env.Command(outputDir.File("%s_changes.html" % outFilePrefix),userDocsDir.File('en/changes.html'),Copy('$TARGET','$SOURCE'))
-changesMDFile = env.Command(
-	outputDir.File("changes.md"),
-	userDocsDir.File('en/changes.md'),
-	Copy('$TARGET', '$SOURCE')
-)
-env.Depends(changesFile, changesMDFile)
-env.Depends(changesFile, outputStylesFile)
-env.Alias('changes',changesFile)
-
-userGuideFile=env.Command(outputDir.File("userGuide.html"),userDocsDir.File('en/userGuide.html'),Copy('$TARGET','$SOURCE'))
-userGuideMDFile = env.Command(
-	outputDir.File("userGuide.md"),
-	userDocsDir.File('en/userGuide.md'),
-	Copy('$TARGET', '$SOURCE')
-)
-env.Depends(userGuideFile, userGuideMDFile)
-env.Depends(userGuideFile, outputStylesFile)
-env.Alias('userGuide', userGuideFile)
-
-keyCommandsFile = env.Command(
-	outputDir.File("keyCommands.html"),
-	userDocsDir.File('en/keyCommands.html'),
-	Copy('$TARGET', '$SOURCE')
-)
-env.Depends(keyCommandsFile, outputStylesFile)
-env.Depends(keyCommandsFile, userGuideFile)
-env.Alias('keyCommands', keyCommandsFile)
-
-def makePotSourceFileList(target, sourceFiles, env):
-	potSourceFiles = [
-		os.path.relpath(str(f), str(sourceDir)) for f in sourceFiles
-	]
-	with open(target.abspath, "w") as fileList:
-		fileList.writelines([f + '\n' for f in potSourceFiles])
-
-
-def makePot(target, source, env):
-	potSourceFileList = outputDir.File("potSourceFileList.txt")
-	makePotSourceFileList(potSourceFileList, source, env)
-	# Generate the pot.
-	if env.Execute([
-		[
-			"cd", sourceDir, "&&",
-			XGETTEXT,
-			"-o", target[0].abspath,
-			"--package-name", versionInfo.name, "--package-version", version,
-			"--foreign-user",
-			"--add-comments=Translators:",
-			"--keyword=pgettext:1c,2",
-			"--keyword=npgettext:1c,2,3",
-			"--from-code", "utf-8",
-			# Needed because xgettext doesn't recognise the .pyw extension.
-			"--language=python",
-			# Too many files to list on commandline, use a file list instead.
-			f"--files-from={potSourceFileList.abspath}",
-		]
-	]) != 0:
-		raise RuntimeError("xgettext failed")
-
-	# Tweak the headers.
-	potFn = str(target[0])
-	tmpFn = "%s.tmp" % potFn
-	with open(potFn, "rt", encoding="utf-8") as inp, open(tmpFn, "wt", encoding="utf-8") as out:
-		for lineNum, line in enumerate(inp):
-			if lineNum == 1:
-				line = "# %s\n" % versionInfo.copyright
-			elif lineNum == 2:
-				# Delete line.
-				continue
-			elif lineNum == 15:
-				line = line.replace("CHARSET", "UTF-8")
-			out.write(line)
-	os.remove(potFn)
-	os.rename(tmpFn, potFn)
-
-
-env.SConscript("projectDocs/dev/developerGuide/sconscript", exports=["env", "outputDir", "sourceDir"])
-
-
-def getSubDirs(path):
-	for root, dirNames, fileNames in os.walk(path):
-		yield root
-
-
-# The Glob() SCons function doesnt have the ability to go recursive. Instead
-# walk the dirs and match patterns.
-potSourceFiles = [
-	# Don't use sourceDir as the source, as this depends on comInterfaces and nvdaHelper.
-	# We only depend on the Python files.
-	f for recurseDirs in getSubDirs(sourceDir.path)
-	if not (
-		# Exclude comInterfaces, since these don't contain translatable strings
-		# and they cause unknown encoding warnings.
-		recurseDirs.startswith(r"source\comInterfaces")
-		# Exclude userConfig folder which does not contain NVDA code but may contain gettext call without
-		# translator comments in add-ons or scratchpad, triggering false positive for checkpot script.
-		or recurseDirs.startswith(r"source\userConfig")
-	)	
-	for pattern in ("*.py", "*.pyw")
-	for f in env.Glob(
-		os.path.join(recurseDirs, pattern),
-	)
-]
-
-pot = env.Command(
-	outputDir.File("nvda.pot"),
-	potSourceFiles,
-	makePot
-)
-
-env.Alias("pot", pot)
-
-symbolsList=[]
-symbolsList.extend(env.Glob(os.path.join(sourceLibDir.path,'*.pdb')))
-symbolsList.extend(env.Glob(os.path.join(sourceLibDir64.path,'*.pdb')))
-symbolsArchive = env.ZipArchive(outputDir.File("%s_debugSymbols.zip" % outFilePrefix), symbolsList)
-env.Alias("symbolsArchive", symbolsArchive)
-
-appx_storeSubmission=env.SConscript("appx/sconscript",exports={'env':env,'isStoreSubmission':True},variant_dir='build\\appx_storeSubmission')
-installed_appx_storeSubmission=env.Install('output',appx_storeSubmission)
-appx_sideLoadable=env.SConscript("appx/sconscript",exports={'env':env,'isStoreSubmission':False},variant_dir='build\\appx_sideLoadable')
-installed_appx_sideLoadable=env.Install('output',appx_sideLoadable)
-env.Alias('appx',[installed_appx_storeSubmission,installed_appx_sideLoadable])
-
-env.Default(dist)
-
-env.SConscript("tests/sconscript", exports=["env", "sourceDir", "pot"])
-
-
-# Generate a list of Python modules from compiled '.pyc' files in library.zip
-env.Tool("listModules")
-source = env.Dir(os.path.join(os.getcwd(), "dist"))
-# Putting the target in the output dir automatically causes AppVeyor to package it as an artefact
-target = env.File(os.path.join(outputDir.abspath, "library_modules.txt"))
-env.Alias("moduleList", env.GenerateModuleList(target, source))
+# A part of NonVisual Desktop Access (NVDA)
+# Copyright (C) 2010-2024 NV Access Limited, James Teh, Michael Curran, Peter Vágner, Joseph Lee,
+# Reef Turner, Babbage B.V., Leonard de Ruijter, Łukasz Golonka, Accessolutions, Julien Cochuyt,
+# Cyrille Bougot
+# This file may be used under the terms of the GNU General Public License, version 2 or later.
+# For more details see: https://www.gnu.org/licenses/gpl-2.0.html
+
+import multiprocessing
+import os
+import platform
+import sys
+
+
+# Ensure we are inside the Python virtual environment.
+nvdaVenv = os.getenv("NVDA_VENV")
+virtualEnv = os.getenv("VIRTUAL_ENV")
+if not virtualEnv or not os.path.isdir(virtualEnv): 
+	print(
+		"Error: SCons cannot detect the NVDA build system Python virtual environment.\n"
+		"SCons must be executed using scons.bat in the root of this repository."
+	)
+	sys.exit(1)
+if nvdaVenv != virtualEnv:
+	print("Warning: SCons launched within a custom Python virtual environment.")
+
+# Variables for storing required version of Python, and the version which is used to run this script.
+requiredPythonMajor = "3"
+requiredPythonMinor = "11"
+requiredPythonArchitecture = "32bit"
+installedPythonMajor = str(sys.version_info.major)
+installedPythonMinor = str(sys.version_info.minor)
+installedPythonArchitecture = platform.architecture()[0]
+# Ensure that we are running with required version of Python, otherwise inform the user and exit.
+if (
+	installedPythonArchitecture != requiredPythonArchitecture
+	or installedPythonMajor != requiredPythonMajor
+	or installedPythonMinor != requiredPythonMinor
+):
+	unsupportedPythonMsg = (
+		("This script is started with Python %s.%s %s, however to build NVDA you have to use Python %s.%s %s.\n"
+		"Please install the needed version of Python and launch SCons again, or if you have multiple "
+		"versions of Python installed start this script with required version explicitly.")
+	)
+	raise RuntimeError(unsupportedPythonMsg %(
+		installedPythonMajor,
+		installedPythonMinor,
+		installedPythonArchitecture,
+		requiredPythonMajor,
+		requiredPythonMinor,
+		requiredPythonArchitecture
+	)
+	)
+sourceEnvPath = os.path.abspath(os.path.join(Dir('.').srcnode().path, "source"))
+sys.path.append(sourceEnvPath)
+import sourceEnv
+sys.path.remove(sourceEnvPath)
+import time
+import importlib.util
+import winreg
+
+def recursiveCopy(env,targetDir,sourceDir):
+	targets=[]
+	for topDir,subDirs,files in os.walk(sourceDir.abspath):
+		relTopDir=os.path.relpath(topDir,sourceDir.abspath)
+		for f in files:
+			fNode=targetDir.Dir(relTopDir).File(f)
+			env.Command(fNode,Dir(topDir).File(f),Copy('$TARGET','$SOURCE'))
+			targets.append(fNode)
+		if len(files)==0:
+			dNode=targetDir.Dir(relTopDir)
+			env.Command(dNode,Dir(topDir),Mkdir('$TARGET'))
+			targets.append(dNode)
+	return targets
+
+# Import NVDA's versionInfo module.
+import gettext
+gettext.install("nvda")
+sys.path.append("source")
+import versionInfo
+del sys.path[-1]
+
+makensis = os.path.abspath(os.path.join("include", "nsis", "NSIS", "makensis.exe"))
+
+# Get the path to xgettext.
+XGETTEXT = os.path.abspath(os.path.join("miscDeps", "tools", "xgettext.exe"))
+
+
+vars = Variables()
+vars.Add("version", "The version of this build", versionInfo.version)
+vars.Add("version_build", "A unique number for this build.", "0")
+vars.Add(BoolVariable("release", "Whether this is a release version", False))
+vars.Add("publisher", "The publisher of this build", versionInfo.publisher)
+vars.Add("updateVersionType", "The version type for which to check for updates", versionInfo.updateVersionType or "")
+vars.Add(PathVariable("certFile", "The certificate file with which to sign executables", "",
+	lambda key, val, env: not val or PathVariable.PathIsFile(key, val, env)))
+vars.Add("certPassword", "The password for the private key in the signing certificate", "")
+vars.Add("certTimestampServer", "The URL of the timestamping server to use to timestamp authenticode signatures", "")
+vars.Add("apiSigningToken", "The API key for the signing service", "")
+vars.Add(PathVariable("outputDir", "The directory where the final built archives and such will be placed", "output",PathVariable.PathIsDirCreate))
+vars.Add(ListVariable("nvdaHelperDebugFlags", "a list of debugging features you require", 'none', ["debugCRT","RTC","analyze"]))
+vars.Add(EnumVariable('nvdaHelperLogLevel','The level of logging you wish to see, lower is more verbose','15',allowed_values=[str(x) for x in range(60)]))
+
+#Base environment for this and sub sconscripts
+env = Environment(variables=vars,HOST_ARCH='x86',tools=[
+	"textfile",
+	"gettextTool",
+	"md2html",
+	"doxygen",
+	"recursiveInstall"
+])
+
+# speed up subsequent runs by checking timestamps of targets and dependencies, and only using md5 if timestamps differ.
+env.Decider('MD5-timestamp')
+
+# Warn to run the build on multiple threads so it runs faster
+numJobs = env.GetOption('num_jobs')
+numCores = multiprocessing.cpu_count()
+if numJobs < numCores:
+	print(
+		f"Warning: Building with {numJobs} concurrent job{'s' if numJobs != 1 else ''} "
+		f"while {numCores} CPU threads are available. "
+		f"Running SCONS with the parameter '-j{numCores}' may lead to a faster build."
+	)
+else:
+	print(f"Building with {numJobs} concurrent jobs")
+
+#Make our recursiveCopy function available to any script using this environment
+env.AddMethod(recursiveCopy)
+
+#Check for any unknown variables
+unknown=vars.UnknownVariables().keys()
+if len(unknown)>0:
+	print("Unknown commandline variables: %s"%unknown)
+	Exit(1)
+
+#Ensure that any Python subprocesses (such as for py2exe) can find our Python directory in miscDeps
+env['ENV']['PYTHONPATH']=";".join(sourceEnv.PYTHON_DIRS)
+
+env["copyright"]=versionInfo.copyright
+env['version_year']=versionInfo.version_year
+env['version_major']=versionInfo.version_major
+env['version_minor']=versionInfo.version_minor
+version = env["version"]
+version_build = env["version_build"]
+release = env["release"]
+publisher = env["publisher"]
+certFile = env["certFile"]
+certPassword = env["certPassword"]
+certTimestampServer = env["certTimestampServer"]
+apiSigningToken = env["apiSigningToken"]
+userDocsDir=Dir('user_docs')
+sourceDir = env.Dir("source")
+Export('sourceDir')
+clientDir=Dir('extras/controllerClient')
+Export('clientDir')
+sourceLibDir=sourceDir.Dir('lib')
+Export('sourceLibDir')
+sourceTypelibDir=sourceDir.Dir('typelibs')
+Export('sourceTypelibDir')
+sourceLibDir64=sourceDir.Dir('lib64')
+Export('sourceLibDir64')
+sourceLibDirArm64=sourceDir.Dir('libArm64')
+Export('sourceLibDirArm64')
+buildDir = Dir("build")
+outFilePrefix = "nvda{type}_{version}".format(type="" if release else "_snapshot", version=version)
+Export('outFilePrefix')
+outputDir=Dir(env['outputDir'])
+Export('outputDir')
+
+assert not (apiSigningToken and certFile), "Cannot specify signing with both API token (cloud) and local certificate"
+if apiSigningToken:
+	# Code signing with SignPath HSM 
+	def signExecApi(target, source, env):
+		if len(target) > 1:
+			print(f"Iterating through {len(target)} files passed to signExecApi")
+		retval = 0 # error value
+		for targetFile in target:
+			if (abspath := targetFile.abspath).endswith((".exe", ".dll")):
+				ps_cmd = f"powershell -File appveyor\scripts\sign.ps1 -ApiToken {apiSigningToken} -FileToSign {abspath}"
+				if (retval := env.Execute(ps_cmd, shell=True)) == 0:
+					print(f"Error signing file: {abspath}")
+		return retval
+	# Export via scons environment so other libraries can be signed
+	env["signExec"] = signExecApi
+elif certFile:
+	# Local code signing with a certFile
+	def signExecCert(target,source,env):
+		# we encrypt with SHA256 as this is the minimum required by the Windows Store for appx packages 
+		signExecCmd = ["signtool", "sign", "/fd", "SHA256", "/f", certFile]
+		if certPassword:
+			signExecCmd.extend(("/p", certPassword))
+		if certTimestampServer:
+			signExecCmd.extend(("/tr", certTimestampServer, "/td", "SHA256"))
+		print([str(x) for x in target])
+		# #3795: signtool can quite commonly fail with timestamping, so allow it to try up to 3 times with a 1 second delay between each try. 
+		res=0
+		for count in range(3):
+			res=env.Execute([signExecCmd+[target[0].abspath]])
+			if not res:
+				return 0 # success
+			time.sleep(1)
+		return res # failed
+	#Export via scons environment so other libraries can be signed
+	env["signExec"] = signExecCert	
+
+#architecture-specific environments
+archTools=['default','midl','msrpc']
+env32=env.Clone(TARGET_ARCH='x86',tools=archTools)
+env64=env.Clone(TARGET_ARCH='x86_64',tools=archTools)
+envArm64=env.Clone(TARGET_ARCH='arm64',tools=archTools)
+# Hack around odd bug where some tool [after] msvc states that static and shared objects are different
+env32['STATIC_AND_SHARED_OBJECTS_ARE_THE_SAME'] = 1
+env64['STATIC_AND_SHARED_OBJECTS_ARE_THE_SAME'] = 1
+envArm64['STATIC_AND_SHARED_OBJECTS_ARE_THE_SAME'] = 1
+
+env=env32
+
+projectRCSubstDict={
+	'%version_year%':env['version_year'],
+	'%version_major%':env['version_major'],
+	'%version_minor%':env['version_minor'],
+	'%version_build%':env['version_build'],
+	'%copyright%':env['copyright'],
+	'%publisher%':env['publisher'],
+	'%version%':env['version'],
+	'%productName%':"%s (%s)"%(versionInfo.name,versionInfo.longName),
+}
+resFile=env.RES(target='build/nvda.res',
+	source=env.Substfile(target='build/nvda.rc', source='nvdaHelper/nvda.rc.subst', SUBST_DICT=projectRCSubstDict))
+env32['projectResFile'] = resFile
+env64['projectResFile'] = resFile
+envArm64['projectResFile'] = resFile
+
+#Fill sourceDir with anything provided for it by miscDeps
+env.recursiveCopy(sourceDir,Dir('miscdeps/source'))
+# Copy in some other dependencies.
+jabDll = "windowsaccessbridge-32.dll"
+Command(sourceLibDir.File(jabDll),
+	env.Dir("#include/javaAccessBridge32").File(jabDll),
+	Copy("$TARGET", "$SOURCE"))
+
+env.SConscript('source/comInterfaces_sconscript',exports=['env'])
+
+#Process nvdaHelper scons files
+env32.SConscript('nvdaHelper/archBuild_sconscript',exports={'env':env32,'clientInstallDir':clientDir.Dir('x86'),'libInstallDir':sourceLibDir},variant_dir='build/x86')
+env64.SConscript('nvdaHelper/archBuild_sconscript',exports={'env':env64,'clientInstallDir':clientDir.Dir('x64'),'libInstallDir':sourceLibDir64},variant_dir='build/x86_64')
+envArm64.SConscript('nvdaHelper/archBuild_sconscript',exports={'env':envArm64,'clientInstallDir':clientDir.Dir('arm64'),'libInstallDir':sourceLibDirArm64},variant_dir='build/arm64')
+
+#Allow all NVDA's gettext po files to be compiled in source/locale
+for po in env.Glob(sourceDir.path+'/locale/*/lc_messages/*.po'):
+	env.gettextMoFile(po)
+
+styles = os.path.join(userDocsDir.path, 'styles.css')
+numberedHeadingsStyle = os.path.join(userDocsDir.path, "numberedHeadings.css")
+
+# Allow all markdown files to be converted to html in user_docs
+for mdFile in env.Glob(os.path.join(userDocsDir.path, '*', '*.md')):
+	htmlFile = env.md2html(mdFile)
+	styleInstallPath = os.path.dirname(mdFile.abspath)
+	installedStyle = env.Install(styleInstallPath, styles)
+	installedHeadingsStyle = env.Install(styleInstallPath, numberedHeadingsStyle)
+	env.Depends(
+		htmlFile,
+		[
+			styles,
+			installedStyle,
+			numberedHeadingsStyle,
+			installedHeadingsStyle,
+		]
+	)
+	env.Depends(htmlFile, mdFile)
+
+# Create key commands files
+for userGuideFile in env.Glob(os.path.join(userDocsDir.path, '*', 'userGuide.md')):
+	keyCommandsHtmlFile = env.md2html(userGuideFile.abspath.replace("userGuide.md", "keyCommands.html"), userGuideFile)
+	env.Depends(keyCommandsHtmlFile, userGuideFile)
+
+# Build unicode CLDR dictionaries
+env.SConscript('cldrDict_sconscript',exports=['env', 'sourceDir'])
+
+# A builder to generate an NVDA distribution.
+def NVDADistGenerator(target, source, env, for_signature):
+	buildVersionFn = os.path.join(str(source[0]), "_buildVersion.py")
+	# Make the NVDA build use the specified version.
+	# We don't do this using normal scons mechanisms because we want it to be cleaned up immediately after this builder
+	# and py2exe will cause bytecode files to be created for it which scons doesn't know about.
+	updateVersionType = env["updateVersionType"] or None
+	# Any '\n' characters written are translated to the system default line separator, os.linesep.
+	action = [lambda target, source, env: open(buildVersionFn, "w", encoding="utf-8").write(
+		'version = {version!r}\n'
+		'publisher = {publisher!r}\n'
+		'updateVersionType = {updateVersionType!r}\n'
+		'version_build = {version_build!r}\n'
+		.format(version=version, publisher=publisher, updateVersionType=updateVersionType,version_build=version_build)
+	)
+	# In Python 3 write returns the number of characters written,
+	# which scons treats as an error code.	
+	and None]
+
+	buildCmd = ["cd", source[0].path, "&&", sys.executable]
+	if release:
+		buildCmd.append("-O")
+	# Issue errors about str(bytes_instance), str(bytearray_instance)
+	buildCmd.append("-bb")
+	buildCmd.append("setup.py")
+	if env.get("uiAccess"):
+		buildCmd.append("--enable-uiAccess")
+
+	action.append(buildCmd)
+
+	# #10031: Apps written in Python 3 require Universal CRT to be installed. We cannot assume users have it on their systems.
+	# Therefore , copy required libraries from Windows 10 SDK.
+	try:
+		with winreg.OpenKey(winreg.HKEY_LOCAL_MACHINE, r'SOFTWARE\Microsoft\Microsoft SDKs\Windows\v10.0', 0,winreg.KEY_READ|winreg.KEY_WOW64_32KEY) as SDKKey:
+			sdk_installationFolder = winreg.QueryValueEx(SDKKey, 'InstallationFolder')[0]
+			sdk_productVersion = winreg.QueryValueEx(SDKKey, 'ProductVersion')[0]
+	except WindowsError:
+		raise RuntimeError("Windows 10 SDK not found")
+	# The Universal CRT should be in an SDK version-specific directory
+	# But usually has a '.0' appended after the productVersion found in the registry. 
+	# E.g. 10.0.1941 might e actually 10.0.1941.0.
+	# Thus try both.
+	CRTDir = os.path.join(sdk_installationFolder, "Redist", sdk_productVersion+".0", "ucrt", "DLLs", "x86")
+	if not os.path.isdir(CRTDir):
+		CRTDir = os.path.join(sdk_installationFolder, "Redist", sdk_productVersion, "ucrt", "DLLs", "x86")
+		if not os.path.isdir(CRTDir):
+			raise RuntimeError(f"Could not locate CRT dlls in SDK at {CRTDir}")
+	with os.scandir(CRTDir) as dir:
+		for file in dir:
+			if file.name.endswith(".dll") and file.is_file():
+				action.append(Copy(target[0], file.path))
+
+	if certFile or apiSigningToken:
+		for prog in "nvda_noUIAccess.exe", "nvda_uiAccess.exe", "nvda_slave.exe":
+			action.append(lambda target, source, env, progByVal=prog: env['signExec']([target[0].File(progByVal)], source, env))
+
+	action.extend((
+		Delete(buildVersionFn),
+		Delete(importlib.util.cache_from_source(buildVersionFn))
+	))
+
+	return action
+env["BUILDERS"]["NVDADist"] = Builder(generator=NVDADistGenerator, target_factory=Dir)
+
+# A builder to generate a zip archive.
+# We roll our own instead of using env.Zip because we want to create some archives
+# relative to a specified directory.
+def ZipArchiveAction(target, source, env):
+	relativeTo = env.get("relativeTo", None)
+	if relativeTo:
+		relativeTo = relativeTo.path
+		def getArcName(origName):
+			arcName = os.path.relpath(origName, relativeTo)
+			if arcName.startswith(".."):
+				arcName = arcName.replace(".." + os.path.sep, "")
+			return "" if arcName == "." else arcName
+	else:
+		getArcName = lambda origName: "" if origName == "." else origName
+
+	# Nasty hack to make zipfile use best compression, since it isn't configurable.
+	# Tried setting memlevel to 9 as well, but it made compression slightly worse.
+	import zlib
+	origZDefComp = zlib.Z_DEFAULT_COMPRESSION
+	zlib.Z_DEFAULT_COMPRESSION = zlib.Z_BEST_COMPRESSION
+
+	import zipfile
+	zf = None
+	try:
+		zf = zipfile.ZipFile(target[0].path, "w", zipfile.ZIP_DEFLATED)
+		for s in source:
+			if os.path.isdir(s.path):
+				for path, dirs, files in os.walk(s.path):
+					arcPath = getArcName(path)
+					if arcPath:
+						zf.write(path, arcPath)
+					for f in files:
+						zf.write(os.path.join(path, f), os.path.join(arcPath, f))
+			else:
+				zf.write(s.path, getArcName(s.path))
+
+	finally:
+		if zf:
+			zf.close()
+		zlib.Z_DEFAULT_COMPRESSION = origZDefComp
+
+env["BUILDERS"]["ZipArchive"] = Builder(action=ZipArchiveAction)
+
+uninstFile=File("dist/uninstall.exe")
+uninstGen = env.Command(File("uninstaller/uninstGen.exe"), "uninstaller/uninst.nsi",
+	[[makensis, "/V2",
+	"/DVERSION=$version", '/DPUBLISHER="$publisher"','/DCOPYRIGHT="$copyright"','/DVERSION_YEAR="$version_year"','/DVERSION_MAJOR="$version_major"','/DVERSION_MINOR="$version_minor"','/DVERSION_BUILD="$version_build"',
+	"/DUNINSTEXE=%s"%uninstFile.abspath,
+	"/DINSTEXE=${TARGET.abspath}",
+	"$SOURCE"]])
+uninstaller=env.Command(uninstFile,uninstGen,[uninstGen])
+if certFile or apiSigningToken:
+	env.AddPostAction(uninstaller, [env['signExec']])
+
+dist = env.NVDADist("dist", [sourceDir,userDocsDir], uiAccess=bool(certFile) or bool(apiSigningToken))
+env.Depends(dist,uninstaller)
+# dist will always be considered obsolete
+AlwaysBuild(dist)
+# Dir node targets don't get cleaned, so cleaning of the dist nodes has to be explicitly specified.
+env.Clean(dist, dist)
+# Clean the intermediate build directory.
+env.Clean([dist], buildDir)
+
+launcher = env.Command(outputDir.File("%s.exe" % outFilePrefix), ["launcher/nvdaLauncher.nsi", dist],
+	[[makensis, "/V2",
+	"/DVERSION=$version", '/DPUBLISHER="$publisher"','/DCOPYRIGHT="$copyright"','/DVERSION_YEAR="$version_year"','/DVERSION_MAJOR="$version_major"','/DVERSION_MINOR="$version_minor"','/DVERSION_BUILD="$version_build"',
+	"/DNVDADistDir=${SOURCES[1].abspath}", "/DLAUNCHEREXE=${TARGET.abspath}",
+	"$SOURCE"]])
+if certFile or apiSigningToken:
+	env.AddPostAction(launcher, [env['signExec']])
+env.Alias("launcher", launcher)
+
+clientArchive = env.ZipArchive(outputDir.File("%s_controllerClient.zip" % outFilePrefix), clientDir, relativeTo=clientDir)
+env.Alias("client", clientArchive)
+
+outputStylesFile = env.Command(
+	outputDir.File("styles.css"),
+	userDocsDir.File("styles.css"),
+	Copy("$TARGET", "$SOURCE")
+)
+outputHeadingStylesFile = env.Command(
+	outputDir.File("numberedHeadings.css"),
+	userDocsDir.File("numberedHeadings.css"),
+	Copy("$TARGET", "$SOURCE")
+)
+changesFile=env.Command(outputDir.File("%s_changes.html" % outFilePrefix),userDocsDir.File('en/changes.html'),Copy('$TARGET','$SOURCE'))
+changesMDFile = env.Command(
+	outputDir.File("changes.md"),
+	userDocsDir.File('en/changes.md'),
+	Copy('$TARGET', '$SOURCE')
+)
+env.Depends(changesFile, changesMDFile)
+env.Depends(changesFile, outputStylesFile)
+env.Alias('changes',changesFile)
+
+userGuideFile=env.Command(outputDir.File("userGuide.html"),userDocsDir.File('en/userGuide.html'),Copy('$TARGET','$SOURCE'))
+userGuideMDFile = env.Command(
+	outputDir.File("userGuide.md"),
+	userDocsDir.File('en/userGuide.md'),
+	Copy('$TARGET', '$SOURCE')
+)
+env.Depends(userGuideFile, userGuideMDFile)
+env.Depends(userGuideFile, outputStylesFile)
+env.Alias('userGuide', userGuideFile)
+
+keyCommandsFile = env.Command(
+	outputDir.File("keyCommands.html"),
+	userDocsDir.File('en/keyCommands.html'),
+	Copy('$TARGET', '$SOURCE')
+)
+env.Depends(keyCommandsFile, outputStylesFile)
+env.Depends(keyCommandsFile, userGuideFile)
+env.Alias('keyCommands', keyCommandsFile)
+
+def makePotSourceFileList(target, sourceFiles, env):
+	potSourceFiles = [
+		os.path.relpath(str(f), str(sourceDir)) for f in sourceFiles
+	]
+	with open(target.abspath, "w") as fileList:
+		fileList.writelines([f + '\n' for f in potSourceFiles])
+
+
+def makePot(target, source, env):
+	potSourceFileList = outputDir.File("potSourceFileList.txt")
+	makePotSourceFileList(potSourceFileList, source, env)
+	# Generate the pot.
+	if env.Execute([
+		[
+			"cd", sourceDir, "&&",
+			XGETTEXT,
+			"-o", target[0].abspath,
+			"--package-name", versionInfo.name, "--package-version", version,
+			"--foreign-user",
+			"--add-comments=Translators:",
+			"--keyword=pgettext:1c,2",
+			"--keyword=npgettext:1c,2,3",
+			"--from-code", "utf-8",
+			# Needed because xgettext doesn't recognise the .pyw extension.
+			"--language=python",
+			# Too many files to list on commandline, use a file list instead.
+			f"--files-from={potSourceFileList.abspath}",
+		]
+	]) != 0:
+		raise RuntimeError("xgettext failed")
+
+	# Tweak the headers.
+	potFn = str(target[0])
+	tmpFn = "%s.tmp" % potFn
+	with open(potFn, "rt", encoding="utf-8") as inp, open(tmpFn, "wt", encoding="utf-8") as out:
+		for lineNum, line in enumerate(inp):
+			if lineNum == 1:
+				line = "# %s\n" % versionInfo.copyright
+			elif lineNum == 2:
+				# Delete line.
+				continue
+			elif lineNum == 15:
+				line = line.replace("CHARSET", "UTF-8")
+			out.write(line)
+	os.remove(potFn)
+	os.rename(tmpFn, potFn)
+
+
+env.SConscript("projectDocs/dev/developerGuide/sconscript", exports=["env", "outputDir", "sourceDir"])
+
+
+def getSubDirs(path):
+	for root, dirNames, fileNames in os.walk(path):
+		yield root
+
+
+# The Glob() SCons function doesnt have the ability to go recursive. Instead
+# walk the dirs and match patterns.
+potSourceFiles = [
+	# Don't use sourceDir as the source, as this depends on comInterfaces and nvdaHelper.
+	# We only depend on the Python files.
+	f for recurseDirs in getSubDirs(sourceDir.path)
+	if not (
+		# Exclude comInterfaces, since these don't contain translatable strings
+		# and they cause unknown encoding warnings.
+		recurseDirs.startswith(r"source\comInterfaces")
+		# Exclude userConfig folder which does not contain NVDA code but may contain gettext call without
+		# translator comments in add-ons or scratchpad, triggering false positive for checkpot script.
+		or recurseDirs.startswith(r"source\userConfig")
+	)	
+	for pattern in ("*.py", "*.pyw")
+	for f in env.Glob(
+		os.path.join(recurseDirs, pattern),
+	)
+]
+
+pot = env.Command(
+	outputDir.File("nvda.pot"),
+	potSourceFiles,
+	makePot
+)
+
+env.Alias("pot", pot)
+
+symbolsList=[]
+symbolsList.extend(env.Glob(os.path.join(sourceLibDir.path,'*.pdb')))
+symbolsList.extend(env.Glob(os.path.join(sourceLibDir64.path,'*.pdb')))
+symbolsArchive = env.ZipArchive(outputDir.File("%s_debugSymbols.zip" % outFilePrefix), symbolsList)
+env.Alias("symbolsArchive", symbolsArchive)
+
+appx_storeSubmission=env.SConscript("appx/sconscript",exports={'env':env,'isStoreSubmission':True},variant_dir='build\\appx_storeSubmission')
+installed_appx_storeSubmission=env.Install('output',appx_storeSubmission)
+appx_sideLoadable=env.SConscript("appx/sconscript",exports={'env':env,'isStoreSubmission':False},variant_dir='build\\appx_sideLoadable')
+installed_appx_sideLoadable=env.Install('output',appx_sideLoadable)
+env.Alias('appx',[installed_appx_storeSubmission,installed_appx_sideLoadable])
+
+env.Default(dist)
+
+env.SConscript("tests/sconscript", exports=["env", "sourceDir", "pot"])
+
+
+# Generate a list of Python modules from compiled '.pyc' files in library.zip
+env.Tool("listModules")
+source = env.Dir(os.path.join(os.getcwd(), "dist"))
+# Putting the target in the output dir automatically causes AppVeyor to package it as an artefact
+target = env.File(os.path.join(outputDir.abspath, "library_modules.txt"))
+env.Alias("moduleList", env.GenerateModuleList(target, source))