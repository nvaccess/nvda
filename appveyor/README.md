--- conflicted
+++ resolved
@@ -67,15 +67,12 @@
 
 - `APPVEYOR_RDP_PASSWORD` Setting an RDP password will allow connecting over RDP.
    Monitor the early build output to get the connection string.
-<<<<<<< HEAD
-- `INCLUDE_SYSTEM_TEST_TAGS` Set (space separated) tags to be used when running system tests.
-  - E.G. To run the tests with the default tags: `installer NVDA`
-  - See the `*.robot` files for tags.
-  - Use `excluded_from_build` to run no system tests.
-=======
 - `VERBOSE_SYSTEM_TEST_LOGGING` Setting "true" will enable more verbose NVDA logs for the tests
    See method `enable_verbose_debug_logging_if_requested` in `NvdaLib.py`, enables:
   - `MSAA`
   - `UIA`
   - `TimeSinceInput`
->>>>>>> 119c4daf
+- `INCLUDE_SYSTEM_TEST_TAGS` Set (space separated) tags to be used when running system tests.
+  - E.G. To run the tests with the default tags: `installer NVDA`
+  - See the `*.robot` files for tags.
+  - Use `excluded_from_build` to run no system tests.