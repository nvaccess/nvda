--- conflicted
+++ resolved
@@ -1,53 +1,47 @@
-$testOutput = (Resolve-Path .\testOutput\)
-$systemTestOutput = (Resolve-Path "$testOutput\system")
-
-<<<<<<< HEAD
-# This tag is used to exclude system tests.
-# If provided to runsystemtests, RF would give an error.
-$SKIP_SYS_TESTS = "excluded_from_build"
-$tagsForTest = "installer NVDA"  # include the tests tagged with installer, or NVDA
-if ($env:INCLUDE_SYSTEM_TEST_TAGS) {
-	if ($env:INCLUDE_SYSTEM_TEST_TAGS -eq $SKIP_SYS_TESTS) {
-		# Indicate the tests were skipped, and exit early.
-		Add-AppveyorMessage "Skipped: System tests."
-		return
-	}
-	$tagsForTest = $env:INCLUDE_SYSTEM_TEST_TAGS
-
-}
-$tagsForTestArray = -split $tagsForTest # turn this string into an array
-$includeTags = $tagsForTestArray | ForEach-Object {
-	# Before every item output '--include'
-	# No spaces required.
-	# Including spaces will result in automatic quote characters around the string. I.E. "--include "
-	"--include", $_
-=======
-if ($env:VERBOSE_SYSTEM_TEST_LOGGING) {
-	$verboseDebugLogging="True"
-} else {
-	$verboseDebugLogging=""
->>>>>>> 119c4daf
-}
-
-.\runsystemtests.bat `
---variable whichNVDA:installed `
---variable installDir:"${env:nvdaLauncherFile}" `
-<<<<<<< HEAD
-@includeTags `
-=======
---variable verboseDebugLogging:"${verboseDebugLogging}" `
---include installer `
---include NVDA `
->>>>>>> 119c4daf
-# last line inentionally blank, allowing all lines to have line continuations.
-
-if($LastExitCode -ne 0) {
-	Set-AppveyorBuildVariable "testFailExitCode" $LastExitCode
-	Add-AppveyorMessage "FAIL: System tests (tags: ${tagsForTest}). See test results for more information."
-} else {
-	Add-AppveyorMessage "PASS: System tests (tags: ${tagsForTest})."
-}
-Compress-Archive -Path "$systemTestOutput\*" -DestinationPath "$testOutput\systemTestResult.zip"
-Push-AppveyorArtifact "$testOutput\systemTestResult.zip"
-$wc = New-Object 'System.Net.WebClient'
-$wc.UploadFile("https://ci.appveyor.com/api/testresults/junit/$($env:APPVEYOR_JOB_ID)", (Resolve-Path "$systemTestOutput\systemTests.xml"))
+$testOutput = (Resolve-Path .\testOutput\)
+$systemTestOutput = (Resolve-Path "$testOutput\system")
+
+if ($env:VERBOSE_SYSTEM_TEST_LOGGING) {
+	$verboseDebugLogging="True"
+} else {
+	$verboseDebugLogging=""
+}
+
+# This tag is used to exclude system tests.
+# If provided to runsystemtests, RF would give an error.
+$SKIP_SYS_TESTS = "excluded_from_build"
+$tagsForTest = "installer NVDA"  # include the tests tagged with installer, or NVDA
+if ($env:INCLUDE_SYSTEM_TEST_TAGS) {
+	if ($env:INCLUDE_SYSTEM_TEST_TAGS -eq $SKIP_SYS_TESTS) {
+		# Indicate the tests were skipped, and exit early.
+		Add-AppveyorMessage "Skipped: System tests."
+		return
+	}
+	$tagsForTest = $env:INCLUDE_SYSTEM_TEST_TAGS
+
+}
+$tagsForTestArray = -split $tagsForTest # turn this string into an array
+$includeTags = $tagsForTestArray | ForEach-Object {
+	# Before every item output '--include'
+	# No spaces required.
+	# Including spaces will result in automatic quote characters around the string. I.E. "--include "
+	"--include", $_
+}
+
+.\runsystemtests.bat `
+--variable whichNVDA:installed `
+--variable installDir:"${env:nvdaLauncherFile}" `
+--variable verboseDebugLogging:"${verboseDebugLogging}" `
+@includeTags `
+# last line inentionally blank, allowing all lines to have line continuations.
+
+if($LastExitCode -ne 0) {
+	Set-AppveyorBuildVariable "testFailExitCode" $LastExitCode
+	Add-AppveyorMessage "FAIL: System tests (tags: ${tagsForTest}). See test results for more information."
+} else {
+	Add-AppveyorMessage "PASS: System tests (tags: ${tagsForTest})."
+}
+Compress-Archive -Path "$systemTestOutput\*" -DestinationPath "$testOutput\systemTestResult.zip"
+Push-AppveyorArtifact "$testOutput\systemTestResult.zip"
+$wc = New-Object 'System.Net.WebClient'
+$wc.UploadFile("https://ci.appveyor.com/api/testresults/junit/$($env:APPVEYOR_JOB_ID)", (Resolve-Path "$systemTestOutput\systemTests.xml"))