--- conflicted
+++ resolved
@@ -50,11 +50,7 @@
 *.c     text diff=c
 *.cpp   text diff=cpp
 *.h     text diff=c
-<<<<<<< HEAD
-*.hpp     text diff=cpp
-=======
 *.hpp   text diff=cpp
->>>>>>> 2e730d6a
 *.idl   text diff=c
 *.acf   text diff=c
 
