--- conflicted
+++ resolved
@@ -6,11 +6,9 @@
 
 ### New Features
 
-<<<<<<< HEAD
 * Enhanced Microsoft Word comment command: press twice to present comment content in browsable message. (#16800, @Cary-Rowen)
-=======
 * NVDA can now be configured to report font attributes in speech and braille separately. (#16755)
->>>>>>> d9079e7a
+
 
 ### Bug Fixes
 
