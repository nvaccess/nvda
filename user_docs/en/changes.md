# What's New in NVDA

## 2025.1

### Important notes

### New Features

* Commands to adjust the volume of other applications besides NVDA have been added.
To use this feature, "allow NVDA to control the volume of other applications" must be enabled in the audio settings panel. (#16052, @mltony, @codeofdusk)
  * `NVDA+alt+pageUp`: Increase the volume of all other applications.
  * `NVDA+alt+pageDown`: Decrease the volume of all other applications.
  * `NVDA+alt+delete`: Mute the volume of all other applications.
* When editing in Microsoft PowerPoint text boxes, you can now move per sentence with `alt+upArrow`/`alt+downArrow`. (#17015, @LeonarddeR)
* In Mozilla Firefox, NVDA will report the highlighted text when a URL containing a text fragment is visited. (#16910, @jcsteh)
* NVDA can now report when a link destination points to the current page. (#141, @LeonarddeR, @nvdaes)
* Added an action in the Add-on Store to cancel the install of add-ons. (#15578, @hwf1324)
* Added an action in the Add-on Store to retry the installation if the download/installation of an add-on fails. (#17090, @hwf1324)
* It is now possible to specify mirror URLs to use for NVDA updates and the Add-on Store. (#14974, #17151)
* The add-ons lists in the Add-on Store can be sorted by columns, including publication date, in ascending and descending order. (#15277, #16681, @nvdaes)
* When decreasing or increasing the font size in LibreOffice Writer using the corresponding keyboard shortcuts, NVDA announces the new font size. (#6915, @michaelweghorn)
* When applying the "Body Text" or a heading paragraph style using the corresponding keyboard shortcut in LibreOffice Writer 25.2 or newer, NVDA announces the new paragraph style. (#6915, @michaelweghorn)
* When toggling double underline in LibreOffice Writer using the corresponding keyboard shortcut, NVDA announces the new state ("double underline on"/"double underline off"). (#6915, @michaelweghorn)
* Automatic language switching is now supported when using Microsoft Speech API version 5 (SAPI5) and Microsoft Speech Platform voices. (#17146, @gexgd0419)

### Changes

* The Report link destination, Character formatting information, and Speak selection dialogs, now include "Close" and "Copy" buttons for user convenience. (#17018, @XLTechie)
* The exit dialog now allows you to restart NVDA with add-ons disabled and debug logging enabled simultaneously. (#11538, @CyrilleB79)
* Unicode Normalization is now enabled by default for speech output. (#17017, @LeonarddeR).
  * You can still disable this functionality in the Speech category of the NVDA Settings dialog.
* Changes to the COM Registration Fixing Tool: (#12355, @XLTechie)
  * It now starts with a more user friendly explanation of its purpose, instead of a warning. (#12351)
  * The initial window can now be exited with `escape` or `alt+f4`. (#10799)
  * It will now show a message to the user, including the error, in the rare event of a Windows error while attempting COM re-registrations.
* In Word and Outlook the result of more font formatting shortcuts is now reported. (#10271, @CyrilleB79)
* Default input and output braille tables will now be determined based on the NVDA language. (#16390, #290, @nvdaes)

### Bug Fixes

* Native support for the Dot Pad tactile graphics device from Dot Inc as a multiline braille display. (#17007)
* Improvements when editing in Microsoft PowerPoint:
  * Caret reporting no longer breaks when text contains wide characters, such as emoji. (#17006 , @LeonarddeR)
  * Character location reporting is now accurate (e.g. when pressing `NVDA+Delete`. (#9941, @LeonarddeR)
* When using the Seika Notetaker, space and space with dots gestures are now displayed correctly in the Input Gestures dialog. (#17047, @school510587)
* Configuration profiles:
  * Braille is no longer dysfunctional when activating 'say all' with an associated configuration profile. (#17163, @LeonarddeR)
  * Fixed an issue where certain settings were explicitly saved to the active configuration profile even when the value of that setting was equal to the value in the base configuration. (#17157, @leonarddeR)
* NVDA is able to read the popup submenu items on Thunderbird search results page. (#4708, @thgcode)
* The COM Registration Fixing Tool no longer reports success on failure. (#12355, @XLTechie)
* When using the Microsoft Pinyin Input Method for Chinese and enabling the Pinyin compatibility option to use the previous version, typing in LibreOffice Writer (and potentially other applications) while an IME popup is showing no longer triggers an error. (#17198, @michaelweghorn)
* In LibreOffice, the current checkbox state (checked/unchecked) is now also reported in braille, not just speech. (#17218, @michaelweghorn)
<<<<<<< HEAD
* Fix mouse tracking in Electron applications, e.g. VS Code. (#17108, #17190, @hwf1324)
=======
* When spelling, unicode normalization now works more appropriately:
  * After reporting a normalized character, NVDA no longer incorrectly reports subsequent characters as normalized. (#17286, @LeonarddeR)
  * Composite characters (such as é) are now reported correctly. (#17295, @LeonarddeR)
>>>>>>> 64ba6c69

### Changes for Developers

Please refer to [the developer guide](https://www.nvaccess.org/files/nvda/documentation/developerGuide.html#API) for information on NVDA's API deprecation and removal process.

* Note: this is an Add-on API compatibility breaking release.
Add-ons will need to be re-tested and have their manifest updated.
* Component updates:
  * Updated Ruff to 0.6.3. (#17102)
  * Updated Comtypes to 1.4.6. (#17061, @LeonarddeR)
  * Updated wxPython to 4.2.2. (#17181, @dpy013)
  * Updated SCons to 4.8.1. (#17254)
  * Updated sphinx to 8.1.2 and sphinx-rtd-theme to 3.0.1. (#17284, @josephsl)
* `ui.browseableMessage` may now be called with options to present a button for copying to clipboard, and/or a button for closing the window. (#17018, @XLTechie)
* Several additions to identify link types (#16994, @LeonarddeR, @nvdaes)
  * A new `utils.urlUtils` module with different functions to determine link types
  * A new `INTERNAL_LINK` state has been added to `controlTypes.states.State`
  * A new `linkType` property has been added on `NVDAObject`.
  It queries the `treeInterceptor` by default, if any.
  * `BrowseModeTreeInterceptor` object has a new `documentUrl` property
  * `BrowseModeTreeInterceptor` object has a new `getLinkTypeInDocument` method which accepts an URL to check the link type of the object
  * A `toggleBooleanValue` helper function has been added to `globalCommands`.
  It can be used in scripts to report the result when a boolean is toggled in `config.conf`
* Removed the requirement to indent function parameter lists by two tabs from NVDA's Coding Standards, to be compatible with modern automatic linting. (#17126, @XLTechie)
* Added the [VS Code workspace configuration for NVDA](https://nvaccess.org/nvaccess/vscode-nvda) as a git submodule. (#17003)
* In the `brailleTables` module, a `getDefaultTableForCurrentLang` function has been added (#17222, @nvdaes)

#### API Breaking Changes

These are breaking API changes.
Please open a GitHub issue if your add-on has an issue with updating to the new API.

* The `addonStore.network.BASE_URL` constant has been removed.
As the Add-on Store base URL is now configurable directly within NVDA, no replacement is planned. (#17099)
* The `updateCheck.CHECK_URL` constant has been removed.
As the NVDA update check URL is now configurable directly within NVDA, no replacement is planned. (#17151)
* `NVDAObjects.UIA.winConsoleUIA.WinTerminalUIA` has been removed with no public replacement. (#14047, #16820, @codeofdusk)
* `NVDAObjects.IAccessible.ia2TextMozilla.FakeEmbeddingTextInfo` has been removed. (#16768, @jcsteh)
* The following symbols in `appModules.soffice` have been renamed (#6915, @michaelweghorn):
  * `SymphonyDocument.announceToolbarButtonToggle` to `SymphonyDocument.announceFormattingGestureChange`
  * `SymphonyDocument.script_toggleTextAttribute` to `SymphonyDocument.script_changeTextFormatting`
* The `space` keyword argument for `brailleDisplayDrivers.seikantk.InputGesture` now expects an `int` rather than a `bool`. (#17047, @school510587)
* The `[upgrade]` configuration section including `[upgrade][newLaptopKeyboardLayout]` has been removed. (#17191)

#### Deprecations

* The `braille.filter_displaySize` extension point is deprecated.
Please use `braille.filter_displayDimensions` instead. (#17011)

## 2024.4

This release includes a number of improvements in Microsoft Office, braille, and document formatting.

In Word or Excel, it is now possible to double-press the comment gesture to read the comment or note in a browsable dialog.
You can now use the review cursor selection command to select text in PowerPoint.
NVDA also no longer brailles garbage characters when showing row or column header text in tables in Word when using the object model.

NVDA can now be configured to report font attributes in speech and braille separately.

A new setting has been added to configure the timeout to perform a multiple press gesture, such as the report time/date command.

You can now configure how NVDA shows text formatting in braille, and set NVDA to show the start of paragraphs in braille.
NVDA can now speak the character at the cursor when performing a braille cursor routing action.
Cursor routing reliability has been improved, and support for routing keys in PowerPoint has been added.
All lines of cells will now be used when using a multi-line braille display via HID braille.
NVDA is no longer unstable after restarting NVDA during an automatic Braille Bluetooth scan.

The minimum required version of Poedit that works with NVDA is now version 3.5.

eSpeak NG has been updated, adding support for the Faroese and Xextan languages.

LibLouis has been updated, adding new Braille tables for Thai and Greek international braille with single-cell accented letters.

There have also been a number of fixes, including to mouse tracking in Firefox, and the on-demand speech mode.

### New Features

* New braille features:
  * It is now possible to change the way NVDA displays certain text formatting attributes in braille.
    The available options are:
    * Liblouis (default): Uses formatting markers defined in the selected braille table.
    * Tags: Uses start and end tags to denote where certain font attributes begin and end. (#16864)
  * When the "Read by paragraph" option is enabled, NVDA can now be configured to indicate the start of paragraphs in braille. (#16895, @nvdaes)
  * When performing a braille cursor routing action, NVDA can now automatically speak the character at the cursor. (#8072, @LeonarddeR)
    * This option is disabled by default.
      You can enable "Speak character when routing cursor in text" in NVDA's braille settings.
* The comment command in Microsoft Word and notes command in Microsoft Excel can now be pressed twice to show the comment or note in a browsable message. (#16800, #16878, @Cary-Rowen)
* NVDA can now be configured to report font attributes in speech and braille separately. (#16755)
* The timeout to perform a multiple keypress is now configurable; this may be especially useful for people with dexterity impairment. (#11929, @CyrilleB79)

### Changes

* The `-c`/`--config-path` and `--disable-addons` command line options are now respected when launching an update from within NVDA. (#16937)
* Component updates:
  * Updated LibLouis Braille translator to [3.31.0](https://github.com/liblouis/liblouis/releases/tag/v3.31.0). (#17080, @LeonarddeR, @codeofdusk)
    * Fixed translation of numbers in Spanish Braille.
    * New Braille tables:
      * Thai grade 1
      * Greek international Braille (single-cell accented letters)
    * Renamed tables:
      * "Thai 6 dot" was renamed to "Thai grade 0" for consistency reasons.
      * The existing "Greek international braille" table was renamed to "Greek international braille (2-cell accented letters)" to clarify the distinction between the two Greek systems.
  * eSpeak NG has been updated to 1.52-dev commit `961454ff`. (#16775)
    * Added new languages Faroese and Xextan.
* When using a multi-line braille display via the standard HID braille driver, all lines of cells will be used. (#16993, @alexmoon)
* The stability of NVDA's Poedit support has been improved with the side effect that the minimum required version of Poedit is now version 3.5. (#16889, @LeonarddeR)

### Bug Fixes

* Braille fixes:
  * It is now possible to use braille display routing keys to move the text cursor in Microsoft PowerPoint. (#9101)
  * When accessing Microsoft Word without UI Automation, NVDA no longer outputs garbage characters in table headers defined with the set row and column header commands. (#7212)
  * The Seika Notetaker driver now correctly generates braille input for space, backspace and dots with space/backspace gestures. (#16642, @school510587)
  * Cursor routing is now much more reliable when a line contains one or more Unicode variation selectors or decomposed characters. (#10960, @mltony, @LeonarddeR)
  * NVDA no longer throws an error when panning the braille display forward in some empty edit controls. (#12885)
  * NVDA is no longer unstable after restarting NVDA during an automatic Braille Bluetooth scan. (#16933)
* It is now possible to use the review cursor selection commands to select text in Microsoft PowerPoint. (#17004)
* In on-demand speech mode, NVDA does not talk any more when a message is opened in Outlook, when a new page is loaded in a browser, or when displaying a new slide in a PowerPoint slideshow. (#16825, @CyrilleB79)
* In Mozilla Firefox, moving the mouse over text before or after a link now reliably reports the text. (#15990, @jcsteh)
* NVDA no longer occasionally fails to open browsable messages (such as pressing `NVDA+f` twice). (#16806, @LeonarddeR)
* Updating NVDA while add-on updates are pending no longer results in the add-on being removed. (#16837)
* It is now possible to interact with Data validation dropdown lists in Microsoft Excel 365. (#15138)
* NVDA is no longer as sluggish when arrowing up and down through large files in VS Code. (#17039)
* NVDA no longer becomes unresponsive after holding down an arrow key for a long time while in browse mode, particularly in Microsoft Word and Microsoft Outlook. (#16812)
* NVDA no longer reads the last line when the cursor is on the second-last line of a multiline edit control in Java applications. (#17027)

### Changes for Developers

Please refer to [the developer guide](https://www.nvaccess.org/files/nvda/documentation/developerGuide.html#API) for information on NVDA's API deprecation and removal process.

* Component updates:
  * Updated py2exe to 0.13.0.2 (#16907, @dpy013)
  * Updated setuptools to 72.0 (#16907, @dpy013)
  * Updated Ruff to 0.5.6. (#16868, @LeonarddeR)
  * Updated nh3 to 0.2.18 (#17020, @dpy013)
* Added a `.editorconfig` file to NVDA's repository in order for several IDEs to pick up basic NVDA code style rules by default. (#16795, @LeonarddeR)
* Added support for custom speech symbol dictionaries. (#16739, #16823, @LeonarddeR)
  * Dictionaries can be provided in locale specific folders in an add-on package, e.g. `locale\en`.
  * Dictionary metadata can be added to an optional `symbolDictionaries` section in the add-on manifest.
  * Please consult the [Custom speech symbol dictionaries section in the developer guide](https://www.nvaccess.org/files/nvda/documentation/developerGuide.html#AddonSymbolDictionaries) for more details.
* It is now possible to redirect objects retrieved from on-screen coordinates, by using the `NVDAObject.objectFromPointRedirect` method. (#16788, @Emil-18)
* Running SCons with the parameter `--all-cores` will automatically pick the maximum number of available CPU cores. (#16943, #16868, @LeonarddeR)
* Developer info now includes information on app architecture (such as AMD64) for the navigator object. (#16488, @josephsl)

#### Deprecations

* The `bool` configuration key `[documentFormatting][reportFontAttributes]` is deprecated for removal in 2025.1, instead use `[fontAttributeReporting]`. (#16748)
  * The new key has an `int` value matching an `OutputMode` `enum` with options for speech, braille, speech and braille and off.
  * API consumers can use the `bool` value as previously, or check the `OutputMode` if handling speech or braille specifically.
  * These keys are currently synchronized until 2025.1.
* `NVDAObjects.UIA.InaccurateTextChangeEventEmittingEditableText` is deprecated with no replacement. (#16817, @LeonarddeR)

## 2024.3.1

This is a patch release to fix a bug with the automatic add-on update notification.

### Bug Fixes

* When automatically checking for add-on updates, NVDA no longer freezes on poor connections. (#17036)

## 2024.3

The Add-on Store will now notify you if any add-on updates are available on NVDA startup.

There are now options to apply Unicode normalization to speech and braille output.
This can be useful when reading characters that are unknown to a particular speech synthesizer or braille table and which have a compatible alternative, like the bold and italic characters commonly used on social media.
It also allows reading of equations in the Microsoft Word equation editor.

Help Tech Activator Pro braille displays are now supported.

Unassigned commands have been added to scroll the mouse wheel vertically and horizontally.

There are several bug fixes, particularly for the Windows 11 Emoji Panel and Clipboard history.
For web browsers, there are fixes for reporting error messages, figures, captions, table labels and checkbox/radio button menu items.

LibLouis has been updated, adding new Braille tables for Cyrillic Serbian, Yiddish, several ancient languages, Turkish, and the International Phonetic Alphabet.
eSpeak has been updated, adding support for the Karakalpak language.
Unicode CLDR has also been updated.

### New Features

* New key commands:
  * Added unassigned commands for vertical and horizontal scrolling of the mouse wheel, to enhance navigation on web pages and apps with dynamic content, such as Dism++. (#16462, @Cary-Rowen)
* Added support for Unicode Normalization to speech and braille output. (#11570, #16466 @LeonarddeR).
  * This can be useful when reading characters that are unknown to a particular speech synthesizer or braille table and which have a compatible alternative, like the bold and italic characters commonly used on social media.
  * It also allows reading of equations in the Microsoft Word equation editor. (#4631)
  * You can enable this functionality for both speech and braille in their respective settings categories in the NVDA Settings dialog.
* By default, after NVDA startup, you will be notified if any add-on updates are available. (#15035)
  * This can be disabled in the "Add-on Store" category of settings.
  * NVDA checks daily for add-on updates.
  * Only updates within the same channel will be checked (e.g. installed beta add-ons will only notify for updates in the beta channel).
* Added support for the Help Tech Activator Pro displays. (#16668)

### Changes

* Component updates:
  * eSpeak NG has been updated to 1.52-dev commit `54ee11a79`. (#16495)
    * Added new language Karakalpak.
  * Updated Unicode CLDR to version 45.0. (#16507, @OzancanKaratas)
  * Updated fast_diff_match_patch (used to detect changes in terminals and other dynamic content) to version 2.1.0. (#16508, @codeofdusk)
  * Updated LibLouis braille translator to [3.30.0](https://github.com/liblouis/liblouis/releases/tag/v3.30.0). (#16652, @codeofdusk)
    * New braille tables:
      * Cyrillic Serbian.
      * Yiddish.
      * Several ancient languages: Biblical Hebrew, Akkadian, Syriac, Ugaritic and transliterated Cuneiform text.
      * Turkish grade 2. (#16735)
      * International Phonetic Alphabet. (#16773)
  * Updated NSIS to 3.10 (#16674, @dpy013)
  * Updated markdown to 3.6 (#16725, @dpy013)
  * Updated nh3 to 0.2.17 (#16725, @dpy013)
* The fallback braille input table is now equal to the fallback output table, which is Unified English Braille Code grade 1. (#9863, @JulienCochuyt, @LeonarddeR)
* NVDA will now report figures with no accessible children, but with a label or description. (#14514)
* When reading by line in browse mode, "caption" is no longer reported on each line of a long figure or table caption. (#14874)
* In the Python console, the last unexecuted command will no longer be lost when moving in the input history. (#16653, @CyrilleB79)
* A unique anonymous ID is now sent as part of optional NVDA usage statistics gathering. (#16266)
* By default, a new folder will be created when making a portable copy.
A warning message will inform you if you try writing to a non-empty directory. (#16686)

### Bug Fixes

* Windows 11 fixes:
  * NVDA will no longer appear to get stuck when closing the clipboard history and emoji panel. (#16346, #16347, @josephsl)
  * NVDA will announce visible candidates again when opening the IME interface. (#14023, @josephsl)
  * NVDA will no longer announce "clipboard history" twice when navigating through the emoji panel menu items. (#16532, @josephsl)
  * NVDA will no longer cut off speech and braille when reviewing kaomojis and symbols in the emoji panel. (#16533, @josephsl)
* Web browser fixes:
  * Error messages referenced with `aria-errormessage` are now reported in Google Chrome and Mozilla Firefox. (#8318)
  * If present, NVDA will now use `aria-labelledby` to provide accessible names for tables in Mozilla Firefox. (#5183)
  * NVDA will correctly announce radio and checkbox menu items when first entering sub-menus in Google Chrome and Mozilla Firefox. (#14550)
  * NVDA's browse mode find functionality is now more accurate when the page contains emojis. (#16317, @LeonarddeR)
  * In Mozilla Firefox, NVDA now correctly reports the current character, word and line when the cursor is at the insertion point at the end of a line. (#3156, @jcsteh)
  * No longer cause Google Chrome to crash when closing a document or exiting Chrome. (#16893)
* NVDA will announce correctly the autocomplete suggestions in Eclipse and other Eclipse-based environments on Windows 11. (#16416, @thgcode)
* Improved reliability of automatic text readout, particularly in terminal applications. (#15850, #16027, @Danstiv)
* It is once again possible to reset the configuration to factory defaults reliably. (#16755, @Emil-18)
* NVDA will correctly announce selection changes when editing a cell's text in Microsoft Excel. (#15843)
* In applications using Java Access Bridge, NVDA will now correctly read the last blank line of a text instead of repeating the previous line. (#9376, @dmitrii-drobotov)
* In LibreOffice Writer (version 24.8 and newer), when toggling text formatting (bold, italic, underline, subscript/superscript, alignment) using the corresponding keyboard shortcut, NVDA announces the new formatting attribute (e.g. "Bold on", "Bold off"). (#4248, @michaelweghorn)
* When navigating with the cursor keys in text boxes in applications which use UI Automation, NVDA no longer sometimes reports the wrong character, word, etc. (#16711, @jcsteh)
* When pasting into the Windows 10/11 Calculator, NVDA now correctly reports the full number pasted. (#16573, @TristanBurchett)
* Speech is no longer silent after disconnecting from and reconnecting to a Remote Desktop session. (#16722, @jcsteh)
* Support added for text review commands for an object's name in Visual Studio Code. (#16248, @Cary-Rowen)
* Playing NVDA sounds no longer fails on a mono audio device. (#16770, @jcsteh)
* NVDA will report addresses when arrowing through To/CC/BCC fields in outlook.com / Modern Outlook. (#16856)
* NVDA now handles add-on installation failures more gracefully. (#16704)

### Changes for Developers

* NVDA now uses Ruff instead of flake8 for linting. (#14817)
* Fixed NVDA's build system to work properly when using Visual Studio 2022 version 17.10 and above. (#16480, @LeonarddeR)
* A fixed width font is now used in Log Viewer and in the NVDA Python Console so that the cursor remains in the same column during vertical navigation.
It is especially useful to read the error location markers in tracebacks. (#16321, @CyrilleB79)
* Support for custom braille tables has been added. (#3304, #16208, @JulienCochuyt, @LeonarddeR)
  * Tables can be provided in the `brailleTables` folder in an add-on package.
  * Table metadata can be added to an optional `brailleTables` section in the add-on manifest or to a `.ini` file with the same format found in the brailleTables subdirectory of the scratchpad directory.
  * Please consult the [braille translation tables section in the developer guide](https://www.nvaccess.org/files/nvda/documentation/developerGuide.html#BrailleTables) for more details.
* When a `gainFocus` event is queued with an object that has a valid `focusRedirect` property, the object pointed to by the `focusRedirect` property is now held by `eventHandler.lastQueuedFocusObject`, rather than the originally queued object. (#15843)
* NVDA will log its executable architecture (x86) at startup. (#16432, @josephsl)
* `wx.CallAfter`, which is wrapped in `monkeyPatches/wxMonkeyPatches.py`, now includes proper `functools.wraps` indication. (#16520, @XLTechie)
* There is a new module for scheduling tasks `utils.schedule`, using the pip module `schedule`. (#16636)
  * You can use `scheduleThread.scheduleDailyJobAtStartUp` to automatically schedule a job that happens after NVDA starts, and every 24 hours after that.
  Jobs are scheduled with a delay to avoid conflicts.
  * `scheduleThread.scheduleDailyJob` and `scheduleJob` can be used to schedule jobs at custom times, where a `JobClashError` will be raised on a known job scheduling clash.
* It is now possible to create app modules for apps hosting Edge WebView2 (msedgewebview2.exe) controls. (#16705, @josephsl)

## 2024.2

There is a new feature called sound split.
This allows splitting NVDA sounds into one channel (e.g. left) while sounds from all other applications are directed to the other channel (e.g. right).

There are new commands for modifying the synth settings ring, allowing users to jump to the first or last setting, and to increase or decrease the current setting in larger steps.
There are also new quick navigation commands, allowing users to bind gestures to quickly jump between: paragraph, vertically aligned paragraph, same style text, different style text, menu item, toggle button, progress bar, figure, and math formula.

There are many new braille features and bug fixes.
A new braille mode called "display speech output" has been added.
When active, the braille display shows exactly what NVDA speaks.
Support was also added for the BrailleEdgeS2 and BrailleEdgeS3 displays.
LibLouis was updated, adding new detailed (with capital letters indicated) Belarusian and Ukrainian Braille tables, a Lao table, and a Spanish table for reading Greek texts.

eSpeak was updated, adding new language Tigrinya.

There are many minor bug fixes for applications, such as Thunderbird, Adobe Reader, web browsers, Nudi and Geekbench.

### New Features

* New key commands:
  * New Quick Navigation command `p` for jumping to next/previous text paragraph in browse mode. (#15998, @mltony)
  * New unassigned Quick Navigation commands, which can be used to jump to the next/previous:
    * figure (#10826)
    * vertically aligned paragraph (#15999, @mltony)
    * menu item (#16001, @mltony)
    * toggle button (#16001, @mltony)
    * progress bar (#16001, @mltony)
    * math formula (#16001, @mltony)
    * same style text (#16000, @mltony)
    * different style text (#16000, @mltony)
  * Added commands to jump first, last, forward and backward through the synth settings ring. (#13768, #16095, @rmcpantoja)
    * Setting the first/last setting in the synth settings ring has no assigned gesture. (#13768)
    * Decrease and increase the current setting of the synth settings ring in a larger step (#13768):
      * Desktop: `NVDA+control+pageUp` and `NVDA+control+pageDown`.
      * Laptop: `NVDA+control+shift+pageUp` and `NVDA+control+shift+pageDown`.
  * Added a new unassigned input gesture to toggle the reporting of figures and captions. (#10826, #14349)
* Braille:
  * Added support for the BrailleEdgeS2 and BrailleEdgeS3 displays. (#16033, #16279, @EdKweon)
  * A new braille mode called "display speech output" has been added. (#15898, @Emil-18)
    * When active, the braille display shows exactly what NVDA speaks.
    * It can be toggled by pressing `NVDA+alt+t`, or from the braille settings dialog.
* Sound split: (#12985, @mltony)
  * Allows splitting NVDA sounds into one channel (e.g. left) while sounds from all other applications are directed to the other channel (e.g. right).
  * Toggled by `NVDA+alt+s`.
* Reporting row and column headers is now supported in contenteditable HTML elements. (#14113)
* Added an option to disable the reporting of figures and captions in Document Formatting settings. (#10826, #14349)
* In Windows 11, NVDA will announce alerts from voice typing and suggested actions including the top suggestion when copying data such as phone numbers to the clipboard (Windows 11 2022 Update and later). (#16009, @josephsl)
* NVDA will keep the audio device awake after speech stops, in order to prevent the start of the next speech being clipped with some audio devices such as Bluetooth headphones. (#14386, @jcsteh, @mltony)
* HP Secure Browser is now supported. (#16377)

### Changes

* Add-on Store:
  * The minimum and the last tested NVDA version for an add-on are now displayed in the "other details" area. (#15776, @Nael-Sayegh)
  * The community reviews action will be available in all tabs of the store. (#16179, @nvdaes)
* Component updates:
  * Updated LibLouis Braille translator to [3.29.0](https://github.com/liblouis/liblouis/releases/tag/v3.29.0). (#16259, @codeofdusk)
    * New detailed (with capital letters indicated) Belarusian and Ukrainian Braille tables.
    * New Spanish table for reading Greek texts.
    * New table for Lao Grade 1. (#16470)
  * eSpeak NG has been updated to 1.52-dev commit `cb62d93fd7`. (#15913)
    * Added new language Tigrinya.
* Changed several gestures for BrailleSense devices to avoid conflicts with characters of the French braille table. (#15306)
  * `alt+leftArrow` is now mapped to `dot2+dot7+space`
  * `alt+rightArrow` is now mapped to `dot5+dot7+space`
  * `alt+upArrow` is now mapped to `dot2+dot3+dot7+space`
  * `alt+downArrow` is now mapped to `dot5+dot6+dot7+space`
* Padding dots commonly used in tables of contents are not reported anymore at low punctuation levels. (#15845, @CyrilleB79)

### Bug Fixes

* Windows 11 fixes:
  * NVDA will once again announce hardware keyboard input suggestions. (#16283, @josephsl)
  * In Version 24H2 (2024 Update and Windows Server 2025), mouse and touch interaction can be used in quick settings. (#16348, @josephsl)
* Add-on Store:
  * When pressing `ctrl+tab`, focus properly moves to the new current tab title. (#14986, @ABuffEr)
  * If cache files are not correct, NVDA no longer will restart. (#16362, @nvdaes)
* Fixes for Chromium-based browsers when used with UIA:
  * Fixed bugs causing NVDA to hang. (#16393, #16394)
  * Backspace key is now working correctly in Gmail sign-in fields. (#16395)
* Backspace now works correctly when using Nudi 6.1 with NVDA's "Handle keys from other applications" setting enabled. (#15822, @jcsteh)
* Fixed a bug where audio coordinates would be played while the application is in sleep mode when "Play audio coordinates when mouse moves" is enabled. (#8059, @hwf1324)
* In Adobe Reader, NVDA no longer ignores alternative text set on formulas in PDFs. (#12715)
* Fixed a bug causing NVDA to fail to read the ribbon and options within Geekbench. (#16251, @mzanm)
* Fixed a rare case when saving the configuration may fail to save all profiles. (#16343, @CyrilleB79)
* In Firefox and Chromium-based browsers, NVDA will correctly enter focus mode when pressing enter when positioned within a presentational list (ul / ol) inside editable content. (#16325)
* Column state change is now correctly reported when selecting columns to display in Thunderbird message list. (#16323)
* The command line switch `-h`/`--help` works properly again. (#16522, @XLTechie)
* NVDA's support for the Poedit translation software version 3.4 or higher correctly functions when translating languages with 1 or more than 2 plural forms (e.g. Chinese, Polish). (#16318)

### Changes for Developers

Please refer to [the developer guide](https://www.nvaccess.org/files/nvda/documentation/developerGuide.html#API) for information on NVDA's API deprecation and removal process.

* Instantiating `winVersion.WinVersion` objects with unknown Windows versions above 10.0.22000 such as 10.0.25398 returns "Windows 11 unknown" instead of "Windows 10 unknown" for release name. (#15992, @josephsl)
* Make the AppVeyor build process easier for NVDA forks, by adding configurable variables in appveyor.yml to disable or modify NV Access specific portions of the build scripts. (#16216, @XLTechie)
* Added a how-to document, explaining the process of building NVDA forks on AppVeyor. (#16293, @XLTechie)

## 2024.1

A new "on-demand" speech mode has been added.
When speech is on-demand, NVDA does not speak automatically (e.g. when moving the cursor) but still speaks when calling commands whose goal is explicitly to report something (e.g. report window title).
In the Speech category of NVDA's settings, it is now possible to exclude unwanted speech modes from the Cycle speech modes command (`NVDA+s`).

A new Native Selection mode (toggled by `NVDA+shift+f10`) is now available in NVDA's browse mode for Mozilla Firefox.
When turned on, selecting text in browse mode will also manipulate Firefox's own native selection.
Copying text with `control+c` will pass straight through to Firefox, thus copying the rich content, rather than NVDA's plain text representation.

The Add-on Store now supports bulk actions (e.g. installing, enabling add-ons) by selecting multiple add-ons
There is a new action to open a reviews webpage for the selected add-on.

The audio output device and ducking mode options have been removed from the "Select Synthesizer" dialog.
They can be found in the audio settings panel which can be opened with `NVDA+control+u`.

eSpeak-NG, LibLouis braille translator, and Unicode CLDR have been updated.
New Thai, Filipino and Romanian braille tables are available.

There are many bug fixes, particularly for the Add-on Store, braille, Libre Office, Microsoft Office and audio.

### Important notes

* This release breaks compatibility with existing add-ons.
* Windows 7, and Windows 8 are no longer supported.
Windows 8.1 is the minimum Windows version supported.

### New Features

* Add-on Store:
  * The Add-on Store now supports bulk actions (e.g. installing, enabling add-ons) by selecting multiple add-ons. (#15350, #15623, @CyrilleB79)
  * A new action has been added to open a dedicated webpage to see or provide feedback about the selected add-on. (#15576, @nvdaes)
* Added support for Bluetooth Low Energy HID Braille displays. (#15470)
* A new Native Selection mode (toggled by `NVDA+shift+f10`) is now available in NVDA's browse mode for Mozilla Firefox.
When turned on, selecting text in browse mode will also manipulate Firefox's own native selection.
Copying text with `control+c` will pass straight through to Firefox, thus copying the rich content, rather than NVDA's plain text representation.
Note however that as Firefox is handling the actual copy, NVDA will not report a "copy to clipboard" message in this mode. (#15830)
* When copying text in Microsoft Word with NVDA's browse mode enabled, formatting is now also included.
A side affect of this is that NVDA will no longer report a "copy to clipboard" message when pressing `control+c` in Microsoft Word / Outlook browse mode, as the application is now handling the copy, not NVDA. (#16129)
* A new "on-demand" speech mode has been added.
When speech is on-demand, NVDA does not speak automatically (e.g. when moving the cursor) but still speaks when calling commands whose goal is explicitly to report something (e.g. report window title). (#481, @CyrilleB79)
* In the Speech category of NVDA's settings, it is now possible to exclude unwanted speech modes from the Cycle speech modes command (`NVDA+s`). (#15806, @lukaszgo1)
  * If you are currently using the NoBeepsSpeechMode add-on consider uninstalling it, and disabling "beeps" and "on-demand" modes in the settings.

### Changes

* NVDA no longer supports Windows 7 and Windows 8.
Windows 8.1 is the minimum Windows version supported. (#15544)
* Component updates:
  * Updated LibLouis braille translator to [3.28.0](https://github.com/liblouis/liblouis/releases/tag/v3.28.0). (#15435, #15876, @codeofdusk)
    * Added new Thai, Romanian, and Filipino Braille tables.
  * eSpeak NG has been updated to 1.52-dev commit `530bf0abf`. (#15036)
  * CLDR emoji and symbol annotations has been updated to version 44.0. (#15712, @OzancanKaratas)
  * Updated Java Access Bridge to 17.0.9+8Zulu (17.46.19). (#15744)
* Key Commands:
  * The following commands now support two and three presses to spell the reported information and spell with character descriptions: report selection, report clipboard text and report focused object. (#15449, @CyrilleB79)
  * The command to toggle the screen curtain now has a default gesture: `NVDA+control+escape`. (#10560, @CyrilleB79)
  * When pressed four times, the report selection command now shows the selection in a browsable message. (#15858, @Emil-18)
* Microsoft Office:
  * When requesting formatting information on Excel cells, borders and background will only be reported if there is such formatting. (#15560, @CyrilleB79)
  * NVDA will again no longer report unlabelled groupings such as in recent versions of Microsoft Office 365 menus. (#15638)
* The audio output device and ducking mode options have been removed from the "Select Synthesizer" dialog.
They can be found in the audio settings panel which can be opened with `NVDA+control+u`. (#15512, @codeofdusk)
* The option "Report role when mouse enters object" in NVDA's mouse settings category has been renamed to "Report object when mouse enters it".
This option now announces additional relevant information about an object when the mouse enters it, such as states (checked/pressed) or cell coordinates in a table. (#15420, @LeonarddeR)
* New items have been added to the Help menu for the NV Access "Get Help" page and Shop. (#14631)
* NVDA's support for [Poedit](https://poedit.net) is overhauled for Poedit version 3 and above.
Users of Poedit 1 are encouraged to update to Poedit 3 if they want to rely on enhanced accessibility in Poedit, such as shortcuts to read translator notes and comments. (#15313, #7303, @LeonarddeR)
* Braille viewer and speech viewer are now disabled in secure mode. (#15680)
* During object navigation, disabled (unavailable) objects will not be ignored anymore. (#15477, @CyrilleB79)
* Added table of contents to key commands document. (#16106)

### Bug Fixes

* Add-on Store:
  * When the status of an add-on is changed while it has focus, e.g. a change from "downloading" to "downloaded", the updated item is now announced correctly. (#15859, @LeonarddeR)
  * When installing add-ons install prompts are no longer overlapped by the restart dialog. (#15613, @lukaszgo1)
  * When reinstalling an incompatible add-on it is no longer forcefully disabled. (#15584, @lukaszgo1)
  * Disabled and incompatible add-ons can now be updated. (#15568, #15029)
  * NVDA now recovers and displays an error in a case where an add-on fails to download correctly. (#15796)
  * NVDA no longer fails to restart intermittently after opening and closing Add-on Store. (#16019, @lukaszgo1)
* Audio:
  * NVDA no longer freezes briefly when multiple sounds are played in rapid succession. (#15311, #15757, @jcsteh)
  * If the audio output device is set to something other than the default and that device becomes available again after being unavailable, NVDA will now switch back to the configured device instead of continuing to use the default device. (#15759, @jcsteh)
  * NVDA now resumes audio if the configuration of the output device changes or another application releases exclusive control of the device. (#15758, #15775, @jcsteh)
* Braille:
  * Multi line braille displays will no longer crash the BRLTTY driver and are treated as one continuous display. (#15386)
  * More objects which contain useful text are detected, and text content is displayed in braille. (#15605)
  * Contracted braille input works properly again. (#15773, @aaclause)
  * Braille is now updated when moving the navigator object between table cells in more situations (#15755, @Emil-18)
  * The result of reporting current focus, current navigator object, and current selection commands is now shown in braille. (#15844, @Emil-18)
  * The Albatross braille driver no longer handles a Esp32 microcontroller as an Albatross display. (#15671)
* LibreOffice:
  * Words deleted using the `control+backspace` keyboard shortcut are now also properly announced when the deleted word is followed by whitespace (like spaces and tabs). (#15436, @michaelweghorn)
  * Announcement of the status bar using the `NVDA+end` keyboard shortcut now also works for dialogs in LibreOffice version 24.2 and newer. (#15591, @michaelweghorn)
  * All expected text attributes are now supported in LibreOffice versions 24.2 and above.
  This makes the announcement of spelling errors work when announcing a line in Writer. (#15648, @michaelweghorn)
  * Announcement of heading levels now also works for LibreOffice versions 24.2 and newer. (#15881, @michaelweghorn)
* Microsoft Office:
  * In Excel with UIA disabled, braille is updated, and the active cell content is spoken, when `control+y`, `control+z` or `alt+backspace` is pressed. (#15547)
  * In Word with UIA disabled braille is updated when `control+v`, `control+x`, `control+y`, `control+z`, `alt+backspace`, `backspace` or `control+backspace` is pressed.
  It is also updated with UIA enabled, when typing text and braille is tethered to review and review follows caret. (#3276)
  * In Word, the landing cell will now be correctly reported when using the native Word commands for table navigation `alt+home`, `alt+end`, `alt+pageUp` and `alt+pageDown`. (#15805, @CyrilleB79)
* Reporting of object shortcut keys has been improved. (#10807, #15816, @CyrilleB79)
* The SAPI4 synthesizer now properly supports volume, rate and pitch changes embedded in speech. (#15271, @LeonarddeR)
* Multi line state is now correctly reported in applications using Java Access Bridge. (#14609)
* NVDA will announce dialog content for more Windows 10 and 11 dialogs. (#15729, @josephsl)
* NVDA will no longer fail to read a newly loaded page in Microsoft Edge when using UI Automation. (#15736)
* When using say all or commands which spell text, pauses between sentences or characters no longer gradually decrease over time. (#15739, @jcsteh)
* NVDA no longer sometimes freezes when speaking a large amount of text. (#15752, @jcsteh)
* When accessing Microsoft Edge using UI Automation, NVDA is able to activate more controls in browse mode. (#14612)
* NVDA will not fail to start anymore when the configuration file is corrupted, but it will restore the configuration to default as it did in the past. (#15690, @CyrilleB79)
* Fixed support for System List view (`SysListView32`) controls in Windows Forms applications. (#15283, @LeonarddeR)
* It is not possible anymore to overwrite NVDA's Python console history. (#15792, @CyrilleB79)
* NVDA should remain responsive when being flooded with many UI Automation events, e.g. when large chunks of text are printed to a terminal or when listening to voice messages in WhatsApp messenger. (#14888, #15169)
  * This new behavior can be disabled using the new "Use enhanced event processing" setting in NVDA's advanced settings.
* NVDA is again able to track the focus in applications running within Windows Defender Application Guard (WDAG). (#15164)
* The speech text is no longer updated when the mouse moves in the Speech Viewer. (#15952, @hwf1324)
* NVDA will again switch back to browse mode when closing combo boxes with `escape` or `alt+upArrow` in Firefox or Chrome. (#15653)
* Arrowing up and down in combo boxes in iTunes will no longer inappropriately switch back to browse mode. (#15653)

### Changes for Developers

Please refer to [the developer guide](https://www.nvaccess.org/files/nvda/documentation/developerGuide.html#API) for information on NVDA's API deprecation and removal process.

* Note: this is an Add-on API compatibility breaking release.
Add-ons will need to be re-tested and have their manifest updated.
* Building NVDA now requires Visual Studio 2022.
Please refer to the [NVDA docs](https://github.com/nvaccess/nvda/blob/release-2024.1/projectDocs/dev/createDevEnvironment.md) for the specific list of Visual Studio components. (#14313)
* Added the following extension points:
  * `treeInterceptorHandler.post_browseModeStateChange`. (#14969, @nvdaes)
  * `speech.speechCanceled`. (#15700, @LeonarddeR)
  * `_onErrorSoundRequested` (should be retrieved calling `logHandler.getOnErrorSoundRequested()`) (#15691, @CyrilleB79)
* It is now possible to use plural forms in an add-on's translations. (#15661, @beqabeqa473)
* Included python3.dll in the binary distribution for use by add-ons with external libraries utilizing the [stable ABI](https://docs.python.org/3.11/c-api/stable.html). (#15674, @mzanm)
* The `BrailleDisplayDriver` base class now has `numRows` and `numCols` properties to provide information about multi line braille displays.
Setting `numCells` is still supported for single line braille displays and `numCells` will return the total number of cells for multi line braille displays. (#15386)
* Updated BrlAPI for BRLTTY to version 0.8.5, and its corresponding python module to a Python 3.11 compatible build. (#15652, @LeonarddeR)
* Added the `speech.speakSsml` function, which allows you to write NVDA speech sequences using [SSML](https://www.w3.org/TR/speech-synthesis11/). (#15699, @LeonarddeR)
  * The following tags are currently supported and translated to appropriate NVDA speech commands:
    * `Prosody` (`pitch`, `rate` and `volume`). Only multiplication (e.g. `200%` are supported.
    * `say-as` with the `interpret` attribute set to `characters`
    * `voice` with the `xml:lang` set to an XML language
    * `break` with the `time` attribute set to a value in milliseconds, e.g. `200ms`
    * `mark` with the `name` attribute set to a mark name, e.g. `mark1`, requires providing a callback
  * Example: `speech.speakSsml('<speak><prosody pitch="200%">hello</prosody><break time="500ms" /><prosody rate="50%">John</prosody></speak>')`
  * The SSML parsing capabilities are backed by the `SsmlParser` class in the `speechXml` module.
* Changes to the NVDA Controller Client library:
  * The file names of the library no longer contain a suffix denoting the architecture, i.e. `nvdaControllerClient32/64.dll` are now called `nvdaControllerClient.dll`. (#15718, #15717, @LeonarddeR)
  * Added an example to demonstrate using nvdaControllerClient.dll from Rust. (#15771, @LeonarddeR)
  * Added the following functions to the controller client: (#15734, #11028, #5638, @LeonarddeR)
    * `nvdaController_getProcessId`: To get the process id (PID) of the current instance of NVDA the controller client is using.
    * `nvdaController_speakSsml`: To instruct NVDA to speak according to the given SSML. This function also supports:
      * Providing the symbol level.
      * Providing the priority of speech to be spoken.
      * Speaking both synchronously (blocking) and asynchronously (instant return).
    * `nvdaController_setOnSsmlMarkReachedCallback`: To register a callback of type `onSsmlMarkReachedFuncType` that is called in synchronous mode for every `<mark />` tag encountered in the SSML sequence provided to `nvdaController_speakSsml`.
  * Note: the new functions in the controller client only support NVDA 2024.1 and above.
* Updated `include` dependencies:
  * detours to `4b8c659f549b0ab21cf649377c7a84eb708f5e68`. (#15695)
  * ia2 to `3d8c7f0b833453f761ded6b12d8be431507bfe0b`. (#15695)
  * sonic to `8694c596378c24e340c09ff2cd47c065494233f1`. (#15695)
  * w3c-aria-practices to `9a5e55ccbeb0f1bf92b6127c9865da8426d1c864`. (#15695)
  * wil to `5e9be7b2d2fe3834a7107f430f7d4c0631f69833`. (#15695)
* Device info yielded by `hwPortUtils.listUsbDevices` now contain the bus reported description of the USB device (key `busReportedDeviceDescription`). (#15764, @LeonarddeR)
* For USB serial devices, `bdDetect.getConnectedUsbDevicesForDriver` and `bdDetect.getDriversForConnectedUsbDevices` now yield device matches containing a `deviceInfo` dictionary enriched with data about the USB device, such as `busReportedDeviceDescription`. (#15764, @LeonarddeR)
* When the configuration file `nvda.ini` is corrupted, a backup copy is saved before it is reinitialized. (#15779, @CyrilleB79)
* When defining a script with the script decorator, the `speakOnDemand` boolean argument can be specified to control if a script should speak while in "on-demand" speech mode. (#481, @CyrilleB79)
  * Scripts that provide information (e.g. say window title, report time/date) should speak in the "on-demand" mode.
  * Scripts that perform an action (e.g. move the cursor, change a parameter) should not speak in the "on-demand" mode.
* Fixed bug where deleting git-tracked files during `scons -c` resulted in missing UIA COM interfaces on rebuild. (#7070, #10833, @hwf1324)
* Fix a bug where some code changes were not detected when building `dist`, that prevented a new build from being triggered.
Now `dist` always rebuilds. (#13372, @hwf1324)
* A `gui.nvdaControls.MessageDialog` with default type of standard, no longer throws a None conversion exception because no sound is assigned. (#16223, @XLTechie)

#### API Breaking Changes

These are breaking API changes.
Please open a GitHub issue if your Add-on has an issue with updating to the new API.

* NVDA is now built with Python 3.11. (#12064)
* Updated pip dependencies:
  * configobj to 5.1.0dev commit `e2ba4457c4651fa54f8d59d8dcdd3da950e956b8`. (#15544)
  * Comtypes to 1.2.0. (#15513, @codeofdusk)
  * Flake8 to 4.0.1. (#15636, @lukaszgo1)
  * py2exe to 0.13.0.1dev commit `4e7b2b2c60face592e67cb1bc935172a20fa371d`. (#15544)
  * robotframework to 6.1.1. (#15544)
  * SCons to 4.5.2. (#15529, @LeonarddeR)
  * sphinx to 7.2.6. (#15544)
  * wxPython to 4.2.2a commit `0205c7c1b9022a5de3e3543f9304cfe53a32b488`. (#12551, #16257)
* Removed pip dependencies:
  * typing_extensions, these should be supported natively in Python 3.11 (#15544)
  * nose, instead unittest-xml-reporting is used to generate XML reports. (#15544)
* `IAccessibleHandler.SecureDesktopNVDAObject` has been removed.
Instead, when NVDA is running on the user profile, track the existence of the secure desktop with the extension point: `winAPI.secureDesktop.post_secureDesktopStateChange`. (#14488)
* `braille.BrailleHandler.handlePendingCaretUpdate` has been removed with no public replacement. (#15163, @LeonarddeR)
* `bdDetect.addUsbDevices and bdDetect.addBluetoothDevices` have been removed.
Braille display drivers should implement the `registerAutomaticDetection` class method instead.
That method receives a `DriverRegistrar` object on which the `addUsbDevices` and `addBluetoothDevices` methods can be used. (#15200, @LeonarddeR)
* The default implementation of the check method on `BrailleDisplayDriver` now requires both the `threadSafe` and `supportsAutomaticDetection` attributes to be set to `True`. (#15200, @LeonarddeR)
* Passing lambda functions to `hwIo.ioThread.IoThread.queueAsApc` is no longer possible, as functions should be weakly referenceable. (#14627, @LeonarddeR)
* `IoThread.autoDeleteApcReference` has been removed. (#14924, @LeonarddeR)
* To support capital pitch changes, synthesizers must now explicitly declare their support for the `PitchCommand` in the `supportedCommands` attribute on the driver. (#15433, @LeonarddeR)
* `speechDictHandler.speechDictVars` has been removed. Use `NVDAState.WritePaths.speechDictsDir` instead of `speechDictHandler.speechDictVars.speechDictsPath`. (#15614, @lukaszgo1)
* `languageHandler.makeNpgettext` and `languageHandler.makePgettext` have been removed.
`npgettext` and `pgettext` are supported natively now. (#15546)
* The app module for [Poedit](https://poedit.net) has been changed significantly. The `fetchObject` function has been removed. (#15313, #7303, @LeonarddeR)
* The following redundant types and constants have been removed from `hwPortUtils`: (#15764, @LeonarddeR)
  * `PCWSTR`
  * `HWND` (replaced by `ctypes.wintypes.HWND`)
  * `ULONG_PTR`
  * `ULONGLONG`
  * `NULL`
  * `GUID` (replaced by `comtypes.GUID`)
* `gui.addonGui.AddonsDialog` has been removed. (#15834)
* `touchHandler.TouchInputGesture.multiFingerActionLabel` has been removed with no replacement. (#15864, @CyrilleB79)
* `NVDAObjects.IAccessible.winword.WordDocument.script_reportCurrentHeaders` has been removed with no replacement. (#15904, @CyrilleB79)
* The following app modules are removed.
Code which imports from one of them, should instead import from the replacement module. (#15618, @lukaszgo1)

| Removed module name |Replacement module|
|---|---|
|`azardi-2.0` |`azardi20`|
|`azuredatastudio` |`code`|
|`azuredatastudio-insiders` |`code`|
|`calculatorapp` |`calculator`|
|`code - insiders` |`code`|
|`commsapps` |`hxmail`|
|`dbeaver` |`eclipse`|
|`digitaleditionspreview` |`digitaleditions`|
|`esybraille` |`esysuite`|
|`hxoutlook` |`hxmail`|
|`miranda64` |`miranda32`|
|`mpc-hc` |`mplayerc`|
|`mpc-hc64` |`mplayerc`|
|`notepad++` |`notepadPlusPlus`|
|`searchapp` |`searchui`|
|`searchhost` |`searchui`|
|`springtoolsuite4` |`eclipse`|
|`sts` |`eclipse`|
|`teamtalk3` |`teamtalk4classic`|
|`textinputhost` |`windowsinternal_composableshell_experiences_textinput_inputapp`|
|`totalcmd64` |`totalcmd`|
|`win32calc` |`calc`|
|`winmail` |`msimn`|
|`zend-eclipse-php` |`eclipse`|
|`zendstudio` |`eclipse`|

#### Deprecations

* Using `watchdog.getFormattedStacksForAllThreads` is deprecated - please use `logHandler.getFormattedStacksForAllThreads` instead. (#15616, @lukaszgo1)
* `easeOfAccess.canConfigTerminateOnDesktopSwitch` has been deprecated, as it became obsolete since Windows 7 is no longer supported. (#15644, @LeonarddeR)
* `winVersion.isFullScreenMagnificationAvailable` has been deprecated - use `visionEnhancementProviders.screenCurtain.ScreenCurtainProvider.canStart` instead. (#15664, @josephsl)
* The following Windows release constants has been deprecated from winVersion module (#15647, @josephsl):
  * `winVersion.WIN7`
  * `winVersion.WIN7_SP1`
  * `winVersion.WIN8`
* The `bdDetect.KEY_*` constants have been deprecated.
Use `bdDetect.DeviceType.*` instead. (#15772, @LeonarddeR).
* The `bdDetect.DETECT_USB` and `bdDetect.DETECT_BLUETOOTH` constants have been deprecated with no public replacement. (#15772, @LeonarddeR).
* Using `gui.ExecAndPump` is deprecated - please use `systemUtils.ExecAndPump` instead. (#15852, @lukaszgo1)

## 2023.3.4

This is a patch release to fix a security issue and installer issue.
Please responsibly disclose security issues following NVDA's [security policy](https://github.com/nvaccess/nvda/blob/master/security.md).

### Security Fixes

* Prevents loading custom configuration while secure mode is forced.
([GHSA-727q-h8j2-6p45](https://github.com/nvaccess/nvda/security/advisories/GHSA-727q-h8j2-6p45))

### Bug Fixes

* Fixed bug which caused the NVDA process to fail to exit correctly. (#16123)
* Fixed bug where if the previous NVDA process failed to exit correctly, an NVDA installation could fail to an unrecoverable state. (#16122)

## 2023.3.3

This is a patch release to fix a security issue.
Please responsibly disclose security issues following NVDA's [security policy](https://github.com/nvaccess/nvda/blob/master/security.md).

### Security Fixes

* Prevents possible reflected XSS attack from crafted content to cause arbitrary code execution.
([GHSA-xg6w-23rw-39r8](https://github.com/nvaccess/nvda/security/advisories/GHSA-xg6w-23rw-39r8))

## 2023.3.2

This is a patch release to fix a security issue.
The security patch in 2023.3.1 was not resolved correctly.
Please responsibly disclose security issues following NVDA's [security policy](https://github.com/nvaccess/nvda/blob/master/security.md).

### Security Fixes

* The security patch in 2023.3.1 was not resolved correctly.
Prevents possible system access and arbitrary code execution with system privileges for unauthenticated users.
([GHSA-h7pp-6jqw-g3pj](https://github.com/nvaccess/nvda/security/advisories/GHSA-h7pp-6jqw-g3pj))

## 2023.3.1

This is a patch release to fix a security issue.
Please responsibly disclose security issues following NVDA's [security policy](https://github.com/nvaccess/nvda/blob/master/security.md).

### Security Fixes

* Prevents possible system access and arbitrary code execution with system privileges for unauthenticated users.
([GHSA-h7pp-6jqw-g3pj](https://github.com/nvaccess/nvda/security/advisories/GHSA-h7pp-6jqw-g3pj))

## 2023.3

This release includes improvements to performance, responsiveness and stability of audio output.
Options have been added to control the volume of NVDA sounds and beeps, or to have them follow the volume of the voice you are using.

NVDA can now periodically refresh OCR results, speaking new text as it appears.
This can be configured in the Windows OCR category of NVDA's settings dialog.

There's been several braille fixes, improving device detection and caret movement.
It is now possible to opt-out unwanted drivers from automatic detection, to improve autodetection performance.
There are also new BRLTTY commands.

There's also been bug fixes for the Add-on Store, Microsoft Office, Microsoft Edge context menus, and Windows Calculator.

### New Features

* Enhanced sound management:
  * A new Audio Settings panel:
    * This can be opened with `NVDA+control+u`. (#15497)
    * An option in Audio settings to have the volume of NVDA sounds and beeps follow the volume setting of the voice you are using. (#1409)
    * An option in Audio settings to separately configure the volume of NVDA sounds. (#1409, #15038)
    * The settings to change audio output device and toggle audio ducking have been moved to the new Audio settings panel from the Select Synthesizer dialog.
    These options will be removed from the "select synthesizer" dialog in 2024.1. (#15486, #8711)
  * NVDA will now output audio via the Windows Audio Session API (WASAPI), which may improve the responsiveness, performance and stability of NVDA speech and sounds. (#14697, #11169, #11615, #5096, #10185, #11061)
  * Note: WASAPI is incompatible with some add-ons.
  Compatible updates are available for these add-ons, please update them before updating NVDA.
  Incompatible versions of these add-ons will be disabled when updating NVDA:
    * Tony's Enhancements version 1.15 or older. (#15402)
    * NVDA global commands extension 12.0.8 or older. (#15443)
* NVDA is now able to continually update the result when performing optical character recognition (OCR), speaking new text as it appears. (#2797)
  * To enable this functionality, enable the option "Periodically refresh recognized content" in the Windows OCR category of NVDA's settings dialog.
  * Once enabled, you can toggle speaking new text by toggling report dynamic content changes (pressing `NVDA+5`).
* When using automatic detection of braille displays, it is now possible to opt-out drivers from detection from the braille display selection dialog. (#15196)
* A new option in Document Formatting settings, "Ignore blank lines for line indentation reporting". (#13394)
* Added an unassigned gesture to navigate by tab groupings in browse mode. (#15046)

### Changes

* Braille:
  * When the text in a terminal changes without updating the caret, the text on a braille display will now properly update when positioned on a changed line.
  This includes situations where braille is tethered to review. (#15115)
  * More BRLTTY key bindings are now mapped to NVDA commands (#6483):
    * `learn`: toggle NVDA input help
    * `prefmenu`: open the NVDA menu
    * `prefload`/`prefsave`: Load/save NVDA configuration
    * `time`: Show time
    * `say_line`: Speak the current line where the review cursor is located
    * `say_below`: Say all using review cursor
  * The BRLTTY driver is only available when a BRLTTY instance with BrlAPI enabled is running. (#15335)
  * The advanced setting to enable support for HID braille has been removed in favor of a new option.
  You can now disable specific drivers for braille display auto detection in the braille display selection dialog. (#15196)
* Add-on Store: Installed add-ons will now be listed in the Available Add-ons tab, if they are available in the store. (#15374)
* Some shortcut keys have been updated in the NVDA menu. (#15364)

### Bug Fixes

* Microsoft Office:
  * Fixed crash in Microsoft Word when Document formatting options "report headings" and "report comments and notes" were not enabled. (#15019)
  * In Word and Excel, text alignment will be correctly reported in more situations. (#15206, #15220)
  * Fixes the announcement of some cell formatting shortcuts in Excel. (#15527)
* Microsoft Edge:
  * NVDA will no longer jump back to the last browse mode position when opening the context menu in Microsoft Edge. (#15309)
  * NVDA is once again able to read context menus of downloads in Microsoft Edge. (#14916)
* Braille:
  * The braille cursor and selection indicators will now always be updated correctly after showing or hiding respective indicators with a gesture. (#15115)
  * Fixed bug where Albatross braille displays try to initialize although another braille device has been connected. (#15226)
* Add-on Store:
  * Fixed bug where unchecking "include incompatible add-ons" would result in incompatible add-ons still being listed in the store. (#15411)
  * Add-ons blocked due to compatibility reasons should now be filtered correctly when toggling the filter for enabled/disabled status. (#15416)
  * Fixed bug preventing overridden enabled incompatible add-ons being upgraded or replaced using the external install tool. (#15417)
  * Fixed bug where NVDA would not speak until restarted after add-on installation. (#14525)
  * Fixed bug where add-ons cannot be installed if a previous download failed or was cancelled. (#15469)
  * Fixed issues with handling incompatible add-ons when upgrading NVDA. (#15414, #15412, #15437)
* NVDA once again announces calculation results in the Windows 32bit calculator on Server, LTSC and LTSB versions of Windows. (#15230)
* NVDA no longer ignores focus changes when a nested window (grand child window) gets focus. (#15432)
* Fixed a potential cause of crashing during NVDA startup. (#15517)

### Changes for Developers

Please refer to [the developer guide](https://www.nvaccess.org/files/nvda/documentation/developerGuide.html#API) for information on NVDA's API deprecation and removal process.

* `braille.handler.handleUpdate` and `braille.handler.handleReviewMove` have been changed in order not to update instantly.
Before this change, when either of these methods was called very often, this would drain many resources.
These methods now queue an update at the end of every core cycle instead.
They should also be thread safe, making it possible to call them from background threads. (#15163)
* Added official support to register custom braille display drivers in the automatic braille display detection process.
Consult the `braille.BrailleDisplayDriver` class documentation for more details.
Most notably, the `supportsAutomaticDetection` attribute must be set to `True` and the `registerAutomaticDetection` `classmethod` must be implemented.  (#15196)

#### Deprecations

* `braille.BrailleHandler.handlePendingCaretUpdate` is now deprecated with no public replacement.
It will be removed in 2024.1. (#15163)
* Importing the constants `xlCenter`, `xlJustify`, `xlLeft`, `xlRight`, `xlDistributed`, `xlBottom`, `xlTop` from `NVDAObjects.window.excel` is deprecated.
Use `XlHAlign` or `XlVAlign` enumerations instead. (#15205)
* The mapping `NVDAObjects.window.excel.alignmentLabels` is deprecated.
Use the `displayString` methods of `XlHAlign` or `XlVAlign` enumerations instead. (#15205)
* `bdDetect.addUsbDevices` and `bdDetect.addBluetoothDevices` have been deprecated.
Braille display drivers should implement the `registerAutomaticDetection` classmethod instead.
That method receives a `DriverRegistrar` object on which the `addUsbDevices` and `addBluetoothDevices` methods can be used. (#15200)
* The default implementation of the check method on `BrailleDisplayDriver` uses `bdDetect.driverHasPossibleDevices` for devices that are marked as thread safe.
Starting from NVDA 2024.1, in order for the base method to use `bdDetect.driverHasPossibleDevices`, the `supportsAutomaticDetection` attribute must be set to `True` as well. (#15200)

## 2023.2

This release introduces the Add-on Store to replace the Add-ons Manager.
In the Add-on Store you can browse, search, install and update community add-ons.
You can now manually override incompatibility issues with outdated add-ons at your own risk.

There are new braille features, commands, and display support.
There are also new input gestures for OCR and flattened object navigation.
Navigating and reporting formatting in Microsoft Office is improved.

There are many bug fixes, particularly for braille, Microsoft Office, web browsers and Windows 11.

eSpeak-NG, LibLouis braille translator, and Unicode CLDR have been updated.

### New Features

* Add-on Store has been added to NVDA. (#13985)
  * Browse, search, install and update community add-ons.
  * Manually override incompatibility issues with outdated add-ons.
  * The Add-ons Manager has been removed and replaced by the Add-on Store.
  * For more information please read the updated user guide.
* New input gestures:
  * An unbound gesture to cycle through the available languages for Windows OCR. (#13036)
  * An unbound gesture to cycle through the braille show messages modes. (#14864)
  * An unbound gesture to toggle showing the selection indicator for braille. (#14948)
  * Added default keyboard gesture assignments to move to the next or previous object in a flattened view of the object hierarchy. (#15053)
    * Desktop: `NVDA+numpad9` and `NVDA+numpad3` to move to the previous and next objects respectively.
    * Laptop: `shift+NVDA+[` and `shift+NVDA+]` to move to the previous and next objects respectively.
* New braille features:
  * Added support for the Help Tech Activator braille display. (#14917)
  * A new option to toggle showing the selection indicator (dots 7 and 8). (#14948)
  * A new option to optionally move the system caret or focus when changing the review cursor position with braille routing keys. (#14885, #3166)
  * When pressing `numpad2` three times to report the numerical value of the character at the position of the review cursor, the information is now also provided in braille. (#14826)
  * Added support for the `aria-brailleroledescription` ARIA 1.3 attribute, allowing web authors to override the type of an element shown on the braille display. (#14748)
  * Baum braille driver: added several braille chord gestures for performing common keyboard commands such as `windows+d` and `alt+tab`.
  Please refer to the NVDA User Guide for a full list. (#14714)
* Added pronunciation of Unicode symbols:
  * braille symbols such as `⠐⠣⠃⠗⠇⠐⠜`. (#13778)
  * Mac Option key symbol `⌥`. (#14682)
* Added gestures for Tivomatic Caiku Albatross braille displays. (#14844, #15002)
  * showing the braille settings dialog
  * accessing the status bar
  * cycling the braille cursor shape
  * cycling the braille show messages mode
  * toggling the braille cursor on/off
  * toggling the "braille show selection indicator" state
  * cycling the "braille move system caret when routing review cursor" mode. (#15122)
* Microsoft Office features:
  * When highlighted text is enabled Document Formatting, highlight colours are now reported in Microsoft Word. (#7396, #12101, #5866)
  * When colors are enabled Document Formatting, background colours are now reported in Microsoft Word. (#5866)
  * When using Excel shortcuts to toggle format such as bold, italic, underline and strike through of a cell in Excel, the result is now reported. (#14923)
* Experimental enhanced sound management:
  * NVDA can now output audio via the Windows Audio Session API (WASAPI), which may improve the responsiveness, performance and stability of NVDA speech and sounds. (#14697)
  * WASAPI usage can be enabled in Advanced settings.
  Additionally, if WASAPI is enabled, the following Advanced settings can also be configured.
    * An option to have the volume of NVDA sounds and beeps follow the volume setting of the voice you are using. (#1409)
    * An option to separately configure the volume of NVDA sounds. (#1409, #15038)
  * There is a known issue with intermittent crashing when WASAPI is enabled. (#15150)
* In Mozilla Firefox and Google Chrome, NVDA now reports when a control opens a dialog, grid, list or tree if the author has specified this using `aria-haspopup`. (#8235)
* It is now possible to use system variables (such as `%temp%` or `%homepath%`) in the path specification while creating portable copies of NVDA. (#14680)
* In Windows 10 May 2019 Update and later, NVDA can announce virtual desktop names when opening, changing, and closing them. (#5641)
* A system wide parameter has been added to allow users and system administrators to force NVDA to start in secure mode. (#10018)

### Changes

* Component updates:
  * eSpeak NG has been updated to 1.52-dev commit `ed9a7bcf`. (#15036)
  * Updated LibLouis braille translator to [3.26.0](https://github.com/liblouis/liblouis/releases/tag/v3.26.0). (#14970)
  * CLDR has been updated to version 43.0. (#14918)
* LibreOffice changes:
  * When reporting the review cursor location, the current cursor/caret location is now reported relative to the current page in LibreOffice Writer 7.6 and newer, similar to what is done for Microsoft Word. (#11696)
  * Announcement of the status bar (e.g. triggered by `NVDA+end`) works for LibreOffice. (#11698)
  * When moving to a different cell in LibreOffice Calc, NVDA no longer incorrectly announces the coordinates of the previously focused cell when cell coordinate announcement is disabled in NVDA's settings. (#15098)
* Braille changes:
  * When using a braille display via the Standard HID braille driver, the dpad can be used to emulate the arrow keys and enter.
  Also `space+dot1` and `space+dot4` now map to up and down arrow respectively. (#14713)
  * Updates to dynamic web content (ARIA live regions) are now displayed in braille.
  This can be disabled in the Advanced Settings panel. (#7756)
* Dash and em-dash symbols will always be sent to the synthesizer. (#13830)
* Distance reported in Microsoft Word will now honour the unit defined in Word's advanced options even when using UIA to access Word documents. (#14542)
* NVDA responds faster when moving the cursor in edit controls. (#14708)
* Script for reporting the destination of a link now reports from the caret / focus position rather than the navigator object. (#14659)
* Portable copy creation no longer requires that a drive letter be entered as part of the absolute path. (#14680)
* If Windows is configured to display seconds in the system tray clock, using `NVDA+f12` to report the time now honors that setting. (#14742)
* NVDA will now report unlabeled groupings that have useful position information, such as in recent versions of Microsoft Office 365 menus. (#14878)

### Bug Fixes

* Braille:
  * Several stability fixes to input/output for braille displays, resulting in less frequent errors and crashes of NVDA. (#14627)
  * NVDA will no longer unnecessarily switch to no braille multiple times during auto detection, resulting in a cleaner log and less overhead. (#14524)
  * NVDA will now switch back to USB if a HID Bluetooth device (such as the HumanWare Brailliant or APH Mantis) is automatically detected and an USB connection becomes available.
  This only worked for Bluetooth Serial ports before. (#14524)
  * When no braille display is connected and the braille viewer is closed by pressing `alt+f4` or clicking the close button, the display size of the braille subsystem will again be reset to no cells. (#15214)
* Web browsers:
  * NVDA no longer occasionally causes Mozilla Firefox to crash or stop responding. (#14647)
  * In Mozilla Firefox and Google Chrome, typed characters are no longer reported in some text boxes even when speak typed characters is disabled. (#8442)
  * You can now use browse mode in Chromium Embedded Controls where it was not possible previously. (#13493, #8553)
  * In Mozilla Firefox, moving the mouse over text after a link now reliably reports the text. (#9235)
  * The destination of graphic links is now reported accurately in more cases in Chrome and Edge. (#14783)
  * When trying to report the URL for a link without a href attribute NVDA is no longer silent.
  Instead NVDA reports that the link has no destination. (#14723)
  * In Browse mode, NVDA will no longer incorrectly ignore focus moving to a parent or child control e.g. moving from a control to its parent list item or gridcell. (#14611)
    * Note however that this fix only applies when the Automatically set focus to focusable elements" option in Browse Mode settings is turned off (which is the default).
* Fixes for Windows 11:
  * NVDA can once again announce Notepad status bar contents. (#14573)
  * Switching between tabs will announce the new tab name and position for Notepad and File Explorer. (#14587, #14388)
  * NVDA will once again announce candidate items when entering text in languages such as Chinese and Japanese. (#14509)
  * It is once again possible to open the Contributors and License items on the NVDA Help menu. (#14725)
* Microsoft Office fixes:
  * When rapidly moving through cells in Excel, NVDA is now less likely to report the wrong cell or selection. (#14983, #12200, #12108)
  * When landing on an Excel cell from outside a work sheet, braille and focus highlighter are no longer needlessly updated to the object that had focus previously. (#15136)
  * NVDA no longer fails to announce focusing password fields in Microsoft Excel and Outlook. (#14839)
* For symbols which do not have a symbol description in the current locale, the default English symbol level will be used. (#14558, #14417)
* It is now possible to use the backslash character in the replacement field of a dictionaries entry, when the type is not set to regular expression. (#14556)
* In Windows 10 and 11 Calculator, a portable copy of NVDA will no longer do nothing or play error tones when entering expressions in standard calculator in compact overlay mode. (#14679)
* NVDA again recovers from many more situations such as applications that stop responding which previously caused it to freeze completely. (#14759)
* When forcing UIA support with certain terminal and consoles, a bug is fixed which caused a freeze and the log file to be spammed. (#14689)
* NVDA will no longer refuse to save the configuration after a configuration reset. (#13187)
* When running a temporary version from the launcher, NVDA will not mislead users into thinking they can save the configuration. (#14914)
* NVDA now generally responds slightly faster to commands and focus changes. (#14928)
* Displaying the OCR settings will not fail on some systems anymore. (#15017)
* Fix bug related to saving and loading the NVDA configuration, including switching synthesizers. (#14760)
* Fix bug causing text review "flick up" touch gesture to move pages rather than move to previous line. (#15127)

### Changes for Developers

Please refer to [the developer guide](https://www.nvaccess.org/files/nvda/documentation/developerGuide.html#API) for information on NVDA's API deprecation and removal process.

* Suggested conventions have been added to the add-on manifest specification.
These are optional for NVDA compatibility, but are encouraged or required for submitting to the Add-on Store. (#14754)
  * Use `lowerCamelCase` for the name field.
  * Use `<major>.<minor>.<patch>` format for the version field (required for add-on datastore).
  * Use `https://` as the schema for the url field (required for add-on datastore).
* Added a new extension point type called `Chain`, which can be used to iterate over iterables returned by registered handlers. (#14531)
* Added the `bdDetect.scanForDevices` extension point.
Handlers can be registered that yield `BrailleDisplayDriver/DeviceMatch` pairs that don't fit in existing categories, like USB or Bluetooth. (#14531)
* Added extension point: `synthDriverHandler.synthChanged`. (#14618)
* The NVDA Synth Settings Ring now caches available setting values the first time they're needed, rather than when loading the synthesizer. (#14704)
* You can now call the export method on a gesture map to export it to a dictionary.
This dictionary can be imported in another gesture by passing it either to the constructor of `GlobalGestureMap` or to the update method on an existing map. (#14582)
* `hwIo.base.IoBase` and its derivatives now have a new constructor parameter to take a `hwIo.ioThread.IoThread`.
If not provided, the default thread is used. (#14627)
* `hwIo.ioThread.IoThread` now has a `setWaitableTimer` method to set a waitable timer using a python function.
Similarly, the new `getCompletionRoutine` method allows you to convert a python method into a completion routine safely. (#14627)
* `offsets.OffsetsTextInfo._get_boundingRects` should now always return `List[locationHelper.rectLTWH]` as expected for a subclass of `textInfos.TextInfo`. (#12424)
* `highlight-color` is now a format field attribute. (#14610)
* NVDA should more accurately determine if a logged message is coming from NVDA core. (#14812)
* NVDA will no longer log inaccurate warnings or errors about deprecated appModules. (#14806)
* All NVDA extension points are now briefly described in a new, dedicated chapter in the Developer Guide. (#14648)
* `scons checkpot` will no longer check the `userConfig` subfolder anymore. (#14820)
* Translatable strings can now be defined with a singular and a plural form using `ngettext` and `npgettext`. (#12445)

#### Deprecations

* Passing lambda functions to `hwIo.ioThread.IoThread.queueAsApc` is deprecated.
Instead, functions should be weakly referenceable. (#14627)
* Importing `LPOVERLAPPED_COMPLETION_ROUTINE` from `hwIo.base` is deprecated.
Instead import from `hwIo.ioThread`. (#14627)
* `IoThread.autoDeleteApcReference` is deprecated.
It was introduced in NVDA 2023.1 and was never meant to be part of the public API.
Until removal, it behaves as a no-op, i.e. a context manager yielding nothing. (#14924)
* `gui.MainFrame.onAddonsManagerCommand` is deprecated, use `gui.MainFrame.onAddonStoreCommand` instead. (#13985)
* `speechDictHandler.speechDictVars.speechDictsPath` is deprecated, use `NVDAState.WritePaths.speechDictsDir` instead. (#15021)
* Importing `voiceDictsPath` and `voiceDictsBackupPath` from `speechDictHandler.dictFormatUpgrade` is deprecated.
Instead use `WritePaths.voiceDictsDir` and `WritePaths.voiceDictsBackupDir` from `NVDAState`. (#15048)
* `config.CONFIG_IN_LOCAL_APPDATA_SUBKEY` is deprecated.
Instead use `config.RegistryKey.CONFIG_IN_LOCAL_APPDATA_SUBKEY`. (#15049)

## 2023.1

A new option has been added, "Paragraph Style" in "Document Navigation".
This can be used with text editors that do not support paragraph navigation natively, such as Notepad and Notepad++.

There is a new global command to report the destination of a link, mapped to `NVDA+k`.

Support for annotated web content (such as comments and footnotes) has improved.
Press `NVDA+d` to cycle through summaries when annotations are reported (e.g. "has comment, has footnote").

Tivomatic Caiku Albatross 46/80 braille displays are now supported.

Support for ARM64 and AMD64 versions of Windows has improved.

There are many bug fixes, notably Windows 11 fixes.

eSpeak, LibLouis, Sonic rate boost and Unicode CLDR have been updated.
There are new Georgian, Swahili (Kenya) and Chichewa (Malawi) braille tables.

Note:

* This release breaks compatibility with existing add-ons.

### New Features

* Microsoft Excel via UI Automation: Automatic reporting of column and row headers in tables. (#14228)
  * Note: This is referring to tables formatted via the "Table" button on the Insert pane of the Ribbon.
  "First Column" and "Header Row" in "Table Style Options" correspond to column and row headers respectively.
  * This is not referring to screen reader specific headers via named ranges, which is currently not supported via UI Automation.
* An unassigned script has been added to toggle delayed character descriptions. (#14267)
* Added an experimental option to leverage the UIA notification support in Windows Terminal to report new or changed text in the terminal, resulting in improved stability and responsivity. (#13781)
  * Consult the user guide for limitations of this experimental option.
* On Windows 11 ARM64, browse mode is now available in AMD64 apps such as Firefox, Google Chrome and 1Password. (#14397)
* A new option has been added, "Paragraph Style" in "Document Navigation".
This adds support for single line break (normal) and multi line break (block) paragraph navigation.
This can be used with text editors that do not support paragraph navigation natively, such as Notepad and Notepad++. (#13797)
* The presence of multiple annotations are now reported.
`NVDA+d` now cycles through reporting the summary of each annotation target for origins with multiple annotation targets.
For example, when text has a comment and a footnote associated with it. (#14507, #14480)
* Added support for Tivomatic Caiku Albatross 46/80 braille displays. (#13045)
* New global command: Report link destination (`NVDA+k`).
Pressed once will speak/braille the destination of the link that is in the navigator object.
Pressing twice will show it in a window, for more detailed review. (#14583)
* New unmapped global command (Tools category): Report link destination in a window.
Same as pressing `NVDA+k` twice, but may be more useful for braille users. (#14583)

### Changes

* Updated LibLouis braille translator to [3.24.0](https://github.com/liblouis/liblouis/releases/tag/v3.24.0). (#14436)
  * Major updates to Hungarian, UEB, and Chinese bopomofo braille.
  * Support for the Danish braille standard 2022.
  * New braille tables for Georgian literary braille, Swahili (Kenya) and Chichewa (Malawi).
* Updated Sonic rate boost library to commit `1d70513`. (#14180)
* CLDR has been updated to version 42.0. (#14273)
* eSpeak NG has been updated to 1.52-dev commit `f520fecb`. (#14281, #14675)
  * Fixed reporting of large numbers. (#14241)
* Java applications with controls using the selectable state will now announce when an item is not selected rather than when the item is selected. (#14336)

### Bug Fixes

* Windows 11 fixes:
  * NVDA will announce search highlights when opening Start menu. (#13841)
  * On ARM, x64 apps are no longer identified as ARM64 applications. (#14403)
  * Clipboard history menu items such as "pin item" can be accessed. (#14508)
  * In Windows 11 22H2 and newer, it is again possible to use mouse and touch interaction to interact with areas such as the system tray overflow window and "Open With" dialog. (#14538, #14539)
* Suggestions are reported when typing an @mention in in Microsoft Excel comments. (#13764)
* In the Google Chrome location bar, suggestion controls (switch to tab, remove suggestion etc) are now reported when selected. (#13522)
* When requesting formatting information, colors are now explicitly reported in Wordpad or log viewer, rather than only "Default color". (#13959)
* In Firefox, activating the "Show options" button on GitHub issue pages now works reliably. (#14269)
* The date picker controls in Outlook 2016 / 365 Advanced search dialog now report their label and value. (#12726)
* ARIA switch controls are now actually reported as switches in Firefox, Chrome and Edge, rather than checkboxes. (#11310)
* NVDA will automatically announce the sort state on an HTML table column header when changed by pressing an inner button. (#10890)
* A landmark or region's name is always automatically spoken when jumping inside from outside using quick navigation or focus in browse mode. (#13307)
* When beep or announce 'cap' for capitals is enabled with delayed character descriptions, NVDA no longer beeps or announces 'cap' twice. (#14239)
* Controls in tables in Java applications will now be announced more accurately by NVDA. (#14347)
* Some settings will no longer be unexpectedly different when used with multiple profiles. (#14170)
  * The following settings have been addressed:
    * Line indentation in Document formatting settings.
    * Cell borders in doc formatting settings
    * Show messages in braille settings
    * Tether Braille in braille settings
  * In some rare cases, these settings used in profiles may be unexpectedly modified when installing this version of NVDA.
  * Please check these options in your profiles after upgrading NVDA to this version.
* Emojis should now be reported in more languages. (#14433)
* The presence of an annotation is no longer missing in braille for some elements. (#13815)
* Fixed an issue where config changes not save correctly when changing between a "Default" option and the value of the "Default" option. (#14133)
* When configuring NVDA there will always be at least one key defined as an NVDA key. (#14527)
* When accessing the NVDA menu via the notification area, NVDA will not suggest a pending update anymore when no update is available. (#14523)
* Remaining, elapsed and total time is now reported correctly for audio files over a day long in foobar2000. (#14127)
* In web browsers such as Chrome and Firefox, alerts such as file downloads are shown in braille in addition to being spoken. (#14562)
* Bug fixed when navigating to the first and last column in a table in Firefox (#14554)
* When NVDA is launched with `--lang=Windows` parameter, it is again possible to open NVDA's General settings dialog. (#14407)
* NVDA no longer fails to continue reading in Kindle for PC after turning the page. (#14390)

### Changes for Developers

Note: this is an Add-on API compatibility breaking release.
Add-ons will need to be re-tested and have their manifest updated.
Please refer to [the developer guide](https://www.nvaccess.org/files/nvda/documentation/developerGuide.html#API) for information on NVDA's API deprecation and removal process.

* System tests should now pass when run locally on non-English systems. (#13362)
* In Windows 11 on ARM, x64 apps are no longer identified as ARM64 applications. (#14403)
* It is no longer necessary to use `SearchField` and `SuggestionListItem` `UIA` `NVDAObjects` in new UI Automation scenarios, where automatic reporting of search suggestions, and where typing has been exposed via UI Automation with the `controllerFor` pattern.
This functionality is now available generically via `behaviours.EditableText` and the base `NVDAObject` respectively. (#14222)
* The UIA debug logging category when enabled now produces significantly more logging for UIA event handlers and utilities. (#14256)
* NVDAHelper build standards updated. (#13072)
  * Now uses the C++20 standard, was C++17.
  * Now uses the `/permissive-` compiler flag which disables permissive behaviors, and sets the `/Zc` compiler options for strict conformance.
* Some plugin objects (e.g. drivers and add-ons) now have a more informative description in the NVDA python console. (#14463)
* NVDA can now be fully compiled with Visual Studio 2022, no longer requiring the Visual Studio 2019 build tools. (#14326)
* More detailed logging for NVDA freezes to aid debugging. (#14309)
* The singleton `braille._BgThread` class has been replaced with `hwIo.ioThread.IoThread`. (#14130)
  * A single instance `hwIo.bgThread` (in NVDA core) of this class provides background i/o for thread safe braille display drivers.
  * This new class is not a singleton by design, add-on authors are encouraged to use their own instance when doing hardware i/o.
* The processor architecture for the computer can be queried from `winVersion.WinVersion.processorArchitecture attribute.` (#14439)
* New extension points have been added. (#14503)
  * `inputCore.decide_executeGesture`
  * `tones.decide_beep`
  * `nvwave.decide_playWaveFile`
  * `braille.pre_writeCells`
  * `braille.filter_displaySize`
  * `braille.decide_enabled`
  * `braille.displayChanged`
  * `braille.displaySizeChanged`
* It is possible to set useConfig to False on supported settings for a synthesizer driver. (#14601)

#### API Breaking Changes

These are breaking API changes.
Please open a GitHub issue if your Add-on has an issue with updating to the new API.

* The configuration specification has been altered, keys have been removed or modified:
  * In `[documentFormatting]` section (#14233):
    * `reportLineIndentation` stores an int value (0 to 3) instead of a boolean
    * `reportLineIndentationWithTones` has been removed.
    * `reportBorderStyle` and `reportBorderColor` have been removed and are replaced by `reportCellBorders`.
  * In `[braille]` section (#14233):
    * `noMessageTimeout` has been removed, replaced by a value for `showMessages`.
    * `messageTimeout` cannot take the value 0 anymore, replaced by a value for `showMessages`.
    * `autoTether` has been removed; `tetherTo` can now take the value "auto" instead.
  * In `[keyboard]` section  (#14528):
    * `useCapsLockAsNVDAModifierKey`, `useNumpadInsertAsNVDAModifierKey`, `useExtendedInsertAsNVDAModifierKey` have been removed.
    They are replaced by `NVDAModifierKeys`.
* The `NVDAHelper.RemoteLoader64` class has been removed with no replacement. (#14449)
* The following functions in `winAPI.sessionTracking` are removed with no replacement. (#14416, #14490)
  * `isWindowsLocked`
  * `handleSessionChange`
  * `unregister`
  * `register`
  * `isLockStateSuccessfullyTracked`
* It is no longer possible to enable/disable the braille handler by setting `braille.handler.enabled`.
To disable the braille handler programatically, register a handler to `braille.handler.decide_enabled`. (#14503)
* It is no longer possible to update the display size of the handler by setting `braille.handler.displaySize`.
To update the displaySize programatically, register a handler to `braille.handler.filter_displaySize`.
Refer to `brailleViewer` for an example on how to do this. (#14503)
* There have been changes to the usage of `addonHandler.Addon.loadModule`. (#14481)
  * `loadModule` now expects dot as a separator, rather than backslash.
  For example "lib.example" instead of "lib\example".
  * `loadModule` now raises an exception when a module can't be loaded or has errors, instead of silently returning `None` without giving information about the cause.
* The following symbols have been removed from `appModules.foobar2000` with no direct replacement. (#14570)
  * `statusBarTimes`
  * `parseIntervalToTimestamp`
  * `getOutputFormat`
  * `getParsingFormat`
* The following are no longer singletons - their get method has been removed.
Usage of `Example.get()` is now `Example()`. (#14248)
  * `UIAHandler.customAnnotations.CustomAnnotationTypesCommon`
  * `UIAHandler.customProps.CustomPropertiesCommon`
  * `NVDAObjects.UIA.excel.ExcelCustomProperties`
  * `NVDAObjects.UIA.excel.ExcelCustomAnnotationTypes`

#### Deprecations

* `NVDAObjects.UIA.winConsoleUIA.WinTerminalUIA` is deprecated and usage is discouraged. (#14047)
* `config.addConfigDirsToPythonPackagePath` has been moved.
Use `addonHandler.packaging.addDirsToPythonPackagePath` instead. (#14350)
* `braille.BrailleHandler.TETHER_*` are deprecated.
Use `configFlags.TetherTo.*.value` instead. (#14233)
* `utils.security.postSessionLockStateChanged` is deprecated.
Use `utils.security.post_sessionLockStateChanged` instead. (#14486)
* `NVDAObject.hasDetails`, `NVDAObject.detailsSummary`, `NVDAObject.detailsRole` has been deprecated.
Use `NVDAObject.annotations` instead. (#14507)
* `keyboardHandler.SUPPORTED_NVDA_MODIFIER_KEYS` is deprecated with no direct replacement.
Consider using the class `config.configFlags.NVDAKey` instead. (#14528)
* `gui.MainFrame.evaluateUpdatePendingUpdateMenuItemCommand` has been deprecated.
Use `gui.MainFrame.SysTrayIcon.evaluateUpdatePendingUpdateMenuItemCommand` instead. (#14523)

## 2022.4

This release includes several new key commands, including table say all commands.
A "Quick Start Guide" section has been added to the User Guide.
There are also several bug fixes.

eSpeak has been updated and LibLouis has been updated.
There are new Chinese, Swedish, Luganda and Kinyarwanda braille tables.

### New Features

* Added a "Quick Start Guide" section to the User Guide. (#13934)
* Introduced a new command to check the keyboard shortcut of the current focus. (#13960)
  * Desktop: `shift+numpad2`.
  * Laptop: `NVDA+ctrl+shift+.`.
* Introduced new commands to move the review cursor by page where supported by the application. (#14021)
  * Move to previous page:
    * Desktop: `NVDA+pageUp`.
    * Laptop: `NVDA+shift+pageUp`.
  * Move to next page:
    * Desktop: `NVDA+pageDown`.
    * Laptop: `NVDA+shift+pageDown`.
* Added the following table commands. (#14070)
  * Say all in column: `NVDA+control+alt+downArrow`
  * Say all in row: `NVDA+control+alt+rightArrow`
  * Read entire column: `NVDA+control+alt+upArrow`
  * Read entire row: `NVDA+control+alt+leftArrow`
* Microsoft Excel via UI Automation: NVDA now announces when moving out of a table within a spreadsheet. (#14165)
* Reporting table headers can now be configured separately for rows and columns. (#14075)

### Changes

* eSpeak NG has been updated to 1.52-dev commit `735ecdb8`. (#14060, #14079, #14118, #14203)
  * Fixed reporting of Latin characters when using Mandarin. (#12952, #13572, #14197)
* Updated LibLouis braille translator to [3.23.0](https://github.com/liblouis/liblouis/releases/tag/v3.23.0). (#14112)
  * Added braille tables:
    * Chinese common braille (simplified Chinese characters)
    * Kinyarwanda literary braille
    * Luganda literary braille
    * Swedish uncontracted braille
    * Swedish partially contracted braille
    * Swedish contracted braille
    * Chinese (China, Mandarin) Current Braille System (no tones) (#14138)
* NVDA now includes the architecture of the operating system as part of user statistics tracking. (#14019)

### Bug Fixes

* When updating NVDA using the Windows Package Manager CLI (aka winget), a released version of NVDA is no longer always treated as newer than whatever alpha version is installed. (#12469)
* NVDA will now correctly announce Group boxes in Java applications. (#13962)
* Caret properly follows spoken text during "say all" in applications such as Bookworm, WordPad, or the NVDA log viewer. (#13420, #9179)
* In programs using UI Automation, partially checked checkboxes will be reported correctly. (#13975)
* Improved performance and stability in Microsoft Visual Studio, Windows Terminal, and other UI Automation based applications. (#11077, #11209)
  * These fixes apply to Windows 11 Sun Valley 2 (version 22H2) and later.
  * Selective registration for UI Automation events and property changes now enabled by default.
* Text reporting, Braille output, and password suppression now work as expected in the embedded Windows Terminal control in Visual Studio 2022. (#14194)
* NVDA is now DPI aware when using multiple monitors.
There are several fixes for using a DPI setting higher than 100% or multiple monitors.
Issues may still exist with versions of Windows older than Windows 10 1809.
For these fixes to work, applications which NVDA interacts with also need to be DPI aware.
Note there are still known issues with Chrome and Edge. (#13254)
  * Visual highlighting frames should now be correctly placed in most applications. (#13370, #3875, #12070)
  * Touch screen interaction should now be accurate for most applications. (#7083)
  * Mouse tracking should now work for most applications. (#6722)
* Orientation state (landscape/portrait) changes are now correctly ignored when there is no change (e.g. monitor changes). (#14035)
* NVDA will announce dragging items on screen in places such as rearranging Windows 10 Start menu tiles and virtual desktops in Windows 11. (#12271, #14081)
* In advanced settings, "Play a sound for logged errors" option is now correctly restored to its default value when pressing the "Restore defaults" button. (#14149)
* NVDA can now select text using the `NVDA+f10` keyboard shortcut on Java applications. (#14163)
* NVDA will no longer get stuck in a menu when arrowing up and down threaded conversations in Microsoft Teams. (#14355)

### Changes for Developers

Please refer to [the developer guide](https://www.nvaccess.org/files/nvda/documentation/developerGuide.html#API) for information on NVDA's API deprecation and removal process.

* The [NVDA API Announcement mailing list](https://groups.google.com/a/nvaccess.org/g/nvda-api/about) was created. (#13999)
* NVDA no longer processes `textChange` events for most UI Automation applications due to their extreme negative performance impact. (#11002, #14067)

#### Deprecations

* `core.post_windowMessageReceipt` is deprecated, use `winAPI.messageWindow.pre_handleWindowMessage` instead.
* `winKernel.SYSTEM_POWER_STATUS` is deprecated and usage is discouraged, this has been moved to `winAPI._powerTracking.SystemPowerStatus`.
* `winUser.SM_*` constants are deprecated, use `winAPI.winUser.constants.SystemMetrics` instead.

## 2022.3.3

This is a minor release to fix issues with 2022.3.2, 2022.3.1 and 2022.3.
This also addresses a security issue.

### Security Fixes

* Prevents possible system access (e.g. NVDA Python console) for unauthenticated users.
([GHSA-fpwc-2gxx-j9v7](https://github.com/nvaccess/nvda/security/advisories/GHSA-fpwc-2gxx-j9v7))

### Bug Fixes

* Fixed bug where if NVDA freezes when locking, NVDA will allow access to the users desktop while on the Windows lock screen. (#14416)
* Fixed bug where if NVDA freezes when locking, NVDA will not behave correctly, as if the device was still locked. (#14416)
* Fixed accessibility issues with the Windows "forgot my PIN" process and Windows update/install experience. (#14368)
* Fixed bug when trying to install NVDA in some Windows environments, e.g. Windows Server. (#14379)

### Changes for Developers

#### Deprecations

* `utils.security.isObjectAboveLockScreen(obj)` is deprecated, instead use `obj.isBelowLockScreen`. (#14416)
* The following functions in `winAPI.sessionTracking` are deprecated for removal in 2023.1. (#14416)
  * `isWindowsLocked`
  * `handleSessionChange`
  * `unregister`
  * `register`
  * `isLockStateSuccessfullyTracked`

## 2022.3.2

This is a minor release to fix regressions with 2022.3.1 and address a security issue.

### Security Fixes

* Prevents possible system level access for unauthenticated users.
([GHSA-3jj9-295f-h69w](https://github.com/nvaccess/nvda/security/advisories/GHSA-3jj9-295f-h69w))

### Bug Fixes

* Fixes a regression from 2022.3.1 where certain functionality was disabled on secure screens. (#14286)
* Fixes a regression from 2022.3.1 where certain functionality was disabled after sign-in, if NVDA started on the lock screen. (#14301)

## 2022.3.1

This is a minor release to fix several security issues.
Please responsibly disclose security issues to <info@nvaccess.org>.

### Security Fixes

* Fixed exploit where it was possible to elevate from user to system privileges.
([GHSA-q7c2-pgqm-vvw5](https://github.com/nvaccess/nvda/security/advisories/GHSA-q7c2-pgqm-vvw5))
* Fixed a security issue allowing access to the python console on the lock screen via a race condition for NVDA startup.
([GHSA-72mj-mqhj-qh4w](https://github.com/nvaccess/nvda/security/advisories/GHSA-72mj-mqhj-qh4w))
* Fixed issue where speech viewer text is cached when locking Windows.
([GHSA-grvr-j2h8-3qm4](https://github.com/nvaccess/nvda/security/advisories/GHSA-grvr-j2h8-3qm4))

### Bug Fixes

* Prevent an unauthenticated user from updating settings for speech and Braille viewer on the lock screen. ([GHSA-grvr-j2h8-3qm4](https://github.com/nvaccess/nvda/security/advisories/GHSA-grvr-j2h8-3qm4))

## 2022.3

A significant amount of this release was contributed by the NVDA development community.
This includes delayed character descriptions and improved Windows Console support.

This release also includes several bug fixes.
Notably, up-to-date versions of Adobe Acrobat/Reader will no longer crash when reading a PDF document.

eSpeak has been updated, which introduces 3 new languages: Belarusian, Luxembourgish and Totontepec Mixe.

### New Features

* In the Windows Console Host used by Command Prompt, PowerShell, and the Windows Subsystem for Linux on Windows 11 version 22H2 (Sun Valley 2) and later:
  * Vastly improved performance and stability. (#10964)
  * When pressing `control+f` to find text, the review cursor position is updated to follow the found term. (#11172)
  * Reporting of typed text that does not appear on-screen (such as passwords) is disabled by default.
It can be re-enabled in NVDA's advanced settings panel. (#11554)
  * Text that has scrolled offscreen can be reviewed without scrolling the console window. (#12669)
  * More detailed text formatting information is available. ([microsoft/terminal PR 10336](https://github.com/microsoft/terminal/pull/10336))
* A new Speech option has been added to read character descriptions after a delay. (#13509)
* A new Braille option has been added to determine if scrolling the display forward/back should interrupt speech. (#2124)

### Changes

* eSpeak NG has been updated to 1.52-dev commit `9de65fcb`. (#13295)
  * Added languages:
    * Belarusian
    * Luxembourgish
    * Totontepec Mixe
* When using UI Automation to access Microsoft Excel spreadsheet controls, NVDA is now able to report when a cell is merged. (#12843)
* Instead of reporting "has details" the purpose of details is included where possible, for example "has comment". (#13649)
* The installation size of NVDA is now shown in Windows Programs and Feature section. (#13909)

### Bug Fixes

* Adobe Acrobat / Reader 64 bit will no longer crash when reading a PDF document. (#12920)
  * Note that the most up to date version of Adobe Acrobat / Reader is also required to avoid the crash.
* Font size measurements are now translatable in NVDA. (#13573)
* Ignore Java Access Bridge events where no window handle can be found for Java applications.
This will improve performance for some Java applications including IntelliJ IDEA. (#13039)
* Announcement of selected cells for LibreOffice Calc is more efficient and no longer results in a Calc freeze when many cells are selected. (#13232)
* When running under a different user, Microsoft Edge is no longer inaccessible. (#13032)
* When rate boost is off, eSpeak's rate does not drop anymore between rates 99% and 100%. (#13876)
* Fix bug which allowed 2 Input Gestures dialogs to open. (#13854)

### Changes for Developers

* Updated Comtypes to version 1.1.11. (#12953)
* In builds of Windows Console (`conhost.exe`) with an NVDA API level of 2 (`FORMATTED`) or greater, such as those included with Windows 11 version 22H2 (Sun Valley 2), UI Automation is now used by default. (#10964)
  * This can be overridden by changing the "Windows Console support" setting in NVDA's advanced settings panel.
  * To find your Windows Console's NVDA API level, set "Windows Console support" to "UIA when available", then check the NVDA+F1 log opened from a running Windows Console instance.
* The Chromium virtual buffer is now loaded even when the document object has the MSAA `STATE_SYSTEM_BUSY` exposed via IA2. (#13306)
* A config spec type `featureFlag` has been created for use with experimental features in NVDA. See `devDocs/featureFlag.md` for more information. (#13859)

#### Deprecations

There are no deprecations proposed in 2022.3.

## 2022.2.4

This is a patch release to fix a security issue.

### Bug Fixes

* Fixed an exploit where it was possible to open the NVDA python console via the log viewer on the lock screen.
([GHSA-585m-rpvv-93qg](https://github.com/nvaccess/nvda/security/advisories/GHSA-585m-rpvv-93qg))

## 2022.2.3

This is a patch release to fix an accidental API breakage introduced in 2022.2.1.

### Bug Fixes

* Fixed a bug where NVDA did not announce "Secure Desktop" when entering a secure desktop.
This caused NVDA remote to not recognize secure desktops. (#14094)

## 2022.2.2

This is a patch release to fix a bug introduced in 2022.2.1 with input gestures.

### Bug Fixes

* Fixed a bug where input gestures didn't always work. (#14065)

## 2022.2.1

This is a minor release to fix a security issue.
Please responsibly disclose security issues to <info@nvaccess.org>.

### Security Fixes

* Fixed exploit where it was possible to run a python console from the lockscreen. (GHSA-rmq3-vvhq-gp32)
* Fixed exploit where it was possible to escape the lockscreen using object navigation. (GHSA-rmq3-vvhq-gp32)

### Changes for Developers

#### Deprecations

These deprecations are currently not scheduled for removal.
The deprecated aliases will remain until further notice.
Please test the new API and provide feedback.
For add-on authors, please open a GitHub issue if these changes stop the API from meeting your needs.

* `appModules.lockapp.LockAppObject` should be replaced with `NVDAObjects.lockscreen.LockScreenObject`. (GHSA-rmq3-vvhq-gp32)
* `appModules.lockapp.AppModule.SAFE_SCRIPTS` should be replaced with `utils.security.getSafeScripts()`. (GHSA-rmq3-vvhq-gp32)

## 2022.2

This release includes many bug fixes.
Notably, there are significant improvements for Java based applications, braille displays and Windows features.

New table navigation commands have been introduced.
Unicode CLDR has been updated.
LibLouis has been updated, which includes a new German braille table.

### New Features

* Support for interacting with Microsoft Loop Components in Microsoft Office products. (#13617)
* New table navigation commands have been added. (#957)
 * `control+alt+home/end` to jump to first/last column.
 * `control+alt+pageUp/pageDown` to jump to first/last row.
* An unassigned script to cycle through language and dialect switching modes has been added. (#10253)

### Changes

* NSIS has been updated to version 3.08. (#9134)
* CLDR has been updated to version 41.0. (#13582)
* Updated LibLouis braille translator to [3.22.0](https://github.com/liblouis/liblouis/releases/tag/v3.22.0). (#13775)
  * New braille table: German grade 2 (detailed)
* Added new role for "busy indicator" controls. (#10644)
* NVDA now announces when an NVDA action cannot be performed. (#13500)
  * This includes when:
    * Using the NVDA Windows Store version.
    * In a secure context.
    * Waiting for a response to a modal dialog.

### Bug Fixes

* Fixes for Java based applications:
  * NVDA will now announce read-only state. (#13692)
  * NVDA will now announce disabled/enabled state correctly. (#10993)
  * NVDA will now announce function key shortcuts. (#13643)
  * NVDA can now beep or speak on progress bars. (#13594)
  * NVDA will no longer incorrectly remove text from widgets when presenting to the user. (#13102)
  * NVDA will now announce the state of toggle buttons. (#9728)
  * NVDA will now identify the window in a Java application with multiple windows. (#9184)
  * NVDA will now announce position information for tab controls. (#13744)
* Braille fixes:
  * Fix braille output when navigating certain text in Mozilla rich edit controls, such as drafting a message in Thunderbird. (#12542)
  * When braille is tethered automatically and the mouse is moved with mouse tracking enabled,
   text review commands now update the braille display with the spoken content. (#11519)
  * It is now possible to pan the braille display through content after use of text review commands. (#8682)
* The NVDA installer can now run from directories with special characters. (#13270)
* In Firefox, NVDA no longer fails to report items in web pages when aria-rowindex, aria-colindex, aria-rowcount or aria-colcount attributes are invalid. (#13405)
* The cursor does not switch row or column anymore when using table navigation to navigate through merged cells. (#7278)
* When reading non-interactive PDFs in Adobe Reader, the type and state of form fields (such as checkboxes and radio buttons) are now reported. (#13285)
* "Reset configuration to factory defaults" is now accessible in the NVDA menu during secure mode. (#13547)
* Any locked mouse keys will be unlocked when NVDA exits, previously the mouse button would remain locked. (#13410)
* Visual Studio now reports line numbers. (#13604)
  * Note that for line number reporting to work, showing line numbers must be enabled in Visual Studio and NVDA.
* Visual Studio now correctly reports line indentation. (#13574)
* NVDA will once again announce Start menu search result details in recent Windows 10 and 11 releases. (#13544)
* In Windows 10 and 11 Calculator version 10.1908 and later,
NVDA will announce results when more commands are pressed, such as commands from scientific mode. (#13383)
* In Windows 11, it is again possible to navigate and interact with user interface elements,
such as Taskbar and Task View using mouse and touch interaction. (#13506)
* NVDA will announce status bar content in Windows 11 Notepad. (#13688)
* Navigator object highlighting now shows up immediately upon activation of the feature. (#13641)
* Fix reading single column list view items. (#13659, #13735)
* Fix eSpeak automatic language switching for English and French falling back to British English and French (France). (#13727)
* Fix OneCore automatic language switching when trying to switch to a formerly installed language. (#13732)

### Changes for Developers

* Compiling NVDA dependencies with Visual Studio 2022 (17.0) is now supported.
For development and release builds, Visual Studio 2019 is still used. (#13033)
* When retrieving the count of selected children via accSelection,
the case where a negative child ID or an IDispatch is returned by `IAccessible::get_accSelection` is now handled properly. (#13277)
* New convenience functions `registerExecutableWithAppModule` and `unregisterExecutable` were added to the `appModuleHandler` module.
They can be used to use a single App Module with multiple executables. (#13366)

#### Deprecations

These are proposed API breaking changes.
The deprecated part of the API will continue to be available until the specified release.
If no release is specified, the plan for removal has not been determined.
Note, the roadmap for removals is 'best effort' and may be subject to change.
Please test the new API and provide feedback.
For add-on authors, please open a GitHub issue if these changes stop the API from meeting your needs.

* `appModuleHandler.NVDAProcessID` is deprecated, use `globalVars.appPid` instead. (#13646)
* `gui.quit` is deprecated, use `wx.CallAfter(mainFrame.onExitCommand, None)` instead. (#13498)
  -
* Some alias appModules are marked as deprecated.
Code which imports from one of them, should instead import from the replacement module.  (#13366)

| Removed module name |Replacement module|
|---|---|
|azuredatastudio |code|
|azuredatastudio-insiders |code|
|calculatorapp |calculator|
|code - insiders |code|
|commsapps |hxmail|
|dbeaver |eclipse|
|digitaleditionspreview |digitaleditions|
|esybraille |esysuite|
|hxoutlook |hxmail|
|miranda64 |miranda32|
|mpc-hc |mplayerc|
|mpc-hc64 |mplayerc|
|notepad++ |notepadPlusPlus|
|searchapp |searchui|
|searchhost |searchui|
|springtoolsuite4 |eclipse|
|sts |eclipse|
|teamtalk3 |teamtalk4classic|
|textinputhost |windowsinternal_composableshell_experiences_textinput_inputapp|
|totalcmd64 |totalcmd|
|win32calc |calc|
|winmail |msimn|
|zend-eclipse-php |eclipse|
|zendstudio |eclipse|

## 2022.1

This release includes major improvements to UIA support with MS Office.
For Microsoft Office 16.0.15000 and higher on Windows 11, NVDA will use UI Automation to access Microsoft Word documents by default.
This provides a significant performance improvement over the old Object model access.

There are improvements to braille display drivers including Seika Notetaker, Papenmeier and HID Braille.
There are also various Windows 11 bug fixes, for apps such as Calculator, Console, Terminal, Mail and Emoji Panel.

eSpeak-NG and LibLouis have been updated, adding new Japanese, German and Catalan tables.

Note:

 * This release breaks compatibility with existing add-ons.

### New Features

* Support for reporting notes in MS Excel with UI Automation enabled on Windows 11. (#12861)
* In recent builds of Microsoft Word via UI Automation on Windows 11, the existence of bookmarks, draft comments and resolved comments are now reported in both speech and braille. (#12861)
* The new `--lang` command line parameter allows overriding the configured NVDA language. (#10044)
* NVDA now warns about command line parameters which are unknown and not used by any add-ons. (#12795)
* In Microsoft Word accessed via UI Automation, NVDA will now make use of mathPlayer to read and navigate Office math equations. (#12946)
  * For this to work, you must be running Microsoft Word 365/2016 build 14326 or later.
  * MathType equations must also be manually converted to Office Math by selecting each, opening the context menu, choosing Equation options, Convert to Office Math.
* Reporting of "has details" and the associated command to summarize the details relation have been updated to work in focus mode. (#13106)
* Seika Notetaker can now be auto-detected when connected via USB and Bluetooth. (#13191, #13142)
  * This affects the following devices: MiniSeika (16, 24 cells), V6, and V6Pro (40 cells)
  * Manually selecting the bluetooth COM port is also now supported.
* Added a command to toggle the braille viewer; there is no default associated gesture. (#13258)
* Added commands for toggling multiple modifiers simultaneously with a Braille display (#13152)
* The Speech Dictionary dialog now features a "Remove all" button to help clear a whole dictionary. (#11802)
* Added support for Windows 11 Calculator. (#13212)
* In Microsoft Word with UI Automation enabled on Windows 11, line numbers and section numbers can now be reported. (#13283, #13515)
* For Microsoft Office 16.0.15000 and higher on Windows 11, NVDA will use UI Automation to access Microsoft Word documents by default, providing a significant performance improvement over the old Object model access. (#13437)
 * This includes documents in Microsoft Word itself, and also the message reader and composer in Microsoft Outlook.

### Changes

* Espeak-ng has been updated to 1.51-dev commit `7e5457f91e10`. (#12950)
* Updated liblouis braille translator to [3.21.0](https://github.com/liblouis/liblouis/releases/tag/v3.21.0). (#13141, #13438)
  * Added new braille table: Japanese (Kantenji) literary braille.
  * Added new German 6 dot computer braille table.
  * Added Catalan grade 1 braille table. (#13408)
* NVDA will report selection and merged cells in LibreOffice Calc 7.3 and above. (#9310, #6897)
* Updated Unicode Common Locale Data Repository (CLDR) to 40.0. (#12999)
* `NVDA+Numpad Delete` reports the location of the caret or focused object by default. (#13060)
* `NVDA+Shift+Numpad Delete` reports the location of the review cursor. (#13060)
* Added default bindings for toggling modifier keys to Freedom Scientific displays (#13152)
* "Baseline" is no longer reported via the report text formatting command (`NVDA+f`). (#11815)
* Activate long description no longer has a default gesture assigned. (#13380)
* Report details summary now has a default gesture (`NVDA+d`). (#13380)
* NVDA needs to be restarted after installing MathPlayer. (#13486)

### Bug Fixes

* Clipboard manager pane should no longer incorrectly steal focus when opening some Office programs. (#12736)
* On a system where the user has chosen to swap the primary mouse button from the left to the right, NVDA will no longer accidentally bring up a context menu instead of activating an item, in applications such as web browsers. (#12642)
* When moving the review cursor past the end of text controls, such as in Microsoft Word with UI Automation, "bottom" is correctly reported in more situations. (#12808)
* NVDA can report the application name and version for binaries placed in system32 when running under 64-bit version of Windows. (#12943)
* Improved consistency of output reading in terminal programs. (#12974)
  * Note that in some situations, when inserting or deleting characters in the middle of a line, the characters after the caret may again be read out.
* MS word with UIA: heading quick nav in browse mode no longer gets stuck on the final heading of a document, nor is this heading shown twice in the NVDA elements list. (#9540)
* In Windows 8 and later, the File Explorer status bar can now be retrieved using the standard gesture NVDA+end (desktop) / NVDA+shift+end (laptop). (#12845)
* Incoming messages in the chat of Skype for Business are reported again. (#9295)
* NVDA can again duck audio when using the SAPI5 synthesizer on Windows 11. (#12913)
* In Windows 10 Calculator, NVDA will announce labels for history and memory list items. (#11858)
* Gestures such as scrolling and routing again work with HID Braille devices. (#13228)
* Windows 11 Mail: After switching focus between apps, while reading a long email, NVDA no longer gets stuck on a line of the email. (#13050)
* HID braille: chorded gestures (e.g. `space+dot4`) can be successfully performed from the Braille display. (#13326)
* Fixed an issue where multiple settings dialogs could be opened at the same time. (#12818)
* Fixed a problem where some Focus Blue Braille displays would stop working after waking the computer from sleep. (#9830)
* "Baseline" is no longer spuriously reported when the "report superscript and subscript" option is active. (#11078)
* In Windows 11, NVDA will no longer prevent navigation in emoji panel when selecting emojis. (#13104)
* Prevents a bug causing double-reporting when using Windows Console and Terminal. (#13261)
* Fixed several cases where list items could not be reported in 64 bit applications, such as REAPER. (#8175)
* In the Microsoft Edge downloads manager, NVDA will now automatically switch to focus mode once the list item with the most recent download gains focus. (#13221)
* NVDA no longer causes 64-bit versions of Notepad++ 8.3 and above to crash. (#13311)
* Adobe Reader no longer crashes on startup if Adobe Reader's protected mode is enabled. (#11568)
* Fixed a bug where selecting the Papenmeier Braille Display Driver caused NVDA to crash. (#13348)
* In Microsoft word with UIA: page number and other formatting is no longer inappropriately announced when moving from a blank table cell to a cell with content, or from the end of the document into existing content. (#13458, #13459)
* NVDA will no longer fail to report the page title and start automatically reading, when a page loads in Google chrome 100. (#13571)
* NVDA no longer crashes when resetting the NVDA configuration to factory defaults while speak command keys is on. (#13634)

### Changes for Developers

* Note: this is a Add-on API compatibility breaking release. Add-ons will need to be re-tested and have their manifest updated.
* Although NVDA still requires Visual Studio 2019, Builds should no longer fail if a newer version of Visual Studio (E.g. 2022) is installed along side 2019. (#13033, #13387)
* Updated SCons to version 4.3.0. (#13033)
* Updated py2exe to version 0.11.1.0. (#13510)
* `NVDAObjects.UIA.winConsoleUIA.WinConsoleUIA.isImprovedTextRangeAvailable` has been removed. Use `apiLevel` instead. (#12955, #12660)
* `TVItemStruct` has been removed from `sysTreeView32`. (#12935)
* `MessageItem` has been removed from the Outlook appModule. (#12935)
* `audioDucking.AUDIODUCKINGMODE_*` constants are now a `DisplayStringIntEnum`. (#12926)
  * usages should be replaced with `AudioDuckingMode.*`
  * usages of `audioDucking.audioDuckingModes` should be replaced with `AudioDuckingMode.*.displayString`
* `audioDucking.ANRUS_ducking_*` constants usages should be replaced with `ANRUSDucking.*`. (#12926)
* `synthDrivers.sapi5` changes (#12927):
  * `SPAS_*` usages should be replaced with `SPAudioState.*`
  * `constants.SVSF*` usages should be replaced with `SpeechVoiceSpeakFlags.*`
    * Note: `SVSFlagsAsync` should be replaced with `SpeechVoiceSpeakFlags.Async` not `SpeechVoiceSpeakFlags.lagsAsync`
  * `constants.SVE*` usages should be replaced with `SpeechVoiceEvents.*`
* The `soffice` appModule has the following classes and functions removed `JAB_OOTableCell`, `JAB_OOTable`, `gridCoordStringToNumbers`. (#12849)
* `core.CallCancelled` is now `exceptions.CallCancelled`. (#12940)
* All constants starting with RPC from `core` and `logHandler` are moved into `RPCConstants.RPC` enum. (#12940)
* It is recommended that `mouseHandler.doPrimaryClick` and `mouseHandler.doSecondaryClick` functions should be used to click the mouse to perform a logical action such as activating (primary) or secondary (show context menu),
rather than using `executeMouseEvent` and specifying the left or right mouse button specifically.
This ensures code will honor the Windows user setting for swapping the primary mouse button. (#12642)
* `config.getSystemConfigPath` has been removed - there is no replacement. (#12943)
* `shlobj.SHGetFolderPath` has been removed - please use `shlobj.SHGetKnownFolderPath` instead. (#12943)
* `shlobj` constants have been removed. A new enum has been created, `shlobj.FolderId` for usage with `SHGetKnownFolderPath`. (#12943)
* `diffHandler.get_dmp_algo` and `diffHandler.get_difflib_algo` have been replaced with `diffHandler.prefer_dmp` and `diffHandler.prefer_difflib` respectively. (#12974)
* `languageHandler.curLang` has been removed - to get the current NVDA language use `languageHandler.getLanguage()`. (#13082)
* A `getStatusBarText` method can be implemented on an appModule to customize the way NVDA fetches the text from the status bar. (#12845)
* `globalVars.appArgsExtra` has been removed. (#13087)
  * If your add-on need to process additional command line arguments see the documentation of `addonHandler.isCLIParamKnown` and the developer guide for details.
* The UIA handler module and other UIA support modules are now part of a UIAHandler package. (#10916)
  * `UIAUtils` is now `UIAHandler.utils`
  * `UIABrowseMode` is now `UIAHandler.browseMode`
  * `_UIAConstants` is now `UIAHandler.constants`
  * `_UIACustomProps` is now `UIAHandler.customProps`
  * `_UIACustomAnnotations` is now `UIAHandler.customAnnotations`
* The `IAccessibleHandler` `IA2_RELATION_*` constants have been replaced with the `IAccessibleHandler.RelationType` enum. (#13096)
  * Removed `IA2_RELATION_FLOWS_FROM`
  * Removed `IA2_RELATION_FLOWS_TO`
  * Removed `IA2_RELATION_CONTAINING_DOCUMENT`
* `LOCALE_SLANGUAGE`, `LOCALE_SLIST` and `LOCALE_SLANGDISPLAYNAME` are removed from `languageHandler` - use members of `languageHandler.LOCALE` instead. (#12753)
* Switched from Minhook to Microsoft Detours as a hooking library for NVDA. Hooking with this library is mainly used to aid the display model. (#12964)
* `winVersion.WIN10_RELEASE_NAME_TO_BUILDS` is removed. (#13211)
* SCons now warns to build with a number of jobs that is equal to the number of logical processors in the system.
This can dramatically decrease build times on multi core systems. (#13226, #13371)
* `characterProcessing.SYMLVL_*` constants are removed - please use `characterProcessing.SymbolLevel.*` instead. (#13248)
* Functions `loadState` and `saveState` are removed from addonHandler - please use `addonHandler.state.load` and `addonHandler.state.save` instead. (#13245)
* Moved the UWP/OneCore interaction layer of NVDAHelper [from C++/CX to C++/Winrt](https://docs.microsoft.com/en-us/windows/uwp/cpp-and-winrt-apis/move-to-winrt-from-cx). (#10662)
* It is now mandatory to subclass `DictionaryDialog` to use it. (#13268)
* `config.RUN_REGKEY`, `config.NVDA_REGKEY` are deprecated, please use `config.RegistryKey.RUN`, `config.RegistryKey.NVDA` instead. These will be removed in 2023. (#13242)
* `easeOfAccess.ROOT_KEY`, `easeOfAccess.APP_KEY_PATH` are deprecated, please use`easeOfAccess.RegistryKey.ROOT`, `easeOfAccess.RegistryKey.APP` instead. These will be removed in 2023. (#13242)
* `easeOfAccess.APP_KEY_NAME` has been deprecated, to be removed in 2023. (#13242)
* `DictionaryDialog` and `DictionaryEntryDialog` are moved from `gui.settingsDialogs` to `gui.speechDict`. (#13294)
* IAccessible2 relations are now shown in developer info for IAccessible2 objects. (#13315)
* `languageHandler.windowsPrimaryLCIDsToLocaleNames` has been removed, instead use `languageHandler.windowsLCIDToLocaleName` or `winKernel.LCIDToLocaleName`. (#13342)
* `UIAAutomationId` property for UIA objects should be preferred over `cachedAutomationId`. (#13125, #11447)
  * `cachedAutomationId` can be used if obtained directly from the element.
* `NVDAObjects.window.scintilla.CharacterRangeStruct` has moved to `NVDAObjects.window.scintilla.Scintilla.CharacterRangeStruct`. (#13364)
* Boolean `gui.isInMessageBox` is removed, please use the function `gui.message.isModalMessageBoxActive` instead. (#12984, #13376)
* `controlTypes` has been split up into various submodules. (#12510, #13588)
  * `ROLE_*` and `STATE_*` have been replaced with `Role.*` and `State.*`.
  * Although still available, the following should be considered deprecated:
    * `ROLE_*` and `STATE_*`, use `Role.*` and `State.*` instead.
    * `roleLabels`, `stateLabels` and `negativeStateLabels`, usages like `roleLabels[ROLE_*]` should be replaced with their equivalent `Role.*.displayString` or `State.*.negativeDisplayString`.
    * `processPositiveStates` and `processNegativeStates` should use `processAndLabelStates` instead.
* Excel cell state constants (`NVSTATE_*`) are now values in the `NvCellState` enum, mirrored in the `NvCellState` enum in `NVDAObjects/window/excel.py` and mapped to `controlTypes.State` via _nvCellStatesToStates. (#13465)
* `EXCEL_CELLINFO` struct member `state` is now `nvCellStates`.
* `mathPres.ensureInit` has been removed, MathPlayer is now initialized when NVDA starts. (#13486)

## 2021.3.5

This is a minor release to fix a security issue.
Please responsibly disclose security issues to <info@nvaccess.org>.

### Security Fixes

* Addressed security advisory `GHSA-xc5m-v23f-pgr7`.
  * The symbol pronunciation dialog is now disabled in secure mode.

## 2021.3.4

This is a minor release to fix several security issues raised.
Please responsibly disclose security issues to <info@nvaccess.org>.

### Security Fixes

* Addressed security advisory `GHSA-354r-wr4v-cx28`. (#13488)
  * Remove the ability to start NVDA with debug logging enabled when NVDA runs in secure mode.
  * Remove the ability to update NVDA when NVDA runs in secure mode.
* Addressed security advisory `GHSA-wg65-7r23-h6p9`. (#13489)
  * Remove the ability to open the input gestures dialog in secure mode.
  * Remove the ability to open the default, temporary and voice dictionary dialogs in secure mode.
* Addressed security advisory `GHSA-mvc8-5rv9-w3hx`. (#13487)
  * The wx GUI inspection tool is now disabled in secure mode.

## 2021.3.3

This release is identical to 2021.3.2.
A bug existed in NVDA 2021.3.2 where it incorrectly identified itself as 2021.3.1.
This release correctly identifies itself as 2021.3.3.

## 2021.3.2

This is a minor release to fix several security issues raised.
Please responsibly disclose security issues to <info@nvaccess.org>.

### Bug Fixes

* Security fix: Prevent object navigation outside of the lockscreen on Windows 10 and Windows 11. (#13328)
* Security fix: The addons manager dialog is now disabled on secure screens. (#13059)
* Security fix: NVDA context help is no longer available on secure screens. (#13353)

## 2021.3.1

This is a minor release to fix several issues in 2021.3.

### Changes

* The new HID Braille protocol is no longer preferred when another braille display driver can be used. (#13153)
* The new HID Braille protocol can be disabled via a setting in the advanced settings panel. (#13180)

### Bug Fixes

* Landmark is once again abbreviated in braille. #13158
* Fixed unstable braille display auto detection for Humanware Brailliant and APH Mantis Q40 braille displays when using Bluetooth. (#13153)

## 2021.3

This release introduces support for the new HID Braille specification.
This specification aims to standardise support for Braille Displays without needing individual drivers.
There are updates to eSpeak-NG and LibLouis, including new Russian and Tshivenda tables.
Error sounds can be enabled in stable builds of NVDA via a new advanced settings option.
Say all in Word now scrolls the view to keep the current position visible.
There are lots of improvements when using Office with UIA.
One UIA fix is that Outlook now ignores more types of layout tables in messages.

Important notes:

Due to an update to our security certificate, a small number of users get an error when NVDA 2021.2 checks for updates.
NVDA now asks Windows to update security certificates, which will prevent this error in future.
Affected users will need to download this update manually.

### New Features

* Adds an input gesture for toggling settings for reporting the style of cell borders. (#10408)
* Support for the new HID Braille specification which aims to standardise support for Braille Displays. (#12523)
  * Devices that support this specification will be auto detected by NVDA.
  * For technical details on NVDA's implementation of this specification, see https://github.com/nvaccess/nvda/blob/master/devDocs/hidBrailleTechnicalNotes.md
* Add support for the VisioBraille Vario 4 Braille Device. (#12607)
* Error notifications can be enabled (advanced settings) when using any version of NVDA. (#12672)
* In Windows 10 and later, NVDA will announce the suggestion count when entering search terms in apps such as Settings and Microsoft Store. (#7330, #12758, #12790)
* Table navigation is now supported in grid controls created using the Out-GridView cmdlet in PowerShell. (#12928)

### Changes

* Espeak-ng has been updated to 1.51-dev commit `74068b91bcd578bd7030a7a6cde2085114b79b44`. (#12665)
* NVDA will default to eSpeak if no installed OneCore voices support the NVDA preferred language. (#10451)
* If OneCore voices consistently fail to speak, revert to eSpeak as a synthesizer. (#11544)
* When reading status bar with `NVDA+end`, the review cursor is no longer moved to its location.
If you need this functionality please assign a gesture to the appropriate script in the Object Navigation category in the Input Gestures dialog. (#8600)
* When opening a settings dialog which is already open, NVDA sets focus on the existing dialog rather than raise an error. (#5383)
* Updated liblouis braille translator to [3.19.0](https://github.com/liblouis/liblouis/releases/tag/v3.19.0). (#12810)
  * New braille tables: Russian grade 1, Tshivenda grade 1, Tshivenda grade 2
* Instead of "marked content" or "mrkd", "highlight" or "hlght" will be announced for speech and braille respectively. (#12892)
* NVDA will no longer attempt to exit when dialogs are awaiting a required action (eg Confirm/Cancel). (#12984)

### Bug Fixes

* Tracking keyboard modifiers (such as Control, or Insert) is more robust when watchdog is recovering. (#12609)
* It is once again possible to check for NVDA updates on certain systems; e.g. clean Windows installs. (#12729)
* NVDA correctly announces blank table cells in Microsoft Word when using UI automation. (#11043)
* In ARIA data grid cells on the web, the Escape key will now be passed through to the grid and no longer turn off focus mode unconditionally. (#12413)
* When reading a header cell of a table in Chrome, fix the column name being announced twice. (#10840)
* NVDA no longer reports a numerical value for UIA sliders that have a textual representation of their value defined. (UIA ValuePattern is now preferred over RangeValuePattern). (#12724)
* NVDA no longer treats the value of UIA sliders as always percentage based.
* Reporting the location of a cell in Microsoft Excel when accessed via UI Automation again works correctly on Windows 11. (#12782)
* NVDA no longer sets invalid Python locales. (#12753)
* If a disabled addon is uninstalled and then re-installed it is re-enabled. (#12792)
* Fixed bugs around updating and removing addons where the addon folder has been renamed or has files opened. (#12792, #12629)
* When using UI Automation to access Microsoft Excel spreadsheet controls, NVDA no longer redundantly announces when a single cell is selected. (#12530)
* More dialog text is automatically read in LibreOffice Writer, such as in confirmation dialogs. (#11687)
* Reading / navigating with browse mode in Microsoft Word via UI automation now ensures the document is always scrolled so that the current browse mode position is visible, and that the caret position in focus mode correctly reflects the browse mode position. (#9611)
* When performing Say all in Microsoft Word via UI automation, the document is now automatically scrolled, and the caret position is correctly updated. (#9611)
* When reading emails in Outlook and NVDA is accessing the message with UI Automation, certain tables are now marked as layout tables, which means they will no longer be reported by default. (#11430)
* A rare error when changing audio devices has been fixed. (#12620)
* Input with literary braille tables should behave more reliably when in edit fields. (#12667)
* When navigating the Windows system tray calendar, NVDA now reports the day of the week in full. (#12757)
* When using a Chinese input method such as Taiwan - Microsoft Quick in Microsoft Word, scrolling the braille display forward and backward no longer incorrectly keeps jumping back to the original caret position. (#12855)
* When accessing Microsoft Word documents via UIA, navigating by sentence (alt+downArrow / alt+upArrow) is again possible. (#9254)
* When accessing MS Word with UIA, paragraph indenting is now reported. (#12899)
* When accessing MS Word with UIA, change tracking command and some other localized commands are now reported in Word . (#12904)
* Fixed duplicate braille and speech when 'description' matches 'content' or 'name'. (#12888)
* In MS Word with UIA enabled, more accurate playing of spelling error sounds as you type. (#12161)
* In Windows 11, NVDA will no longer announce "pane" when pressing Alt+Tab to switch between programs. (#12648)
* The new Modern Comments side track pane is now supported in MS Word when not accessing the document via UIA. Press alt+f12 to move between the side track pane and the document. (#12982)

### Changes for Developers

* Building NVDA now requires Visual Studio 2019 16.10.4 or later.
To match the production build environment, update Visual Studio to keep in sync with the [current version AppVeyor is using](https://www.appveyor.com/docs/windows-images-software/#visual-studio-2019). (#12728)
* `NVDAObjects.UIA.winConsoleUIA.WinConsoleUIA.isImprovedTextRangeAvailable` has been deprecated for removal in 2022.1. (#12660)
  * Instead use `apiLevel` (see the comments at `_UIAConstants.WinConsoleAPILevel` for details).
* Transparency of text background color sourced from GDI applications (via the display model), is now exposed for add-ons or appModules. (#12658)
* `LOCALE_SLANGUAGE`, `LOCALE_SLIST` and `LOCALE_SLANGDISPLAYNAME` are moved to the `LOCALE` enum in languageHandler.
They are still available at the module level but are deprecated and to be removed in NVDA 2022.1. (#12753)
* The usage of functions `addonHandler.loadState` and `addonHandler.saveState` should be replaced with their equivalents `addonHandler.state.save` and `addonHandler.state.load` before 2022.1. (#12792)
* Braille output can now be checked in system tests. (#12917)

## 2021.2

This release introduces preliminary Windows 11 support.
While Windows 11 is yet to be released, this release has been tested on preview versions of Windows 11.
This includes an important fix for Screen Curtain (see important notes).
The COM Registration Fixing Tool can now resolve more problems when running NVDA.
There are updates to the synthesizer eSpeak and braille translator LibLouis.
There are also various bug fixes and improvements, notably for braille support and Windows terminals, calculator, emoji panel and clipboard history.

### Important notes

Due to a change in the Windows Magnification API, Screen Curtain had to be updated to support the newest versions of Windows.
Use NVDA 2021.2 to activate Screen Curtain with Windows 10 21H2 (10.0.19044) or later.
This includes Windows 10 Insiders and Windows 11.
For security purposes, when using a new version of Windows, get visual confirmation that the Screen Curtain makes the screen entirely black.

### New Features

* Experimental support for ARIA annotations:
  * adds a command to read a summary of details of an object with aria-details. (#12364)
  * adds an option in advanced preferences to report if an object has details in browse mode. (#12439)
* In Windows 10 Version 1909 and later (including Windows 11), NVDA will announce suggestion count when performing searches in File Explorer. (#10341, #12628)
* In Microsoft Word, NVDA now announces the result of indent and hanging indent shortcuts when executed. (#6269)

### Changes

* Espeak-ng has been updated to 1.51-dev commit `ab11439b18238b7a08b965d1d5a6ef31cbb05cbb`. (#12449, #12202, #12280, #12568)
* If article is enabled in the user preferences for document formatting, NVDA announces "article" after the content. (#11103)
* Updated liblouis braille translator to [3.18.0](https://github.com/liblouis/liblouis/releases/tag/v3.18.0). (#12526)
  * New braille tables: Bulgarian grade 1, Burmese grade 1, Burmese grade 2, Kazakh grade 1, Khmer grade 1, Northern Kurdish grade 0, Sepedi grade 1, Sepedi grade 2, Sesotho grade 1, Sesotho grade 2, Setswana grade 1, Setswana grade 2, Tatar grade 1, Vietnamese grade 0, Vietnamese grade 2, Southern Vietnamese grade 1, Xhosa grade 1, Xhosa grade 2, Yakut grade 1, Zulu grade 1, Zulu grade 2
* Windows 10 OCR was renamed to Windows OCR. (#12690)

### Bug Fixes

* In Windows 10 Calculator, NVDA will announce calculator expressions on a braille display. (#12268)
* In terminal programs on Windows 10 version 1607 and later, when inserting or deleting characters in the middle of a line, the characters to the right of the caret are no longer read out. (#3200)
  * Diff Match Patch now enabled by default. (#12485)
* The braille input works properly with the following contracted tables: Arabic grade 2, Spanish grade 2, Urdu grade 2, Chinese (China, Mandarin) grade 2. (#12541)
* The COM Registration Fixing Tool now resolves more issues, especially on 64 bit Windows. (#12560)
* Improvements to button handling for the Seika Notetaker braille device from Nippon Telesoft. (#12598)
* Improvements to announcing the Windows emoji panel and clipboard history. (#11485)
* Updated the Bengali alphabet character descriptions. (#12502)
* NVDA exits safely when a new process is started. (#12605)
* Reselecting the Handy Tech braille display driver from the Select Braille Display dialog no longer causes errors. (#12618)
* Windows version 10.0.22000 or later is recognized as Windows 11, not Windows 10. (#12626)
* Screen curtain support has been fixed and tested for Windows versions up until 10.0.22000. (#12684)
* If no results are shown when filtering input gestures, the input gesture configuration dialog continues to work as expected. (#12673)
* Fixed a bug where the first menu item of a submenu is not announced in some contexts. (#12624)

### Changes for Developers

* `characterProcessing.SYMLVL_*` constants should be replaced using their equivalent `SymbolLevel.*` before 2022.1. (#11856, #12636)
* `controlTypes` has been split up into various submodules, symbols marked for deprecation must be replaced before 2022.1. (#12510)
  * `ROLE_*` and `STATE_*` constants should be replaced to their equivalent `Role.*` and `State.*`.
  * `roleLabels`, `stateLabels` and `negativeStateLabels` have been deprecated, usages such as `roleLabels[ROLE_*]` should be replaced to their equivalent `Role.*.displayString` or `State.*.negativeDisplayString`.
  * `processPositiveStates` and `processNegativeStates` have been deprecated for removal.
* On Windows 10 Version 1511 and later (including Insider Preview builds), the current Windows feature update release name is obtained from Windows Registry. (#12509)
* Deprecated: `winVersion.WIN10_RELEASE_NAME_TO_BUILDS` will be removed in 2022.1, there is no direct replacement. (#12544)

## 2021.1

This release includes optional experimental support for UIA in Excel and Chromium browsers.
There are fixes for several languages, and for accessing links in Braille.
There are updates to Unicode CLDR, mathematical symbols, and LibLouis.
As well as many bug fixes and improvements, including in Office, Visual Studio, and several languages.

Note:

 * This release breaks compatibility with existing add-ons.
 * This release also drops support for Adobe Flash.

### New Features

* Early support for UIA with Chromium based browsers (such as Edge). (#12025)
* Optional experimental support for Microsoft Excel via UI Automation. Only recommended for Microsoft Excel build 16.0.13522.10000 or higher. (#12210)
* Easier navigation of output in NVDA Python Console. (#9784)
  * alt+up/down jumps to the previous/next output result (add shift for selecting).
  * control+l clears the output pane.
* NVDA now reports the categories assigned to an appointment in Microsoft Outlook, if any. (#11598)
* Support for the Seika Notetaker braille display from Nippon Telesoft. (#11514)

### Changes

* In browse mode, controls can now be activated with braille cursor routing on their descriptor (ie. "lnk" for a link). This is especially useful for activating eg. check-boxes with no labels. (#7447)
* NVDA now prevents the user from performing Windows 10 OCR if screen curtain is enabled. (#11911)
* Updated Unicode Common Locale Data Repository (CLDR) to 39.0. (#11943, #12314)
* Added more mathematical symbols to the symbols dictionary. (#11467)
* The user guide, changes file, and key commands listing now have a refreshed appearance. (#12027)
* "Unsupported" now reported when attempting to toggle screen layout in applications that do not support it, such as Microsoft Word. (#7297)
* 'Attempt to cancel speech for expired focus events' option in the advanced settings panel now enabled by default. (#10885)
  * This behaviour can be disabled by setting this option to "No".
  * Web applications (E.G. Gmail) no longer speak outdated information when moving focus rapidly.
* Updated liblouis braille translator to [3.17.0](https://github.com/liblouis/liblouis/releases/tag/v3.17.0). (#12137)
  * New braille tables: Belarusian literary braille, Belarusian computer braille, Urdu grade 1, Urdu grade 2.
* Support for Adobe Flash content has been removed from NVDA due to the use of Flash being actively discouraged by Adobe. (#11131)
* NVDA will exit even with windows still open, the exit process now closes all NVDA windows and dialogs. (#1740)
* The Speech Viewer can now be closed with `alt+F4` and has a standard close button for easier interaction with users of pointing devices. (#12330)
* The Braille Viewer now has a standard close button for easier interaction with users of pointing devices. (#12328)
* In the Elements List dialog, the accelerator key on the "Activate" button has been removed in some locales to avoid collision with an element type radio button label. When available, the button is still the default of the dialog and as such can still be invoked by simply pressing enter from the elements list itself. (#6167)

### Bug Fixes

* The list of messages in Outlook 2010 is once again readable. (#12241)
* In terminal programs on Windows 10 version 1607 and later, when inserting or deleting characters in the middle of a line, the characters to the right of the caret are no longer read out. (#3200)
  * This experimental fix must be manually enabled in NVDA's advanced settings panel by changing the diff algorithm to Diff Match Patch.
* In MS Outlook, inappropriate distance reporting when shift+tabbing from the message body to the subject field should not occur anymore. (#10254)
* In the Python Console, inserting a tab for indentation at the beginning of a non-empty input line and performing tab-completion in the middle of an input line are now supported. (#11532)
* Formatting information and other browseable messages no longer present unexpected blank lines when screen layout is turned off. (#12004)
* It is now possible to read comments in MS Word with UIA enabled. (#9285)
* Performance when interacting with Visual Studio has been improved. (#12171)
* Fix graphical bugs such as missing elements when using NVDA with a right-to-left layout. (#8859)
* Respect the GUI layout direction based on the NVDA language, not the system locale. (#638)
  * known issue for right-to-left languages: the right border of groupings clips with labels/controls. (#12181)
* The python locale is set to match the language selected in preferences consistently, and will occur when using the default language. (#12214)
* TextInfo.getTextInChunks no longer freezes when called on Rich Edit controls such as the NVDA log viewer. (#11613)
* It is once again possible to use NVDA in languages containing underscores in the locale name such as de_CH on Windows 10 1803 and 1809. (#12250)
* In WordPad, configuration of superscript/subscript reporting works as expected. (#12262)
* NVDA no longer fails to announce the newly focused content on a web page if the old focus disappears and is replaced by the new focus in the same position. (#12147)
* Strikethrough, superscript and subscript formatting for entire Excel cells are now reported if the corresponding option is enabled. (#12264)
* Fixed copying config during installation from a portable copy when default destination config directory is empty. (#12071, #12205)
* Fixed incorrect announcement of some letters with accents or diacritic when 'Say cap before capitals' option is checked. (#11948)
* Fixed the pitch change failure in SAPI4 speech synthesizer. (#12311)
* The NVDA installer now also honors the `--minimal` command line parameter and does not play the start-up sound, following the same documented behavior as an installed or portable copy NVDA executable. (#12289)
* In MS Word or Outlook, the table quick navigation key can now jump to layout table if "Include layout tables" option is enabled in Browse mode settings. (#11899)
* NVDA will no longer announce "↑↑↑" for emojis in particular languages. (#11963)
* Espeak now supports Cantonese and Mandarin again. (#10418)
* In the new Chromium based Microsoft Edge, text fields such as the address bar are now announced when empty. (#12474)
* Fix Seika Braille driver. (#10787)

### Changes for Developers

* Note: this is an Add-on API compatibility breaking release. Add-ons will need to be re-tested and have their manifest updated.
* NVDA's build system now fetches all Python dependencies with pip and stores them in a Python virtual environment. This is all done transparently.
  * To build NVDA, SCons should continue to be used in the usual way. E.g. executing scons.bat in the root of the repository. Running `py -m SCons` is no longer supported, and `scons.py` has also been removed.
  * To run NVDA from source, rather than executing `source/nvda.pyw` directly, the developer should now use `runnvda.bat` in the root of the repository. If you do try to execute `source/nvda.pyw`, a message box will alert you this is no longer supported.
  * To perform unit tests, execute `rununittests.bat [<extra unittest discover options>]`
  * To perform system tests: execute `runsystemtests.bat [<extra robot options>]`
  * To perform linting, execute `runlint.bat <base branch>`
  * Please refer to readme.md for more details.
* The following Python dependencies have also been upgraded:
  * comtypes updated to 1.1.8.
  * pySerial updated to 3.5.
  * wxPython updated to 4.1.1.
  * Py2exe updated to 0.10.1.0.
* `LiveText._getTextLines` has been removed. (#11639)
  * Instead, override `_getText` which returns a string of all text in the object.
* `LiveText` objects can now calculate diffs by character. (#11639)
  * To alter the diff behaviour for some object, override the `diffAlgo` property (see the docstring for details).
* When defining a script with the script decorator, the 'allowInSleepMode' boolean argument can be specified to control if a script is available in sleep mode or not. (#11979)
* The following functions are removed from the config module. (#11935)
  * canStartOnSecureScreens - use config.isInstalledCopy instead.
  * hasUiAccess and execElevated - use them from the systemUtils module.
  * getConfigDirs - use globalVars.appArgs.configPath instead.
* Module level REASON_* constants are removed from controlTypes - please use controlTypes.OutputReason instead. (#11969)
* REASON_QUICKNAV has been removed from browseMode - use controlTypes.OutputReason.QUICKNAV instead. (#11969)
* `NVDAObject` (and derivatives) property `isCurrent` now strictly returns Enum class `controlTypes.IsCurrent`. (#11782)
  * `isCurrent` is no longer Optional, and thus will not return None.
    * When an object is not current `controlTypes.IsCurrent.NO` is returned.
* The `controlTypes.isCurrentLabels` mapping has been removed. (#11782)
  * Instead use the `displayString` property on a `controlTypes.IsCurrent` enum value.
    * For example: `controlTypes.IsCurrent.YES.displayString`.
* `winKernel.GetTimeFormat` has been removed - use `winKernel.GetTimeFormatEx` instead. (#12139)
* `winKernel.GetDateFormat` has been removed - use `winKernel.GetDateFormatEx` instead. (#12139)
* `gui.DriverSettingsMixin` has been removed - use `gui.AutoSettingsMixin`. (#12144)
* `speech.getSpeechForSpelling` has been removed - use `speech.getSpellingSpeech`. (#12145)
* Commands cannot be directly imported from speech as `import speech; speech.ExampleCommand()` or `import speech.manager; speech.manager.ExampleCommand()` - use `from speech.commands import ExampleCommand` instead. (#12126)
* `speakTextInfo` will no longer send speech through `speakWithoutPauses` if reason is `SAYALL`, as `SayAllHandler` does this manually now. (#12150)
* The `synthDriverHandler` module is no longer star imported into `globalCommands` and `gui.settingsDialogs` - use `from synthDriverHandler import synthFunctionExample` instead. (#12172)
* `ROLE_EQUATION` has been removed from controlTypes - use `ROLE_MATH` instead. (#12164)
* `autoSettingsUtils.driverSetting` classes are removed from `driverHandler` - please use them from `autoSettingsUtils.driverSetting`. (#12168)
* `autoSettingsUtils.utils` classes are removed from `driverHandler` - please use them from `autoSettingsUtils.utils`. (#12168)
* Support of `TextInfo`s that do not inherit from `contentRecog.BaseContentRecogTextInfo` is removed. (#12157)
* `speech.speakWithoutPauses` has been removed - please use `speech.speechWithoutPauses.SpeechWithoutPauses(speakFunc=speech.speak).speakWithoutPauses` instead. (#12195, #12251)
* `speech.re_last_pause` has been removed - please use `speech.speechWithoutPauses.SpeechWithoutPauses.re_last_pause` instead. (#12195, #12251)
* `WelcomeDialog`, `LauncherDialog` and `AskAllowUsageStatsDialog` are moved to the `gui.startupDialogs`. (#12105)
* `getDocFilePath` has been moved from `gui` to the `documentationUtils` module. (#12105)
* The gui.accPropServer module as well as the AccPropertyOverride and ListCtrlAccPropServer classes from the gui.nvdaControls module have been removed in favor of WX native support for overriding accessibility properties. When enhancing accessibility of WX controls, implement wx.Accessible instead. (#12215)
* Files in `source/comInterfaces/` are now more easily consumable by developer tools such as IDEs. (#12201)
* Convenience methods and types have been added to the winVersion module for getting and comparing Windows versions. (#11909)
  * isWin10 function found in winVersion module has been removed.
  * class winVersion.WinVersion is a comparable and order-able type encapsulating Windows version information.
  * Function winVersion.getWinVer has been added to get a winVersion.WinVersion representing the currently running OS.
  * Convenience constants have been added for known Windows releases, see winVersion.WIN* constants.
* IAccessibleHandler no longer star imports everything from IAccessible and IA2 COM interfaces - please use them directly. (#12232)
* TextInfo objects now have start and end properties which can be compared mathematically with operators such as < <= == != >= >. (#11613)
  * E.g. ti1.start <= ti2.end
  * This usage is now prefered instead of ti1.compareEndPoints(ti2,"startToEnd") <= 0
* TextInfo start and end properties can also be set to each other. (#11613)
  * E.g. ti1.start = ti2.end
  * This usage is prefered instead of ti1.SetEndPoint(ti2,"startToEnd")
* `wx.CENTRE_ON_SCREEN` and `wx.CENTER_ON_SCREEN` are removed, use `self.CentreOnScreen()` instead. (#12309)
* `easeOfAccess.isSupported` has been removed, NVDA only supports versions of Windows where this evaluates to `True`. (#12222)
* `sayAllHandler` has been moved to `speech.sayAll`. (#12251)
  * `speech.sayAll.SayAllHandler` exposes the functions `stop`, `isRunning`, `readObjects`, `readText`, `lastSayAllMode`.
  * `SayAllHandler.stop` also resets the `SayAllHandler` `SpeechWithoutPauses` instance.
  * `CURSOR_REVIEW` and `CURSOR_CARET` has been replaced with `CURSOR.REVIEW` and `CURSOR.CARET`.
* `speech.SpeechWithoutPauses` has been moved to `speech.speechWithoutPauses.SpeechWithoutPauses`. (#12251)
* `speech.curWordChars` has been renamed `speech._curWordChars`. (#12395)
* the following have been removed from `speech` and can be accessed through `speech.getState()`. These are readonly values now. (#12395)
  * speechMode
  * speechMode_beeps_ms
  * beenCanceled
  * isPaused
* to update `speech.speechMode` use `speech.setSpeechMode`. (#12395)
* the following have been moved to `speech.SpeechMode`. (#12395)
  * `speech.speechMode_off` becomes `speech.SpeechMode.off`
  * `speech.speechMode_beeps` becomes `speech.SpeechMode.beeps`
  * `speech.speechMode_talk` becomes `speech.SpeechMode.talk`
* `IAccessibleHandler.IAccessibleObjectIdentifierType` is now `IAccessibleHandler.types.IAccessibleObjectIdentifierType`. (#12367)
* The following in `NVDAObjects.UIA.WinConsoleUIA` have been changed (#12094)
  * `NVDAObjects.UIA.winConsoleUIA.is21H1Plus` renamed `NVDAObjects.UIA.winConsoleUIA.isImprovedTextRangeAvailable`.
  * `NVDAObjects.UIA.winConsoleUIA.consoleUIATextInfo` renamed to start class name with upper case.
  * `NVDAObjects.UIA.winConsoleUIA.consoleUIATextInfoPre21H1` renamed `NVDAObjects.UIA.winConsoleUIA.ConsoleUIATextInfoWorkaroundEndInclusive`
    * The implementation works around both end points being inclusive (in text ranges) before [microsoft/terminal PR 4018](https://github.com/microsoft/terminal/pull/4018)
    * Workarounds for `expand`, `collapse`, `compareEndPoints`, `setEndPoint`, etc

## 2020.4

This release includes new Chinese Input methods, an update to Liblouis and the elements list (NVDA+f7) now works in focus mode.
Context sensitive help is now available when pressing F1 in NVDA dialogs.
Improvements to symbol pronunciation rules, speech dictionary, Braille message and skim reading.
Bug fixes and improvements to Mail, Outlook, Teams, Visual Studio, Azure Data Studio, Foobar2000.
On the web, there are improvements to Google Docs, and greater support for ARIA.
Plus many other important bug fixes and improvements.

### New Features

* Pressing F1 inside NVDA dialogs will now open the help file to most relevant section. (#7757)
* Support for auto complete suggestions (IntelliSense) in Microsoft SQL Server Management Studio plus Visual Studio 2017 and higher. (#7504)
* Symbol pronunciation: Support for grouping in a complex symbol definition and support group references in a replacement rule making them simpler and more powerful. (#11107)
* Users are now notified when attempting to create Speech Dictionary entries with invalid regular expression substitutions. (#11407)
  * Specifically grouping errors are now detected.
* Added support for the new chinese Traditional Quick and Pinyin Input methods in Windows 10. (#11562)
* Tab headers are now considered form fields with quick navigation f key. (#10432)
* Added a command to toggle reporting of marked (highlighted) text; There is no default associated gesture. (#11807)
* Added the --copy-portable-config command line parameter that allows you to automatically copy the provided configuration to the user account when silently installing NVDA. (#9676)
* Braille routing is now supported with the Braille Viewer for mouse users, hover to route to a braille cell. (#11804)
* NVDA will now automatically detect the Humanware Brailliant BI 40X and 20X devices via both USB and Bluetooth. (#11819)

### Changes

* Updated liblouis braille translator to version 3.16.1:
 * Addresses multiple crashes
 * Adds Bashkir grade 1 Braille table
 * Adds Coptic 8 dot computer braille table
 * Adds Russian literary braille and Russian literary braille (detailed) tables
 * Adds Added Afrikaans grade 2 braille table
 * Removes the Russian grade 1 Braille table
* When reading with say all in browse mode, the find next and find previous commands do not stop reading anymore if Allow skim reading option is enabled; say all rather resumes from after the next or previous found term. (#11563)
* For HIMS braille displays F3 has been remapped to Space + dots 148. (#11710)
* Improvements to the UX of the "braille message timeout" and "Show messages indefinitely" options. (#11602)
* In web browsers and other applications that support browse mode, the Elements List dialog (NVDA+F7) can now be invoked when in focus mode. (#10453)
* Updates to ARIA live regions are now suppressed when reporting of dynamic content changes is disabled. (#9077)
* NVDA will now report "Copied to clipboard" before the copied text. (#6757)
* Presentation of graphical view table in disk management has been improved. (#10048)
* Labels for controls are now disabled (greyed out) when the control is disabled. (#11809)
* Updated CLDR emoji annotation to version 38. (#11817)
* The inbuilt "Focus Highlight" feature has been renamed "Vision Highlight". (#11700)

### Bug Fixes

* NVDA once again works correctly with edit fields when using the Fast Log Entry application. (#8996)
* Report elapsed time in Foobar2000 if no total time is available (e.g. when playing a live stream). (#11337)
* NVDA now honors the aria-roledescription attribute on elements in editable content in web pages. (#11607)
* 'list' is no longer announced on every line of a list in Google Docs or other editable content in Google Chrome. (#7562)
* When arrowing by character or word from one list item to another in editable content on the web, entering the new list item is now announced. (#11569)
* NVDA now reads the correct line when the caret is placed at the end of a link on the end of a list item in Google Docs or other editable content on the web. (#11606)
* On Windows 7, opening and closing the start menu from the desktop now sets focus correctly. (#10567)
* When "attempt to cancel expired focus events" is enabled, the title of the tab is now announced again when switching tabs in Firefox. (#11397)
* NVDA no longer fails to announce a list item after typing a character in a list when speaking with the SAPI5 Ivona voices. (#11651)
* It is again possible to use browse mode when reading emails in Windows 10 Mail 16005.13110 and later. (#11439)
* When using the SAPI5 Ivona voices from harposoftware.com, NVDA is now able to save configuration, switch synthesizers, and no longer will stay silent after restarting. (#11650)
* It is now possible to enter number 6 in computer braille from a braille keyboard on HIMS displays. (#11710)
* Major performance improvements in Azure Data Studio. (#11533, #11715)
* With "Attempt to Cancel speech for expired focus events" enabled the title of the NVDA Find dialog is announced again. (#11632)
* NVDA should no longer freeze when waking the computer and focus lands in a Microsoft Edge document. (#11576)
* It is no longer necessary to press tab or move focus after closing a context menu in MS Edge for browse mode to be functional again. (#11202)
* NVDA no longer fails to read items in list views within a 64-bit application such as Tortoise SVN. (#8175)
* ARIA treegrids are now exposed as normal tables in browse mode in both Firefox and Chrome. (#9715)
* A reverse search can now be initiated with 'find previous' via NVDA+shift+F3 (#11770)
* An NVDA script is no longer treated as being repeated if an unrelated key press happens in between the two executions of the script. (#11388)
* Strong and emphasis tags in Internet Explorer can again be suppressed from being reported by turning off Report Emphasis in NVDA's Document Formatting settings. (#11808)
* A freeze of several seconds experienced by a small amount of users when arrowing between cells in Excel should no longer occur. (#11818)
* In Microsoft Teams builds with version numbers like 1.3.00.28xxx, NVDA no longer fails reading messages in chats or Teams channels due to an incorrectly focused menu. (#11821)
* Text marked both as being a spelling and grammar error at the same time in Google Chrome will be appropriately announced as both a spelling and grammar error by NVDA. (#11787)
* When using Outlook (French locale), the shortcut for 'Reply all' (control+shift+R) works again. (#11196)
* In Visual Studio, IntelliSense tool tips that provide additional details about the currently selected IntelliSense item are now only reported once. (#11611)
* In Windows 10 Calculator, NVDA will not announce progress of calculations if speak typed characters is disabled. (#9428)
* NVDA no longer crashes when using English US grade 2 and expand to computer Braille at the cursor is on, when displaying certain content such as a URL in Braille. (#11754)
* It is again possible to report formatting information for the focused Excel cell using NVDA+F. (#11914)
* QWERTY input on Papenmeier braille displays that support it again works and no longer causes NVDA to randomly freeze. (#11944)
* In Chromium based browsers, several cases were solved where table navigation didn't work and NVDA didn't report the number of rows/columns of the table. (#12359)

### Changes for Developers

* System tests can now send keys using spy.emulateKeyPress, which takes a key identifier that conforms to NVDA's own key names, and by default also blocks until the action is executed. (#11581)
* NVDA no longer requires the current directory to be the NVDA application directory in order to function. (#6491)
* The aria live politeness setting for live regions can now be found on NVDA Objects using the liveRegionPoliteness property. (#11596)
* It is now possible to define separate gestures for Outlook and Word document. (#11196)

## 2020.3

This release includes several large improvements to stability and performance particularly in Microsoft Office applications. There are new settings to toggle touchscreen support and graphics reporting.
The existence of marked (highlighted) content can be reported in browsers, and there are new German braille tables.

### New Features

* You can now toggle reporting of graphics from NVDA's document formatting settings. Note that disabling this option will still read the alternative texts of graphics. (#4837)
* You can now toggle NVDA's touchscreen support. An option has been added to the Touch Interaction panel of NVDA's settings. The default gesture is NVDA+control+alt+t. (#9682)
* Added new German braille tables. (#11268)
* NVDA now detects read-only text UIA controls. (#10494)
* The existence of marked (highlighted) content is reported in both speech and braille in all web browsers. (#11436)
 * This can be toggled on and off by a new NVDA Document Formatting option for Highlighting.
* New emulated system keyboard keys can be added from NVDA's Input gestures dialog. (#6060)
  * To do this, press the add button after you selected the Emulated system keyboard keys category.
* Handy Tech Active Braille with joystick is now supported. (#11655)
* "Automatic focus mode for caret movement" setting is now compatible with disabling "Automatically set focus to focusable elements". (#11663)

### Changes

* The Report formatting script (NVDA+f) has now been changed to report the formatting at the system caret rather than at the review cursor position. To report formatting at the review cursor position now use NVDA+shift+f. (#9505)
* NVDA no longer automatically sets the system focus to focusable elements by default in browse mode, improving performance and stability. (#11190)
* CLDR updated from version 36.1 to version 37. (#11303)
* Updated eSpeak-NG to 1.51-dev, commit 1fb68ffffea4
* You can now utilize table navigation in list boxes with checkable list items when the particular list has multiple columns. (#8857)
* In the Add-ons manager, when prompted to confirm removal of an add-on, "No" is now the default. (#10015)
* In Microsoft Excel, the Elements List dialog now presents formulas in their localized form. (#9144)
* NVDA now reports the correct terminology for notes in MS Excel. (#11311)
* When using the "move review cursor to focus" command in browse mode, the review cursor is now set at the position of the virtual caret. (#9622)
* Information reported in browse mode, such as the formatting info with NVDA+F, are now displayed in a slightly bigger window centered on screen. (#9910)

### Bug Fixes

* NVDA now always speaks when navigating by word and landing on any single symbol followed by white space, whatever the verbosity settings. (#5133)
* In applications using QT 5.11 or newer, object descriptions are again reported. (#8604)
* When deleting a word with control+delete, NVDA no longer remains silent. (#3298, #11029)
  * Now the word to the right of the deleted word is announced.
* In general settings panel, the language list is now sorted correctly. (#10348)
* In the Input Gestures dialog, significantly improved performance while filtering. (#10307)
* You can now send Unicode characters beyond U+FFFF from a braille display. (#10796)
* NVDA will announce Open With dialog content in Windows 10 May 2020 Update. (#11335)
* A new experimental option in Advanced settings (Enable selective registration for UI Automation events and property changes) can provide major performance improvements in Microsoft Visual Studio and other UIAutomation based applications if enabled. (#11077, #11209)
* For checkable list items, the selected state is no longer announced redundantly, and if applicable, the unselected state is announced instead. (#8554)
* On Windows 10 May 2020 Update, NVDA now shows the Microsoft Sound Mapper when viewing output devices from synthesizer dialog. (#11349)
* In Internet Explorer, numbers are now announced correctly for ordered lists if the list does not start with 1. (#8438)
* In Google chrome, NVDA will now report not checked for all checkable controls (not just check boxes) that are currently not checked. (#11377)
* It is once again possible to navigate in various controls when NVDA's language is set to Aragonese. (#11384)
* NVDA should no longer sometimes freeze in Microsoft Word when rapidly arrowing up and down or typing characters with Braille enabled. (#11431, #11425, #11414)
* NVDA no longer appends nonexistent trailing space when copying the current navigator object to the clipboard. (#11438)
* NVDA no longer activates the Say All profile if there is nothing to read. (#10899, #9947)
* NVDA is no longer unable to read the features list in Internet Information Services (IIS) Manager. (#11468)
* NVDA now keeps the audio device open improving performance on some sound cards (#5172, #10721)
* NVDA will no longer freeze or exit when holding down control+shift+downArrow in Microsoft Word. (#9463)
* The expanded / collapsed state of directories in the navigation treeview on drive.google.com is now always reported by NVDA. (#11520)
* NVDA will auto detect the NLS eReader Humanware braille display via Bluetooth as its Bluetooth name is now "NLS eReader Humanware". (#11561)
* Major performance improvements in Visual Studio Code. (#11533)

### Changes For Developers

* The GUI Helper's BoxSizerHelper.addDialogDismissButtons supports a new "separated" keyword argument, for adding a standard horizontal separator to dialogs (other than messages and single input dialogs). (#6468)
* Additional properties were added to app modules, including path for the executable (appPath), is a Windows Store app (isWindowsStoreApp), and machine architecture for the app (appArchitecture). (#7894)
* It is now possible to create app modules for apps hosted inside wwahost.exe on Windows 8 and later. (#4569)
* A fragment of the log can now be delimited and then copied to clipboard using NVDA+control+shift+F1. (#9280)
* NVDA-specific objects that are found by Python's cyclic garbage collector are now logged when being deleted by the collector to aide in removing reference cycles from NVDA. (#11499)
 * The majority of NVDA's classes are tracked including NVDAObjects, appModules, GlobalPlugins, SynthDrivers, and TreeInterceptors.
 * A class that needs to be tracked should inherit from garbageHandler.TrackedObject.
* Significant debug logging for MSAA events can be now enabled in NVDA's Advanced settings. (#11521)
* MSAA winEvents for the currently focused object are no longer filtered out along with other events if the event count for a given thread is exceeded. (#11520)

## 2020.2

Highlights of this release include support for a new braille display from Nattiq, better support for ESET antivirus GUI and Windows Terminal, performance improvements in 1Password, and with Windows OneCore synthesizer. Plus many other important bug fixes and improvements.

### New Features

* Support for new braille displays:
  * Nattiq nBraille (#10778)
* Added script to open NVDA configuration directory (no default gesture). (#2214)
* Better support for ESET antivirus GUI. (#10894)
* Added support for Windows Terminal. (#10305)
* Added a command to report the active configuration profile (no default gesture). (#9325)
* Added a command to toggle reporting of subscripts and superscripts (no default gesture). (#10985)
* Web applications (E.G. Gmail) no longer speak outdated information when moving focus rapidly. (#10885)
  * This experimental fix must be manually enabled via the 'Attempt to cancel speech for expired focus events' option in the advanced settings panel.
* Many more symbols have been added to the default symbols dictionary. (#11105)

### Changes

* Updated liblouis braille translator from 3.12 to [3.14.0](https://github.com/liblouis/liblouis/releases/tag/v3.14.0). (#10832, #11221)
* The reporting of superscripts and subscripts is now controlled separately to the reporting of font attributes. (#10919)
* Due to changes made in VS Code, NVDA no longer disables browse mode in Code by default. (#10888)
* NVDA no longer reports "top" and "bottom" messages when moving the review cursor directly to the first or last line of the current navigator object with the move to top and move to bottom review cursor scripts respectively. (#9551)
* NVDA no longer reports  "left" and "right" messages when directly moving the review cursor to the first or last character of the line for the current navigator object with the move to beginning of line and move to end of line review cursor scripts respectively. (#9551)

### Bug Fixes

* NVDA now starts correctly when the log file cannot be created. (#6330)
* In recent releases of Microsoft Word 365, NVDA will no longer announce "delete back word" when Control+Backspace is pressed while editing a document. (#10851)
* In Winamp, NVDA will once again announce toggle status of shuffle and repeat. (#10945)
* NVDA is no longer extremely sluggish when moving within the list of items in 1Password. (#10508)
* The Windows OneCore speech synthesizer no longer lags between utterances. (#10721)
* NVDA no longer freezes when you open the context menu for 1Password in the system notification area. (#11017)
* In Office 2013 and older:
  * Ribbons are announced when focus moves to them for the first time. (#4207)
  * Context menu items  are once again reported properly. (#9252)
  * Ribbon sections are consistently announced when navigating with Control+arrows. (#7067)
* In browse mode in Mozilla Firefox and Google Chrome, text no longer incorrectly appears on a separate line when web content uses CSS display: inline-flex. (#11075)
* In browse mode with Automatically set system focus to focusable elements disabled, it is now possible to activate elements that aren't focusable.
* In browse mode with Automatically set system focus to focusable elements disabled, it is now possible to activate elements reached by pressing the tab key. (#8528)
* In browse mode with Automatically set system focus to focusable elements disabled, activating certain elements no longer clicks in an incorrect location. (#9886)
* NVDA error sounds are no longer heard when accessing DevExpress text controls. (#10918)
* The tool-tips of the icons in the system tray are no longer reported upon keyboard navigation if their text is equal to the name of the icons, to avoid double announcing. (#6656)
* In browse mode with 'Automatically set system focus to focusable elements' disabled, switching to focus mode with NVDA+space now focuses the element under the caret. (#11206)
* It is once again possible to check for NVDA updates on certain systems; e.g. clean Windows installs. (#11253)
* Focus is not moved in Java application when the selection is changed in an unfocused tree, table or list. (#5989)

### Changes For Developers

* execElevated and hasUiAccess have moved from config module to systemUtils module. Usage via config module is deprecated. (#10493)
* Updated configobj to 5.1.0dev commit f9a265c4. (#10939)
* Automated testing of NVDA with Chrome and a HTML sample is now possible. (#10553)
* IAccessibleHandler has been converted into a package, OrderedWinEventLimiter has been extracted to a module and unit tests added (#10934)
* Updated BrlApi to version 0.8 (BRLTTY 6.1). (#11065)
* Status bar retrieval may now be customized by an AppModule. (#2125, #4640)
* NVDA no longer listens for IAccessible EVENT_OBJECT_REORDER. (#11076)
* A broken ScriptableObject (such as a GlobalPlugin missing a call to its base class' init method) no longer breaks NVDA's script handling. (#5446)

## 2020.1

Highlights of this release include support for several new braille displays from HumanWare and APH, plus many other important bug fixes such as the ability to again read math in Microsoft Word using MathPlayer / MathType.

### New Features

* The currently selected item in listboxes is again presented in browse mode in Chrome, similar to NVDA 2019.1. (#10713)
* You can now perform right mouse clicks on touch devices by doing a one finger tap and hold. (#3886)
* Support for New braille displays: APH Chameleon 20, APH Mantis Q40, HumanWare BrailleOne, BrailleNote Touch v2, and NLS eReader. (#10830)

### Changes

* NVDA will prevent the system from locking or going to sleep when in say all. (#10643)
* Support for out-of-process iframes in Mozilla Firefox. (#10707)
* Updated liblouis braille translator to version 3.12. (#10161)

### Bug Fixes

* Fixed NVDA not announcing Unicode minus symbol (U+2212). (#10633)
* When installing add-on from add-ons manager, names of files and folders in the browse window are no longer reported twice. (#10620, #2395)
* In Firefox, when loading Mastodon with the advanced web interface enabled, all timelines now render correctly in browse mode. (#10776)
* In browse mode, NVDA now reports "not checked" for unchecked check boxes where it sometimes didn't previously. (#10781)
* ARIA switch controls no longer report confusing information such as "not pressed checked" or "pressed checked". (#9187)
* SAPI4 voices should no longer refuse to speak certain text. (#10792)
* NVDA can again read and interact with math equations in Microsoft Word. (#10803)
* NVDA will again announce text being unselected in browse mode if pressing an arrow key while text is selected. (#10731).
* NVDA no longer exits if there is an error initializing eSpeak. (#10607)
* Errors caused by unicode in translations for shortcuts no longer stop the installer, mitigated by falling back to the English text. (#5166, #6326)
* Arrowing out and away from lists and tables in sayAll with skim reading enabled no longer continuously announces exiting the list or table. (#10706)
* Fix mouse tracking for some MSHTML elements in Internet Explorer. (#10736)

### Changes for Developers

* Developer documentation is now build using sphinx. (#9840)
* Several speech functions have been split into two. (#10593)
  The speakX version remains, but now depends on a getXSpeech function which returns a speech sequence.
  * speakObjectProperties now relies on getObjectPropertiesSpeech
  * speakObject now relies on getObjectSpeech
  * speakTextInfo now relies on getTextInfoSpeech
  * speakWithoutPauses has been converted into a class, and refactored, but should not break compatibility.
  * getSpeechForSpelling is deprecated (though still available) use getSpellingSpeech instead.
  Private changes that should not affect addon developers:
  * _speakPlaceholderIfEmpty is now _getPlaceholderSpeechIfTextEmpty
  * _speakTextInfo_addMath is now _extendSpeechSequence_addMathForTextInfo
* Speech 'reason' has been converted to an Enum, see controlTypes.OutputReason class. (#10703)
  * Module level 'REASON_*' constants are deprecated.
* Compiling NVDA dependencies now requires Visual Studio 2019 (16.2 or newer). (#10169)
* Updated SCons to version 3.1.1. (#10169)
* Again allow behaviors._FakeTableCell to have no location defined (#10864)

## 2019.3

NVDA 2019.3 is a very significant release containing many under-the-hood changes including the upgrade of Python 2 to Python 3, and a major re-write of NVDA's speech subsystem.
Although these changes do break compatibility with older NVDA add-ons, the upgrade to Python 3 is necessary for security, and the changes to speech allow for  some exciting innovations in the near future.
 Other highlights in this release include 64 bit support for Java VMs, Screen Curtain and Focus Highlight functionality, support for more braille displays and a new Braille viewer, and many many other bug fixes.

### New Features

* The accuracy of the move mouse to navigator object command has been improved in text fields in Java applications. (#10157)
* Added support for  the following Handy Tech Braille displays (#8955):
 * Basic Braille Plus 40
 * Basic Braille Plus 32
 * Connect Braille
* All user-defined gestures can now be removed via a new "Reset to factory defaults" button in the Input Gestures dialog. (#10293)
* Font reporting in Microsoft Word now includes if text is marked as hidden. (#8713)
* Added a command to move the review cursor to the position previously set as start marker for selection or copy: NVDA+shift+F9. (#1969)
* In Internet Explorer, Microsoft Edge and recent versions of Firefox and Chrome, landmarks are now reported in focus mode and object navigation. (#10101)
* In Internet Explorer, Google Chrome and Mozilla Firefox, You can now navigate by article and grouping using quick navigation scripts. These scripts are unbound by default and can be assigned in the Input Gestures dialog when the dialog is opened from a browse mode document. (#9485, #9227)
 * Figures are also reported. They are considered objects and therefore navigable with the o quick navigation key.
* In Internet Explorer, Google Chrome and Mozilla Firefox, article elements are now reported with object navigation, and optionally in browse mode if turned on in Document Formatting settings. (#10424)
* Added screen curtain, which when enabled, makes the whole screen black on Windows 8 and later. (#7857)
 * Added a script to enable screen curtain (until next restart with one press, or always while NVDA is running with two presses), no default gesture is assigned.
 * Can be enabled and configured via the 'vision' category in NVDA's settings dialog.
* Added screen highlight functionality to NVDA. (#971, #9064)
 * Highlighting of the focus, navigator object, and browse mode caret position can be enabled and configured via the 'vision' category in NVDA's settings dialog.
 * Note: This feature is incompatible with the focus highlight add-on, however, the add-on can still be used while the built-in highlighter is disabled.
* Added Braille Viewer tool, allows viewing braille output via an on-screen window. (#7788)

### Changes

* The user guide now describes how to use NVDA in the Windows Console. (#9957)
* Running nvda.exe now defaults to replacing an already running copy of NVDA. The -r|--replace command line parameter is still accepted, but ignored. (#8320)
* On Windows 8 and later, NVDA will now report product name and version information for hosted apps such as apps downloaded from Microsoft Store using information provided by the app. (#4259, #10108)
* When toggling track changes on and off with the keyboard in Microsoft Word, NVDA will announce the state of the setting. (#942)
* The NVDA version number is now logged as the first message in the log. This occurs even if logging has been disabled from the GUI. (#9803)
* The settings dialog no longer allows for changing the configured log level if it has been overridden from the command line. (#10209)
* In Microsoft Word, NVDA now announces the display state of non printable characters when pressing the toggle shortcut Ctrl+Shift+8 . (#10241)
* Updated Liblouis braille translator to commit 58d67e63. (#10094)
* When CLDR characters (including emojis) reporting is enabled, they are announced at all punctuation levels. (#8826)
* Third party python packages included in NVDA, such as comtypes, now log their warnings and errors to the NVDA log. (#10393)
* Updated Unicode Common Locale Data Repository emoji annotations to version 36.0. (#10426)
* When focussing a grouping in browse mode, the description is now also read. (#10095)
* The Java Access Bridge is now included with NVDA to enable access to Java applications, including for 64 bit Java VMs. (#7724)
* If the Java Access Bridge is not enabled for the user, NVDA automatically enables it at NVDA startup. (#7952)
* Updated eSpeak-NG to 1.51-dev, commit ca65812ac6019926f2fbd7f12c92d7edd3701e0c. (#10581)

### Bug Fixes

* Emoji and other 32 bit unicode characters now take less space on a braille display when they are shown as hexadecimal values. (#6695)
* In Windows 10, NVDA will announce tooltips from universal apps if NVDA is configured to report tooltips in object presentation dialog. (#8118)
* On Windows 10 Anniversary Update and later, typed text is now reported in Mintty. (#1348)
* On Windows 10 Anniversary Update and later, output in the Windows Console that appears close to the caret is no longer spelled out. (#513)
* Controls in Audacitys compressor dialog are now announced when navigating the dialog. (#10103)
* NVDA no longer treats spaces as words in object review in Scintilla based editors such as Notepad++. (#8295)
* NVDA will prevent the  system from entering sleep mode when scrolling through text with braille display gestures. (#9175)
* On Windows 10, braille will now follow when editing cell contents in Microsoft Excel and in other UIA text controls where it was lagging behind. (#9749)
* NVDA will once again report suggestions in the Microsoft Edge address bar. (#7554)
* NVDA is no longer silent when focusing an HTML tab control header in Internet Explorer. (#8898)
* In Microsoft Edge based on EdgeHTML, NVDA will no longer play search suggestion sound when the window becomes maximized. (#9110, #10002)
* ARIA 1.1 combo boxes are now supported in Mozilla Firefox and Google Chrome. (#9616)
* NVDA will no longer report content of visually hidden columns for list items in SysListView32 controls. (#8268)
* The settings dialog no longer shows "info" as the current log level when in secure mode. (#10209)
* In Start menu for Windows 10 Anniversary Update and later, NVDA will announce details of search results. (#10340)
* In browse mode, if moving the cursor or using quick navigation causes the document to change, NVDA no longer speaks incorrect content in some cases. (#8831, #10343)
* Some bullet names in Microsoft Word have been corrected. (#10399)
* In Windows 10 May 2019 Update and later, NVDA will once again announce first selected emoji or clipboard item when emoji panel and clipboard history opens, respectively. (#9204)
* In Poedit, it is once again possible to view some translations for right to left languages. (#9931)
* In the Settings app in Windows 10 April 2018 Update and later, NVDA will no longer announce progress bar information for volume meters found in the System/Sound page. (#10412)
* Invalid regular expressions in speech dictionaries no longer completely break speech in NVDA. (#10334)
* When reading bulleted items in Microsoft Word with UIA enabled, the bullet from the next list item is no longer inappropriately announced. (#9613)
* Some rare braille translation issues and errors with liblouis have been resolved. (#9982)
* Java applications started before NVDA are now accessible without the need to restart the Java app. (#10296)
* In Mozilla Firefox, when the focused element becomes marked as current (aria-current), this change is no longer spoken multiple times. (#8960)
* NVDA will now treat certain composit unicode characters such as e-acute as one single character when moving through text. (#10550)
* Spring Tool Suite Version 4 is now supported. (#10001)
* Don't double speak name when aria-labelledby relation target is an inner element. (#10552)
* On Windows 10 version 1607 and later, typed characters from Braille keyboards are spoken in more situations. (#10569)
* When changing the audio output device, tones played by NVDA will now play through the newly selected device. (#2167)
* In Mozilla Firefox, moving focus in browse mode is faster. This makes moving the cursor in browse mode more responsive in many cases. (#10584)

### Changes for Developers

* Updated Python to 3.7. (#7105)
* Updated pySerial to version 3.4. (#8815)
* Updated wxPython to 4.0.3 to support Python 3.5 and later. (#9630)
* Updated six to version 1.12.0. (#9630)
* Updated py2exe to version 0.9.3.2 (in development, commit b372a8e from albertosottile/py2exe#13). (#9856)
* Updated UIAutomationCore.dll comtypes module to version 10.0.18362. (#9829)
* The tab-completion in the Python console only suggests attributes starting with an underscore if the underscore is first typed. (#9918)
* Flake8 linting tool has been integrated with SCons reflecting code requirements for Pull Requests. (#5918)
* As NVDA no longer depends on pyWin32, modules such as win32api and win32con are no longer available to add-ons. (#9639)
 * win32api calls can be replaced with direct calls to win32 dll functions via ctypes.
 * win32con constants should be defined in your files.
* The "async" argument in nvwave.playWaveFile has been renamed to "asynchronous". (#8607)
* speakText and speakCharacter methods on synthDriver objects are no longer supported.
 * This functionality is handled by SynthDriver.speak.
* SynthSetting classes in synthDriverHandler have been removed. Now use driverHandler.DriverSetting classes instead.
* SynthDriver classes should no longer expose index via the lastIndex property.
 * Instead, they should notify the synthDriverHandler.synthIndexReached action with the index, once all previous audio has finished playing before that index.
* SynthDriver classes must now notify the synthDriverHandler.synthDoneSpeaking action, once all audio from a SynthDriver.speak call has completed playing.
* SynthDriver classes must support the speech.PitchCommand in their speak method, as changes in pitch for speak spelling now depends on this functionality.
* The speech function getSpeechTextForProperties has been renamed to getPropertiesSpeech. (#10098)
* The braille function getBrailleTextForProperties has been renamed to getPropertiesBraille. (#10469)
* Several speech functions have been changed to return speech sequences. (#10098)
 * getControlFieldSpeech
 * getFormatFieldSpeech
 * getSpeechTextForProperties now called getPropertiesSpeech
 * getIndentationSpeech
 * getTableInfoSpeech
* Added a textUtils module to simplify string differences between Python 3 strings and Windows unicode strings. (#9545)
 * See the module documentation and textInfos.offsets module for example implementations.
* Deprecated functionality now removed. (#9548)
 * AppModules removed:
  * Windows XP sound recorder.
  * Klango Player, which is abandoned software.
 * configobj.validate wrapper removed.
  * New code should use from configobj import validate instead of import validate
 * textInfos.Point and textInfos.Rect replaced by locationHelper.Point and locationHelper.RectLTRB respectively.
 * braille.BrailleHandler._get_tether and braille.BrailleHandler.set_tether have been removed.
 * config.getConfigDirs has been removed.
 * config.ConfigManager.getConfigValidationParameter has been replaced by getConfigValidation
 * inputCore.InputGesture.logIdentifier property has been removed.
   * Use _get_identifiers in inputCore.InputGesture instead.
 * synthDriverHandler.SynthDriver.speakText/speakCharacter have been removed.
 * Removed several synthDriverHandler.SynthSetting classes.
   * Previously kept for backwards compatibility (#8214), now considered obsolete.
   * Drivers that used the SynthSetting classes should be updated to use the DriverSetting classes.
 * Some legacy code has been removed, particularly:
  * Support for the Outlook pre 2003 message list.
  * An overlay class for the classic start menu, only found in Windows Vista and earlier.
  * Dropped support for Skype 7, as it is definitely not working any more.
* Added a framework to create vision enhancement providers; modules that can change screen contents, optionally based on input from NVDA about object locations. (#9064)
 * Add-ons can bundle their own providers in a visionEnhancementProviders folder.
 * See the vision and visionEnhancementProviders modules for the implementation of the framework and examples, respectively.
 * Vision enhancement providers are enabled and configured via the 'vision' category in NVDA's settings dialog.
* Abstract class properties are now supported on objects that inherit from baseObject.AutoPropertyObject (e.g. NVDAObjects and TextInfos). (#10102)
* Introduced displayModel.UNIT_DISPLAYCHUNK as a textInfos unit constant specific to DisplayModelTextInfo. (#10165)
 * This new constant allows walking over the text in a DisplayModelTextInfo in a way that more closely resembles how the text chunks are saved in the underlying model.
* displayModel.getCaretRect now returns an instance of locationHelper.RectLTRB. (#10233)
* The UNIT_CONTROLFIELD and UNIT_FORMATFIELD constants have been moved from virtualBuffers.VirtualBufferTextInfo to the textInfos package. (#10396)
* For every entry in the NVDA log, information about the originating thread is now included. (#10259)
* UIA TextInfo objects can now be moved/expanded by the page, story and formatField text units. (#10396)
* External modules (appModules and globalPlugins) are now less likely to be able to break the creation of NVDAObjects.
 * Exceptions caused by the "chooseNVDAObjectOverlayClasses" and "event_NVDAObject_init" methods are now properly caught and logged.
* The aria.htmlNodeNameToAriaLandmarkRoles dictionary has been renamed to aria.htmlNodeNameToAriaRoles. It now also contains roles that aren't landmarks.
* scriptHandler.isCurrentScript has been removed due to lack of use. There is no replacement. (#8677)

## 2019.2.1

This is a minor release to fix several crashes present in 2019.2. Fixes include:

* Addressed several crashes in Gmail seen in both Firefox and Chrome when interacting with particular popup menus such as when creating filters or changing certain Gmail settings. (#10175, #9402, #8924)
* In Windows 7, NVDA no longer causes Windows Explorer to crash when the mouse is used in the start menu. (#9435)
* Windows Explorer on Windows 7 no longer crashes when accessing metadata edit fields. (#5337)
* NVDA no longer freezes when interacting with images with a base64 URI in Mozilla Firefox or Google Chrome. (#10227)

## 2019.2

Highlights of this release include auto detection of Freedom Scientific braille displays, an experimental setting in the Advanced panel to stop browse mode from automatically moving focus (which may provide performance improvements), a rate boost option for the Windows OneCore synthesizer to achieve very fast rates, and many other bug fixes.

### New Features

* NVDA's Miranda NG support  works with newer versions of the client. (#9053)
* You can now disable browse mode by default by disabling the new "Enable browse mode on page load" option in NVDA's browse mode settings. (#8716)
 * Note that when this option is disabled, you can still enable browse mode manually by pressing NVDA+space.
* You can now filter symbols in the punctuation/symbol pronunciation dialog, similar to how filtering works in the elements list and input gestures dialog. (#5761)
* A command has been added to change the mouse text unit resolution (how much text will be spoken when the mouse moves), it has not been assigned a default gesture. (#9056)
* The windows OneCore synthesizer now has a rate boost option, which allows for significantly faster speech. (#7498)
* The Rate Boost option is now configurable from the Synth Settings Ring for supported speech synthesizers. (Currently eSpeak-NG and Windows OneCore). (#8934)
* Configuration profiles can now be manually activated with gestures. (#4209)
 * The gesture must be configured in the "Input gestures" dialog.
* In Eclipse, added support for autocompletion in code editor. (#5667)
 * Additionally, Javadoc information can be read from the editor when it is present by using NVDA+d.
* Added an experimental option to the Advanced Settings panel that allows you to stop the system focus from following the browse mode cursor (Automatically set system focus to focusable elements). (#2039) Although this may not be suitable to turn off for all websites, this may fix:
 * Rubber band effect: NVDA sporadically undoes the last browse mode keystroke by jumping to the previous location.
 * Edit boxes steal system focus when arrowing down through them on some websites.
 * Browse mode keystrokes are slow to respond.
* For braille display drivers that support it, driver settings can now be changed from the braille settings category in NVDA's settings dialog. (#7452)
* Freedom Scientific braille displays are now supported by braille display auto detection. (#7727)
* Added a command to show the replacement for the symbol under the review cursor. (#9286)
* Added an experimental option to the Advanced Settings panel that allows you to try out a new, work-in-progress rewrite of NVDA's Windows Console support using the Microsoft UI Automation API. (#9614)
* In the Python Console, the input field now supports pasting multiple lines from the clipboard. (#9776)

### Changes

* Synthesizer volume is now increased and decreased by 5 instead of 10 when using the settings ring. (#6754)
* Clarified the text in the add-on manager when NVDA is launched with the --disable-addons flag. (#9473)
* Updated Unicode Common Locale Data Repository emoji annotations to version 35.0. (#9445)
* The hotkey for the filter field in the elements list in browse mode has changed to alt+y. (#8728)
* When an auto detected braille display is connected via Bluetooth, NVDA will keep searching for USB displays supported by the same driver and switch to a USB connection if it becomes available. (#8853)
* Updated eSpeak-NG to commit 67324cc.
* Updated liblouis braille translator to version 3.10.0. (#9439, #9678)
* NVDA will now report the word 'selected' after reporting the text a user has just selected.(#9028, #9909)
* In Microsoft Visual Studio Code, NVDA is in focus mode by default. (#9828)

### Bug Fixes

* NVDA no longer crashes when an add-on directory is empty. (#7686)
* LTR and RTL marks are no longer reported in Braille or per-character speech when accessing the properties window. (#8361)
* When jumping to form fields with Browse Mode quick navigation, the entire form field is now announced rather than just the first line. (#9388)
* NVDA will no longer become silent after exiting the Windows 10 Mail app. (#9341)
* NVDA no longer fails to start when the users regional settings are set to a locale unknown to NVDA, such as English (Netherlands). (#8726)
* When browse mode is enabled in Microsoft Excel and you switch to a browser in focus mode or vice versa, browse mode state is now reported appropriately. (#8846)
* NVDA now properly reports the line at the mouse cursor in Notepad++ and other Scintilla based editors. (#5450)
* In Google Docs (and other web-based editors), braille no longer sometimes incorrectly shows "lst end" before the cursor in the middle of a list item. (#9477)
* In the Windows 10 May 2019 Update, NVDA no longer speaks many volume notifications if changing the volume with hardware buttons when File Explorer has focus. (#9466)
* Loading the punctuation/symbol pronunciation dialog is now much faster when using symbol dictionaries containing over 1000 entries. (#8790)
* In Scintilla controls such as Notepad++, NVDA can read the correct line when wordwrap is enabled. (#9424)
* In Microsoft Excel, the cell location is announced after it changes due to the shift+enter or shift+numpadEnter gestures. (#9499)
* In Visual Studio 2017 and up, in the Objects Explorer window, the selected item in objects tree or members tree with categories is now reported correctly. (#9311)
* Add-ons with names that only differ in capitalization are no longer treated as separate add-ons. (#9334)
* For Windows OneCore voices, the rate set in NVDA is no longer affected by the rate set in Windows 10 Speech Settings. (#7498)
* The log can now be opened with NVDA+F1 when there is no developer info for the current navigator object. (#8613)
* It is again possible to use NVDA's table navigation commands in Google Docs, in Firefox and Chrome. (#9494)
* The bumper keys now work correctly on Freedom Scientific braille displays. (#8849)
* When reading the first character of a document in Notepad++ 7.7 X64, NVDA no longer freezes for up to ten seconds. (#9609)
* HTCom can now be used with a Handy Tech Braille display in combination with NVDA. (#9691)
* In Mozilla Firefox, updates to a live region are no longer reported if the live region is in a background tab. (#1318)
* NVDA's browse mode Find dialog no longer fails to function if NVDA's About dialog is currently open in the background. (#8566)

### Changes for Developers

* You can now set the "disableBrowseModeByDefault" property on app modules to leave browse mode off by default. (#8846)
* The extended window style of a window is now exposed using the `extendedWindowStyle` property on Window objects and their derivatives. (#9136)
* Updated comtypes package to 1.1.7. (#9440, #8522)
* When using the report module info command, the order of information has changed to present the module first. (#7338)
* Added an example to demonstrate using nvdaControllerClient.dll from C#. (#9600)
* Added a new isWin10 function to the winVersion module which returns whether or not this copy of NVDA is running on (at least) the supplied release version of Windows 10 (such as 1903). (#9761)
* The NVDA Python console now  contains more useful modules in its namespace (such as appModules, globalPlugins, config and textInfos). (#9789)
* The result of the last executed command in the NVDA Python console is now accessible from the _ (line) variable. (#9782)
 * Note that this shadows the gettext translation function also called "_". To access the translation function: del _

## 2019.1.1

This point release fixes the following bugs:

* NVDA no longer causes Excel 2007 to crash or refuses to report if a cell has a formula. (#9431)
* Google Chrome no longer crashes when interacting with certain listboxes. (#9364)
* An issue has been fixed which prevented copying a users configuration to the system configuration profile. (#9448)
* In Microsoft Excel, NVDA again uses the localized message when reporting the location of merged cells. (#9471)

## 2019.1

Highlights of this release include performance improvements when accessing both Microsoft word and Excel, stability and security improvements such as support for add-ons with version compatibility information, and many other bug fixes.

Please note that starting from this release of NVDA, custom appModules, globalPlugins, braille display drivers and synth drivers will no longer be automatically loaded from your NVDA user configuration directory.
Rather these  should be installed as part of an NVDA add-on. For those developing code for an add-on, code for testing can be placed in a new developer scratchpad directory in the NVDA user configuration directory,  if the Developer scratchpad option  is turned on in NVDA's new Advanced settings panel.
These changes are necessary to better ensure compatibility of custom code, so that NVDA does not break when this code becomes incompatible with newer releases.
Please refer to the list of changes further down for more details on this and how add-ons are now better versioned.

### New Features

* New braille tables: Afrikaans, Arabic 8 dot computer braille, Arabic grade 2, Spanish grade 2. (#4435, #9186)
* Added an option to NVDA's mouse settings to make NVDA handle situations where the mouse is controlled by another application. (#8452)
 * This will allow NVDA to track the mouse when a system is controlled remotely using TeamViewer or other remote control software.
* Added the `--enable-start-on-logon` command line parameter to allow configuring whether silent installations of NVDA set NVDA to start at Windows logon or not. Specify true to start at logon or false to not start at logon. If the --enable-start-on-logon argument is not specified at all then NVDA will default to starting at logon, unless it was  already configured not to by a previous installation. (#8574)
* It is possible to turn NVDA's logging features off by setting logging level to "disabled" from General settings panel. (#8516)
* The presence of formulae in LibreOffice and Apache OpenOffice spreadsheets is now reported. (#860)
* In Mozilla Firefox and Google Chrome, browse mode now reports the selected item in list boxes and trees.
 * This works in Firefox 66 and later.
 * This does not work for certain list boxes (HTML select controls) in Chrome.
* Early support for apps such as Mozilla Firefox on computers with ARM64 (e.g. Qualcomm Snapdragon) processors. (#9216)
* A new Advanced Settings category has been added to NVDA's Settings dialog, including an option to try out NVDA's new support for Microsoft Word via the Microsoft UI Automation API. (#9200)
* Added support for the graphical view in Windows Disk Management. (#1486)
* Added support for Handy Tech Connect Braille and Basic Braille 84. (#9249)

### Changes

* Updated liblouis braille translator to version 3.8.0. (#9013)
* Add-on authors now can enforce a minimum required NVDA version for their add-ons. NVDA will refuse to install or load an add-on whose minimum required NVDA version is higher than the current NVDA version. (#6275)
* Add-on authors can now specify the last version of NVDA the add-on has been tested against. If an add-on has been only tested against a  version of NVDA lower than the current version, then NVDA will refuse to install or load the add-on. (#6275)
* This version of NVDA will allow installing and loading of add-ons  that do not yet contain Minimum and Last Tested NVDA version information, but upgrading to future versions of NVDA (E.g. 2019.2) may automatically cause these older add-ons to be disabled.
* The move mouse to navigator object command is now available in Microsoft Word as well as for UIA controls, particularly Microsoft Edge. (#7916, #8371)
* Reporting of text under the mouse has been improved within Microsoft Edge and other UIA applications. (#8370)
* When NVDA is started with the `--portable-path` command line parameter, the provided path is automatically filled in when trying to create a portable copy of NVDA using the NVDA menu. (#8623)
* Updated the path to the Norwegian braille table to reflect the standard from the year 2015. (#9170)
* When navigating by paragraph (control+up or down arrows) or navigating by table cell (control+alt+arrows), the existence of spelling errors will no longer be announced, even if NVDA is configured to announce these automatically. This is because paragraphs and table cells can be quite large, and detecting spelling errors in some applications can be very costly. (#9217)
* NVDA no longer automatically loads custom appModules, globalPlugins and braille and synth drivers from the NVDA user configuration directory. This code should be instead packaged as an add-on with correct version information, ensuring that incompatible code is not run with current versions of NVDA. (#9238)
 * For developers who need to test code as it is being developed,  enable NVDA's developer scratchpad directory in the Advanced category of NVDA settings, and place your code in the 'scratchpad' directory found in the NVDA user configuration directory when this option is enabled.

### Bug Fixes

* When using OneCore speech synthesizer on Windows 10 April 2018 Update and later, large chunks of silence are no longer inserted between speech utterances. (#8985)
* When moving by character in plain text controls (such as Notepad) or browse mode, 32 bit emoji characters consisting of two UTF-16 code points (such as 🤦) will now read properly. (#8782)
* Improved restart confirmation dialog after changing NVDA's interface language. The text and the button labels are now more concise and less confusing. (#6416)
* If a 3rd party speech synthesizer fails to load, NVDA will fall back to Windows OneCore speech synthesizer on Windows 10, rather than espeak. (#9025)
* Removed the "Welcome Dialog" entry in the NVDA menu while on secure screens. (#8520)
* When tabbing or using quick navigation in browse mode, legends on tab panels are now reported more consistently. (#709)
* NVDA will now announce selection changes for certain time pickers such as in the Alarms and Clock app in Windows 10. (#5231)
* In Windows 10's Action Center, NVDA will announce status messages when toggling quick actions such as brightness and focus assist. (#8954)
* In action Center in Windows 10 October 2018 Update and earlier, NVDA will recognize brightness quick action control as a button instead of a toggle button. (#8845)
* NVDA will again track cursor and announce deleted characters in the Microsoft Excel  go to and find edit fields. (#9042)
* Fixed a rare browse mode crash in Firefox. (#9152)
* NVDA no longer fails to report the focus for some controls in the Microsoft Office 2016 ribbon when collapsed.
* NVDA no longer fails to report the suggested contact when entering addresses in new messages in Outlook 2016. (#8502)
* The last few cursor routing keys on 80 cell eurobraille displays no longer route the cursor to a position at or just after the start of the braille line. (#9160)
* Fixed table navigation in threaded view in Mozilla Thunderbird. (#8396)
* In Mozilla Firefox and Google Chrome, switching to focus mode now works correctly for certain list boxes and trees (where the list box/tree is not itself focusable but its items are) . (#3573, #9157)
* Browse mode is now correctly turned on by default when reading messages in Outlook 2016/365 if using NVDA's experimental UI Automation support for Word Documents. (#9188)
* NVDA is now less likely to freeze in such a way that the only way to escape is signing out from your current windows session. (#6291)
* In Windows 10 October 2018 Update and later, when opening cloud clipboard history with clipboard empty, NVDA will announce clipboard status. (#9103)
* In Windows 10 October 2018 Update and later, when searching for emojis in emoji panel, NVDA will announce top search result. (#9105)
* NVDA no longer freezes in the main window of Oracle VirtualBox 5.2 and above. (#9202)
* Responsiveness in Microsoft Word when navigating by line, paragraph or table cell may be significantly improved in some documents. A reminder that for best performance, set Microsoft Word to Draft view with alt+w,e after opening a document. (#9217)
* In Mozilla Firefox and Google Chrome, empty alerts are no longer reported. (#5657)
* Significant performance improvements when navigating cells in Microsoft Excel, particularly when the spreadsheet contains comments and or validation dropdown lists. (#7348)
* It should be no longer necessary to turn off in-cell editing in Microsoft Excel's options to access the cell edit control with NVDA in Excel 2016/365. (#8146).
* Fixed a freeze in Firefox sometimes seen when quick navigating by landmarks, if the Enhanced Aria add-on is in use. (#8980)

### Changes for Developers

* NVDA can now  be built with all editions of Microsoft Visual Studio 2017 (not just the Community edition). (#8939)
* You can now include log output from liblouis into the NVDA log by setting the louis boolean flag in the debugLogging section of the NVDA configuration. (#4554)
* Add-on authors are now able to provide NVDA version compatibility information in add-on manifests. (#6275, #9055)
 * minimumNVDAVersion: The minimum required version of NVDA for an add-on to work properly.
 * lastTestedNVDAVersion: The last version of NVDA an add-on has been tested with.
* OffsetsTextInfo objects can now implement the _getBoundingRectFromOffset method to allow retrieval of bounding rectangles per characters instead of points. (#8572)
* Added a boundingRect property to TextInfo objects to retrieve the bounding rectangle of a range of text. (#8371)
* Properties and methods within classes can now be marked as abstract in NVDA. These classes will raise an error if instantiated. (#8294, #8652, #8658)
* NVDA can log the time since input when text is spoken, which helps in measuring perceived responsiveness. This can be enabled by setting the timeSinceInput setting to True in the debugLog section of the NVDA configuration. (#9167)

## 2018.4.1

This release fixes a crash at start up if NVDA's user interface language is set to Aragonese. (#9089)

## 2018.4

Highlights of this release include performance improvements in recent Mozilla Firefox versions, announcement of emojis with all synthesizers, reporting of replied/forwarded status in Outlook, reporting the distance of the cursor to the edge of a Microsoft Word page, and many bug fixes.

### New Features

* New braille tables: Chinese (China, Mandarin) grade 1 and grade 2. (#5553)
* Replied / Forwarded status is now reported on mail items in the Microsoft Outlook message list. (#6911)
* NVDA is now able to read descriptions for emoji as well as other characters that are part of the Unicode Common Locale Data Repository. (#6523)
* In Microsoft Word, the cursor's distance from the top and left edges of the page can be reported by pressing NVDA+numpadDelete. (#1939)
* In Google Sheets with braille mode enabled, NVDA no longer announces 'selected' on every cell when moving focus between cells. (#8879)
* Added support for Foxit Reader and Foxit Phantom PDF. (#8944)
* Added support for the DBeaver database tool. (#8905)

### Changes

* "Report help balloons" in the Object Presentations dialog has been renamed to "Report notifications" to include reporting of toast notifications in Windows 8 and later. (#5789)
* In NVDA's keyboard settings, the checkboxes to enable or disable NVDA modifier keys are now displayed in a list rather than as separate checkboxes.
* NVDA will no longer present redundant information when reading clock system tray on some versions of Windows. (#4364)
* Updated liblouis braille translator to version 3.7.0. (#8697)
* Updated eSpeak-NG to commit 919f3240cbb.

### Bug Fixes

* In Outlook 2016/365, the category and flag status are reported for messages. (#8603)
* When NVDA is set to languages such as Kirgyz, Mongolian or Macedonian, it no longer shows a dialog on start-up warning that the language is not supported by the Operating System. (#8064)
* Moving the mouse to the navigator object will now much more accurately move the mouse to the browse mode position in Mozilla Firefox, Google Chrome and Acrobat Reader DC. (#6460)
* Interacting with combo boxes on the web in Firefox, Chrome and Internet Explorer has been improved. (#8664)
* If running on the Japanese version of Windows XP or Vista, NVDA now displays OS version requirements message as expected. (#8771)
* Performance improvements when navigating large pages with lots of dynamic changes in Mozilla Firefox. (#8678)
* Braille no longer shows font attributes  if they have been disabled in  Document Formatting settings. (#7615)
* NVDA no longer fails to track focus in File Explorer and other applications using UI Automation when another app is busy (such as batch processing audio). (#7345)
* In ARIA menus on the web, the Escape key will now be passed through to the menu and no longer turn off focus mode unconditionally. (#3215)
* In the new Gmail web interface, when using quick navigation inside messages while reading them, the entire body of the message is no longer reported after the element to which you just navigated. (#8887)
* After updating NVDA, Browsers such as Firefox and google Chrome should no longer crash, and browse mode should continue to correctly reflect updates to any currently loaded documents. (#7641)
* NVDA no longer reports clickable multiple times in a row when navigating clickable content in Browse Mode. (#7430)
* Gestures performed on baum Vario 40 braille displays will no longer fail to execute. (#8894)
* In Google Slides with Mozilla Firefox, NVDA no longer reports selected text on every control with focus. (#8964)

### Changes for Developers

* gui.nvdaControls now contains two classes to create accessible lists with check boxes. (#7325)
 * CustomCheckListBox is an accessible subclass of wx.CheckListBox.
 * AutoWidthColumnCheckListCtrl adds accessible check boxes to an AutoWidthColumnListCtrl, which itself is based on wx.ListCtrl.
* If you need to make a wx widget accessible which isn't already, it is possible to do so by using an instance of gui.accPropServer.IAccPropServer_impl. (#7491)
 * See the implementation of gui.nvdaControls.ListCtrlAccPropServer for more info.
* Updated configobj to 5.1.0dev commit 5b5de48a. (#4470)
* The config.post_configProfileSwitch action now takes the optional prevConf keyword argument, allowing handlers to take action based on differences between configuration before and after the profile switch. (#8758)

## 2018.3.2

This is a minor release to work around a crash in Google Chrome when navigating tweetts on [www.twitter.com](http://www.twitter.com). (#8777)

## 2018.3.1

This is a minor release to fix a critical bug in NVDA which caused 32 bit versions of Mozilla Firefox to crash. (#8759)

## 2018.3

Highlights of this release include automatic detection of many Braille displays, support for new Windows 10 features including the Windows 10 Emoji input panel, and many other bug fixes.

### New Features

* NVDA will report grammar errors when appropriately exposed by web pages in Mozilla Firefox and Google Chrome. (#8280)
* Content marked as being either inserted or deleted in web pages is now reported in Google Chrome. (#8558)
* Added support for BrailleNote QT and Apex BT's scroll wheel when BrailleNote is used as a braille display with NVDA. (#5992, #5993)
* Added scripts for reporting elapsed and total time of current track in Foobar2000. (#6596)
* The Mac command key symbol (⌘) is now announced when reading text with any synthesizer. (#8366)
* Custom roles via the aria-roledescription attribute are now supported in all web browsers. (#8448)
* New braille tables: Czech 8 dot, Central Kurdish, Esperanto, Hungarian, Swedish 8 dot computer braille. (#8226, #8437)
* Support has been added to automatically detect braille displays in the background. (#1271)
 * ALVA, Baum/HumanWare/APH/Orbit, Eurobraille, Handy Tech, Hims, SuperBraille and HumanWare BrailleNote and Brailliant BI/B displays are currently supported.
 * You can enable this feature by selecting the automatic option from the list of braille displays in NVDA's braille display selection dialog.
 * Please consult the documentation for additional details.
* Added support for various modern input features introduced in recent Windows 10 releases. These include emoji panel (Fall Creators Update), dictation (Fall Creators Update), hardware keyboard input suggestions (April 2018 Update), and cloud clipboard paste (October 2018 Update). (#7273)
* Content marked as a block quote using ARIA (role blockquote) is now supported in Mozilla Firefox 63. (#8577)

### Changes

* The list of available languages in NVDA's General Settings is now sorted based on language names instead of ISO 639 codes. (#7284)
* Added default gestures for Alt+Shift+Tab and Windows+Tab with all supported Freedom Scientific braille displays. (#7387)
* For ALVA BC680 and protocol converter displays, it is now possible to assign different functions to the left and right smart pad, thumb and etouch keys. (#8230)
* For ALVA BC6 displays, the key combination sp2+sp3 will now announce the current date and time, whereas sp1+sp2 emulates the Windows key. (#8230)
* The user is asked once when NVDA starts if they are happy sending usage statistics to NV Access when checking for NVDA updates. (#8217)
* When checking for updates, if the user has agreed to allow sending usage statistics to NV Access, NVDA will now send the name of the current synth driver and braille display in use, to aide in better prioritization for future work on these drivers. (#8217)
* Updated liblouis braille translator to version 3.6.0. (#8365)
* Updated the path to the correct Russian eight-dots Braille table. (#8446)
* Updated eSpeak-ng to 1.49.3dev commit 910f4c2. (#8561)

### Bug Fixes

* Accessible labels for controls in Google Chrome are now more readily reported in browse mode when the label does not appear as content itself. (#4773)
* Notifications are now supported in Zoom. For example, this includes mute/unmute status, and incoming messages. (#7754)
* Switching braille context presentation when in browse mode no longer causes braille output to stop following browse mode cursor. (#7741)
* ALVA BC680 braille displays no longer intermittently fail to initialize. (#8106)
* By default, ALVA BC6 displays will no longer execute emulated system keyboard keys when pressing key combinations involving sp2+sp3 to trigger internal functionality. (#8230)
* Pressing sp2 on an ALVA BC6 display to emulate the alt key now works as advertised. (#8360)
* NVDA no longer announces redundant keyboard layout changes. (#7383, #8419)
* Mouse tracking is now much more accurate in Notepad and other plain text edit controls when in a document with more than 65535 characters. (#8397)
* NVDA will recognize more dialogs in Windows 10 and other modern applications. (#8405)
* On Windows 10 October 2018 Update and Server 2019 and above, NVDA no longer fails to track the system focus when an application freezes or floods the system with events. (#7345, #8535)
* Users are now informed when attempting to read or copy an empty status bar. (#7789)
* Fixed an issue where the "not checked" state on controls is not reported in speech if the control has previously been half checked. (#6946)
* In the list of languages in NVDA's General Settings, language name for Burmese is displayed correctly on Windows 7. (#8544)
* In Microsoft Edge, NVDA will announce notifications such as reading view availability and page load progress. (#8423)
* When navigating into a list on the web, NVDA will now report its label if the web author has provided one. (#7652)
* When manually assigning functions to gestures for a particular braille display, these gestures now always show up as being assigned to that display. Previously, they showed up as if they were assigned to the currently active display. (#8108)
* The 64-bit version of Media Player Classic is now supported. (#6066)
* Several improvements to braille support in Microsoft Word with UI Automation enabled:
 * Similar to other multiline text fields, When positioned at the start of a document in Braille, the display is now panned such that the first character of the document is at the start of the display. (#8406)
 * Reduced overly verbose focus presentation in both speech and braille when focusing a Word document. (#8407)
 * Cursor routing in braille now works correctly when in a list in a Word document. (#7971)
 * Newly inserted bullets/numbers in a Word document are correctly reported in both speech and braille. (#7970)
* In Windows 10 1803 and later, it is now possible to install add-ons if the "Use Unicode UTF-8 for worldwide language support" feature is enabled. (#8599)
* NVDA will no longer make iTunes 12.9 and newer completely unusable to interact with. (#8744)

### Changes for Developers

* Added scriptHandler.script, which can function as a decorator for scripts on scriptable objects. (#6266)
* A system test framework has been introduced for NVDA. (#708)
* Some changes have been made to the hwPortUtils module: (#1271)
 * listUsbDevices now yields dictionaries with device information including hardwareID and devicePath.
 * Dictionaries yielded by listComPorts now also contain a usbID entry for COM ports with USB VID/PID information in their hardware ID.
* Updated wxPython to 4.0.3. (#7077)
* As NVDA now only supports Windows 7 SP1 and later, the key "minWindowsVersion" used to check if UIA should be enabled for a particular release of Windows has been removed. (#8422)
* You can now register to be notified about configuration saves/reset actions via new config.pre_configSave, config.post_configSave, config.pre_configReset, and config.post_configReset actions. (#7598)
 * config.pre_configSave is used to be notified when NVDA's configuration is about to be saved, and config.post_configSave is called after configuration has been saved.
 * config.pre_configReset and config.post_configReset includes a factory defaults flag to specify if settings are reloaded from disk (false) or reset to defaults (true).
* config.configProfileSwitch has been renamed to config.post_configProfileSwitch to reflect the fact that this action is called after profile switch takes place. (#7598)
* UI Automation interfaces updated to Windows 10 October 2018 Update and Server 2019 (IUIAutomation6 / IUIAutomationElement9). (#8473)

## 2018.2.1

This release includes translation updates due to last-minute removal of a feature which caused problems.

## 2018.2

Highlights of this release include Support for tables in Kindle for PC, support for HumanWare BrailleNote Touch and BI14 Braille displays, Improvements to both Onecore and Sapi5 speech synthesizers, improvements in Microsoft Outlook and much more.

### New Features

* row and column span for table cells is now reported in speech and braille. (#2642)
* NVDA table navigation commands are now supported in Google Docs (with Braille mode enabled). (#7946)
* Added ability to read and navigate tables in Kindle for PC. (#7977)
* Support for HumanWare BrailleNote touch and Brailliant BI 14 braille displays via both USB and bluetooth. (#6524)
* In Windows 10 Fall Creators Update and later, NVDA can announce notifications from apps such as Calculator and Windows Store. (#7984)
* New braille translation tables: Lithuanian 8 dot, Ukrainian, Mongolian grade 2. (#7839)
* Added a script to report formatting information for the text under a specific braille cell. (#7106)
* When updating NVDA, it is now possible to postpone the installation of the update to a later moment. (#4263)
* New languages: Mongolian, Swiss German.
* You can now toggle control, shift, alt, windows and NVDA from your braille keyboard and combine these modifiers with braille input (e.g. press control+s). (#7306)
 * You can assign these new modifier toggles using the commands found under Emulated system keyboard keys in the Input gestures dialog.
* Restored support for Handy Tech Braillino and Modular (with old firmware) displays. (#8016)
* Date and time for supported Handy Tech devices (such as Active Braille and Active Star) will now automatically be synchronized by NVDA when out of sync more than five seconds. (#8016)
* An input gesture can be assigned to temporarily disable all configuration profile triggers. (#4935)

### Changes

* The status column in the addons manager has been changed to indicate if the addon is enabled or disabled rather than running or suspended. (#7929)
* Updated liblouis braille translator to 3.5.0. (#7839)
* The Lithuanian braille table has been renamed to Lithuanian 6 dot to avoid confusion with the new 8 dot table. (#7839)
* The French (Canada) grade 1 and grade 2 tables have been removed. Instead, the French (unified) 6 dot computer braille and Grade 2 tables will be used respectively. (#7839)
* The secondary routing buttons on Alva BC6, EuroBraille and Papenmeier braille displays now report formatting information for the text under the braille cell of that button. (#7106)
* Contracted braille input tables will automatically fall back to uncontracted mode in non-editable cases (i.e. controls where there is no cursor or in browse mode). (#7306)
* NVDA is now less verbose when an appointment or time slot in the Outlook calendar covers an entire day. (#7949)
* All of NVDA's Preferences can now be found in one settings dialog under NVDA Menu -> Preferences -> Settings, rather than scattered throughout many dialogs. (#577)
* The default speech synthesizer when running on Windows 10 is now oneCore speech rather than eSpeak. (#8176)

### Bug Fixes

* NVDA no longer fails to read focused controls in the Microsoft Account sign-in screen in Settings after entering an email address. (#7997)
* NVDA no longer fails to read the page when going back to a previous page in Microsoft Edge. (#7997)
* NVDA will no longer incorrectly announce the final character of a windows 10 sign-in PIN as the machine unlocks. (#7908)
* Labels of checkboxes and radio buttons in Chrome and Firefox are no longer reported twice when tabbing or using quick navigation in Browse mode. (#7960)
* aria-current with a value of false will be announced as "false" instead of "true". (#7892).
* Windows OneCore Voices no longer fails to load if the configured voice has been uninstalled. (#7553)
* Changing voices in the Windows OneCore Voices is now a lot faster. (#7999)
* Fixed malformed braille output for several braille tables, including capital signs in 8 dot contracted Danish braille. (#7526, #7693)
* NVDA can now report more bullet types in Microsoft Word. (#6778)
* Pressing the report formatting script no longer incorrectly moves the reviewPosition and therefore pressing it multiple times no longer gives different results. (#7869)
* Braille input no longer allows you to use contracted braille in cases where it is not supported (i.e. whole words will no longer be sent to the system outside text content and in browse mode). (#7306)
* Fixed connection stability issues for Handy Tech Easy Braille and Braille Wave displays. (#8016)
* On Windows 8 and later, NVDA will no longer announce "unknown" when opening quick link menu )Windows+X) and selecting items from this menu. (#8137)
* Model specific gestures to buttons on Hims displays are now working as advertised in the user guide. (#8096)
* NVDA will now try to correct system COM registration issues causing programs such as Firefox and Internet Explorer to become inaccessible and report "Unknown" by NVDA. (#2807)
* Worked around a bug in Task Manager causing NVDA to not allow users to access the contents of specific details about processes. (#8147)
* Newer Microsoft SAPI5 voices no longer lag at the end of speech, making it much more efficient to navigate with these voices. (#8174)
* NVDA no longer reports (LTR and RTL marks) in Braille or per-character speech when accessing the clock in recent versions of Windows. (#5729)
* Detection of scroll keys on Hims Smart Beetle displays is once more no longer unreliable. (#6086)
* In some text controls, particularly in Delphi applications, the information provided about editing and navigating is now much more reliable. (#636, #8102)
* In Windows 10 RS5, NVDA no longer reports extra redundant information when switching tasks with alt+tab. (#8258)

### Changes for developers

* The developer info for UIA objects now contains a list of the UIA patterns available. (#5712)
* App modules can now force certain windows to always use UIA by implementing the isGoodUIAWindow method. (#7961)
* The hidden boolean flag "outputPass1Only" in the braille section of the configuration has again been removed. Liblouis no longer supports pass 1 only output. (#7839)

## 2018.1.1

This is a special release of NVDA which addresses   a bug in the Onecore Windows Speech synthesizer driver, which was causing it to speak with a higher pitch and speed in Windows 10 Redstone 4 (1803). (#8082)

## 2018.1

Highlights of this release include  support for charts in Microsoft word and PowerPoint, support for new braille displays including Eurobraille and the Optelec protocol converter, improved support for Hims and Optelec braille displays, performance improvements for Mozilla Firefox 58 and higher, and much more.

### New Features

* It is now possible to interact with charts in Microsoft Word and Microsoft PowerPoint, similar to the existing support for charts in Microsoft Excel. (#7046)
 * In Microsoft Word:  When in browse mode, cursor to an embedded chart and press enter to interact with it.
 * In Microsoft PowerPoint when editing a slide: tab to a chart object, and press enter or space to interact with the chart.
 * To stop interacting with a chart, press escape.
* New language: Kyrgyz.
* Added support for VitalSource Bookshelf. (#7155)
* Added support for the Optelec protocol converter, a device that allows one to use Braille Voyager and Satellite displays using the ALVA BC6 communication protocol. (#6731)
* It is now possible to use braille input with an ALVA 640 Comfort braille display. (#7733)
 * NVDA's braille input functionality can be used with these as well as other BC6 displays with firmware 3.0.0 and above.
* Early support for Google Sheets with Braille mode enabled. (#7935)
* Support for Eurobraille Esys, Esytime and Iris braille displays. (#7488)

### Changes

* The HIMS Braille Sense/Braille EDGE/Smart Beetle and Hims Sync Braille display drivers have been replaced by one driver. The new driver will automatically be activated for former syncBraille driver users. (#7459)
 * Some keys , notably scroll keys, have been reassigned to follow the conventions used by Hims products. Consult the user guide for more details.
* When typing with the on-screen keyboard via touch interaction, by default you now need to double tap each key the same way you would activate any other control. (#7309)
 * To use the existing "touch typing" mode where simply lifting your finger off the key is enough to activate it, Enable this option in the new Touch Interaction settings dialog found in the Preferences menu.
* It is no longer necessary to explicitly tether braille to focus or review, as this will happen automatically by default. (#2385)
 * Note that automatic tethering to review will only occur when using a review cursor or object navigation command. Scrolling will not activate this new behavior.

### Bug Fixes

* Browseable messages such as showing current formatting when pressing NVDA+f twice quickly no longer fails when NVDA is installed on a path with non-ASCII characters. (#7474)
* Focus is now once again restored correctly when returning to Spotify from another application. (#7689)
* In Windows 10 Fall Creaters Update, NVDA no longer fails to update when Controlled Folder Access is enabled from Windows Defender Security Center. (#7696)
* Detection of scroll keys on Hims Smart Beetle displays is no longer unreliable. (#6086)
* A slight performance improvement when rendering large amounts of content in Mozilla Firefox 58 and later. (#7719)
* In Microsoft Outlook, reading emails containing tables no longer causes errors. (#6827)
* Braille display gestures that emulate system keyboard key modifiers can now also be combined with other emulated system keyboard keys if one or more of the involved gestures are model specific. (#7783)
* In Mozilla Firefox, browse mode now works correctly in pop-ups created by extensions such as LastPass and bitwarden. (#7809)
* NVDA no longer sometimes freezes on every focus change if Firefox or Chrome have stopped responding such as due to a freeze or crash. (#7818)
* In twitter clients such as Chicken Nugget, NVDA will no longer ignore the last 20 characters of 280 character tweets when reading them. (#7828)
* NVDA now uses the correct language when announcing symbols when text is selected. (#7687)
* In recent versions of Office 365, it is again possible to navigate Excel charts using the arrow keys. (#7046)
* In speech and braille output, control states will now always be reported in the same order, regardless whether they are positive or negative. (#7076)
* In apps such as Windows 10 Mail, NVDA will no longer fail to announce deleted characters when pressing backspace. (#7456)
* All keys on the Hims Braille Sense Polaris displays are now working as expected. (#7865)
* NVDA no longer fails to start on Windows 7 complaining about an internal api-ms dll, when a particular version of the Visual Studio 2017 redistributables have been installed by another application. (#7975)

### Changes for developers

* Added a hidden boolean flag to the braille section in the configuration: "outputPass1Only". (#7301, #7693, #7702)
 * This flag defaults to true. If false, liblouis multi pass rules will be used for braille output.
* A new dictionary (braille.RENAMED_DRIVERS) has been added to allow for smooth transition for users using drivers that have been superseded by others. (#7459)
* Updated comtypes package to 1.1.3. (#7831)
* Implemented a generic system in braille.BrailleDisplayDriver to deal with displays which send confirmation/acknowledgement packets. See the handyTech braille display driver as an example. (#7590, #7721)
* A new "isAppX" variable in the config module can be used to detect if NVDA is running as a Windows Desktop Bridge Store app. (#7851)
* For document implementations such as NVDAObjects or browseMode that have a textInfo, there is now a new documentBase.documentWithTableNavigation class that can be inherited from to gain standard table navigation scripts. Please refer to this class to see which helper methods must be provided by your implementation for table navigation to work. (#7849)
* The scons batch file now better handles when  Python 3 is also installed, making use of the launcher to specifically launch python 2.7 32 bit. (#7541)
* hwIo.Hid now takes an additional parameter exclusive, which defaults to True. If set to False, other applications are allowed to communicate with a device while it is connected to NVDA. (#7859)

## 2017.4

Highlights of this release include many  fixes and enhancements to web support including browse mode for web dialogs by default, better reporting of field group labels in browse mode, support for new Windows 10 technologies such as Windows Defender Application Guard and Windows 10 on ARM64, and automatic reporting of screen orientation and battery status.
Please note that this version of NVDA no longer supports Windows XP or Windows Vista. The minimum requirement for NVDA is now windows 7 with Service Pack 1.

### New Features

* In browse mode, it is now possible to skip past/to the start of landmarks using the skip to end/beginning of container commands (comma/shift+comma). (#5482)
* In Firefox, Chrome and Internet Explorer, quick navigation to edit fields and form fields now includes editable rich text content (I.e. contentEditable). (#5534)
* In web browsers, the Elements List can now list form fields and buttons. (#588)
* Initial support for Windows 10 on ARM64. (#7508)
* Early support for reading and interactive navigation of mathematical content for Kindle books with accessible math. (#7536)
* Added support for Azardi e-book reader. (#5848)
* Version information for add-ons is now reported when being updated. (#5324)
* Added new command line parameters to create a portable copy of NVDA. (#6329)
* Support for Microsoft Edge running within Windows Defender Application Guard in Windows 10 Fall Creators Update. (#7600)
* If running on a laptop or tablet, NVDA will now report when a charger is connected/disconnected, and when the screen orientation changes. (#4574, #4612)
* New language: Macedonian.
* New braille translation tables: Croatian grade 1, Vietnamese grade 1. (#7518, #7565)
* Support for the Actilino braille display from Handy Tech has been added. (#7590)
* Braille input for Handy Tech braille displays is now supported. (#7590)

### Changes

* The minimum supported Operating System for NVDA is now Windows 7 Service Pack 1, or Windows Server 2008 R2 Service Pack 1. (#7546)
* Web dialogs in Firefox and Chrome web browsers now automatically use browse Mode, unless inside of a web application. (#4493)
* In browse mode, tabbing and moving with quick navigation commands no longer announces jumping out of containers such as lists and tables, which makes navigating more efficient. (#2591)
* In Browse mode for Firefox and Chrome, the name of form field groups are now announced when moving into them with quick navigation or when tabbing. (#3321)
* In browse mode, the quick navigation command for embedded objects (o and shift+o) now includes audio and video elements as well as elements with the aria roles application and dialog. (#7239)
* Espeak-ng has been updated to 1.49.2, resolving some issues with producing release builds. (#7385, #7583)
* On the third activation of the 'read status bar' command, its contents is copied to the clipboard. (#1785)
* When assigning gestures to keys on a Baum display, you can limit them to the model of the braille display in use (e.g. VarioUltra or Pronto). (#7517)
* The hotkey for the filter field in the elements list in browse mode has changed from alt+f to alt+e. (#7569)
* An unbound command has been added for browse mode to toggle the inclusion of layout tables on the fly. You can find this command in the Browse mode category of the Input Gestures dialog. (#7634)
* Upgraded liblouis braille translator to 3.3.0. (#7565)
* The hotkey for the regular expression radio button in the dictionary dialog has changed from alt+r to alt+e. (#6782)
* Voice dictionary files are now versioned and have been moved to the 'speechDicts/voiceDicts.v1' directory. (#7592)
* Versioned files (user configuration, voice dictionaries) modifications are no longer saved when NVDA is run from the launcher. (#7688)
* The Braillino, Bookworm and Modular (with old firmware) braille displays from Handy Tech are no longer supported out of the box. Install the Handy Tech Universal Driver and NVDA add-on to use these displays. (#7590)

### Bug Fixes

* Links are now indicated in braille in applications such as Microsoft Word. (#6780)
* NVDA no longer becomes noticeably slower when many tabs are open in either Firefox or Chrome web browsers. (#3138)
* Cursor routing for the MDV Lilli Braille display no longer incorrectly moves one braille cell ahead of where it should be. (#7469)
* In Internet Explorer and other MSHTML documents, the HTML5 required attribute is now supported to indicate the required state of a form field. (#7321)
* Braille displays are now updated when typing Arabic characters in a left-aligned WordPad document. (#511)
* Accessible labels for controls in Mozilla Firefox are now more readily reported in browse mode when the label does not appear as content itself. (#4773)
* On windows 10 Creaters Update, NVDA can again access Firefox after a restart of NVDA. (#7269)
* When restarting NVDA with Mozilla Firefox in focus, browse mode will again be available, though you may need to alt+tab away and back again. (#5758)
* It is now possible to access math content in Google Chrome on a system with out Mozilla Firefox installed. (#7308)
* The Operating System and other applications should be more stable directly after installing NVDA before rebooting, as compaired with installs of previous NVDA versions. (#7563)
* When using a content recognition command (e.g. NVDA+r), NVDA now reports an error message instead of nothing if the navigator object has disappeared. (#7567)
* Backward scrolling functionality has been fixed for Freedom Scientific braille displays containing a left bumper bar. (#7713)

### Changes for Developers

* "scons tests" now checks that translatable strings have translator comments. You can also run this alone with "scons checkPot". (#7492)
* There is now a new extensionPoints module which provides a generic framework to enable code extensibility at specific points in the code. This allows interested parties to register to be notified when some action occurs (extensionPoints.Action), to modify a specific kind of data (extensionPoints.Filter) or to participate in deciding whether something will be done (extensionPoints.Decider). (#3393)
* You can now register to be notified about configuration profile switches via the config.configProfileSwitched Action. (#3393)
* Braille display gestures that emulate system keyboard key modifiers (such as control and alt) can now be combined with other emulated system keyboard keys without explicit definition. (#6213)
 * For example, if you have a key on your display bound to the alt key and another display key to downArrow, combining these keys will result in the emulation of alt+downArrow.
* The braille.BrailleDisplayGesture class now has an extra model property. If provided, pressing a key will generate an additional, model specific gesture identifier. This allows a user to bind gestures limited to a specific braille display model.
 * See the baum driver as an example for this new functionality.
* NVDA is now compiled with Visual Studio 2017 and the Windows 10 SDK. (#7568)

## 2017.3

Highlights of this release include input of contracted braille, support for new Windows OneCore voices available on Windows 10, in-built support for Windows 10 OCR, and many significant improvements regarding Braille and the web.

### New Features

* A Braille setting has been added to "show messages indefinitely". (#6669)
* In Microsoft Outlook message lists, NVDA now reports if a message is flagged. (#6374)
* In Microsoft PowerPoint, the exact type of a shape is now reported when editing a slide (such as triangle, circle, video or arrow), rather than just "shape". (#7111)
* Mathematical content (provided as MathML) is now supported in Google Chrome. (#7184)
* NVDA can now speak using the new Windows OneCore voices (also known as Microsoft Mobile voices) included in Windows 10. You access these by selecting Windows OneCore voices in NVDA's Synthesizer dialog. (#6159)
* NVDA user configuration files can now be stored in the user's local application data folder. This is enabled via a setting in the registry. See "System Wide Parameters" in the User Guide for more details. (#6812)
* In web browsers, NVDA now reports placeholder values for fields (specifically, aria-placeholder is now supported). (#7004)
* In Browse mode for Microsoft Word, it is now possible to navigate to spelling  errors using quick navigation (w and shift+w). (#6942)
* Added support for the Date picker control found in Microsoft Outlook Appointment dialogs. (#7217)
* The currently selected suggestion is now reported in Windows 10 Mail to/cc fields and the Windows 10 Settings search field. (#6241)
* A sound is now playd to indicate the  appearance of suggestions in certain search fields in Windows 10 (E.g. start screen, settings search, Windows 10 mail to/cc fields). (#6241)
* NVDA now automatically reports notifications in Skype for Business Desktop, such as when someone starts a conversation with you. (#7281)
* NVDA now automatically reports incoming chat messages while in a Skype for Business conversation. (#7286)
* NVDA now automatically reports notifications in Microsoft Edge, such as when a download starts. (#7281)
* You can now type in both contracted and uncontracted braille on a braille display with a braille keyboard. See the Braille Input section of the User Guide for details. (#2439)
* You can now enter Unicode braille characters from the braille keyboard on a braille display by selecting Unicode braille as the input table in Braille Settings. (#6449)
* Added support for the SuperBraille braille display used in Taiwan. (#7352)
* New braille translation tables: Danish 8 dot computer braille, Lithuanian, Persian 8 dot computer braille, Persian grade 1, Slovenian 8 dot computer braille. (#6188, #6550, #6773, #7367)
* Improved English (U.S.) 8 dot computer braille table, including support for bullets, the euro sign and accented letters. (#6836)
* NVDA can now use the OCR functionality included in Windows 10 to recognize the text of images or inaccessible applications. (#7361)
 * The language can be set from the new Windows 10 OCR dialog in NVDA Preferences.
 * To recognize the content of the current navigator object, press NVDA+r.
 * See the Content Recognition section of the User Guide for further details.
* You can now choose what context information is shown on a braille display when an object gets focus using the new "Focus context presentation" setting in the Braille Settings dialog. (#217)
 * For example, the "Fill display for context changes" and "Only when scrolling back" options can make working with lists and menus more efficient, since the items won't continually change their position on the display.
 * See the section on the "Focus context presentation" setting in the User Guide for further details and examples.
* In Firefox and Chrome, NVDA now supports complex dynamic grids such as spreadsheets where only some of the content might be loaded or displayed (specifically, the aria-rowcount, aria-colcount, aria-rowindex and aria-colindex attributes introduced in ARIA 1.1). (#7410)

### Changes

* An unbound command has been added to restart NVDA on demand. You can find it in the Miscelaneous category of the Input Gestures dialog. (#6396)
* The keyboard layout can now be set from the NVDA Welcome dialog. (#6863)
* Many more control types and states have been abbreviated for braille. Landmarks have also been abbreviated. Please see "Control Type, State and Landmark Abbreviations" under Braille in the User Guide for a complete list. (#7188, #3975)
* Updated eSpeak NG to 1.49.1. (#7280)
* The output and input table lists in the Braille Settings dialog are now sorted alphabetically. (#6113)
* Updated liblouis braille translator to 3.2.0. (#6935)
* The default braille table is now Unified English Braille Code grade 1. (#6952)
* By default, NVDA now only shows the parts of the context information that have changed on a braille display when an object gets focus. (#217)
 * Previously, it always showed as much context information as possible, regardless of whether you have seen the same context information before.
 * You can revert to the old behaviour by changing the new "Focus context presentation" setting in the Braille Settings dialog to "Always fill display".
* When using Braille, the cursor can be configured to be a different shape when tethered to focus or review. (#7122)
* The NVDA logo has been updated. The updated NVDA logo is a stylised blend of the letters NVDA in white, on a solid purple background. This ensures it will be visible on any colour background, and uses the purple from the NV Access logo. (#7446)

### Bug Fixes

* Editable div elements in Chrome no longer have their label reported as their value while in browse mode. (#7153)
* Pressing end while in browse mode for an empty Microsoft Word document no longer causes a runtime error. (#7009)
* Browse mode is now correctly   supported in Microsoft Edge where a document has been given a specific ARIA role of document. (#6998)
* In browse mode, you can now select or unselect to the end of the line using shift+end even when the caret is on the last character of the line. (#7157)
* If a dialog contains a progress bar, the dialog text is now updated in braille when the progress bar changes. This means, for example, that the remaining time can now be read in NVDA's "Downloading Update" dialog. (#6862)
* NVDA will now announce selection changes for certain Windows 10 combo boxes such as AutoPlay in Settings. (#6337).
* Pointless information is no longer announced when entering Meeting / Appointment creation dialogs in Microsoft Outlook. (#7216)
* Beeps for indeterminate progress bar dialogs such as the update checker only when progress bar output is configured to include beeps. (#6759)
* In Microsoft Excel 2003 and 2007, cells are again reported when arrowing around a worksheet. (#7243)
* In Windows 10 Creators Update and later, browse mode is again automatically enabled when reading emails in Windows 10 Mail. (#7289)
* On most braille displays with a braille keyboard, dot 7 now erases the last entered braille cell or character, and dot 8 presses the enter key. (#6054)
* In editable text, when moving the caret (e.g. with the cursor keys or backspace), NVDA's spoken feedback is now more accurate in many cases, particularly in Chrome and terminal applications. (#6424)
* The content of the Signature Editor in Microsoft Outlook 2016 can now be read. (#7253)
* In Java Swing applications, NVDA no longer sometimes causes the application to crash when navigating tables. (#6992)
* In Windows 10 Creators Update, NVDA will no longer announce toast notifications multiple times. (#7128)
* In The start menu in Windows 10, pressing Enter to close the start menu after a search no longer causes NVDA to announce search text. (#7370)
* Performing quick navigation to headings in Microsoft Edge is now significantly faster. (#7343)
* In Microsoft Edge, navigating in browse mode no longer skips large parts of certain web pages such as the Wordpress 2015 theme. (#7143)
* In Microsoft Edge, landmarks are correctly localized in languages other than English. (#7328)
* Braille now correctly follows the selection when selecting text beyond the width of the display. For example, if you select multiple lines with shift+downArrow, braille now shows the last line you selected. (#5770)
* In Firefox, NVDA no longer spuriously reports "section" several times when opening details for a tweet on twitter.com. (#5741)
* Table navigation commands are no longer available for layout tables in Browse Mode unless reporting of layout tables is enabled. (#7382)
* In Firefox and Chrome, Browse Mode table navigation commands now skip over hidden table cells. (#6652, #5655)

### Changes for Developers

* Timestamps in the log now include milliseconds. (#7163)
* NVDA must now be built with Visual Studio Community 2015. Visual Studio Express is no longer supported. (#7110)
 * The Windows 10 Tools and SDK are now also required, which can be enabled when installing Visual Studio.
 * See the Installed Dependencies section of the readme for additional details.
* Support for content recognizers such as OCR and image description tools can be easily implemented using the new contentRecog package. (#7361)
* The Python json package is now included in NVDA binary builds. (#3050)

## 2017.2

Highlights of this release include full support for audio ducking in the Windows 10 Creators Update; fixes for several selection issues in browse mode, including problems with select all; significant improvements in Microsoft Edge support; and improvements on the web such as indication of elements marked as current (using aria-current).

### New Features

* Cell border information can now be reported in Microsoft Excel by using NVDA+f. (#3044)
* In web browsers, NVDA now indicates when an element has been marked as current (specifically, using the aria-current attribute). (#6358)
* Automatic language switching is now supported in Microsoft Edge. (#6852)
* Added support for Windows Calculator on Windows 10 Enterprise LTSB (Long-Term Servicing Branch) and Server. (#6914)
* Performing the read current line command three times quickly spells the line with character descriptions. (#6893)
* New language: Burmese.
* Unicode up and down arrows and fraction symbols are now spoken appropriately. (#3805)

### Changes

* When navigating with simple review  in applications using UI Automation, more extraneous objects are now ignored, making navigation easier. (#6948, #6950)

### Bug Fixes

* Web page menu items can now be activated while in browse mode. (#6735)
* Pressing escape while the configuration profile "Confirm Deletion" dialog is active now dismisses the dialog. (#6851)
* Fixed some crashes in Mozilla Firefox and other Gecko applications where the multi-process feature is enabled. (#6885)
* Reporting of background color in screen review is now more accurate when  text was drawn with a transparent background. (#6467)
* Improved support for control descriptions provided on web pages in Internet Explorer 11 (specifically, support for aria-describedby within iframes and when multiple IDs are provided). (#5784)
* In the Windows 10 Creators Update, NVDA's audio ducking again works as in previous Windows releases; i.e. Duck with speech and sounds, always duck and no ducking are all available. (#6933)
* NVDA will no longer fail to navigate to or report certain (UIA) controls where a keyboard shortcut is not defined. (#6779)
* Two empty spaces are no longer added in keyboard shortcut information for certain (UIA) controls. (#6790)
* Certain combinations of keys on HIMS displays (e.g. space+dot4) no longer fail intermittently. (#3157)
* Fixed an issue when opening a serial port on systems using certain languages other than English which caused connecting to braille displays to fail in some cases. (#6845)
* Reduced the chance of the configuration file being corrupted when Windows shuts down. Configuration files are now written to a temporary file before replacing the actual configuration file. (#3165)
* When performing the read current line command twice quickly to spell the line, the appropriate language is now used for the spelled characters. (#6726)
* Navigating by line in Microsoft Edge is now up to three times faster in the Windows 10 Creators Update. (#6994)
* NVDA no longer announces "Web Runtime grouping" when focusing Microsoft Edge documents in the Windows 10 Creators Update. (#6948)
* All existing versions of SecureCRT are now supported. (#6302)
* Adobe Acrobat Reader no longer crashes in certain PDF documents (specifically, those containing empty ActualText attributes). (#7021, #7034)
* In browse mode in Microsoft Edge, interactive tables (ARIA grids) are no longer skipped when navigating to tables with t and shift+t. (#6977)
* In browse mode, pressing shift+home after selecting forward now unselects to the beginning of the line as expected. (#5746)
* In browse mode, select all (control+a) no longer fails to select all text if the caret is not at the start of the text. (#6909)
* Fixed some other rare selection problems in browse mode. (#7131)

### Changes for Developers

* Commandline arguments are now processed with Python's argparse module, rather than optparse. This allows certain options such as -r and -q to be handled exclusively. (#6865)
* core.callLater now queues the callback to NVDA's main queue after the given delay, rather than waking the core and executing it directly. This stops possible freezes due to the  core accidentally going to sleep after processing a callback, in the midle of  a modal call such as the desplaying of a message box. (#6797)
* The InputGesture.identifiers property has been changed so that it is no longer normalized. (#6945)
 * Subclasses no longer need to normalize identifiers before returning them from this property.
 * If you want normalized identifiers, there is now an InputGesture.normalizedIdentifiers property which normalizes the identifiers returned by the identifiers property .
* The InputGesture.logIdentifier property is now deprecated. Callers should use InputGesture.identifiers[0] instead. (#6945)
* Removed some deprecated code:
 * `speech.REASON_*` constants: `controlTypes.REASON_*` should be used instead. (#6846)
 * `i18nName` for synth settings: `displayName` and `displayNameWithAccelerator` should be used instead. (#6846, #5185)
 * `config.validateConfig`. (#6846, #667)
 * `config.save`: `config.conf.save` should be used instead. (#6846, #667)
* The list of completions in the autocomplete context menu of the Python Console no longer shows  any object path leading up to the final symbol being completed. (#7023)
* There is now a unit testing framework for NVDA. (#7026)
 * Unit tests and infrastructure are located in the tests/unit directory. See the docstring in the tests\unit\init.py file for details.
 * You can run tests using "scons tests". See the "Running Tests" section of readme.md for details.
 * If you are submitting a pull request for NVDA, you should first run the tests and ensure they pass.

## 2017.1

Highlights of this release include reporting of sections and text columns in Microsoft Word; Support for reading, navigating and annotating books in Kindle for PC; and improved support for Microsoft Edge.

### New Features

* In Microsoft Word, the types of section breaks and section numbers can now be reported. This is enabled with the "Report page numbers" option in the Document Formatting dialog. (#5946)
* In Microsoft Word, text columns can now be reported. This is enabled with the "Report page numbers" option in the document formatting dialog. (#5946)
* Automatic language switching is now supported in WordPad. (#6555)
* The NVDA find command (NVDA+control+f) is now supported in browse mode in Microsoft Edge. (#6580)
* Quick navigation for buttons in browse mode (b and shift+b) is now supported in Microsoft Edge. (#6577)
* When copying a sheet in Microsoft Excel, column and row headers are remembered. (#6628)
* Support for reading and navigating books in Kindle for PC version 1.19, including access to links, footnotes, graphics, highlighted text and user notes. Please see the Kindle for PC section of the NVDA User Guide for further information. (#6247, #6638)
* Browse mode table navigation is now supported in Microsoft Edge. (#6594)
* In Microsoft Excel, the report review cursor location command (desktop: NVDA+numpadDelete, laptop: NVDA+delete) now reports the name of the worksheet and the cell location. (#6613)
* Added an option to the exit dialog to restart with debug level logging. (#6689)

### Changes

* The minimum braille cursor blink rate is now 200 ms. If this was previously set lower, it will be increased to 200 ms. (#6470)
* A check box has been added to the braille settings dialog to allow enabling/disabling braille cursor blinking. Previously a value of zero was used to achieve this. (#6470)
* Updated eSpeak NG (commit e095f008, 10 January 2017). (#6717)
* Due to changes In the Windows 10 Creators Update, the "Always duck" mode is no longer available in NVDA's Audio ducking settings. It is still available on older windows 10 releases. (#6684)
* Due to changes in the  Windows 10 Creators Update, the "Duck when outputting speech and sounds" mode can no longer ensure audio has ducked fully before starting to speak, nor will it keep audio ducked long enough after speaking to stop rappid bouncing in volume. These changes do not   affect older windows 10 releases. (#6684)

### Bug Fixes

* Fixed freeze in Microsoft Word when moving by paragraph through a large document while in browse mode. (#6368)
* Tables in Microsoft Word that have been copied from Microsoft Excel are no longer treeted as layout tables and therefore are no longer ignored. (#5927)
* When trying to type in Microsoft Excel while in protected view, NVDA now makes a sound rather than speaking characters that were not actually typed. (#6570)
* Pressing escape in Microsoft Excel no longer incorrectly switches to browse mode, unless the user has previously switched to browse mode explicitly with NVDA+space and then entered focus mode by pressing enter on a form field. (#6569)
* NVDA no longer freezes in Microsoft Excel spreadsheets where an entire row or column is merged. (#6216)
* Reporting of cropped/overflowed text in Microsoft Excel cells should now be more accurate. (#6472)
* NVDA now reports when a check box is read-only. (#6563)
* The NVDA launcher will no longer show a warning dialog when it can't play the logo sound due to no audio device being available. (#6289)
* Controls in the Microsoft Excel Ribbon that are unavailable are now reported as such. (#6430)
* NVDA will no longer announce "pane" when minimizing windows. (#6671)
* Typed characters are now spoken in Universal Windows Platform (UWP) apps (including Microsoft Edge) in the Windows 10 Creators Update. (#6017)
* Mouse tracking now works across all screens on computers with multiple monitors. (#6598)
* NVDA no longer becomes unusable after exiting Windows Media Player while focused on a slider control. (#5467)

### Changes for Developers

* Profiles and configuration files are now automatically upgraded to meet the requirements of schema modifications. If there is an error during upgrade, a notification is shown, the configuration is reset and the old configuration file is available in the NVDA log at 'Info' level. (#6470)

## 2016.4

Highlights of this release include improved support for Microsoft Edge; browse mode in the Windows 10 Mail app; and significant improvements to NVDA's dialogs.

### New Features

* NVDA can now indicate line indentation using tones. This can be configured using the "Line indentation reporting" combo box in NVDA's Document Formatting preferences dialog. (#5906)
* Support for the Orbit Reader 20 braille display. (#6007)
* An option to open the speech viewer window on startup has been added. This can be enabled via a check box in the speech viewer window. (#5050)
* When re-opening the speech viewer window, the location and dimensions will now be restored. (#5050)
* Cross-reference fields in Microsoft Word are now treated like hyperlinks. They are reported as links and can be activated. (#6102)
* Support for the Baum SuperVario2, Baum Vario 340 and HumanWare Brailliant2 braille displays. (#6116)
* Initial support for the Anniversary update of Microsoft Edge. (#6271)
* Browse mode is now used when reading emails in the Windows 10 mail app. (#6271)
* New language: Lithuanian.

### Changes

* Updated liblouis braille translator to 3.0.0. This includes significant enhancements to Unified English Braille. (#6109, #4194, #6220, #6140)
* In the Add-ons Manager, the Disable add-on and Enable add-on buttons now have keyboard shortcuts (alt+d and alt+e, respectively). (#6388)
* Various padding and alignment issues in NVDA's dialogs have been resolved. (#6317, #5548, #6342, #6343, #6349)
* The document formatting dialog has been adjusted so that the contents scrolls. (#6348)
* Adjusted the layout of the Symbol Pronunciation dialog so the full width of the dialog is used for the symbols list. (#6101)
* In browse mode in web browsers, the edit field (e and shift+e) and form field (f and shift+f) single letter navigation commands can now be used to move to read-only edit fields. (#4164)
* In NVDA's Document Formatting settings, "Announce formatting changes after the cursor" has been renamed to "Report formatting changes after the cursor", as it affects braille as well as speech. (#6336)
* Adjusted the appearance of the NVDA "Welcome dialog". (#6350)
* NVDA dialog boxes now have their "ok" and "cancel" buttons aligned to the right of the dialog. (#6333)
* Spin Controls are now used for numeric input fields such as the "Capital pitch change percentage" setting  in the Voice Settings dialog. You can enter the desired value or use the up and down arrow keys to adjust the value. (#6099)
* The way IFrames (documents embedded within documents) are reported has been made more consistent across web browsers. IFrames are now reported as "frame" in Firefox. (#6047)

### Bug Fixes

* Fixed a rare error when exiting NVDA while the speech viewer is open. (#5050)
* Image maps now render as expected in browse mode in Mozilla Firefox. (#6051)
* While in the dictionary dialog, pressing the enter key now saves any changes you have made and closes the dialog. Previously, pressing enter did nothing. (#6206)
* Messages are now displayed in braille when changing input modes for an input method (native input/alphanumeric, full shaped/half shaped, etc.). (#5892, #5893)
* When disabling and then immediately re-enabling an add-on or vice versa, the add-on status now correctly reverts to what it was previously. (#6299)
* When using Microsoft Word, page number fields in headers can now be read. (#6004)
* The mouse can now be used to move focus between the symbol list and the edit fields in the symbol pronunciation dialog. (#6312)
* In browse mode in Microsoft Word, Fixed an issue that stops the elements list from appearing when a document contains an invalid hyperlink. (#5886)
* After being closed via the task bar or the alt+F4 shortcut, the speech viewer check box in the NVDA menu will now reflect the actual visibility of the window. (#6340)
* The reload plugins command no longer causes problems for triggered configuration profiles, new documents in web browsers and screen review. (#2892, #5380)
* In the list of languages in NVDA's General Settings dialog, languages such as Aragonese are now displayed correctly on Windows 10. (#6259)
* Emulated system keyboard keys (e.g. a button on a braille display which emulates pressing the tab key) are now presented in the configured NVDA language in input help and the Input Gestures dialog. Previously, they were always presented in English. (#6212)
* Changing the NVDA language (from the General Settings dialog) now has no effect until NVDA is restarted. (#4561)
* It is no longer possible to leave the Pattern field blank for a new speech dictionary entry. (#6412)
* Fixed a rare issue when scanning for serial ports on some systems which made some braille display drivers unusable. (#6462)
* In Microsoft Word, Numbered bullets in table cells are now read  when moving by cell. (#6446)
* It is now possible to assign gestures to commands for the Handy Tech braille display driver in the NVDA Input Gestures dialog. (#6461)
* In Microsoft Excel, pressing enter or numpadEnter when navigating a spreadsheet now correctly reports navigation to the next row. (#6500)
* iTunes no longer intermittently freezes forever when using browse mode for the iTunes Store, Apple Music, etc. (#6502)
* Fixed crashes in 64 bit Mozilla and Chrome-based applications. (#6497)
* In Firefox with multi-process enabled, browse mode and editable text fields now function correctly. (#6380)

### Changes for Developers

* It is now possible to provide app modules for executables containing a dot (.) in their names. Dots are replaced with underscores (_). (#5323)
* The new gui.guiHelper module includes utilities to simplify the creation of wxPython GUIs, including automatic management of spacing. This facilitates better visual appearance and consistency, as well as easing creation of new GUIs for blind developers. (#6287)

## 2016.3

Highlights of this release include the ability to disable individual add-ons; support for form fields in Microsoft Excel; significant improvements to reporting of colors; fixes and improvements related to several braille displays; and fixes and improvements to support for Microsoft Word.

### New Features

* Browse mode can now be used to read PDF documents in Microsoft Edge in the Windows 10 Anniversary Update. (#5740)
* Strikethrough and double-strikethrough are now reported if appropriate in Microsoft Word. (#5800)
* In Microsoft Word, the title of a table is now reported if one has been provided. If there is a description, it can be accessed using the open long description command (NVDA+d) in browse mode. (#5943)
* In Microsoft Word, NVDA now reports position information when moving paragraphs (alt+shift+downArrow and alt+shift+upArrow). (#5945)
* In Microsoft Word, line spacing is now reported via NVDA's report formatting command, when changing it with various Microsoft word shortcut keys, and when moving to text with different line spacing if Report Line Spacing is turned on in NVDA's Document Formatting Settings. (#2961)
* In Internet Explorer, HTML5 structural elements are now recognised. (#5591)
* Reporting of comments (such as in Microsoft Word) can now be disabled via a Report Comments checkbox in NVDA's Document Formatting settings dialog. (#5108)
* It is now possible to disable individual add-ons in the Add-ons Manager. (#3090)
* Additional key assignments have been added for ALVA BC640/680 series braille displays. (#5206)
* There is now a command to move the braille display to the current focus. Currently, only the ALVA BC640/680 series has a key assigned to this command, but it can be assigned manually for other displays in the Input Gestures dialog if desired. (#5250)
* In Microsoft Excel, you can now interact with form fields. You move to form fields using the Elements List or single letter navigation in browse mode. (#4953)
* You can now assign an input gesture to toggle simple review mode using the Input Gestures dialog. (#6173)

### Changes

* NVDA now reports colors using a basic well-understood set of 9 color hues and 3 shades, with brightness and paleness variations. This is rather than using more subjective and less understood color names. (#6029)
* The existing NVDA+F9 then NVDA+F10 behavior has been modified to select text on the first press of F10. When F10 is pressed twice (in quick succession) the text is copied to the clipboard. (#4636)
* Updated eSpeak NG to version Master 11b1a7b (22 June 2016). (#6037)

### Bug Fixes

* In browse mode in Microsoft Word, copying to the clipboard now preserves formatting. (#5956)
* In Microsoft Word, NVDA now reports appropriately when using Word's own table navigation commands (alt+home, alt+end, alt+pageUp and alt+pageDown) and table selection commands (shift added to the navigation commands). (#5961)
* In Microsoft Word dialog boxes, NVDA's object navigation has been greatly improved. (#6036)
* In some applications such as Visual Studio 2015, shortcut keys (e.g. control+c for Copy) are now reported as expected. (#6021)
* Fixed a rare issue when scanning for serial ports on some systems which made some braille display drivers unusable. (#6015)
* Reporting colors in Microsoft Word is now more accurate as changes in Microsoft Office Themes are now taken into account. (#5997)
* Browse mode for Microsoft Edge and support for Start Menu search suggestions is again available on Windows 10 builds after April 2016. (#5955)
* In Microsoft Word, automatic table header reading works better when dealing with merged cells. (#5926)
* In the Windows 10 Mail app, NVDA no longer fails to read the content of messages. (#5635)
* When speak command keys is on, lock keys such as caps lock are no longer announced twice. (#5490)
* Windows User Account Control dialogs are again read correctly in the Windows 10 Anniversary update. (#5942)
* In the Web Conference Plugin (such as used on out-of-sight.net) NVDA no longer beeps and speaks progress bar updates related to microphone input. (#5888)
* Performing a Find Next or Find Previous command in Browse Mode will now correctly do a  case sensitive search if the original Find was case sensitive. (#5522)
* When editing dictionary entries, feedback is now given for invalid regular expressions. NVDA no longer crashes if a dictionary file contains an invalid regular expression. (#4834)
* If NVDA is unable to communicate with a braille display (e.g. because it has been disconnected), it will automatically disable use of the display. (#1555)
* Slightly improved performance of filtering in the Browse Mode Elements List in some cases. (#6126)
* In Microsoft Excel, the background pattern names reported by NVDA now match those used by Excel. (#6092)
* Improved support for the Windows 10 logon screen, including announcement of alerts and activating of the password field with touch. (#6010)
* NVDA now correctly detects the secondary routing buttons on ALVA BC640/680 series braille displays. (#5206)
* NVDA can again report Windows Toast notifications in recent builds of Windows 10. (#6096)
* NVDA no longer occasionally stops recognising key presses on Baum compatible and HumanWare Brailliant B braille displays. (#6035)
* If reporting of line numbers is enabled in NVDA's Document Formatting preferences, line numbers are now shown on a braille display. (#5941)
* When speech mode is off, reporting objects (such as pressing NVDA+tab to report the focus) now appears in the Speech Viewer as expected. (#6049)
* In the Outlook 2016 message list,  associated draft information is no longer reported. (#6219)
* In Google Chrome and Chrome-based browsers in a language other than English, browse mode no longer fails to work in many documents. (#6249)

### Changes for Developers

* Logging information directly from a property no longer results in the property  being called recursively over and over again. (#6122)

## 2016.2.1

This release fixes crashes in Microsoft Word:

* NVDA no longer causes Microsoft Word to crash immediately after it starts in Windows XP. (#6033)
* Removed reporting of grammar errors, as this causes crashes in Microsoft Word. (#5954, #5877)

## 2016.2

Highlights of this release include the ability to indicate spelling errors while typing; support for reporting grammar errors in Microsoft Word; and improvements and fixes to Microsoft Office support.

### New Features

* In browse mode in Internet Explorer and other MSHTML controls, using first letter navigation to move by annotation (a and shift+a) now moves to inserted and deleted text. (#5691)
* In Microsoft Excel, NVDA now reports the level of a group of cells, as well as whether it is collapsed or expanded. (#5690)
* Pressing the Report text formatting command (NVDA+f) twice presents the information in browse mode so it can be reviewed. (#4908)
* In Microsoft Excel 2010 and later, cell shading and gradient fill is now reported. Automatic reporting is controlled by the Report colors option in NVDA's Document Formatting preferences. (#3683)
* New braille translation table: Koine Greek. (#5393)
* In the Log Viewer, you can now save the log using the shortcut key control+s. (#4532)
* If reporting of spelling errors is enabled and supported in the focused control, NVDA will play a sound to alert you of a spelling error made while typing. This can be disabled using the new "Play sound for spelling errors while typing" option in NVDA's Keyboard Settings dialog. (#2024)
* Grammar errors are now reported in Microsoft Word. This can be disabled using the new "Report grammar errors" option in NVDA's Document Formatting preferences dialog. (#5877)

### Changes

* In browse mode and editable text fields, NVDA now treats numpadEnter the same as the main enter key. (#5385)
* NVDA has switched to the eSpeak NG speech synthesizer. (#5651)
* In Microsoft Excel, NVDA no longer ignores a column header for a cell when there is a blank row between the cell and the header. (#5396)
* In Microsoft Excel, coordinates are now announced before headers to eliminate ambiguity between headers and content. (#5396)

### Bug Fixes

* In browse mode, when attempting to use single letter navigation to move to an element which isn't supported for the document, NVDA reports that this isn't supported rather than reporting that there is no element in that direction. (#5691)
* When listing sheets in the Elements List in Microsoft Excel, sheets containing only charts are now included. (#5698)
* NVDA no longer reports extraneous information when switching windows in a Java application with multiple windows such as IntelliJ or Android Studio. (#5732)
* In Scintilla based editors such as Notepad++, braille is now updated correctly when moving the cursor using a braille display. (#5678)
* NVDA no longer sometimes crashes when enabling braille output. (#4457)
* In Microsoft Word, paragraph indentation is now always reported in the measurement unit chosen by the user (e.g. centimeters or inches). (#5804)
* When using a braille display, many NVDA messages that were previously only spoken are now brailled as well. (#5557)
* In accessible Java applications, the level of tree view items is now reported. (#5766)
* Fixed crashes in Adobe Flash in Mozilla Firefox in some cases. (#5367)
* In Google Chrome and Chrome-based browsers, documents within dialogs or applications can now be read in browse mode. (#5818)
* In Google Chrome and Chrome-based browsers, you can now force NVDA to switch to browse mode in web dialogs or applications. (#5818)
* In Internet Explorer and other MSHTML controls, moving focus to certain controls (specifically, where aria-activedescendant is used) no longer incorrectly switches to browse mode. This occurred, for example, when moving to suggestions in address fields when composing a message in Gmail. (#5676)
* In Microsoft Word, NVDA no longer freezes in large tables when reporting of table row/column headers is enabled. (#5878)
* In Microsoft word, NVDA no longer incorrectly reports text with an outline level (but not a built-in heading style) as a heading. (#5186)
* In browse mode in Microsoft Word, the Move past end/to start of container commands (comma and shift+comma) now work for tables. (#5883)

### Changes for Developers

* NVDA's C++ components are now built with Microsoft Visual Studio 2015. (#5592)
* You can now present a text or HTML message to the user in browse mode using ui.browseableMessage. (#4908)
* In the User Guide, when a <!-- KC:setting command is used for a setting which has a common key for all layouts, the key may now be placed after a full-width colon (：) as well as the regular colon (:). (#5739) -->

## 2016.1

Highlights of this release include the ability to optionally lower the volume of other sounds; improvements to braille output and braille display support; several significant fixes to Microsoft Office support; and fixes to browse mode in iTunes.

### New Features

* New braille translation tables: Polish 8 dot computer braille, Mongolian. (#5537, #5574)
* You can turn off the braille cursor and change its shape using the new Show cursor and Cursor shape options in the Braille Settings dialog. (#5198)
* NVDA can now connect to a HIMS Smart Beetle braille display via Bluetooth. (#5607)
* NVDA can optionally lower the volume of other sounds when installed on Windows 8 and later. This can be configured using the Audio ducking mode option in the NVDA Synthesizer dialog or by pressing NVDA+shift+d. (#3830, #5575)
* Support for the APH Refreshabraille in HID mode and the Baum VarioUltra and Pronto! when connected via USB. (#5609)
* Support for HumanWare Brailliant BI/B braille displays when the protocol is set to OpenBraille. (#5612)

### Changes

* Reporting of emphasis is now disabled by default. (#4920)
* In the Elements List dialog in Microsoft Excel, the shortcut for Formulas has been changed to alt+r so that it is different to the shortcut for the Filter field. (#5527)
* Updated liblouis braille translator to 2.6.5. (#5574)
* The word "text" is no longer reported when moving the focus or review cursor to text objects. (#5452)

### Bug Fixes

* In iTunes 12, browse mode now updates correctly when a new page loads in the iTunes Store. (#5191)
* In Internet Explorer and other MSHTML controls, moving to specific heading levels with single letter navigation now behaves as expected when the level of a heading is overridden for accessibility purposes (specifically, when aria-level overrides the level of an h tag). (#5434)
* In Spotify, focus no longer frequently lands on "unknown" objects. (#5439)
* Focus is now restored correctly when returning to Spotify from another application. (#5439)
* When toggling between browse mode and focus mode, the mode is reported in braille as well as speech. (#5239)
* The Start buttn on the Taskbar is no longer reported as a list and/or as selected in some versions of Windows. (#5178)
* Messages such as "inserted" are no longer reported when composing messages in Microsoft Outlook. (#5486)
* When using a braille display and text is selected on the current line (e.g. when searching in a text editor for text which occurs on the same line), the braille display will be scrolled if appropriate. (#5410)
* NVDA no longer silently exits when closing a Windows command console with alt+f4 in Windows 10. (#5343)
* In the Elements List in browse mode, when you change the type of element, the Filter by field is now cleared. (#5511)
* In editable text in Mozilla applications, moving the mouse again reads the appropriate line, word, etc. as expected instead of the entire content. (#5535)
* When moving the mouse in editable text in Mozilla applications, reading no longer stops at elements such as links within the word or line being read. (#2160, #5535)
* In Internet Explorer, the shoprite.com website can now be read in browse mode instead of reporting as blank. (Specifically, malformed lang attributes are now handled gracefully.) (#5569)
* In Microsoft Word, tracked changes such as "inserted" are no longer reported when track changes markup is not displayed. (#5566)
* When a toggle button is focused, NVDA now reports when it is changed from pressed to not pressed. (#5441)
* Reporting of mouse shape changes again works as expected. (#5595)
* When speaking line indentation, non-breaking spaces are now treated as normal spaces. Previously, this could cause announcements such as "space space space" instead  of "3 space". (#5610)
* When closing a modern Microsoft input method candidate list, focus is correctly restored to either the input composition or the underlying document. (#4145)
* In Microsoft Office 2013 and later, when the ribbon is set to show only tabs, items in the ribbon are again reported as expected when a tab is activated. (#5504)
* Fixes and improvements to touch screen gesture detection and binding. (#5652)
* Touch screen hovers are no longer reported in input help. (#5652)
* NVDA no longer fails to list comments in the Elements List for Microsoft Excel if a comment is  on a merged cell. (#5704)
* In a very rare case, NVDA no longer fails to read sheet content in Microsoft Excel with reporting of row and column headers enabled. (#5705)
* In Google Chrome, navigating within an Input composition when entering east Asian characters now works as expected. (#4080)
* When searching Apple Music in iTunes, browse mode for the search results document is now updated as expected. (#5659)
* In Microsoft Excel, pressing shift+f11 to create a new sheet now reports your new position instead of reporting nothing. (#5689)
* Fixed problems with braille display output when entering Korean characters. (#5640)

### Changes for Developers

* The new audioDucking.AudioDucker class allows code which outputs audio to indicate when background audio should be ducked. (#3830)
* nvwave.WavePlayer's constructor now has a wantDucking keyword argument which specifies whether background audio should be ducked while audio is playing. (#3830)
 * When this is enabled (which is the default), it is essential that WavePlayer.idle be called when appropriate.
* Enhanced I/O for braille displays: (#5609)
 * Thread-safe braille display drivers can declare themselves as such using the BrailleDisplayDriver.isThreadSafe attribute. A driver must be thread-safe to benefit from the following features.
 * Data is written to thread-safe braille display drivers in the background, thus improving performance.
 * hwIo.Serial extends pyserial to call a callable when data is received instead of drivers having to poll.
 * hwIo.Hid provides support for braille displays communicating via USB HID.
 * hwPortUtils and hwIo can optionally provide detailed debug logging, including devices found and all data sent and received.
* There are several new properties accessible from touch screen gestures: (#5652)
 * MultitouchTracker objects now contain a childTrackers property which contains the MultiTouchTrackers the tracker was composed of. For example, 2 finger double tap has child trackers for two 2-finger taps. The 2-finger taps themselves have child trackers for two taps.
 * MultiTouchTracker objects now also contain a rawSingleTouchTracker property if the tracker was the result of one single finger doing a tap, flick or hover. The SingleTouchTracker allows access to the underlying ID assigned to the finger by the operating system and whether or not the finger is still in contact at the current time.
 * TouchInputGestures now have x and y properties, removing the need to access the tracker for trivial cases.
 * TouchInputGesturs now contain a preheldTracker property, which is a MultitouchTracker object representing the other fingers held while this action was being performed.
* Two new touch screen gestures can be emitted: (#5652)
 * Plural tap and holds (e.g. double tap and hold)
 * A generalized identifier with finger count removed for holds (e.g. hold+hover for 1finger_hold+hover).

## 2015.4

Highlights of this release include performance improvements in Windows 10; inclusion in the Ease of Access Center in Windows 8 and later; enhancements for Microsoft Excel, including listing and renaming of sheets and access to locked cells in protected sheets; and support for editing of rich text in Mozilla Firefox, Google Chrome and Mozilla Thunderbird.

### New Features

* NVDA now appears in the Ease of Access Center in Windows 8 and later. (#308)
* When moving around cells in Excel, formatting changes are now automatically reported if the appropriate options are turned on in NVDA's Document Formatting Settings dialog. (#4878)
* A Report Emphasis option has been added to NVDA's Document formatting settings dialog. On by default, this option allows NVDA to automatically report the existence of emphasised text in documents. So far, this is only supported for em and strong tags in Browse Mode for Internet Explorer and other MSHTML controls. (#4920)
* The existence of inserted and deleted text is now reported in Browse Mode for Internet Explorer and other MSHTML controls if NVDA's Report Editor Revisions option is enabled. (#4920)
* When viewing track changes in NVDA's Elements List for Microsoft Word, more information such as what formatting properties were changed is now displayed. (#4920)
* Microsoft Excel: listing and renaming of sheets is now possible from NVDA's Elements List (NVDA+f7). (#4630, #4414)
* It is now possible to configure whether actual symbols are sent to speech synthesizers (e.g. to cause a pause or change in inflection) in the Symbol Pronunciation dialog. (#5234)
* In Microsoft Excel, NVDA now reports any input messages set by the sheet author on cells. (#5051)
* Support for the Baum Pronto! V4 and VarioUltra braille displays when connected via Bluetooth. (#3717)
* Support for editing of rich text in Mozilla applications such as Google Docs with braille support enabled in Mozilla Firefox and HTML composition in Mozilla Thunderbird. (#1668)
* Support for editing of rich text in Google Chrome and Chrome-based browsers such as Google Docs with braille support enabled. (#2634)
 * This requires Chrome version 47 or later.
* In browse mode in Microsoft Excel, you can navigate to locked cells in protected sheets. (#4952)

### Changes

* The Report Editor Revisions option in NVDA's Document formatting settings dialog is now turned on by default. (#4920)
* When moving by character in Microsoft Word with NVDA's Report Editor Revisions option enabled, less information is now reported for track changes, which makes navigation more efficient. To view the extra information, use the Elements List. (#4920)
* Updated liblouis braille translator to 2.6.4. (#5341)
* Several symbols (including basic mathematical symbols) have been moved to level some so that they are spoken by default. (#3799)
* If the synthesizer supports it, speech should now pause for parentheses and the en dash (–). (#3799)
* When selecting text, the text is reported before the indication of selection instead of after. (#1707)

### Bug Fixes

* Major performance improvements when navigating the Outlook 2010/2013 message list. (#5268)
* In a chart in Microsoft Excel, navigating with certain keys (such as changing sheets with control+pageUp and control+pageDown) now works correctly. (#5336)
* Fixed the visual appearance of the buttons in the warning dialog which is displayed when you attempt to downgrade NVDA. (#5325)
* In Windows 8 and later, NVDA now starts a lot earlier when configured to start after logging on to Windows. (#308)
 * If you enabled this using a previous version of NVDA, you will need to disable it and enable it again in order for the change to take effect. Follow this procedure:
  1. Open the General Settings dialog.
  1. Uncheck the Automatically start NVDA after I log on to Windows checkbox.
  1. Press the OK button.
  1. Open the General Settings dialog again.
  1. Check the Automatically start NVDA after I log on to Windows checkbox.
  1. Press the OK button.
* Performance enhancements for UI Automation including  File Explorer and Task Viewer. (#5293)
* NVDA now correctly switches to focus mode when tabbing to read-only ARIA grid controls in Browse Mode for Mozilla Firefox and other Gecko-based controls. (#5118)
* NVDA now correctly reports "no previous" instead of "no next" when there are no more objects when flicking left on a touch screen.
* Fixed problems when typing multiple words into the filter field in the Input Gestures dialog. (#5426)
* NVDA no longer freezes in some cases when reconnecting to a HumanWare Brailliant BI/B series display via USB. (#5406)
* In languages with conjunct characters, character descriptions now work as expected for upper case English characters. (#5375)
* NVDA should no longer occasionally freeze when bringing up the Start Menu in Windows 10. (#5417)
* In Skype for Desktop, notifications which are displayed before a previous notification disappears are now reported. (#4841)
* Notifications are now reported correctly in Skype for Desktop 7.12 and later. (#5405)
* NVDA now correctly reports the focus when dismissing a context menu in some applications such as Jart. (#5302)
* In Windows 7 and later, Color is again reported in certain applications such as Wordpad. (#5352)
* When editing in Microsoft PowerPoint, pressing enter now reports automatically entered text such as a bullet or number. (#5360)

## 2015.3

Highlights of this release include initial support for Windows 10; the ability to disable single letter navigation in browse mode (useful for some web apps); improvements in Internet Explorer; and fixes for garbled text when typing in certain applications with braille enabled.

### New Features

* The existence of spelling errors is announced in editable fields for Internet Explorer and other MSHTML controls. (#4174)
* Many more Unicode math symbols are now spoken when they appear in text. (#3805)
* Search suggestions in the Windows 10 start screen are automatically reported. (#5049)
* Support for the EcoBraille 20, EcoBraille 40, EcoBraille 80 and EcoBraille Plus braille displays. (#4078)
* In browse mode, you can now toggle single letter navigation on and off by pressing NVDA+shift+space. When off, single letter keys are passed to the application, which is useful for some web applications such as Gmail, Twitter and Facebook. (#3203)
* New braille translation tables: Finnish 6 dot, Irish grade 1, Irish grade 2, Korean grade 1 (2006), Korean grade 2 (2006). (#5137, #5074, #5097)
* The QWERTY keyboard on the Papenmeier BRAILLEX Live Plus braille display is now supported. (#5181)
* Experimental support for the Microsoft Edge web browser and browsing engine in Windows 10. (#5212)
* New language: Kannada.

### Changes

* Updated liblouis braille translator to 2.6.3. (#5137)
* When attempting to install an earlier version of NVDA than is currently installed, you will now be warned that this is not recommended and that NVDA should be completely uninstalled before proceeding. (#5037)

### Bug Fixes

* In browse mode for Internet Explorer and other MSHTML controls, quick navigation by form field no longer incorrectly includes presentational list items. (#4204)
* In Firefox, NVDA no longer inappropriately reports the content of an ARIA tab panel when focus moves inside it. (#4638)
* In Internet Explorer and other MSHTML controls, tabbing into sections, articles or dialogs  no longer inappropriately reports all content in the container. (#5021, #5025)
* When using Baum/HumanWare/APH braille displays with a braille keyboard, braille input no longer stops functioning after pressing another type of key on the display. (#3541)
* In Windows 10, extraneous information is no longer reported when pressing alt+tab or alt+shift+tab to switch between applications. (#5116)
* Typed text is no longer garbled when using certain applications such as Microsoft Outlook with a braille display. (#2953)
* In browse mode in Internet Explorer and other MSHTML controls, the correct content is now reported when an element appears or changes and is immediately focused. (#5040)
* In browse mode in Microsoft Word, single letter navigation now updates the braille display and the review cursor as expected. (#4968)
* In braille, extraneous spaces are no longer displayed between or after indicators for controls and formatting. (#5043)
* When an application is responding slowly and you switch away from that application, NVDA is now much more responsive in other applications in most cases. (#3831)
* Windows 10 Toast notifications are now reported as expected. (#5136)
* The value is now reported as it changes in certain (UI Automation) combo boxes where this was not working previously.
* In browse mode in web browsers, tabbing now behaves as expected after tabbing to a frame document. (#5227)
* The Windows 10 lock screen can now be dismissed using a touch screen. (#5220)
* In Windows 7 and later, text is no longer garbled when typing in certain applications such as Wordpad and Skype with a braille display. (#4291)
* On the Windows 10 lock screen, it is no longer possible to read the clipboard, access running applications with the review cursor, change NVDA configuration, etc. (#5269)

### Changes for Developers

* You can now inject raw input from a system keyboard that is not handled natively by Windows (e.g. a QWERTY keyboard on a braille display) using the new keyboardHandler.injectRawKeyboardInput function. (#4576)
* eventHandler.requestEvents has been added to request particular events that are blocked by default; e.g. show events from a specific control or certain events even when in the background. (#3831)
* Rather than a single i18nName attribute, synthDriverHandler.SynthSetting now has separate displayNameWithAccelerator and displayName attributes to avoid reporting of the accelerator in the synth settings ring in some languages.
 * For backwards compatibility, in the constructor, displayName is optional and will be derived from displayNameWithAccelerator if not provided. However, if you intend to have an accelerator for a setting, both should be provided.
 * The i18nName attribute is deprecated and may be removed in a future release.

## 2015.2

Highlights of this release include the ability to read charts in Microsoft Excel and support for reading and interactive navigation of mathematical content.

### New Features

* Moving forward and backward by sentence in Microsoft Word and Outlook is now possible with alt+downArrow and alt+upArrow respectively. (#3288)
* New braille translation tables for several Indian languages. (#4778)
* In Microsoft Excel, NVDA now reports when a cell has overflowing or cropped content. (#3040)
* In Microsoft Excel, you can now use the Elements List (NVDA+f7) to allow listing of charts, comments and formulas. (#1987)
* Support for reading charts in Microsoft Excel. To use this, select the chart using the Elements List (NVDA+f7) and then use the arrow keys to move between the data points. (#1987)
* Using MathPlayer 4 from Design Science, NVDA can now read and interactively navigate mathematical content in web browsers and in Microsoft Word and PowerPoint. See the "Reading Mathematical Content" section in the User Guide for details. (#4673)
* It is now possible to assign input gestures (keyboard commands, touch gestures, etc.) for all NVDA preferences dialogs and document formatting options using the Input Gestures dialog. (#4898)

### Changes

* In NVDA's Document Formatting dialog, the keyboard shortcuts for Report lists, Report links, Report line numbers and Report font name have been changed. (#4650)
* In NVDA's Mouse Settings dialog, keyboard shortcuts have been added for play audio coordinates when mouse moves and brightness controls audio coordinates volume. (#4916)
* Significantly improved reporting of color names. (#4984)
* Updated liblouis braille translator to 2.6.2. (#4777)

### Bug Fixes

* Character descriptions are now handled correctly for conjunct characters in certain Indian languages. (#4582)
* If the "Trust voice's language when processing characters and symbols" option is enabled, the Punctuation/Symbol pronunciation dialog now correctly uses the voice language. Also, the language for which pronunciation is being edited is shown in the dialog's title. (#4930)
* In Internet Explorer and other MSHTML controls, typed characters are no longer inappropriately announced in editable combo boxes such as the Google search field on the Google home page. (#4976)
* When selecting colors in Microsoft Office applications, color names are now reported. (#3045)
* Danish braille output now works again. (#4986)
* PageUp/pageDown can again be used to change slides within a PowerPoint slide show. (#4850)
* In Skype for Desktop 7.2 and later, typing notifications are now reported and problems immediately after moving focus out of a conversation have been fixed. (#4972)
* Fixed problems when typing certain punctuation/symbols such as brackets into the filter field in the Input Gestures dialog. (#5060)
* In Internet Explorer and other MSHTML controls, pressing g or shift+g to navigate to graphics now includes elements marked as images for accessibility purposes (i.e. ARIA role img). (#5062)

### Changes for Developers

* brailleInput.handler.sendChars(mychar) will no longer filter out a character if it is equal to the previous character by ensuring that the key sent is correctly released. (#4139)
* Scripts for changing touch modes will now honor new labeles added to touchHandler.touchModeLabels. (#4699)
* Add-ons can provide their own math presentation implementations. See the mathPres package for details. (#4509)
* Speech commands have been implemented to insert a break between words and to change the pitch, volume and rate. See BreakCommand, PitchCommand, VolumeCommand and RateCommand in the speech module. (#4674)
 * There is also speech.PhonemeCommand to insert specific pronunciation, but the current implementations only support a very limited number of phonemes.

## 2015.1

Highlights of this release include browse mode for documents in Microsoft Word and Outlook; major enhancements to support for Skype for Desktop; and significant fixes for Microsoft Internet Explorer.

### New Features

* You can now add new symbols in the Symbol Pronunciation dialog. (#4354)
* In the Input Gestures dialog, you can use the new "Filter by" field to show only gestures containing specific words. (#4458)
* NVDA now automatically reports new text in mintty. (#4588)
* In the browse mode Find dialog, there is now an option to perform a case sensitive search. (#4584)
* Quick navigation (pressing h to move by heading, etc.) and Elements List (NVDA+f7) are now available in Microsoft Word documents by turning on browse mode with NVDA+space. (#2975)
* Reading HTML messages in Microsoft Outlook 2007 and later has been majorly improved as Browse mode is automatically enabled for these messages. If browse mode is not enabled in some rare situations, you can force it on with NVDA+space. (#2975)
* Table column headers in Microsoft word are automatically reported for tables where a header row has been explicitly specified by the author via Microsoft word's table properties. (#4510)
 * However, For tables where rows have been merged, this will not work automatically. In this situation, you can still set column headers manually in NVDA with NVDA+shift+c.
* In Skype for Desktop, notifications are now reported. (#4741)
* In Skype for Desktop, you can now report and review recent messages using NVDA+control+1 through NVDA+control+0; e.g. NVDA+control+1 for the most recent message and NVDA+control+0 for the tenth most recent. (#3210)
* In a conversation in Skype for Desktop, NVDA now reports when a contact is typing. (#3506)
* NVDA can now be installed silently via the command line without starting the installed copy after installation. To do this, use the --install-silent option. (#4206)
* Support for the Papenmeier BRAILLEX Live 20, BRAILLEX Live and BRAILLEX Live Plus braille displays. (#4614)

### Changes

* In NVDA's Document Formatting settings dialog, the option to report spelling errors now has a shortcut key (alt+r). (#793)
* NVDA will now use the synthesizer/voice's language for character and symbol processing (including punctuation/symbol names), regardless of whether automatic language switching is turned on. To turn off this feature so that NVDA again uses its interface language, uncheck the new option in Voice settings called Trust Voice's language when processing characters and symbols. (#4210)
* Support for the Newfon synthesizer has been removed. Newfon is now available as an NVDA add-on. (#3184)
* Skype for Desktop 7 or later is now required for use with NVDA; earlier versions are not supported. (#4218)
* Downloading of NVDA updates is now more secure. (Specifically, the update information is retrieved via https and the hash of the file is verified after it is downloaded.) (#4716)
* eSpeak has been upgraded to version 1.48.04 (#4325)

### Bug Fixes

* In Microsoft Excel, merged row and column header cells are now handled correctly. For example, if A1 and B1 are merged, then B2 will now have A1 and B1 reported as its column header rather than nothing at all. (#4617)
* When editing the content of a text box in Microsoft PowerPoint 2003, NVDA will correctly report the content of each line. Previously, in each paragraph, lines would increasingly be off by one character. (#4619)
* All of NVDA's dialogs are now centred on the screen, improving visual presentation and usability. (#3148)
* In Skype for desktop, when entering an introductory message to add a contact, entering and moving through the text now works correctly. (#3661)
* When focus moves to a new item in tree views in the Eclipse IDE, if the previously focused item is a check box, it is no longer incorrectly announced. (#4586)
* In the Microsoft Word spell check dialog, the next error will be automatically reported when the last one has been changed or ignored using respective shortcut keys. (#1938)
* Text can again be read correctly in places such as Tera Term Pro's terminal window and documents in Balabolka. (#4229)
* Focus now correctly returns to the document being edited When finishing input composition of text in Korean and other east Asian languages while editing within a frame in Internet Explorer and other MSHTML documents. (#4045)
* In the Input Gestures dialog, when selecting a keyboard layout for a keyboard gesture being added, pressing escape now closes the menu as expected instead of closing the dialog. (#3617)
* When removing an add-on, the add-on directory is now correctly deleted after restarting NVDA. Previously, you had to restart twice. (#3461)
* Major problems have been fixed when using Skype for Desktop 7. (#4218)
* When you send a message in Skype for Desktop, it is no longer read twice. (#3616)
* In Skype for Desktop, NVDA should no longer occasionally spuriously read a large flood of messages (perhaps even an entire conversation). (#4644)
* fixed a problem where NVDA's Report date/time command did not honor the regional settings specified by the user in some cases. (#2987)
* In browse mode, nonsensical text (sometimes spanning several lines) is no longer presented for certain graphics such as found on Google Groups. (Specifically, this occurred with base64 encoded images.) (#4793)
* NVDA should no longer freeze after a few seconds when moving focus away from a Windows Store app as it becomes suspended. (#4572)
* The aria-atomic attribute on live regions in Mozilla Firefox is now honored even when the atomic element itself changes. Previously, it only affected descendant elements. (#4794)
* Browse mode will reflect updates, and live regions will be announced, for   browse mode documents within ARIA applications embedded in a document in Internet Explorer or other MSHTML controls. (#4798)
* When text is changed or added in live regions in Internet Explorer and other MSHTML controls where the author has specified that text is relevant, only the changed or added text is announced, rather than all of the text in the containing element. (#4800)
* Content indicated by the aria-labelledby attribute on elements in Internet Explorer and other MSHTML controls correctly replaces the original content  where it is appropriate to do so. (#4575)
* When checking spelling in Microsoft Outlook 2013, the misspelled word is now announced. (#4848)
* In Internet Explorer and other MSHTML controls, content inside elements hidden with visibility:hidden is no longer inappropriately presented in browse mode. (#4839, #3776)
* In Internet Explorer and other MSHTML controls, the title attribute on form controls no longer inappropriately takes preference over other label associations. (#4491)
* In Internet Explorer and other MSHTML controls, NVDA no longer ignores focusing  of elements  due to the aria-activedescendant attribute. (#4667)

### Changes for Developers

* Updated wxPython to 3.0.2.0. (#3763)
* Updated Python to 2.7.9. (#4715)
* NVDA no longer crashes when restarting after removing or updating an add-on which imports speechDictHandler in its installTasks module. (#4496)

## 2014.4

### New Features

* New languages: Colombian Spanish, Punjabi.
* It is now possible to restart NVDA or restart NVDA with add-ons disabled from NVDA's exit dialog. (#4057)
 * NVDA can also be started with add-ons disabled by using the --disable-addons command line option.
* In speech dictionaries, it is now possible to specify that a pattern should only match if it is a whole word; i.e. it does not occur as part of a larger word. (#1704)

### Changes

* If an object you have moved to with object navigation is inside a browse mode document, but the object you were on previously was not, the review mode is automatically set to document. Previously, this only happened if the navigator object was moved due to the focus changing. (#4369)
* The Braille display and Synthesizer lists in the respective settings dialogs are now alphabetically sorted except for No braille/No speech, which are now at the bottom. (#2724)
* Updated liblouis braille translator to 2.6.0. (#4434, #3835)
* In browse mode, pressing e and shift+e to navigate to edit fields now includes editable combo boxes. This includes the search box in the latest version of Google Search. (#4436)
* Clicking the NVDA icon in the Notification Area with the left mouse button now opens the NVDA menu instead of doing nothing. (#4459)

### Bug Fixes

* When moving focus back to a browse mode document (e.g. alt+tabbing to an already opened web page), the review cursor is properly positioned at the virtual caret, rather than the focused control (e.g. a nearby link). (#4369)
* In PowerPoint slide shows, the review cursor correctly follows the virtual caret. (#4370)
* In Mozilla Firefox and other Gecko-based browsers, new content within a live region will be announced even if the new content has a usable ARIA live type different to the parent live region; e.g. when content marked as assertive is added to a live region marked as polite. (#4169)
* In Internet Explorer and other MSHTML controls, some cases where a document is contained within another document no longer prevent the user from accessing some of the content (specifically, framesets inside framesets). (#4418)
* NVDA no longer crashes when attempting to use a Handy Tech braille display in some cases. (#3709)
* In Windows Vista, a spurious "Entry Point Not Found" dialog is no longer displayed in several cases such as when starting NVDA from the Desktop shortcut or via the shortcut key. (#4235)
* Serious problems with editable text controls in dialogs in recent versions of Eclipse have been fixed. (#3872)
* In Outlook 2010, moving the caret now works as expected in the location field of appointments and meeting requests. (#4126)
* Inside a live region, content which is marked as not being live (e.g. aria-live="off") is now correctly ignored. (#4405)
* When reporting the text of a status bar that has a name, the name is now correctly separated from the first word of the status bar text. (#4430)
* In password entry fields with speaking of typed words enabled, multiple asterisks are no longer pointlessly reported when beginning new words. (#4402)
* In the Microsoft Outlook message list, items are no longer pointlessly announced as Data Items. (#4439)
* When selecting text in the code editing control in the Eclipse IDE, the entire selection is no longer announced every time the selection changes. (#2314)
* Various versions of Eclipse, such as Spring Tool Suite and the version included in the Android Developer Tools bundle, are now recognised as Eclipse and handled appropriately. (#4360, #4454)
* Mouse tracking and touch exploration in Internet Explorer and other MSHTML controls (including many Windows 8 applications) is now much more accurate  on high DPI displays or when document zoom is changed. (#3494)
* Mouse tracking and touch exploration in Internet Explorer and other MSHTML controls will now announce the label of more buttons. (#4173)
* When using a Papenmeier BRAILLEX braille display with BrxCom, keys on the display now work as expected. (#4614)

### Changes for Developers

* For executables which host many different apps (e.g. javaw.exe), code can now be provided to load specific app modules for each app instead of loading the same app module for all hosted apps. (#4360)
 * See the code documentation for appModuleHandler.AppModule for details.
 * Support for javaw.exe is implemented.

## 2014.3

### New Features

* The sounds played when NVDA starts and exits can be disabled via a new option in the General Settings dialog. (#834)
* Help for add-ons can be accessed from the Add-ons Manager for add-ons which support this. (#2694)
* Support for the Calendar in Microsoft Outlook 2007 and above (#2943) including:
 * Announcement of the current time when moving around with the arrow keys.
 * Indication if the selected time is within any appointments.
 * announcement of the selected appointment when pressing tab.
 * Smart filtering of the date so as to only announce the date if the new selected time or appointment is on a different day to the last.
* Enhanced support for the Inbox and other message lists in Microsoft Outlook 2010 and above (#3834) including:
 * The ability to silence column headers (from, subject, etc.) by turning off the Report Table row and column headers option in Document Formatting settings.
 * The ability to use table navigation commands (control + alt + arrows) to move through the individual columns.
* Microsoft word: If an inline image has no alternative text set, NVDA will instead report the title of the image if the author has provided one. (#4193)
* Microsoft Word: NVDA can now report paragraph indenting with  the report formatting command (NVDA+f). It can also be reported automatically when the new Report Paragraph indenting option is enabled in Document Formatting settings. (#4165)
* Report automatically inserted text such as a new bullet, number or tab indent when pressing enter in editable documents and text fields. (#4185)
* Microsoft word: Pressing NVDA+alt+c will report  the text of a comment if the cursor is within one. (#3528)
* Improved support for automatic column and row header reading in Microsoft Excel (#3568) including:
 * Support of Excel defined name ranges to identify header cells (compatible with Jaws screen reader) .
 * The set column header (NVDA+shift+c) and set row header (NVDA+shift+r) commands now store the settings in the worksheet so that they are available the next time the sheet is opened, and will be available to other screen readers that support the defined name range scheme.
 * These commands can also now be used multiple times per sheet to set different headers for different regions.
* Support for automatic column and row header reading in Microsoft Word (#3110) including:
 * Support of Microsoft Word bookmarks to identify header cells (compatible with Jaws screen reader).
 -  set column header (NVDA+shift+c) and set row header (NVDA+shift+r) commands  while on the first header cell in a table allow you to tell NVDA that these headers should be reported automatically.  Settings are stored in the document so that they are available the next time the document is opened, and will be available to other screen readers that support the bookmark scheme.
* Microsoft Word: Report the distance from the left edge of the page when the tab key is pressed. (#1353)
* Microsoft Word: provide feedback in speech and braille for most available formatting shortcut keys (bold, italic, underline, alignment, outline level, superscript, subscript and font size). (#1353)
* Microsoft Excel: If the selected cell contains comments, they can be now reported by pressing NVDA+alt+c. (#2920)
* Microsoft Excel: Provide an NVDA-specific dialog to edit the comments on the currently selected cell when pressing Excel's shift+f2 command to enter comment editing mode. (#2920)
* Microsoft Excel: speech and braille feedback for many more selection movement shortcuts (#4211) including:
 * Vertical page movement (pageUp and pageDown);
 * Horizontal page movement (alt+pageUp and alt+pageDown);
 * Extend selection (the above keys with Shift added); and
 * Selecting the current region (control+shift+8).
* Microsoft Excel: The vertical and horizontal  alignment for cells can now be reported with the report formatting command (NVDA+f). It can also be reported automatically if the Report alignment option in Document Formatting settings is enabled. (#4212)
* Microsoft Excel: The style of a cell can now be reported with the report formatting command (NVDA+f). It can also be reported automatically if the Report Style option in Document formatting settings is enabled. (#4213)
* Microsoft PowerPoint: when moving shapes around a slide with the arrow keys, the shape's current location is now reported (#4214) including:
 * The distance between the shape and each of the  slide edges is reported.
 * If the shape covers or is covered by another shape, then the distance overlapped and the overlapped shape are reported.
 * To report this information at any time without moving a shape, press the report location command (NVDA+delete).
 * When selecting a shape, if it is covered by another shape, NVDA will report that it is obscured.
* The report location command (NVDA+delete) is more context specific in some situations. (#4219)
 * In standard edit fields and browse mode, the cursor position as a percentage through the content and its screen coordinates are reported.
 * On shapes in PowerPoint Presentations, position of the shape relative to the slide and other shapes is reported.
 * Pressing this command twice will produce the previous behaviour of reporting the location information for the entire control.
* New language: Catalan.

### Changes

* Updated liblouis braille translator to 2.5.4. (#4103)

### Bug Fixes

* In Google Chrome and Chrome-based browsers, certain chunks of text (such as those with emphasis) are no longer repeated when reporting the text of an alert or dialog. (#4066)
* In browse mode in Mozilla applications, pressing enter on a button, etc. no longer fails to activate it (or activates the wrong control) in certain cases such as the buttons at the top of Facebook. (#4106)
* Useless information is no longer announced when tabbing in iTunes. (#4128)
* In certain lists in iTunes such as the Music list, moving to the next item using object navigation now works correctly. (#4129)
* HTML elements considered headings because of WAI ARIA markup are now included in the Browse mode Elements list and quick navigation for Internet Explorer documents. (#4140)
* Following same-page links in recent versions of Internet Explorer now correctly moves to and reports the destination position in browse mode  documents. (#4134)
* Microsoft Outlook 2010 and above: Overall access to secure dialogs such as the New profiles and mail setup dialogs has been improved. (#4090, #4091, #4095)
* Microsoft Outlook: Useless verbosity has been decreased in command toolbars when navigating through  certain dialogs. (#4096, #3407)
* Microsoft word: Tabbing to a blank cell in a table no longer incorrectly announces exiting the table. (#4151)
* Microsoft Word: The first character past the end of a table (including a new blank line) is no longer incorrectly considered to be inside the table. (#4152)
* Microsoft Word 2010 spell check dialog: The actual misspelled word is reported rather than  inappropriately reporting just the first bold word. (#3431)
* In browse mode in Internet Explorer and other MSHTML controls, tabbing or using single letter navigation to move to form fields again reports the label in many cases where it didn't (specifically, where HTML label elements are used). (#4170)
* Microsoft Word: Reporting the existence and placement of comments is more accurate. (#3528)
* Navigation of certain dialogs in MS Office products such as Word, Excel and Outlook has been improved by no longer reporting particular control container toolbars which are not useful to the user. (#4198)
* Task panes such as clipboard manager or File recovery no longer accidentilly seem to gain focus when opening an application such as Microsoft Word or Excel, which was sometimes causing the user to have to switch away from and back to the application to use the document or spreadsheet.  (#4199)
* NVDA no longer fails to run on recent Windows Operating Systems if the user's Windows language is set to Serbian (Latin). (#4203)
* Pressing numlock while in input help mode now correctly toggles numlock, rather than causing the keyboard and the Operating System to become out of sync in regards to the state of this key. (#4226)
* In Google Chrome, the title of the document is again reported when switching tabs. In NVDA 2014.2, this did not occur in some cases. (#4222)
* In Google Chrome and Chrome-based browsers, the URL of the document is no longer reported when reporting the document. (#4223)
* When running say all with the No speech synthesizer selected (useful for automated testing), say all will now complete instead of stopping after the first few lines. (#4225)
* Microsoft Outlook's Signature dialog: The Signature editing field is now accessible, allowing for full cursor tracking and format detection. (#3833)
* Microsoft Word: When reading the last line of a table cell, the entire table cell is no longer read. (#3421)
* Microsoft Word: When reading the first or last line of a table of contents, the entire table of contents is no longer read. (#3421)
* When speaking typed words and in some other cases, words are no longer incorrectly broken at marks such as vowel signs and virama in Indic languages. (#4254)
* Numeric editable text fields in GoldWave are now handled correctly. (#670)
* Microsoft Word: when moving by paragraph with control+downArrow / control+upArrow, it is no longer necessary to press them twice if moving through bulleted or numbered lists. (#3290)

### Changes for Developers

* NVDA now has unified support for add-on documentation. See the Add-on Documentation section of the Developer Guide for details. (#2694)
* When providing gesture bindings on a ScriptableObject via __gestures, it is now possible to provide the None keyword as the script. This unbinds the gesture in any base classes. (#4240)
* It is now possible to change the shortcut key used to start NVDA for locales where the normal shortcut causes problems. (#2209)
 * This is done via gettext.
 * Note that the text for the Create desktop shortcut option in the Install NVDA dialog, as well as the shortcut key in the User Guide, must also be updated.

## 2014.2

### New Features

* Announcement of text selection is now possible in some custom edit fields where display information is used. (#770)
* In accessible Java applications, position information is now announced for radio buttons and other controls that expose group information. (#3754)
* In accessible Java applications, keyboard shortcuts are now announced for controls that have them. (#3881)
* In browse mode, labels on landmarks are now reported. They are also included in the Elements List dialog. (#1195)
* In browse mode, labelled regions are now treated as landmarks. (#3741)
* In Internet Explorer documents and applications, Live Regions (part of the W3c ARIA standard) are now supported, thus allowing web authors to mark particular content to be automatically spoken as it changes. (#1846)

### Changes

* When exiting a dialog or application within a browse mode document, the browse mode document's name and type is no longer announced. (#4069)

### Bug Fixes

* The standard Windows System menu is no longer accidentally silenced in Java applications. (#3882)
* When copying text from screen review, line breaks are no longer ignored. (#3900)
* Pointless whitespace objects are no longer reported in some applications when the focus changes or when using object navigation with simple review enabled. (#3839)
* Message boxes and other dialogs produced by NVDA again cause previous speech to be canceled before announcing the dialog.
* In browse mode, the labels of controls such as links and buttons are now rendered correctly where the label has been overridden by the author for accessibility purposes (specifically, using aria-label or aria-labelledby). (#1354)
* In Browse mode in Internet Explorer, text contained within an element marked as presentational (ARIA role="presentation") is no longer inappropriately ignored. (#4031)
* It is now again possible to type Vietnamese text using the Unikey software. To do this, uncheck the new Handle keys from other applications checkbox in NVDA's Keyboard settings dialog. (#4043)
* In browse mode, radio and check menu items are reported as controls instead of just clickable text. (#4092)
* NVDA no longer incorrectly switches from focus mode to browse mode when a radio or check menu item is focused. (#4092)
* In Microsoft PowerPoint with speaking of typed words enabled, characters erased with backspace are no longer announced as part of the typed word. (#3231)
* In Microsoft Office 2010 Options dialogs, the labels of combo boxes are reported correctly. (#4056)
* In browse mode in Mozilla applications, using quick navigation commands to move to the next or previous button or form field now includes toggle buttons as expected. (#4098)
* The content of alerts in Mozilla applications is no longer reported twice. (#3481)
* In browse mode, containers and landmarks are no longer inappropriately repeated while navigating within them at the same time as page content is changing (e.g. navigating the Facebook and Twitter websites). (#2199)
* NVDA recovers in more cases when switching away from applications that stop responding. (#3825)
* The caret (insertion point) again correctly updates when doing a sayAll command while in editable text drawn directly to the screen. (#4125)

## 2014.1

### New Features

* Support for Microsoft PowerPoint 2013. Note that protected view is not supported. (#3578)
* In Microsoft word and Excel, NVDA can now read the selected symbol when choosing symbols using the Insert Symbols dialog. (#3538)
* It is now possible to choose if content in documents should be identified as clickable via a new option in the Document Formatting settings dialog. This option is on by default in accordance with the previous behavior. (#3556)
* Support for braille displays connected via Bluetooth on a computer running the Widcomm Bluetooth Software. (#2418)
* When editing text in PowerPoint, hyperlinks are now reported. (#3416)
* When in ARIA applications or dialogs on the web, it is now possible to force NVDA to switch to browse mode with NVDA+space allowing document-style navigation of the application or dialog. (#2023)
* In Outlook Express / Windows Mail / Windows Live Mail, NVDA now reports if a message has an attachment or is flagged. (#1594)
* When navigating tables in accessible Java applications, row and column coordinates are now reported, including  column and  row headers if they exist. (#3756)

### Changes

* For Papenmeier braille displays, the move to flat review/focus command has been removed. Users can assign their own keys using the Input Gestures dialog. (#3652)
* NVDA now relies  on the Microsoft VC runtime version 11, which means it can no longer be run on Operating systems older than Windows XP Service Pack 2 or Windows Server 2003 Service Pack 1.
* Punctuation level Some will now speak star (*) and plus (+) characters. (#3614)
* Upgraded eSpeak to version 1.48.04 which includes many language fixes and fixes several crashes. (#3842, #3739, #3860)

### Bug Fixes

* When moving around or selecting cells in Microsoft Excel, NVDA should no longer inappropriately announce the old cell rather than the new cell when Microsoft Excel is slow to move the selection. (#3558)
* NVDA properly handles opening a dropdown list for a cell in Microsoft Excel via the context menu. (#3586)
* New page content in iTunes 11 store pages is now shown properly in browse mode when following a link in the store or when opening the store initially. (#3625)
* Buttons for previewing songs in the iTunes 11 store now show their label in browse mode. (#3638)
* In browse mode in Google Chrome, the labels of check boxes and radio buttons are now rendered correctly. (#1562)
* In Instantbird, NVDA no longer reports useless information every time you move to a contact in the Contacts list. (#2667)
* In browse mode in Adobe Reader, the correct text is now rendered for buttons, etc. where the label has been overridden using a tooltip or other means. (#3640)
* In browse mode in Adobe Reader, extraneous graphics containing the text "mc-ref" will no longer be rendered. (#3645)
* NVDA no longer reports all cells in Microsoft Excel as underlined in their formatting information. (#3669)
* No longer show meaningless characters in browse mode documents such as those found in the Unicode private usage range. In some cases these were stopping more useful labels from being shown. (#2963)
* Input composition for entering east-asian characters no longer fails in PuTTY. (#3432)
* Navigating in a document after a canceled say all no longer results in NVDA sometimes incorrectly announcing that you have left a field (such as a table) lower in the document that the say all never actually spoke. (#3688)
* When using browse mode quick navigation commands  while in say all with skim reading enabled, NVDA more accurately announces the new field; e.g. it now says a heading is a heading, rather than just its text. (#3689)
* The jump to end or start of container quick navigation commands now honor the skim reading during say all setting; i.e. they will no longer cancel the current say all. (#3675)
* Touch gesture names listed in NVDA's Input Gestures dialog are now friendly and localized. (#3624)
* NVDA no longer causes certain programs to crash when moving the mouse over their rich edit (TRichEdit) controls. Programs include Jarte 5.1 and BRfácil. (#3693, #3603, #3581)
* In Internet Explorer and other MSHTML controls, containers such as tables marked as presentation by ARIA are no longer reported to the user. (#3713)
* in Microsoft Word, NVDA no longer inappropriately repeats table row and column information for a cell on a braille display multiple times. (#3702)
* In languages which use a space as a digit group/thousands separator such as French and German, numbers from separate chunks of text are no longer pronounced as a single number. This was particularly problematic for table cells containing numbers. (#3698)
* Braille no longer sometimes fails to update when the system caret is moved in Microsoft Word 2013. (#3784)
* When positioned on the first character of a heading in Microsoft Word, the text communicating it is a heading (including the level) no longer disappears off a braille display. (#3701)
* When a configuration profile is triggered for an application and that application is exited, NVDA no longer sometimes fails to deactivate the profile. (#3732)
* When entering Asian input into a control within NVDA itself (e.g. the browse mode Find dialog), "NVDA" is no longer incorrectly reported in place of the candidate. (#3726)
* The tabs in the Outlook 2013 options dialog are now reported. (#3826)
* Improved support for ARIA live regions in Firefox and other Mozilla Gecko applications:
 * Support for aria-atomic updates and filtering of aria-busy updates. (#2640)
 * Alternative text (such as alt attribute or aria-label) is included if there is no other useful text. (#3329)
 * Live region updates are no longer silenced if they occur at the same time as the focus moves. (#3777)
* Certain presentation elements in Firefox and other Mozilla Gecko applications are no longer inappropriately shown in browse mode (specifically, when the element is marked with aria-presentation but it is also focusable). (#3781)
* A performance improvement when navigating a document in Microsoft Word with spelling errors enabled. (#3785)
* Several fixes to the support for accessible Java applications:
 * The initially focused control in a frame or dialog no longer fails to be reported when the frame or dialog comes to the foreground. (#3753)
 * Unuseful position information is no longer announced for radio buttons (e.g. 1 of 1). (#3754)
 * Better reporting of JComboBox controls (html no longer reported, better reporting of expanded and collapsed states). (#3755)
 * When reporting the text of dialogs, some text that was previously missing is now included. (#3757)
 * Changes to the name, value or description of the focused control is now reported more accurately. (#3770)
* Fix a crash in NVDA seen in Windows 8 when focusing on certain RichEdit controls containing large amounts of text (e.g. NVDA's log viewer, windbg). (#3867)
* On systems with a high DPI display setting (which occurs by default for many modern screens), NVDA no longer routes the mouse to the wrong location in some applications. (#3758, #3703)
* Fixed an occasional problem when browsing the web where NVDA would stop working correctly until restarted, even though it didn't crash or freeze. (#3804)
* A Papenmeier braille display can now be used even if a Papenmeier display has never been connected via USB. (#3712)
* NVDA no longer freezes when the Papenmeier BRAILLEX older models braille display is selected without a display connected.

### Changes for Developers

* AppModules now contain productName and productVersion properties. This info is also now included in Developer Info (NVDA+f1). (#1625)
* In the Python Console, you can now press the tab key to complete the current identifier. (#433)
 * If there are multiple possibilities, you can press tab a second time to choose from a list.

## 2013.3

### New Features

* Form fields are now reported in Microsoft word documents. (#2295)
* NVDA can now announce revision information in Microsoft Word when Track Changes is enabled. Note that Report editor revisions in NVDA's document settings dialog (off by default) must be enabled also for them to be announced. (#1670)
* Dropdown lists in Microsoft Excel 2003 through 2010 are now announced when opened and navigated around. (#3382)
* a new 'Allow Skim Reading in Say All' option in the Keyboard settings dialog allows navigating through a document with browse mode quick navigation and line / paragraph movement commands, while remaining in say all. This option is off by default. (#2766)
* There is now an Input Gestures dialog to allow simpler customization of the input gestures (such as keys on the keyboard) for NVDA commands. (#1532)
* You can now have different settings for different situations using configuration profiles. Profiles can be activated manually or automatically (e.g. for a particular application). (#87, #667, #1913)
* In Microsoft Excel, cells that are links are now announced as links. (#3042)
* In Microsoft Excel, the existence of comments on a cell is now reported to the user. (#2921)

### Bug Fixes

* Zend Studio now functions the same as Eclipse. (#3420)
* The changed state of certain checkboxes in the Microsoft Outlook 2010 message rules dialog are now reported automatically. (#3063)
* NVDA will now report the pinned state for pinned controls such as tabs in Mozilla Firefox. (#3372)
* It is now possible to bind scripts to keyboard gestures containing Alt and/or Windows keys as modifiers. Previously, if this was done, performing the script would cause the Start Menu or menu bar to be activated. (#3472)
* Selecting text in browse mode documents (e.g. using control+shift+end) no longer causes the keyboard layout to be switched on systems with multiple keyboard layouts installed. (#3472)
* Internet Explorer should no longer crash or become unusable when closing NVDA. (#3397)
* Physical movement and other events on some newer computers are no longer treated as inappropriate key presses. Previously, this silenced speech and sometimes triggered NVDA commands. (#3468)
* NVDA now behaves as expected in Poedit 1.5.7. Users using earlier versions will need to update. (#3485)
* NVDA can now read protected documents in Microsoft Word 2010,  no longer causing Microsoft Word to crash. (#1686)
* If an unknown command line switch is given when launching the NVDA distribution package, it no longer causes an endless loop of error message dialogs. (#3463)
* NVDA no longer fails to report alt text of graphics and objects in Microsoft Word if the alt text contains quotes or other non-standard characters. (#3579)
* The number of items for certain horizontal lists in Browse mode is now correct. Previously it may have been double the actual amount. (#2151)
* When pressing control+a in a Microsoft Excel worksheet, the updated selection will now be reported. (#3043)
* NVDA can now correctly read XHTML documents in Microsoft Internet Explorer and other MSHTML controls. (#3542)
* Keyboard settings dialog: if no key has been chosen to be used as the NVDA key, an error is presented to the user when dismissing the dialog. At least one key must be chosen for proper usage of NVDA. (#2871)
* In Microsoft Excel, NVDA now announces merged cells differently to multiple selected cells. (#3567)
* The browse mode cursor is no longer positioned incorrectly when leaving a dialog or application inside the document. (#3145)
* Fixed an issue where the HumanWare Brailliant BI/B series braille display driver wasn't presented as an option in the Braille Settings dialog on some systems, even though such a display was connected via USB.
* NVDA no longer fails  to switch to screen review when the navigator object has no actual screen location. In this case the review cursor is now placed at the top of the screen. (#3454)
* Fixed an issue which caused the Freedom Scientific braille display driver to fail when the port was set to USB in some circumstances. (#3509, #3662)
* Fixed an issue where keys on Freedom Scientific braille displays weren't detected in some circumstances. (#3401, #3662)

### Changes for Developers

* You can specify the category to be displayed to the user for scripts using the scriptCategory attribute on ScriptableObject classes and the category attribute on script methods. See the documentation for baseObject.ScriptableObject for more details. (#1532)
* config.save is deprecated and may be removed in a future release. Use config.conf.save instead. (#667)
* config.validateConfig is deprecated and may be removed in a future release. Add-ons which need this should provide their own implementation. (#667, #3632)

## 2013.2

### New Features

* Support for the Chromium Embedded Framework, which is a web browser control used in several applications. (#3108)
* New eSpeak voice variant: Iven3.
* In Skype, new chat messages are reported automatically while the conversation is focused. (#2298)
* Support for Tween, including reporting of tab names and less verbosity when reading tweets.
* You can now disable displaying of NVDA messages on a braille display by setting the message timeout to 0 in the Braille Settings dialog. (#2482)
* In the Add-ons Manager, there is now a Get Add-ons button to open the NVDA Add-ons web site where you can browse and download available add-ons. (#3209)
* In the NVDA Welcome dialog which always appears the first time you run NVDA, you can now specify whether NVDA starts automatically after you log on to Windows. (#2234)
* Sleep mode is automatically enabled when using Dolphin Cicero. (#2055)
* The Windows x64 version of Miranda IM/Miranda NG is now supported. (#3296)
* Search suggestions in the Windows 8.1 Start Screen are automatically reported. (#3322)
* Support for navigating and editing spreadsheets in Microsoft Excel 2013. (#3360)
* The Freedom Scientific Focus 14 Blue and Focus 80 Blue braille displays, as well as the Focus 40 Blue in certain configurations that weren't supported previously, are now supported when connected via Bluetooth. (#3307)
* Auto complete suggestions are now reported in Outlook 2010. (#2816)
* New braille translation tables: English (U.K.) computer braille, Korean grade 2, Russian braille for computer code.
* New language: Farsi. (#1427)

### Changes

* On a touch screen, performing a single finger flick left or right when in object mode now moves previous or next through all objects, not just those in the current container. Use 2-finger flick left or right to perform the original action of moving to the previous or next object in the current container.
* the Report layout tables checkbox found in the Browse Mode settings dialog has now been renamed to Include layout tables to reflect that quick navigation also will not locate them if the checkbox is unchecked. (#3140)
* Flat review has been replaced with object, document and screen review modes. (#2996)
 * Object review reviews text just within the navigator object, document review reviews all text in a browse mode document (if any) and screen review reviews text on the screen for the current application.
 * The commands that previously move to/from flat review now toggle between these new review modes.
 * The navigator object automatically follows the review cursor such that it remains the deepest object at the position of the review cursor when in document or screen review modes.
 * After switching to screen review mode, NVDA will stay in this mode until you explicitly switch back to document or object review mode.
 * When in document or object review mode, NVDA may automatically switch between these two modes depending on whether you are moving around a browse mode document or not.
* Updated liblouis braille translator to 2.5.3. (#3371)

### Bug Fixes

* Activating an object now announces the action before the activation, rather than the action after the activation (e.g. expand when expanding rather than collapse). (#2982)
* More accurate reading and cursor tracking in  various input fields for recent versions of Skype, such as chat and search fields. (#1601, #3036)
* In the Skype recent conversations list, the number of new events is now read for each conversation if relevant. (#1446)
* Improvements to cursor tracking and reading order for right-to-left text written to the screen; e.g. editing Arabic text in  Microsoft Excel. (#1601)
* Quick navigation to buttons and form fields will now locate links marked as buttons for accessibility purposes in Internet Explorer. (#2750)
* In browse mode, the content inside tree views is no longer rendered, as a flattened representation isn't useful. You can press enter on a tree view to interact with it in focus mode. (#3023)
* Pressing alt+downArrow or alt+upArrow to expand a combo box while in focus mode no longer incorrectly switches to browse mode. (#2340)
* In Internet Explorer 10, table cells no longer activate focus mode, unless they have been explicitly made focusable by the web author. (#3248)
* NVDA no longer fails to start if the system time is earlier than the last check for an update. (#3260)
* If a progress bar is shown on a braille display, the braille display is updated when the progress bar changes. (#3258)
* In browse mode in Mozilla applications, table captions are no longer rendered twice. In addition, the summary is rendered when there is also a caption. (#3196)
* When changing input languages in Windows 8, NVDA now speaks the correct language rather than the previous one.
* NVDA now announces IME conversion mode changes in Windows 8.
* NVDA no longer announces garbage on the Desktop when the Google Japanese or Atok IME input methods are in use. (#3234)
* In Windows 7 and above, NVDA no longer inappropriately announces speech recognition or touch input as a keyboard language change.
* NVDA no longer announces a particular special character (0x7f) when pressing control+backspace in some editors when speak typed characters is enabled. (#3315)
* eSpeak no longer inappropriately changes in pitch, volume, etc. when NVDA reads text containing certain control characters or XML. (#3334) (regression of #437)
* In Java applications, changes to the label or value of the focused control are now announced automatically, and are reflected when subsequently querying the control. (#3119)
* In Scintilla controls, lines are now reported correctly when word wrap is enabled. (#885)
* In Mozilla applications, the name of read-only list items is now correctly reported; e.g. when navigating tweets in focus mode on twitter.com. (#3327)
* Confirmation dialogs in Microsoft Office 2013 now have their content automatically read when they appear.
* Performance improvements when navigating certain tables in Microsoft Word. (#3326)
* NVDA's table navigation commands (control+alt+arrows) function better in certain Microsoft Word tables where a cell spans multiple rows.
* If the Add-ons Manager is already open, activating it again (either from the Tools menu or by opening an add-on file) no longer fails or makes it impossible to close the Add-ons Manager. (#3351)
* NVDA no longer freezes in certain dialogs when Japanese or Chinese Office 2010 IME is in use. (#3064)
* Multiple spaces are no longer compressed to just one space on braille displays. (#1366)
* Zend Eclipse PHP Developer Tools now functions the same as Eclipse. (#3353)
* In Internet Explorer, It is again not necessary to press tab to interact with an embedded object (such as Flash content) after pressing enter on it. (#3364)
* When editing text in Microsoft PowerPoint, the last line is no longer reported as the line above, if the final line is blank. (#3403)
* In Microsoft PowerPoint, objects are no longer sometimes spoken twice when you select them or choose to edit them. (#3394)
* NVDA no longer causes Adobe Reader to crash or freeze for certain badly formed PDF documents containing rows outside of tables. (#3399)
* NVDA now correctly detects the next slide with focus when deleting a slide in Microsoft PowerPoint's thumbnails view. (#3415)

### Changes for Developers

* windowUtils.findDescendantWindow has been added to search for a descendant window (HWND) matching the specified visibility, control ID and/or class name.
* The remote Python console no longer times out after 10 seconds while waiting for input. (#3126)
* Inclusion of the bisect module in binary builds is deprecated and may be removed in a future release. (#3368)
 * Add-ons which depend on bisect (including the urllib2 module) should be updated to include this module.

## 2013.1.1

This release fixes the problem where NVDA crashed when started if configured to use the Irish language, as well as including updates to translations and some other bug fixes.

### Bug Fixes

* Correct characters are produced when typing in NVDA's own user interface while using a Korean or Japanese input method while it is the default method. (#2909)
* In Internet Explorer and other MSHTML controls, fields marked as containing an invalid entry are now handled correctly. (#3256)
* NVDA no longer crashes when started if it is configured to use the Irish language.

## 2013.1

Highlights of this release include a more intuitive and consistent laptop keyboard layout; basic support for Microsoft PowerPoint; support for long descriptions in web browsers; and support for input of computer braille for braille displays which have a braille keyboard.

### Important

#### New Laptop Keyboard Layout

The laptop keyboard layout has been completely redesigned in order to make it more intuitive and consistent.
The new layout uses the arrow keys in combination with the NVDA key and other modifiers for review commands.

Please note the following changes to commonly used commands:

| Name |Key|
|---|---|
|Say all |NVDA+a|
|Read current line |NVDA+l|
|Read current text selection |NVDA+shift+s|
|Report status bar |NVDA+shift+end|

In addition, among other changes, all of the object navigation, text review, mouse click and synth settings ring commands have changed.
Please see the [Commands Quick Reference](keyCommands.html) document for the new keys.

### New Features

* Basic support for editing and reading Microsoft PowerPoint presentations. (#501)
* Basic support for reading and writing messages in Lotus Notes 8.5. (#543)
* Support for automatic language switching when reading documents in Microsoft Word. (#2047)
* In Browse mode for MSHTML (e.g. Internet Explorer) and Gecko (e.g. Firefox), the existence of long descriptions are now announced. It's also possible to open the long description in a new window by pressing NVDA+d. (#809)
* Notifications in Internet Explorer 9 and above are now spoken (such as content blocking or file downloads). (#2343)
* Automatic reporting of table row and column headers is now supported for browse mode documents in Internet Explorer and other MSHTML controls. (#778)
* New language: Aragonese, Irish
* New braille translation tables: Danish grade 2, Korean grade 1. (#2737)
* Support for braille displays connected via bluetooth on a computer running the Bluetooth Stack for Windows by Toshiba. (#2419)
* Support for port selection when using Freedom Scientific displays (Automatic, USB or Bluetooth).
* Support for the BrailleNote family of notetakers from HumanWare when acting as a braille terminal for a screen reader. (#2012)
* Support for older models of Papenmeier BRAILLEX braille displays. (#2679)
* Support for input of computer braille for braille displays which have a braille keyboard. (#808)
* New keyboard settings that allow  the choice for whether NVDA should interrupt speech for typed characters and/or the Enter key. (#698)
* Support for several browsers based on Google Chrome: Rockmelt, BlackHawk, Comodo Dragon and SRWare Iron. (#2236, #2813, #2814, #2815)

### Changes

* Updated liblouis braille translator to 2.5.2. (#2737)
* The laptop keyboard layout has been completely redesigned in order to make it more intuitive and consistent. (#804)
* Updated eSpeak speech synthesizer to 1.47.11. (#2680, #3124, #3132, #3141, #3143, #3172)

### Bug Fixes

* The quick navigation keys for jumping to the next or previous separator in Browse Mode now work in Internet Explorer and other MSHTML controls. (#2781)
* If NVDA falls back to eSpeak or no speech due to the configured speech synthesizer failing when NVDA starts, the configured choice is no longer automatically set to the fallback synthesizer. This means that now, the original synthesizer will be tried again next time NVDA starts. (#2589)
* If NVDA falls back to no braille due to the configured braille display failing when NVDA starts, the configured display is no longer automatically set to no braille. This means that now, the original display will be tried again next time NVDA starts. (#2264)
* In browse mode in Mozilla applications, updates to tables are now rendered correctly. For example, in updated cells, row and column coordinates are reported and table navigation works as it should. (#2784)
* In browse mode in web browsers, certain clickable unlabelled graphics which weren't previously rendered are now rendered correctly. (#2838)
* Earlier and newer versions of SecureCRT are now supported. (#2800)
* For input  methods such as Easy Dots IME under XP, the reading string is now correctly reported.
* The candidate list in the Chinese Simplified Microsoft Pinyin input method under Windows 7 is now correctly read when changing pages with left and right arrow, and when first opening it with Home.
* When custom symbol pronunciation information is saved, the advanced "preserve" field is no longer removed. (#2852)
* When disabling automatic checking for updates, NVDA no longer has to be restarted in order for the change to fully take effect.
* NVDA no longer fails to start if an add-on cannot be removed due to its directory currently being in use by another application. (#2860)
* Tab labels in DropBox's preferences dialog can now be seen with Flat Review.
* If the input language is changed to something other than the default, NVDA now detects keys correctly for commands and input help mode.
* For languages such as German where the + (plus) sign is a single key on the keyboard, it is now possible to bind commands to it by using the word "plus". (#2898)
* In Internet Explorer and other MSHTML controls, block quotes are now reported where appropriate. (#2888)
* The HumanWare Brailliant BI/B series braille display driver can now be selected when the display is connected via Bluetooth but has never been connected via USB.
* Filtering elements in the Browse Mode Elements list with uppercase filter text now returns case-insensitive results just like lowercase rather than nothing at all. (#2951)
* In Mozilla browsers, browse mode can again be used when Flash content is focused. (#2546)
* When using a contracted braille table and expand to computer braille for the word at the cursor is enabled, the braille cursor is now positioned correctly when located after a word wherein a character is represented by multiple braille cells (e.g. capital sign, letter sign, number sign, etc.). (#2947)
* Text selection is now correctly shown on a braille display in applications such as Microsoft word 2003 and Internet Explorer edit controls.
* It is again possible to select text in a backward direction in Microsoft Word while Braille is enabled.
* When reviewing,  backspacing or deleting characters  In Scintilla edit controls, NVDA correctly announces multibyte characters. (#2855)
* NVDA will no longer fail to install when the user's profile path contains certain multibyte characters. (#2729)
* Reporting of groups for List View controls (SysListview32) in 64-bit applications no longer causes an error.
* In browse mode in Mozilla applications, text content is no longer incorrectly treated as editable in some rare cases. (#2959)
* In IBM Lotus Symphony and OpenOffice, moving the caret now moves the review cursor if appropriate.
* Adobe Flash content is now accessible in Internet Explorer in Windows 8. (#2454)
* Fixed Bluetooth support for Papenmeier Braillex Trio. (#2995)
* Fixed inability to use certain Microsoft Speech API version 5 voices such as Koba Speech 2 voices. (#2629)
* In applications using the Java Access Bridge, braille displays are now updated correctly when the caret moves in editable text fields . (#3107)
* Support the form landmark in browse mode documents that support landmarks. (#2997)
* The eSpeak synthesizer driver now handles reading by character more appropriately (e.g. announcing a foreign letter's name or value rather than just its sound or generic name). (#3106)
* NVDA no longer fails to copy user settings for use on logon and other secure screens when the user's profile path contains non-ASCII characters. (#3092)
* NVDA no longer freezes when using Asian character input in some .NET applications. (#3005)
* it is now possible to use browse mode for pages in Internet Explorer 10 when in standards mode; e.g. [www.gmail.com](http://www.gmail.com) login page. (#3151)

### Changes for Developers

* Braille display drivers can now support manual port selection. (#426)
 * This is most useful for braille displays which support connection via a legacy serial port.
 * This is done using the getPossiblePorts class method on the BrailleDisplayDriver class.
* Braille input from braille keyboards is now supported. (#808)
 * Braille input is encompassed by the brailleInput.BrailleInputGesture class or a subclass thereof.
 * Subclasses of braille.BrailleDisplayGesture (as implemented in braille display drivers) can also inherit from brailleInput.BrailleInputGesture. This allows display commands and braille input to be handled by the same gesture class.
* You can now use comHelper.getActiveObject to get an active COM object from a normal process when NVDA is running with the UIAccess privilege. (#2483)

## 2012.3

Highlights of this release include support for Asian character input; experimental support for touch screens on Windows 8; reporting of page numbers and improved support for tables in Adobe Reader; table navigation commands in focused table rows and Windows list-view controls; support for several more braille displays; and reporting of row and column headers in Microsoft Excel.

### New Features

* NVDA can now support Asian character input using IME and text service input methods in all applications, Including:
 * Reporting and navigation of candidate lists;
 * Reporting and navigation of composition strings; and
 * Reporting of reading strings.
* The presence of underline and strikethrough is now reported in Adobe Reader documents. (#2410)
* When the Windows Sticky Keys function is enabled, the NVDA modifier key will now behave like other modifier keys. This allows you to use the NVDA modifier key without needing to hold it down while you press other keys. (#230)
* Automatic reporting of column and row headers is now supported in Microsoft Excel. Press NVDA+shift+c to set the row containing column headers and NVDA+shift+r to set the column containing row headers. Press either command twice in quick succession to clear the setting. (#1519)
* Support for HIMS Braille Sense, Braille EDGE and SyncBraille braille displays. (#1266, #1267)
* When Windows 8 Toast notifications appear, NVDA will report them if reporting of help balloons is enabled. (#2143)
* Experimental support for Touch screens on Windows 8, including:
 * Reading text directly under your finger while moving it around
 * Many gestures for performing object navigation, text review, and other NVDA commands.
* Support for VIP Mud. (#1728)
* In Adobe Reader, if a table has a summary, it is now presented. (#2465)
* In Adobe Reader, table row and column headers can now be reported. (#2193, #2527, #2528)
* New languages: Amharic, Korean, Nepali, Slovenian.
* NVDA can now read auto complete suggestions when entering email addresses in Microsoft Outlook 2007. (#689)
* New eSpeak voice variants: Gene, Gene2. (#2512)
* In Adobe Reader, page numbers can now be reported. (#2534)
 * In Reader XI, page labels are reported where present, reflecting changes to page numbering in different sections, etc. In earlier versions, this is not possible and only sequential page numbers are reported.
* It is now possible to reset NVDA's configuration to factory defaults either by pressing NVDA+control+r three times quickly or by choosing Reset to Factory Defaults from the NVDA menu. (#2086)
* Support for the Seika Version 3, 4 and 5 and Seika80 braille displays from Nippon Telesoft. (#2452)
* The first and last top routing buttons on Freedom Scientific PAC Mate and Focus Braille displays can now be used to scroll  backward and forward. (#2556)
* Many more features are supported on Freedom Scientific Focus Braille displays such as advance bars, rocker bars and certain dot combinations for common actions. (#2516)
* In applications using IAccessible2 such as Mozilla applications, table row and column headers can now be reported outside of browse mode. (#926)
* Preliminary support for the document control in Microsoft Word 2013. (#2543)
* Text alignment can now be reported in applications using IAccessible2 such as Mozilla applications. (#2612)
* When a table row or standard Windows list-view control with multiple columns is focused, you can now use the table navigation commands to access individual cells. (#828)
* New braille translation tables: Estonian grade 0, Portuguese 8 dot computer braille, Italian 6 dot computer braille. (#2319, #2662)
* If NVDA is installed on the system, directly opening an NVDA add-on package (e.g. from Windows Explorer or after downloading in a web browser) will install it into NVDA. (#2306)
* Support for newer models of Papenmeier BRAILLEX braille displays. (#1265)
* Position information (e.g. 1 of 4) is now reported for Windows Explorer list items on Windows 7 and above. This also includes any UIAutomation controls that support the itemIndex and itemCount custom properties. (#2643)

### Changes

* In the NVDA Review Cursor preferences dialog, the Follow keyboard focus option has been renamed to Follow system focus for consistency with terminology used elsewhere in NVDA.
* When braille is tethered to review and the cursor is on an object which is not a text object (e.g. an editable text field), cursor routing keys will now activate the object. (#2386)
* The Save Settings On Exit option is now on by default for new configurations.
* When updating a previously installed copy of NVDA, the desktop shortcut key is no longer forced back to control+alt+n if it was manually changed to something different by the user. (#2572)
* The add-ons list in the Add-ons Manager now shows the package name before its status. (#2548)
* If installing the same or another version of a currently installed add-on, NVDA will ask if you wish to update the add-on, rather than just showing an error and aborting installation. (#2501)
* Object navigation commands (except the report current object command) now report with less verbosity. You can still obtain the extra information by using the report current object command. (#2560)
* Updated liblouis braille translator to 2.5.1. (#2319, #2480, #2662, #2672)
* The NVDA Key Commands Quick Reference document has been renamed to Commands Quick Reference, as it now includes touch commands as well as keyboard commands.
* The Elements list in Browse mode will now remember the last element type shown (e.g. links, headings or landmarks) each time the dialog is shown within the same session of NVDA. (#365)
* Most Metro apps in Windows 8 (e.g. Mail, Calendar) no longer activate Browse Mode for the entire app.
* Updated Handy Tech BrailleDriver COM-Server to 1.4.2.0.

### Bug Fixes

* In Windows Vista and later, NVDA no longer incorrectly treats the Windows key as being held down when unlocking Windows after locking it by pressing Windows+l. (#1856)
* In Adobe Reader, row headers are now correctly recognised as table cells; i.e. coordinates are reported and they can be accessed using table navigation commands. (#2444)
* In Adobe Reader, table cells spanning more than one column and/or row are now handled correctly. (#2437, #2438, #2450)
* The NVDA distribution package now checks its integrity before executing. (#2475)
* Temporary download files are now removed if downloading of an NVDA update fails. (#2477)
* NVDA will no longer freeze when it is running as an administrator while copying the user configuration to the system configuration (for use on Windows logon and other secure screens). (#2485)
* Tiles on the Windows 8 Start Screen are now presented better in speech and braille. The name is no longer repeated, unselected is no longer reported on all tiles, and live status information is presented  as the description of the tile (e.g. current temperature for the Weather tile).
* Passwords are no longer announced when reading password fields in Microsoft Outlook and other standard edit controls that are marked as protected. (#2021)
* In Adobe Reader, changes to form fields are now correctly reflected in browse mode. (#2529)
* Improvements to support for the Microsoft Word Spell Checker, including more accurate reading of the current spelling error, and the ability to support the spell checker when running an Installed copy of NVDA on Windows Vista or higher.
* Add-ons which include files containing non-English characters can now be installed correctly in most cases. (#2505)
* In Adobe Reader, the language of text is no longer lost when it is updated or scrolled to. (#2544)
* When installing an add-on, the confirmation dialog now correctly shows the localized name of the add-on if available. (#2422)
* In applications using UI Automation (such as .net and Silverlight applications), the calculation of numeric values for controls such as sliders has been corrected. (#2417)
* The configuration for reporting of progress bars is now honoured for the indeterminate progress bars displayed by NVDA when installing, creating a portable copy, etc. (#2574)
* NVDA commands can no longer be executed from a braille display while a secure Windows screen (such as the Lock screen) is active. (#2449)
* In browse mode, braille is now updated if the text being displayed changes. (#2074)
* When on a secure Windows screen such as the Lock screen, messages from applications speaking or displaying braille directly via NVDA are now ignored.
* In Browse mode, it is no longer possible to  fall off the bottom of the document with the right arrow key when on the final character, or by jumping to the end of a container when that container is the last item in the document. (#2463)
* Extraneous content is no longer incorrectly included when reporting the text of dialogs in web applications (specifically, ARIA dialogs with no aria-describedby attribute). (#2390)
* NVDA no longer incorrectly reports or locates certain edit fields in MSHTML documents (e.g. Internet Explorer), specifically where an explicit ARIA role has been used by the web page author. (#2435)
* The backspace key is now handled correctly when speaking typed words in Windows command consoles. (#2586)
* Cell coordinates in Microsoft Excel are now shown again in Braille.
* In Microsoft Word, NVDA no longer leaves you stuck on a paragraph with list formatting when trying to navigate out over a bullet or number with left arrow or control + left arrow. (#2402)
* In browse mode in Mozilla applications, the items in certain list boxes (specifically, ARIA list boxes) are no longer incorrectly rendered.
* In browse mode in Mozilla applications, certain controls that were rendered with an incorrect label or just whitespace are now rendered with the correct label.
* In browse mode in Mozilla applications, some extraneous whitespace has been eliminated.
* In browse mode in web browsers, certain graphics that are explicitly marked as presentational (specifically, with an alt="" attribute) are now correctly ignored.
* In web browsers, NVDA now hides content which is marked as hidden from screen readers (specifically, using the aria-hidden attribute). (#2117)
* Negative currency amounts (e.g. -$123) are now correctly spoken as negative, regardless of symbol level. (#2625)
* During say all, NVDA will no longer incorrectly revert to the default language where a line does not end a sentence. (#2630)
* Font information is now correctly detected in Adobe Reader 10.1 and later. (#2175)
* In Adobe Reader, if alternate text is provided, only that text will be rendered. Previously, extraneous text was sometimes included. (#2174)
* Where a document contains an application, the content of the application is no longer included in browse mode. This prevents unexpectedly moving inside the application when navigating. You can interact with the application in the same way as for embedded objects. (#990)
* In Mozilla applications, the value of spin buttons is now correctly reported when it changes. (#2653)
* Updated support for Adobe Digital Editions so that it works in version 2.0. (#2688)
* Pressing NVDA+upArrow while on a combo box in Internet Explorer and other MSHTML documents will no longer incorrectly read all items. Rather, just the active item will be read. (#2337)
* Speech dictionaries will now properly save when using a number (#) sign within the pattern or replacement fields. (#961)
* Browse mode for MSHTML documents (e.g. Internet Explorer) now correctly displays visible content contained within hidden content (specifically, elements with a style of visibility:visible inside an element with style visibility:hidden). (#2097)
* Links in Windows XP's Security Center no longer report random junk after their names. (#1331)
* UI Automation text controls (e.g.  the search field in the Windows 7 Start Menu) are now  correctly announced when moving the mouse over them rather than staying silent.
* Keyboard layout changes are no longer reported during say all, which was particularly problematic for multilingual documents including Arabic text. (#1676)
* The entire content of some UI Automation editable text controls (e.g. the Search Box in the Windows 7/8 Start Menu) is no longer announced every time it changes.
* When moving between groups on the Windows 8 start screen, unlabeled groups no longer announce their first tile as the name of the group. (#2658)
* When opening the Windows 8 start screen, the focus is correctly placed on the first tile, rather than jumping to the root of the start screen which can confuse navigation. (#2720)
* NVDA will no longer fail to start when the user's profile path contains certain multibyte characters. (#2729)
* In browse mode in Google Chrome, the text of tabs is now rendered correctly.
* In browse mode, menu buttons are now reported correctly.
* In OpenOffice.org/LibreOffice Calc, reading spreadsheet cells now works correctly. (#2765)
* NVDA can again function in the Yahoo! Mail message list when used from Internet Explorer. (#2780)

### Changes for Developers

* Previous log file is now copied to nvda-old.log on NVDA initialization. Therefore, if NVDA crashes or is restarted, logging information from that session is still accessible for inspection. (#916)
* Fetching the role property in chooseNVDAObjectOverlayClasses no longer causes the role to be incorrect and thus not reported on focus for certain objects such as Windows command consoles and Scintilla controls. (#2569)
* The NVDA Preferences, Tools and Help menus are now accessible as attributes on gui.mainFrame.sysTrayIcon named preferencesMenu, toolsMenu and helpMenu, respectively. This allows plugins to more easily add items to these menus.
* The navigatorObject_doDefaultAction script in globalCommands has been renamed to review_activate.
* Gettext message contexts are now supported. This allows multiple translations to be defined for a single English message depending on the context. (#1524)
 * This is done using the pgettext(context, message) function.
 * This is supported for both NVDA itself and add-ons.
 * xgettext and msgfmt from GNU gettext must be used to create any PO and MO files. The Python tools do not support message contexts.
 * For xgettext, pass the --keyword=pgettext:1c,2 command line argument to enable inclusion of message contexts.
 * See http://www.gnu.org/software/gettext/manual/html_node/Contexts.html#Contexts for more information.
* It is now possible to access built-in NVDA modules where they have been overridden by third party modules. See the nvdaBuiltin module for details.
* Add-on translation support can now be used within the add-on installTasks module. (#2715)

## 2012.2.1

This release addresses  several potential security issues (by upgrading Python to 2.7.3).

## 2012.2

Highlights of this release include an in-built installer and  portable  creation feature, automatic updates, easy management of new NVDA add-ons, announcement of graphics in Microsoft Word, support for Windows 8 Metro style apps, and several important bug fixes.

### New Features

* NVDA can now automatically check for, download and install updates. (#73)
* Extending NVDA's functionality  has been made easier with the addition of an Add-ons Manager (found under Tools in the NVDA menu) allowing you to install and uninstall new NVDA add-on packages (.nvda-addon files) containing plugins and drivers. Note the Add-on manager does not show older custom plugins and drivers manually copied in to your configuration directory. (#213)
* Many more common NVDA features now work in Windows 8 Metro style apps when using an installed release  of NVDA, including speaking of typed characters, and browse mode for web documents (includes support for metro version of Internet Explorer 10). Portable copies of NVDA cannot access metro style apps. (#1801)
* In browse mode documents (Internet Explorer, Firefox, etc.), you can now  jump to the start and past the end of certain containing elements (such as lists and tables) with shift+, and , respectively. (#123)
* New language: Greek.
* Graphics and alt text are now reported in Microsoft Word Documents. (#2282, #1541)

### Changes

* Announcement of cell coordinates in Microsoft Excel is now after the content rather than before, and is now only included   if the report tables and report table cell coordinates settings are enabled in the Document formatting settings dialog. (#320)
* NVDA is now distributed in one package. Rather than separate portable and installer versions, there is now just one file that, when run, will start a temporary copy of NVDA and will allow you to install or generate a portable distribution. (#1715)
* NVDA is now always installed in to Program Files on all systems. Updating a previous install will also automatically move it if it was not previously installed there.

### Bug Fixes

* With auto language switching enabled, Content such as alt text for graphics and labels for other certain controls in Mozilla Gecko (e.g. Firefox) are now reported in the correct language if marked up appropriately.
* SayAll in BibleSeeker (and other TRxRichEdit controls) no longer stops in the middle of a passage.
* Lists found in the Windows 8 Explorer file properties (permitions tab) and in Windows 8 Windows Update now read correctly.
* Fixed possible freezes in MS Word which would result when it took more than 2 seconds to fetch text from a document (extremely long lines or tables of contents). (#2191)
* Detection of word breaks now works correctly where whitespace is followed by certain punctuation. (#1656)
* In browse mode in Adobe Reader, it is now possible to navigate to headings without a level using quick navigation and the Elements List. (#2181)
* In Winamp, braille is now correctly updated when you move to a different item in the Playlist Editor. (#1912)
* The tree in the Elements List (available for browse mode documents) is now properly sized to show  the text of each element. (#2276)
* In applications using the Java Access Bridge, editable text fields are now presented correctly in braille. (#2284)
* In applications using the java Access Bridge, editable text fields no longer report strange characters in certain circumstances. (#1892)
* In applications using the Java Access Bridge, when at the end of an editable text field, the current line is now reported correctly. (#1892)
* In browse mode in applications using Mozilla Gecko 14 and later (e.g. Firefox 14), quick navigation now works for block quotes and embedded objects. (#2287)
* In Internet Explorer 9, NVDA no longer reads unwanted content when focus moves inside certain landmarks or focusable elements (specifically, a div element which is focusable or has an ARIA landmark role).
* The NVDA icon for the NVDA Desktop and Start Menu shortcuts is now displayed correctly on 64 bit editions of Windows. (#354)

### Changes for Developers

* Due to the replacement of the previous NSIS installer for NVDA with a built-in installer in Python, it is no longer necessary for translaters to maintain a langstrings.txt file for the installer. All localization strings are now managed by gettext po files.

## 2012.1

Highlights of this release include features for more fluent reading of braille; indication of document formatting in braille; access to much more formatting information and improved performance in Microsoft Word; and support for the iTunes Store.

### New Features

* NVDA can announce the number of leading tabs and spaces of the current line in the order that they are entered. This can be enabled by selecting report line indentation in the document formatting dialogue. (#373)
* NVDA can now detect key presses generated from alternative keyboard input emulation such as on-screen keyboards and speech recognition software.
* NVDA can now detect colors in Windows command consoles.
* Bold, italic and underline are now indicated in braille using signs appropriate to the configured translation table. (#538)
* Much more information is now reported in Microsoft Word documents, including:
 * Inline information such as footnote and endnote numbers, heading levels, the existence of comments, table nesting levels, links, and text color;
 * Reporting when entering document sections such as the comments story, footnotes and endnotes stories, and header and footer stories.
* Braille now indicates selected text using dots 7 and 8. (#889)
* Braille now reports information about controls within documents such as links, buttons and headings. (#202)
* Support for the hedo ProfiLine and MobilLine USB braille displays. (#1863, #1897)
* NVDA now avoids splitting words in braille when possible by default. This can be disabled in the Braille Settings dialog. (#1890, #1946)
* It is now possible to have braille displayed by paragraphs instead of lines, which may allow for more fluent reading of large amounts of text. This is configurable using the Read by paragraphs option in the Braille Settings dialog. (#1891)
* In browse mode, you can activate the object under the cursor using a braille display. This is done by pressing the cursor routing key where the cursor is located (which means pressing it twice if the cursor is not already there). (#1893)
* Basic support for web areas in iTunes such as the Store. Other applications using WebKit 1 may also be supported. (#734)
* In books in Adobe Digital Editions 1.8.1 and later, pages are now turned automatically when using say all. (#1978)
* New braille translation tables: Portuguese grade 2, Icelandic 8 dot computer braille, Tamil grade 1, Spanish 8 dot computer braille, Farsi grade 1. (#2014)
* You can now configure whether frames in documents are reported from the Document Formatting preferences dialog. (#1900)
* Sleep mode is automatically enabled when using OpenBook. (#1209)
* In Poedit, translators can now read translator added and automatically extracted comments. Messages that are untranslated or fuzzy are marked with a star and a beep is heard when you navigate onto them. (#1811)
* Support for the HumanWare Brailliant BI and B series displays. (#1990)
* New languages: Norwegian Bokmål, Traditional Chinese (Hong Kong).

### Changes

* Commands to describe the current character or to spell the current word or line now will spell in the appropriate language according to the text, if auto language switching is turned on and the appropriate language information is available.
* Updated eSpeak speech synthesizer to 1.46.02.
* NVDA will now truncate extremely long (30 characters or greater) names guessed from graphic and link URLs as they are most likely garbage that gets in the way of reading. (#1989)
* Some information displayed in braille has been abbreviated. (#1955, #2043)
* When the caret or review cursor moves, braille is now scrolled in the same way as when it is manually scrolled. This makes it more appropriate when braille is configured to read by paragraphs and/or avoid splitting words. (#1996)
* Updated to new Spanish grade 1 braille translation table.
* Updated liblouis braille translator to 2.4.1.

### Bug Fixes

* In Windows 8, focus is no longer incorrectly moved away from the Windows Explorer search field, which was not allowing NVDA to interact with it.
* Major performance improvements when reading and navigating Microsoft Word documents while automatic reporting of formatting is enabled, thus now making it quite comfortable to proof read formatting etc. Performance may be also improved over all for some users.
* Browse mode is now used for full screen Adobe Flash content.
* Fixed poor audio quality in some cases when using Microsoft Speech API version 5 voices with the audio output device set to something other than the default (Microsoft Sound Mapper). (#749)
* Again allow NVDA to be used with the "no speech" synthesizer, relying purely on braille or the speech viewer. (#1963)
* Object navigation commands no longer report "No children" and "No parents", but instead report messages consistent with the documentation.
* When NVDA is configured to use a language other than English, the name of the tab key is now reported in the correct language.
* In Mozilla Gecko (e.g. Firefox), NVDA no longer intermittently switches to browse mode while navigating menus in documents. (#2025)
* In Calculator, the backspace key now reports the updated result instead of reporting nothing. (#2030)
* In browse mode, the move mouse to current navigator object command now routes to the center of the object at the review cursor instead of the top left, making it more accurate it some cases. (#2029)
* In browse mode with automatic focus mode for focus changes enabled, focusing on a toolbar will now switch to focus mode. (#1339)
* The report title command works correctly again in Adobe Reader.
* With automatic focus mode for focus changes enabled, focus mode is now correctly used for focused table cells; e.g. in ARIA grids. (#1763)
* In iTunes, position information in certain lists is now reported correctly.
* In Adobe Reader, some links are no longer treated as containing read-only editable text fields.
* The labels of some editable text fields are no longer incorrectly included when reporting the text of a dialog. (#1960)
* The description of groupings is once again reported if reporting of object descriptions is enabled.
* The human readable sizes are now included in the text of the Windows Explorer drive properties dialog.
* Double reporting of property page text has been suppressed in some cases. (#218)
* Improved tracking of the caret in editable text fields which rely on text written to the screen. In particular, this improves editing in the Microsoft Excel cell editor and the Eudora message editor. (#1658)
* In Firefox 11, the move to containing virtual buffer command (NVDA+control+space) now works as it should to escape embedded objects such as Flash content.
* NVDA now restarts itself correctly (e.g. after changing the configured language) when it is located in a directory which contains non-ASCII characters. (#2079)
* Braille correctly respects the settings for reporting of object shortcut keys, position information and descriptions.
* In Mozilla applications, switching between browse and focus modes is no longer slow with braille enabled. (#2095)
* Routing the cursor to the space at the end of the line/paragraph using braille cursor routing keys in some editable text fields now works correctly instead of routing to the start of the text. (#2096)
* NVDA again works correctly with the Audiologic Tts3 synthesizer. (#2109)
* Microsoft Word documents are correctly treated as multi-line. This causes braille to behave more appropriately when a document is focused.
* In Microsoft Internet Explorer, errors no longer occur when focusing on certain rare controls. (#2121)
* Changing the pronunciation of punctuation/symbols by the user will now take effect straight away, rather than requiring NVDA to be restarted or auto language switching to be disabled.
* When using eSpeak, speech no longer goes silent in some cases in the Save As dialog of the NVDA Log Viewer. (#2145)

### Changes for Developers

* There is now a remote Python console for situations where remote debugging is useful. See the Developer Guide for details.
* The base path of NVDA's code is now stripped from tracebacks in the log to improve readability. (#1880)
* TextInfo objects now have an activate() method to activate the position represented by the TextInfo.
 * This is used by braille to activate the position using cursor routing keys on a braille display. However, there may be other callers in future.
* TreeInterceptors and NVDAObjects which only expose one page of text at a time can support automatic page turns during say all by using the textInfos.DocumentWithPageTurns mix-in. (#1978)
* Several control and output constants have been renamed or moved. (#228)
 * speech.REASON_* constants have been moved to controlTypes.
 * In controlTypes, speechRoleLabels and speechStateLabels have been renamed to just roleLabels and stateLabels, respectively.
* Braille output is now logged at level input/output. First, the untranslated text of all regions is logged, followed by the braille cells of the window being displayed. (#2102)
* subclasses of the sapi5 synthDriver can now override _getVoiceTokens and extend init to support custom voice tokens such as with sapi.spObjectTokenCategory to get tokens from a custom registry location.

## 2011.3

Highlights of this release include automatic speech language switching when reading documents with appropriate language information; support for 64 bit Java Runtime Environments; reporting of text formatting in browse mode in Mozilla applications; better handling of application crashes and freezes; and initial fixes for Windows 8.

### New Features

* NVDA can now change the eSpeak synthesizer language on the fly when reading certain web/pdf documents with appropriate language information. Automatic language/dialect switching can be toggled on and off from the Voice Settings dialog. (#845)
* Java Access Bridge 2.0.2 is now supported, which includes support for 64 bit Java Runtime Environments.
* In Mozilla Gecko (e.g. Firefox) Heading levels are now announced  when using object navigation.
* Text formatting can now be reported when using browse mode in Mozilla Gecko (e.g. Firefox and Thunderbird). (#394)
* Text with underline and/or strikethrough can now be detected and reported in standard IAccessible2 text controls such as in Mozilla applications.
* In browse mode in Adobe Reader, table row and column counts are now reported.
* Added support for the Microsoft Speech Platform synthesizer. (#1735)
* Page and line numbers are now reported for the caret in IBM Lotus Symphony. (#1632)
* The percentage of how much the pitch changes when speaking a capital letter is now configurable from the voice settings dialog. However, this does replace the older raise pitch for capitals checkbox (therefore to turn off this feature set the percentage to 0). (#255)
* Text and background color is now included in the reporting of formatting for cells in Microsoft Excel. (#1655)
* In applications using the Java Access Bridge, the activate current navigator object command now works on controls where appropriate. (#1744)
* New language: Tamil.
* Basic support for Design Science MathPlayer.

### Changes

* NVDA will now restart itself if it crashes.
* Some information displayed in braille has been abbreviated. (#1288)
* the Read active window script (NVDA+b) has been improved to filter out unuseful controls   and also is now much more easy to silence. (#1499)
* Automatic say all when a browse mode document loads is now optional via a setting in the Browse Mode settings dialog. (#414)
* When trying to read the status bar (Desktop NVDA+end), If a real status bar object cannot be located, NVDA will instead resort to using the bottom line of text written to the display for the active application. (#649)
* When reading with say all in browse mode documents, NVDA will now pause at the end of headings and other block-level elements, rather than speaking the text together with the next lot of text as one long sentence.
* In browse mode, pressing enter or space on a tab now activates it instead of switching to focus mode. (#1760)
* Updated eSpeak speech synthesizer to 1.45.47.

### Bug Fixes

* NVDA  no longer shows bullets or numbering for lists in Internet Explorer and other MSHTML controls when the author has indicated that these should not be shown (i.e. the list style is "none"). (#1671)
* Restarting NVDA when it has frozen (e.g. by pressing control+alt+n) no longer exits the previous copy without starting a new one.
* Pressing backspace or arrow keys in a Windows command console no longer causes strange results in some cases. (#1612)
* The selected item in WPF combo boxes (and possibly some other combo boxes exposed using UI Automation) which do not allow text editing is now reported correctly.
* In browse mode in Adobe Reader, it is now always possible to move to the next row from the header row and vice versa using the move to next row and move to previous row commands. Also, the header row is no longer reported as row 0. (#1731)
* In browse mode in Adobe Reader, it is now possible to move to (and therefore past) empty cells in a table.
* Pointless position information (e.g. 0 of 0 level 0) is no longer reported in braille.
* When braille is tethered to review, it is now able to show  content in flat review. (#1711)
* A text control's text is no longer presented twice on a braille display in some cases, e.g. scrolling back from the start of Wordpad documents.
* In browse mode in Internet Explorer, pressing enter on a file upload button now correctly presents the dialog to choose a file to upload instead of switching to focus mode. (#1720)
* Dynamic content changes such as in Dos consoles are no longer announced if  sleep mode for that application is currently on. (#1662)
* In browse mode, the behaviour of alt+upArrow and alt+downArrow to collapse and expand combo boxes has been improved. (#1630)
* NVDA now recovers from many more situations such as applications that stop responding which previously caused it to freeze completely. (#1408)
* For Mozilla Gecko (Firefox etc) browse mode documents NVDA will no longer fail to render text in a very specific situation where an element is styled as display:table. (#1373)
* NVDA will no longer announce label controls when focus moves inside of them. Stops double announcements of labels for some form fields in Firefox (Gecko) and Internet Explorer (MSHTML). (#1650)
* NVDA no longer fails to read a cell in Microsoft Excel after pasting in to it with control+v. (#1781)
* In Adobe Reader, extraneous information about the document is no longer announced when moving to a control on a different page in focus mode. (#1659)
* In browse mode in Mozilla Gecko applications (e.g. Firefox), toggle buttons are now detected and reported correctly. (#1757)
* NVDA can now   correctly read the Windows Explorer Address Bar in Windows 8 developer preview.
* NVDA will no longer crash apps such as winver and wordpad in Windows 8 developer preview due to bad glyph translations.
* In browse mode in applications using Mozilla Gecko 10 and later (e.g. Firefox 10), the cursor is more often positioned correctly when loading a page with a target anchor. (#360)
* In browse mode in Mozilla Gecko applications (e.g. Firefox), labels for image maps are now rendered.
* With mouse tracking enabled, moving the mouse over certain editable text fields (such as in Synaptics Pointing Device Settings and SpeechLab SpeakText) no longer causes the application to crash. (#672)
* NVDA now functions correctly in several about dialogs in applications distributed with Windows XP, including the About dialog in Notepad and the About Windows dialog. (#1853, #1855)
* Fixed reviewing by word in Windows Edit controls. (#1877)
* Moving out of an editable text field with leftArrow, upArrow or pageUp while in focus mode now correctly switches to browse mode when automatic focus mode for caret movement is enabled. (#1733)

### Changes for Developers

* NVDA can now instruct speech synthesizers to switch languages for particular sections of speech.
 * To support this, drivers must handle speech.LangChangeCommand in sequences past to SynthDriver.speak().
 * SynthDriver objects should also provide the language argument to VoiceInfo objects (or override the language attribute to retrieve the current language). Otherwise, NVDA's user interface language will be used.

## 2011.2

Highlights of this release include major improvements concerning punctuation and symbols, including configurable levels, custom labelling and character descriptions; no pauses at the end of lines during say all; improved support for ARIA in Internet Explorer; better support for XFA/LiveCycle PDF documents in Adobe Reader; access to text written to the screen in more applications; and access to formatting and color information for text written to the screen.

### New Features

* It is now possible to hear the description for any given character by pressing the review current character script twice in quick succession.  For English characters this is the standard English phonetic alphabet. For pictographic languages such as traditional Chinese, one or more example phrases using the given symbol are provided. Also pressing review current word or review current line three times will spell the word/line using the first of these descriptions. (#55)
* More text can be seen in flat review for applications such as Mozilla Thunderbird that write their text directly to the display as glyphs.
* It is now possible to choose from several levels of punctuation and symbol announcement. (#332)
* When punctuation or other symbols are repeated more than four times, the number of repetitions is now announced instead of speaking the repeated symbols. (#43)
* New braille translation tables: Norwegian 8 dot computer braille, Ethiopic grade 1, Slovene grade 1, Serbian grade 1. (#1456)
* Speech no longer unnaturally pauses at the end of each line when using the say all command. (#149)
* NVDA will now announce whether something is sorted (according to the aria-sort property) in web browsers. (#1500)
* Unicode Braille Patterns are now displayed correctly on braille displays. (#1505)
* In Internet Explorer and other MSHTML controls when focus moves inside a group of controls (surrounded by a fieldset), NVDA will now announce the name of the group (the legend). (#535)
* In Internet Explorer and other MSHTML controls, the aria-labelledBy and aria-describedBy properties are now honoured.
* in Internet Explorer and other MSHTML controls, support for ARIA list, gridcell, slider and progressbar controls has been improved.
* Users can now change the pronunciation of punctuation and other symbols, as well as the symbol level at which they are spoken. (#271, #1516)
* In Microsoft Excel, the name of the active sheet is now reported when switching sheets with control+pageUp or control+pageDown. (#760)
* When navigating a table in Microsoft Word with the tab key NVDA will now announce the current cell as you move. (#159)
* You can now configure whether table cell coordinates are reported from the Document Formatting preferences dialog. (#719)
* NVDA can now detect formatting and color for text written to the screen.
* In the Outlook Express/Windows Mail/Windows Live Mail message list, NVDA will now announce the fact that a message is unread and also if it's expanded or collapsed in the case of conversation threads. (#868)
* eSpeak now has a rate boost setting which triples the speaking rate.
* Support for the  calendar control found in the Date and Time Information dialog accessed from the  Windows 7 clock. (#1637)
* Additional key bindings have been added for the MDV Lilli braille display. (#241)
* New languages: Bulgarian, Albanian.

### Changes

* To move the caret to the review cursor, now press the move focus to navigator object script (desktop NVDA+shift+numpadMinus, laptop NVDA+shift+backspace) twice in quick succession. This frees up more keys on the keyboard. (#837)
* To hear the  decimal and hexadecimal representation of the character under the review cursor, now press review current character three times rather than twice, as twice now speaks the character description.
* Updated eSpeak speech synthesiser to 1.45.03. (#1465)
* Layout tables are no longer announced in Mozilla Gecko applications while moving the focus when in focus mode or outside of a document.
* In Internet Explorer and other MSHTML controls, browse mode now works for documents inside ARIA applications. (#1452)
* Updated liblouis braille translator to 2.3.0.
* When in browse mode  and jumping to a control with quicknav or focus, the description of the control is now announced if it has one.
* Progress bars are now announced in brows mode.
* Nodes marked with an ARIA role of presentation in Internet Explorer and other MSHTML controls are now filtered out of simple review and the focus ancestry.
* NVDA's user interface and documentation now refer to virtual buffers as browse mode, as the term "virtual buffer" is rather meaningless to most users. (#1509)
* When the user wishes to copy their user settings to the system profile for use on the logon screen, etc., and their settings contain custom plugins, they are now warned that this could be a security risk. (#1426)
* The NVDA service no longer starts and stops NVDA on user input desktops.
* On Windows XP and Windows Vista, NVDA no longer makes use of UI Automation even if it is available via the platform update. Although using UI Automation can improve the accessibility of some modern applications, on XP and Vista there were too many freezes, crashes and over all performance loss while using it. (#1437)
* In applications using Mozilla Gecko 2 and later (such as Firefox 4 and later), a document can now be read in browse mode before it is fully finished loading.
* NVDA now announces the state of a container when focus moves to a control inside it (e.g. if focus moves inside a document that is still loading it will report it as busy).
* NVDA's user interface and documentation no longer use the terms "first child" and "parent" with respect to object navigation, as these terms are confusing for many users.
* Collapsed is no longer reported for some menu items which have sub-menus.
* The reportCurrentFormatting script (NVDA+f) now reports the formatting at the position of the review cursor rather than the system caret / focus. As  by default the review cursor follows the caret, most people should not notice a difference. However this now enables the user to find out the formatting when moving the review cursor, such as in flat review.

### Bug Fixes

* Collapsing combo boxes in browse mode documents when focus mode has been forced with NVDA+space no longer auto-switches back to browse mode. (#1386)
* In Gecko (e.g. Firefox) and MSHTML (e.g. Internet Explorer) documents, NVDA now correctly renders certain text on the same line which was previously rendered on separate lines. (#1378)
* When Braille is tethered to review and the navigator object is moved to a browse mode document, either manually or due to a focus change, braille will appropriately show the browse mode content. (#1406, #1407)
* When speaking of punctuation is disabled, certain punctuation is no longer incorrectly spoken when using some synthesisers. (#332)
* Problems no longer occur when loading configuration for synthesisers which do not support the voice setting such as Audiologic Tts3. (#1347)
* The Skype Extras menu is now read correctly. (#648)
* Checking the Brightness controls volume checkbox in the Mouse Settings dialog should no longer cause a major lag for beeps when moving the mouse around the screen on Windows Vista/Windows 7 with Aero enabled. (#1183)
* When NVDA is configured to use the laptop keyboard layout, NVDA+delete now works as documented to report the dimensions of the current navigator object. (#1498)
* NVDA now Appropriately honours the aria-selected attribute in Internet Explorer documents.
* When NVDA automatically switches to focus mode in browse mode documents, it now announces information about the context of the focus. For example, if a list box item receives focus, the list box will be announced first. (#1491)
* In Internet Explorer and other MSHTML controls, ARIA listbox controls are now treeted as lists, rather than list items.
* When a read-only editable text control receives focus, NVDA now reports that it is read-only. (#1436)
* In browse mode, NVDA now behaves correctly with respect to read-only editable text fields.
* In browse mode documents, NVDA no longer incorrectly switches out of focus mode when aria-activedescendant is set; e.g. when the completion list appeared in some auto complete controls.
* In Adobe Reader, the name of controls is now reported when moving focus or using quick navigation in browse mode.
* In XFA PDF documents in Adobe Reader, buttons, links and graphics are now rendered correctly.
* In XFA PDF documents in Adobe Reader, all elements are now rendered on separate lines. This change was made because large sections (sometimes even the entire document) were being rendered without breaks due to the general lack of structure in these documents.
* Fixed problems when moving focus to or away from editable text fields in XFA PDF documents in Adobe Reader.
* In XFA PDF documents in Adobe Reader, changes to the value of a focused combo box will now be reported.
* Owner-drawn Combo boxes such as the ones to choose colors in Outlook Express are now accessible with NVDA. (#1340)
* In languages which use a space as a digit group/thousands separator such as French and German, numbers from separate chunks of text are no longer pronounced as a single number. This was particularly problematic for table cells containing numbers. (#555)
* nodes with an ARIA role of description in Internet Explorer and other MSHTML controls now are classed as static text, not edit fields.
* Fixed various issues when pressing tab while focus is on a document in browse mode (e.g. tab inappropriately moving to the address bar in Internet Explorer). (#720, #1367)
* When entering lists while reading text, NVDA now says, for example, "list with 5 items" instead of "listwith 5 items". (#1515)
* In input help mode, gestures are logged even if their scripts bypass input help such as the scroll braille display forward and back commands.
* In input help mode, when a modifier is held down on the keyboard, NVDA no longer reports the modifier as if it is modifying itself; e.g. NVDA+NVDA.
* In Adobe Reader documents, pressing c or shift+c to navigate to a combo box now works.
* The selected state of selectable table rows is now reported the same way it is for list and tree view items.
* Controls in Firefox and other Gecko applications can now be activated while in browse mode even if their content has been floated off-screen. (#801)
* You can no longer show an NVDA settings dialog while a message dialog is being shown, as the settings dialog was frozen in this case. (#1451)
* In Microsoft Excel, there is no longer a lag when holding down or rapidly pressing keys to move between or select cells.
* Fixed intermittent crashes of the NVDA service which meant that NVDA stopped running on secure Windows screens.
* Fixed problems that sometimes occurred with braille displays when a change caused text that was being displayed to disappear. (#1377)
* The downloads window in Internet Explorer 9 can now be navigated and read with NVDA. (#1280)
* It is no longer possible to accidentally start multiple copies of NVDA at the same time. (#507)
* On slow systems, NVDA no longer inappropriately causes its main window to be shown all the time while running. (#726)
* NVDA no longer crashes on Windows xP when starting a WPF application. (#1437)
* Say all and say all with review are now able to work in UI automation text controls that support all required functionality. For example, you can now use say all with review on XPS Viewer documents.
* NVDA no longer inappropriately classes some list items in the Outlook Express / Windows Live Mail message rules Apply Now dialog as being checkboxes. (#576)
* Combo boxes are no longer reported as having a sub-menu.
* NVDA is  now able to read the recipiants in the To, CC and BCC fields in Microsoft Outlook. (#421)
* Fixed the issue in NVDA's Voice Settings dialog where the value of sliders was sometimes not reported when changed. (#1411)
* NVDA no longer fails to announce the new cell when moving in an Excel spreadsheet after cutting and pasting. (#1567)
* NVDA no longer becomes worse at guessing color names the more colors it announces.
* In Internet Explorer and other MSHTML controls, fixed the inability to read parts of rare pages which contain iframes marked with an ARIA role of presentation. (#1569)
* In Internet Explorer and other MSHTML controls, fixed a rare problem where the focus kept bouncing infinitely between the document and a multi-line editable text field in focus mode. (#1566)
* In Microsoft Word 2010 NVDA will now automatically read confirmation dialogs. (#1538)
* In multi-line editable text fields in Internet Explorer and other MSHTML controls, selection on lines after the first is now reported correctly. (#1590)
* Improved moving by word in many cases, including browse mode and Windows Edit controls. (#1580)
* The NVDA installer no longer shows garbled text for Hong Kong versions of Windows Vista and Windows 7. (#1596)
* NVDA no longer fails to load the Microsoft Speech API version 5 synthesizer if the configuration contains settings for that synthesizer but is missing the voice setting. (#1599)
* In editable text fields in Internet Explorer and other MSHTML controls, NVDA no longer lags or freezes when braille is enabled.
* In firefox brows mode, NVDA no longer refuses to include content that is inside a focusable node with an ARIA role of presentation.
* In Microsoft Word with braille enabled, lines on pages after the first page are now reported correctly. (#1603)
* In Microsoft Word 2003, lines of right-to-left text can once again be read with braille enabled. (#627)
* In Microsoft Word, say all now works correctly when the document does not end with a sentence ending.
* When opening a plain text message in Windows Live Mail 2011, NVDA will correctly focus on the message document allowing it to be read.
* NVDA no longer temporarily freezes or refuses to speak when in the Move to / Copy to dialogs in Windows Live Mail. (#574)
* In Outlook 2010, NVDA will now correctly track the focus in the message list. (#1285)
* Some USB connection issues have been resolved with the MDV Lilli braille display. (#241)
* In Internet explorer and other MSHTML controls, spaces are no longer ignored in browse mode in certain cases (e.g. after a link).
* In Internet Explorer and other MSHTML controls, some extraneous line breaks have been eliminated in browse mode. specifically, HTML elements with a display style of None no longer force a line break. (#1685)
* If NVDA is unable to start, failure to play the Windows critical stop sound no longer clobbers the critical error message in the log file.

### Changes for Developers

* Developer documentation can now be generated using SCons. See readme.txt at the root of the source distribution for details, including associated dependencies.
* Locales can now provide descriptions for characters. See the Character Descriptions section of the Developer Guide for details. (#55)
* Locales can now provide information about the pronunciation of specific punctuation and other symbols. See the Symbol Pronunciation section of the Developer Guide for details. (#332)
* You can now build NVDAHelper with several debugging options using the nvdaHelperDebugFlags SCons variable. See readme.txt at the root of the source distribution for details. (#1390)
* Synth drivers are now passed a sequence of text and speech commands to speak, instead of just text and an index.
 * This allows for embedded indexes, parameter changes, etc.
 * Drivers should implement SynthDriver.speak() instead of SynthDriver.speakText() and SynthDriver.speakCharacter().
 * The old methods will be used if SynthDriver.speak() is not implemented, but they are deprecated and will be removed in a future release.
* gui.execute() has been removed. wx.CallAfter() should be used instead.
* gui.scriptUI has been removed.
 * For message dialogs, use wx.CallAfter(gui.messageBox, ...).
 * For all other dialogs, real wx dialogs should be used instead.
 * A new gui.runScriptModalDialog() function simplifies using modal dialogs from scripts.
* Synth drivers can now support boolean settings. See SynthDriverHandler.BooleanSynthSetting.
* SCons now accepts a certTimestampServer variable specifying the URL of a timestamping server to use to timestamp authenticode signatures. (#1644)

## 2011.1.1

This release fixes several security and other important issues found in NVDA 2011.1.

### Bug Fixes

* The Donate item in the NVDA menu is now disabled when running on the logon, lock, UAC and other secure Windows screens, as this is a security risk. (#1419)
* It is now impossible to copy or paste within NVDA's user interface while on secure desktops (lock screen, UAC screen and windows logon) as this is a security risk. (#1421)
* In Firefox 4, the move to containing virtual buffer command (NVDA+control+space) now works as it should to escape embedded objects such as Flash content. (#1429)
* When speaking of command keys is enabled, shifted characters are no longer incorrectly spoken as command keys. (#1422)
* When speaking of command keys is enabled, pressing space with modifiers other than shift (such as control and alt) is now reported as a command key. (#1424)
* Logging is now completely disabled when running on the logon, lock, UAC and other secure Windows screens, as this is a security risk. (#1435)
* In input help mode, Gestures are now logged even if they are not bound to a script (in accordance with the user guide). (#1425)

## 2011.1

Highlights of this release include automatic reporting of new text output in mIRC, PuTTY, Tera Term and SecureCRT; support for global plugins; announcement of bullets and numbering in Microsoft Word; additional key bindings for braille displays, including keys to move to the next and previous line; support for several Baum, HumanWare and APH braille displays; and reporting of colors for some controls, including IBM Lotus Symphony text controls.

### New Features

* Colors can now be reported for some controls. Automatic announcement can be configured in the Document Formatting preferences dialog. It can also be reported on demand using the report text formatting command (NVDA+f).
 * Initially, this is supported in standard IAccessible2 editable text controls (such as in Mozilla applications), RichEdit controls (such as in Wordpad) and IBM Lotus Symphony text controls.
* In virtual buffers, you can now select by page (using shift+pageDown and shift+pageUp) and paragraph (using shift+control+downArrow and shift+control+upArrow). (#639)
* NVDA now automatically reports new text output in mIRC, PuTTY, Tera Term and SecureCRT. (#936)
* Users can now add new key bindings or override existing ones for any script in NVDA by providing a single user input gesture map. (#194)
* Support for global plugins. Global plugins can add new functionality to NVDA which works across all applications. (#281)
* A small beep is now heard when typing characters with the shift key while capslock is on. This can be turned off by unchecking the related new option in the Keyboard settings dialog. (#663)
* hard page breaks are now announced when moving by line in Microsoft Word. (#758)
* Bullets and numbering are now spoken in Microsoft Word when moving by line. (#208)
* A command to toggle Sleep mode for the current application (NVDA+shift+s) is now available. Sleep mode (previously known as self voicing mode) disables all screen reading functionality in NVDA for a particular application. Very useful for applications that provide their own speech and or screen reading features. Press this command again to disable Sleep mode.
* Some additional braille display key bindings have been added. See the Supported Braille Displays section of the User Guide for details. (#209)
* For the convenience of third party developers, app modules as well as global plugins can now be reloaded without restarting NVDA. Use tools -> Reload plugins in the NVDA menu or NVDA+control+f3. (#544)
* NVDA now remembers the position you were at when returning to a previously visited web page. This applies until either the browser or NVDA is exited. (#132)
* Handy Tech braille displays can now be used without installing the Handy Tech universal driver. (#854)
* Support for several Baum, HumanWare and APH braille displays. (#937)
* The status bar in Media Player Classic Home Cinema is now recognised.
* The Freedom Scientific Focus 40 Blue braille display can now be used when connected via bluetooth. (#1345)

### Changes

* Position information is no longer reported by default in some cases where it was usually incorrect; e.g. most menus, the Running Applications bar, the Notification Area, etc. However, this can be turned on again by an added option in the Object Presentation settings dialog.
* Keyboard help has been renamed to input help to reflect that it handles input from sources other than the keyboard.
* Input Help no longer reports a script's code location via speech and braille as it is cryptic and irrelevant to the user. However, it is now logged for developers and advanced users.
* When NVDA detects that it has frozen, it continues to intercept NVDA modifier keys, even though it passes all other keys through to the system. This prevents the user from unintentionally toggling caps lock, etc. if they press an NVDA modifier key without realising NVDA has frozen. (#939)
* If keys are held down after using the pass next key through command, all keys (including key repeats) are now passed through until the last key is released.
* If an NVDA modifier key is pressed twice in quick succession to pass it through and the second press is held down, all key repeats will now be passed through as well.
* The volume up, down and mute keys are now reported in input help. This could be helpful if the user is uncertain as to what these keys are.
* The hotkey for the Review Cursor item in the NVDA Preferences menu has been changed from r to c to eliminate the conflict with the Braille Settings item.

### Bug Fixes

* When adding a new speech dictionary entry, the title of the dialog is now "Add dictionary entry" instead of "Edit dictionary entry". (#924)
* In speech dictionary dialogs, the content of the Regular expression and Case sensitive columns of the Dictionary entries list is now presented in the configured NVDA language instead of always in English.
* In AIM, position information is now announced in tree views.
* On sliders in the Voice Settings dialog, up arrow/page up/home now increase the setting and down arrow/page down/end decrease it. Previously, the opposite occurred, which is not logical and is inconsistent with the synth settings ring. (#221)
* In virtual buffers with screen layout disabled, some extraneous blank lines no longer appear.
* If an NVDA modifier key is pressed twice quickly but there is an intervening key press, the NVDA modifier key is no longer passed through on the second press.
* Punctuation keys are now spoken in input help even when speaking of punctuation is disabled. (#977)
* In the Keyboard Settings dialog, the keyboard layout names are now presented in the configured NVDA language instead of always in English. (#558)
* Fixed an issue where some items were rendered as empty in Adobe Reader documents; e.g. the links in the table of contents of the Apple iPhone IOS 4.1 User Guide.
* The "Use currently saved settings on the logon and other secure screens" button in NVDA's General Settings dialog now works if used immediately after NVDA is newly installed but before a secure screen has appeared. Previously, NVDA reported that copying was successful, but it actually had no effect. (#1194)
* It is no longer possible to have two NVDA settings dialogs open simultaneously. This fixes issues where one open dialog depends on another open dialog; e.g. changing the synthesiser while the Voice Settings dialog is open. (#603)
* On systems with UAC enabled, the "Use currently saved settings on the logon and other secure screens" button in NVDA's General Settings dialog no longer fails after the UAC prompt if the user's account name contains a space. (#918)
* In Internet Explorer and other MSHTML controls, NVDA now uses the URL as a last resort to determine the name of a link, rather than presenting empty links. (#633)
* NVDA no longer ignores the focus  in AOL Instant Messenger 7 menus. (#655)
* Announce the correct label for errors in the Microsoft Word Spell Check dialog (e.g. Not in dictionary, Grammar error, punctuation). Previously  they were all announced as grammar error. (#883)
* Typing in Microsoft Word while using a braille display should no longer cause garbled text to be typed, and a rare freeze when pressing a braille routing key in Word documents has been fixed. (#1212) However a limitation is that Arabic text can no longer be read in Word 2003 and below, while using a braille display. (#627)
* When pressing the delete key in an edit field, the text/cursor on a braille display should now always be updated appropriately to reflect the change. (#947)
* Changes on dynamic pages in Gecko2 documents (E.g. Firefox 4) while multiple tabs are open are now properly reflected by NVDA. Previously only changes in the first tab were reflected. (Mozilla bug 610985)
* NVDA can now properly announce the suggestions for grammar and punctuation errors in Microsoft Word spell check dialog. (#704)
* In Internet Explorer and other MSHTML controls, NVDA no longer presents destination anchors as empty links in its virtual buffer. Instead, these anchors are hidden as they should be. (#1326)
* Object navigation around and within standard groupbox windows is no longer broken and asymmetrical.
* In Firefox and other Gecko-based controls, NVDA will no longer get stuck in a subframe if it finishes loading before the outer document.
* NVDA  now appropriately announces the next character when deleting a character with numpadDelete. (#286)
* On the Windows XP logon screen, the user name is once again reported when the selected user is changed.
* Fixed problems when reading text in Windows command consoles with reporting of line numbers enabled.
* The Elements List dialog for virtual buffers is now usable by sighted users. All controls are visible on screen. (#1321)
* The list of entries in the Speech Dictionary dialog is now more readable by sighted users. The list is now large enough to show all of its columns on screen. (#90)
* On ALVA BC640/BC680 braille displays, NVDA no longer disregards display keys that are still held down after another key is released.
* Adobe Reader X no longer crashes after leaving the untagged document options before the processing dialog appears. (#1218)
* NVDA now switches to the appropriate braille display driver when you revert to saved configuration. (#1346)
* The Visual Studio 2008 Project Wizard is read correctly again. (#974)
* NVDA no longer completely fails to work in applications which contain non-ASCII characters in their executable name. (#1352)
* When reading by line in AkelPad with word wrap enabled, NVDA no longer reads the first character of the following line at the end of the current line.
* In the Visual Studio 2005/2008 code editor, NVDA no longer reads the entire text after every typed character. (#975)
* Fixed the issue where some braille displays weren't cleared properly when NVDA was exited or the display was changed.
* The initial focus is no longer sometimes spoken twice when NVDA starts. (#1359)

### Changes for Developers

* SCons is now used to prepare the source tree and create binary builds, portable archives, installers, etc. See readme.txt at the root of the source distribution for details.
* The key names used by NVDA (including key maps) have been made more friendly/logical; e.g. upArrow instead of extendedUp and numpadPageUp instead of prior. See the vkCodes module for a list.
* All input from the user is now represented by an inputCore.InputGesture instance. (#601)
 * Each source of input subclasses the base InputGesture class.
 * Key presses on the system keyboard are encompassed by the keyboardHandler.KeyboardInputGesture class.
 * Presses of buttons, wheels and other controls on a braille display are encompassed by subclasses of the braille.BrailleDisplayGesture class. These subclasses are provided by each braille display driver.
* Input gestures are bound to ScriptableObjects using the ScriptableObject.bindGesture() method on an instance or an __gestures dict on the class which maps gesture identifiers to script names. See baseObject.ScriptableObject for details.
* App modules no longer have key map files. All input gesture bindings must be done in the app module itself.
* All scripts now take an InputGesture instance instead of a key press.
 * KeyboardInputGestures can be sent on to the OS using the send() method of the gesture.
* To send an arbitrary key press, you must now create a KeyboardInputGesture using KeyboardInputGesture.fromName() and then use its send() method.
* Locales may now provide an input gesture map file to add new bindings or override existing bindings for scripts anywhere in NVDA. (#810)
 * Locale gesture maps should be placed in locale\LANG\gestures.ini, where LANG is the language code.
 * See inputCore.GlobalGestureMap for details of the file format.
* The new LiveText and Terminal NVDAObject behaviors facilitate automatic reporting of new text. See those classes in NVDAObjects.behaviors for details. (#936)
 * The NVDAObjects.window.DisplayModelLiveText overlay class can be used for objects which must retrieve text written to the display.
 * See the mirc and putty app modules for usage examples.
* There is no longer an _default app module. App modules should instead subclass appModuleHandler.AppModule (the base AppModule class).
* Support for global plugins which can globally bind scripts, handle NVDAObject events and choose NVDAObject overlay classes. (#281) See globalPluginHandler.GlobalPlugin for details.
* On SynthDriver objects, the available* attributes for string settings (e.g. availableVoices and availableVariants)  are now OrderedDicts keyed by ID instead of lists.
* synthDriverHandler.VoiceInfo now takes an optional language argument which specifies the language of the voice.
* SynthDriver objects now provide a language attribute which specifies the language of the current voice.
 * The base implementation uses the language specified on the VoiceInfo objects in availableVoices. This is suitable for most synthesisers which support one language per voice.
* Braille display drivers have been enhanced to allow buttons, wheels and other controls to be bound to NVDA scripts:
 * Drivers can provide a global input gesture map to add bindings for scripts anywhere in NVDA.
 * They can also provide their own scripts to perform display specific functions.
 * See braille.BrailleDisplayDriver for details and existing braille display drivers for examples.
* The 'selfVoicing' property on AppModule classes has now been renamed to 'sleepMode'.
* The app module events event_appLoseFocus and event_appGainFocus have now been renamed to event_appModule_loseFocus and event_appModule_gainFocus, respectivly, in order to make the naming convention consistent with app modules and tree interceptors.
* All braille display drivers should now use braille.BrailleDisplayDriver instead of braille.BrailleDisplayDriverWithCursor.
 * The cursor is now managed outside of the driver.
 * Existing drivers need only change their class statement accordingly and rename their _display method to display.

## 2010.2

Notable features of this release include greatly simplified object navigation; virtual buffers for Adobe Flash content; access to many previously inaccessible controls by retrieving text written to the screen; flat review of screen text; support for IBM Lotus Symphony documents; reporting of table row and column headers in Mozilla Firefox; and significantly improved user documentation.

### New Features

* Navigating through objects with the review cursor has been greatly simplified. The review cursor now excludes objects which aren't useful to the user; i.e. objects only used for layout purposes and unavailable objects.
* In applications using the Java Access Bridge (including OpenOffice.org), formatting can now be reported in text controls. (#358, #463)
* When moving the mouse over cells in Microsoft Excel, NVDA will appropriately announce them.
* In applications using the Java Access Bridge, the text of a dialog is now reported when the dialog appears. (#554)
* A virtualBuffer can now be used to navigate adobe Flash content. Object navigation and interacting with the controls directly (by turning on focus mode) is still supported. (#453)
* Editable text controls in the Eclipse IDE, including the code editor, are now accessible. You must be using Eclipse 3.6 or later. (#256, #641)
* NVDA can now retrieve most text written to the screen. (#40, #643)
 * This allows for reading of controls which do not expose information in more direct/reliable ways.
 * Controls made accessible by this feature include: some menu items which display icons (e.g. the Open With menu on files in Windows XP) (#151), editable text fields in Windows Live applications (#200), the errors list in Outlook Express (#582), the editable text control in TextPad (#605), lists in Eudora, many controls in Australian E-tax and the formula bar in Microsoft Excel.
* Support for the code editor in Microsoft Visual Studio 2005 and 2008. At least Visual Studio Standard is required; this does not work in the Express editions. (#457)
* Support for IBM Lotus Symphony documents.
* Early experimental support for Google Chrome. Please note that Chrome's screen reader support is far from complete and additional work may also be required in NVDA. You will need a recent development build of Chrome to try this.
* The state of toggle keys (caps lock, num lock and scroll lock) is now displayed in braille when they are pressed. (#620)
* Help balloons are now displayed in braille when they appear. (#652)
* Added a driver for the MDV Lilli braille display. (#241)
* When selecting an entire row or column in Microsoft Excel with the shortcut keys shift+space and control+space, the new selection is now reported. (#759)
* Table row and column headers can now be reported. This is configurable from the Document Formatting preferences dialog.
 * Currently, this is supported in documents in Mozilla applications such as Firefox (version 3.6.11 and later) and Thunderbird (version 3.1.5 and later). (#361)
* Introduced commands for flat review: (#58)
 * NVDA+numpad7  switches to flat review, placing the review cursor at the position of the current object, allowing you  to review the screen (or a document if within one) with the text review commands.
 * NVDA+numpad1 moves the review cursor into the object represented by the text at  the position of the review cursor, allowing you to navigate by object from that point.
* Current NVDA user settings can be  copied to be used on secure Windows screens such as the logon and UAC screens by pressing a button in the General Settings dialog. (#730)
* Support for Mozilla Firefox 4.
* Support for Microsoft Internet Explorer 9.

### Changes

* The sayAll by Navigator object (NVDA+numpadAdd), navigator object next in flow (NVDA+shift+numpad6) and navigator object previous in flow (NVDA+shift+numpad4) commands have been removed for the time being, due to bugginess and to free up the keys for other possible features.
* In the NVDA Synthesizer dialog, only the display name of the synthesizer is now listed. Previously, it was prefixed by the driver's name, which is only relevant internally.
* When in embedded applications or virtual buffers inside another virtualBuffer (e.g. Flash), you can now  press nvda+control+space to move out of the embedded application or virtual buffer to the containing document. Previously nvda+space  was used for this. Now nvda+space is specifically only for toggling brows/focus modes on virtualBuffers.
* If the speech viewer (enabled under the tools menu) is given the focus (e.g. it was clicked in) new text will not appear in the control until focus is moved away. This allows for selecting the text with greater ease (e.g. for copying).
* The Log Viewer and Python Console are maximised when activated.
* When focusing on a worksheet in Microsoft Excel and there is more than one cell selected, the selection range is announced, rather than just the active cell. (#763)
* Saving configuration and changing of particular sensitive options is now disabled when running on the logon, UAC and other secure Windows screens.
* Updated eSpeak speech synthesiser to 1.44.03.
* If NVDA is already running, activating the NVDA shortcut on the desktop (which includes pressing control+alt+n) will restart NVDA.
* Removed the report text under the mouse checkbox from the Mouse settings dialog and replaced it with an Enable mouse tracking checkbox, which better matches the toggle mouse tracking script (NVDA+m).
* Updates to the laptop keyboard layout so that it includes all commands available in the desktop layout and works correctly on non-English keyboards. (#798, #800)
* Significant improvements and updates to the user documentation, including documentation of the laptop keyboard commands and synchronisation of the Keyboard Commands Quick Reference with the User Guide. (#455)
* Updated liblouis braille translator to 2.1.1. Notably, this fixes some issues related to Chinese braille as well as characters which are undefined in the translation table. (#484, #499)

### Bug Fixes

* In µTorrent, the focused item in the torrents list no longer reports repeatedly or steals focus when a menu is open.
* In µTorrent, the names of the files in the Torrent Contents list are now reported.
* In Mozilla applications, focus is now correctly detected when it lands on an empty table or tree.
* In Mozilla applications, "not checked" is now correctly reported for checkable controls such as checkable table cells. (#571)
* In Mozilla applications, the text of correctly implemented ARIA dialogs is no longer ignored and will now be reported when the dialog appears. (#630)
* in Internet Explorer and other MSHTML controls, the ARIA level attribute is now  honoured correctly.
* In Internet Explorer and other MSHTML controls, the ARIA role is now chosen over other type information to give a much more correct and predictable ARIA experience.
* Stopped a rare crash in Internet Explorer when navigating through frames or iFrames.
* In Microsoft Word documents, right-to-left lines (such as Arabic text) can be read again. (#627)
* Greatly reduced lag when large amounts of text are displayed in a Windows command console on 64-bit systems. (#622)
* If Skype is already started when NVDA starts, it is no longer necessary to restart Skype to enable accessibility. This may also be true for other applications which check the system screen reader flag.
* In Microsoft Office applications, NVDA no longer crashes when speak foreground (NVDA+b) is pressed or when navigating some objects on toolbars. (#616)
* Fixed incorrect speaking of numbers containing a 0 after a separator; e.g. 1,023. (#593)
* Adobe Acrobat Pro and Reader 9 no longer crash when closing a file or performing certain other tasks. (#613)
* The selection is now announced when control+a is pressed to select all text in some editable text controls such as in Microsoft Word. (#761)
* In Scintilla controls (e.g. Notepad++), text is no longer incorrectly selected when NVDA moves the caret such as during say all. (#746)
* It is again possible to review the contents of cells in Microsoft Excel with the review cursor.
* NVDA can again read by line in certain problematic textArea fields in Internet Explorer 8. (#467)
* Windows Live Messenger 2009 no longer exits immediately after it is started while NVDA is running. (#677)
* In web browsers, It is no longer necessary to press tab to interact with an embedded object (such as Flash content) after pressing enter on the embedded object or returning from another application. (#775)
* In Scintilla controls (e.g. Notepad++), the beginning of long lines is no longer truncated when it scrolls off the screen. Also, these long lines will be correctly displayed in braille when they are selected.
* In Loudtalks, it is now possible to access the contact list.
* The URL of the document and "MSAAHTML Registered Handler" are no longer sometimes spuriously reported in Internet Explorer and other MSHTML controls. (#811)
* In tree views in the Eclipse IDE, the previously focused item is no longer incorrectly announced when focus moves to a new item.
* NVDA now functions correctly on a system where the current working directory has been removed from the DLL search path (by setting the CWDIllegalInDllSearch registry entry to 0xFFFFFFFF). Note that this is not relevant to most users. (#907)
* When the table navigation commands are used outside of a table in Microsoft Word, "edge of table" is no longer spoken after "not in table". (#921)
* When the table navigation commands cannot move due to being at the edge of a table in Microsoft Word, "edge of table" is now spoken in the configured NVDA language rather than always in English. (#921)
* In Outlook Express, Windows Mail and Windows Live Mail, the state of the checkboxes in message rules lists is now reported. (#576)
* The description of message rules can now be read in Windows Live Mail 2010.

## 2010.1

This release focuses primarily on bug fixes and improvements to the user experience, including some significant stability fixes.

### New Features

* NVDA no longer fails to start on a system with no audio output devices. Obviously, a braille display or the Silence synthesiser in conjunction with the Speech Viewer will need to be used for output in this case. (#425)
* A report landmarks checkbox has been added to the Document Formatting settings dialog which allows you to configure whether NVDA should announce landmarks in web documents. For compatibility with the previous release, the option is on by default.
* If speak command keys is enabled, NVDA will now announce the names of multimedia keys (e.g. play, stop, home page, etc.) on many keyboards when they are pressed. (#472)
* NVDA now announces the word being deleted when pressing control+backspace in controls that support it. (#491)
* Arrow keys can now be used in the Web formator window to navigate and read the text. (#452)
* The entry list in the Microsoft Office Outlook address book is now supported.
* NVDA better supports embedded editable (design mode) documents in Internet Explorer. (#402)
* a new script (nvda+shift+numpadMinus) allows you to move the system focus to the current navigator object.
* New scripts to lock and unlock the left and right mouse buttons. Useful for performing drag and drop operations. shift+numpadDivide to lock/unlock the left, shift+numpadMultiply to lock/unlock the right.
* New braille translation tables: German 8 dot computer braille, German grade 2, Finnish 8 dot computer braille, Chinese (Hong Kong, Cantonese), Chinese (Taiwan, Manderin). (#344, #369, #415, #450)
* It is now possible to disable the creation of the desktop shortcut (and thus the shortcut key) when installing NVDA. (#518)
* NVDA can now use IAccessible2 when present in 64 bit applications. (#479)
* Improved support for live regions in Mozilla applications. (#246)
* The NVDA Controller Client API is now provided to allow applications to control NVDA; e.g. to speak text, silence speech, display a message in Braille, etc.
* Information and error messages are now read in the logon screen in Windows Vista and Windows 7. (#506)
* In Adobe Reader, PDF interactive forms developed with Adobe LiveCycle are now supported. (#475)
* In Miranda IM, NVDA now automatically reads incoming messages in chat windows if reporting of dynamic content changes is enabled. Also, commands have been added to report the three most recent messages (NVDA+control+number). (#546)
* Input text fields are now supported in Adobe Flash content. (#461)

### Changes

* The extremely verbose keyboard help message in the Windows 7 Start menu is no longer reported.
* The Display synth has now been replaced with a new Speech Viewer. To activate it, choose Speech Viewer from the Tools menu. The speech viewer can be used independently of what ever speech synthesizer you are using. (#44)
* Messages on the braille display will automatically be dismissed if the user presses a key that results in a change such as the focus moving. Previously the message would always stay around for its configured time.
* Setting whether braille should be tethered to the focus or the review cursor (NVDA+control+t) can now be also set from the braille settings dialog, and is also now saved in the user's configuration.
* Updated eSpeak speech synthesiser to 1.43.
* Updated liblouis braille translator to 1.8.0.
* In virtual buffers, the reporting of elements when moving by character or word has been greatly improved. Previously, a lot of irrelevant information was reported and the reporting was very different to that when moving by line. (#490)
* The Control key now simply stops speech like other keys, rather than pausing speech. To pause/resume speech, use the shift key.
* Table row and column counts are no longer announced when reporting focus changes, as this announcement is rather verbose and usually not useful.

### Bug Fixes

* NVDA no longer fails to start if UI Automation support appears to be available but fails to initialise for some reason. (#483)
* The entire contents of a table row is no longer sometimes reported when moving focus inside a cell  in Mozilla applications. (#482)
* NVDA no longer lags for a long time when expanding tree view items that contain a very large amount of sub-items.
* When listing SAPI 5 voices, NVDA now tries to detect buggy voices and excludes them from the Voice Settings dialog and synthesiser settings ring. Previously, when there was just one problematic voice, NVDA's SAPI 5 driver would sometimes fail to start.
* Virtual buffers now honour the report object shortcut keys setting found in the Object Presentation dialog. (#486)
* In virtual buffers, row/column coordinates are no longer incorrectly read for row and column headers when reporting of tables is disabled.
* In virtual buffers, row/column coordinates are now correctly read when you leave a table and then re-enter the same table cell without visiting another cell first; e.g. pressing upArrow then downArrow on the first cell of a table. (#378)
* Blank lines in Microsoft Word documents and  Microsoft HTML edit controls are now shown appropriately on braille displays. Previously NVDA was displaying the current sentence on the display, not the current line for these situations. (#420)
* Multiple security fixes when running NVDA at Windows logon and on other secure desktops. (#515)
* The cursor position (caret) is now correctly updated when performing a Say All that goes off the bottom of the screen, in standard Windows edit fields and Microsoft Word documents. (#418)
* In virtual buffers, text is no longer incorrectly included for images inside links and clickables that are marked as being irrelevant to screen readers. (#423)
* Fixes to the laptop keyboard layout. (#517)
* When Braille is tethered to review when you focus on a Dos console window, the review cursor can now properly navigate the text in the console.
* While working with TeamTalk3 or TeamTalk4 Classic, the VU meter progress bar in the main window is no longer announced as it updates. Also, special characters can be read properly in the incoming chat window.
* Items are no longer spoken twice in the Windows 7 Start Menu. (#474)
* Activating same-page links in Firefox 3.6 appropriately moves the cursor in the virtualBuffer to the correct place on the page.
* Fixed the issue where some text was not rendered in Adobe Reader in certain PDF documents.
* NVDA no longer incorrectly speaks certain numbers separated by a dash; e.g. 500-1000. (#547)
* In Windows XP, NVDA no longer causes Internet Explorer to freeze when toggling checkboxes in Windows Update. (#477)
* When using the in-built eSpeak synthesiser, simultaneous speech and beeps no longer intermittently cause freezes on some systems. This was most noticeable, for example, when copying large amounts of data in Windows Explorer.
* NVDA no longer announces that a Firefox document has become busy (e.g. due to an update or refresh) when that document is in the background. This also caused the status bar of the foreground application to be spuriously announced.
* When switching Windows keyboard layouts (with control+shift or alt+shift), the full name of the layout is reported in both speech and braille. Previously it was only reported in speech, and alternative layouts (e.g. Dvorak) were not reported at all.
* If reporting of tables is disabled, table information is no longer announced when the focus changes.
* Certain standard tree view controls in 64 bit applications (e.g. the Contents tree view in Microsoft HTML Help) are now accessible. (#473)
* Fixed some problems with logging of messages containing non-ASCII characters. This could cause spurious errors in some cases on non-English systems. (#581)
* The information in the About NVDA dialog now appears in the user's configured language instead of always appearing in English. (#586)
* Problems are no longer encountered when using the synthesiser settings ring after the voice is changed to one which has less settings than the previous voice.
* In Skype 4.2, contact names are no longer spoken twice in the contact list.
* Fixed some potentially major memory leaks in the GUI and in virtual buffers. (#590, #591)
* Work around a nasty bug in some SAPI 4 synthesisers which was causing frequent errors and crashes in NVDA. (#597)

## 2009.1

Major highlights of this release include support for 64 bit editions of Windows; greatly improved support for Microsoft Internet Explorer and Adobe Reader documents; support for Windows 7; reading of the Windows logon, control+alt+delete and User Account Control (UAC) screens; and the ability to interact with Adobe Flash and Sun Java content on web pages. There have also been several significant stability fixes and improvements to the general user experience.

### New Features

* Official support for 64 bit editions of Windows! (#309)
* Added a synthesizer driver for the Newfon synthesizer. Note that this requires a special version of Newfon. (#206)
* In virtual buffers, focus mode and browse mode can now be reported using sounds instead of speech. This is enabled by default. It can be configured from the Virtual buffers dialog. (#244)
* NVDA no longer cancels speech when volume control keys are pressed on the keyboard, allowing the user to change the volume and listen to actual results immediately. (#287)
* Completely rewritten support for Microsoft Internet Explorer and Adobe Reader documents. This support has been unified with the core support used for Mozilla Gecko, so features such as fast page rendering, extensive quick navigation, links list, text selection, auto focus mode and braille support are now available with these documents.
* Improved support for the date selection control found in the Windows Vista Date / Time properties dialog.
* improved support for the Modern XP/Vista start menu (specifically the all programs, and places menus). Appropriate level information is now announced.
* The amount of text that is announced when moving the mouse is now configurable from the Mouse settings dialog. A choice of paragraph, line, word or character can be made.
* announce spelling errors under the cursor in Microsoft Word.
* support for the Microsoft Word 2007 spell checker. Partial support may be available for prior Microsoft Word versions.
* Better support for Windows Live Mail. Plain text messages can now be read and both the plain text and HTML message composers are useable.
* In Windows Vista, if the user moves to the secure desktop (either because a UAC control dialog appeared, or because control+alt+delete was pressed), NVDA will announce the fact that the user is now on the secure desktop.
* NVDA can announce text under the mouse within dos console windows.
* Support for UI Automation via the UI Automation client API available in Windows 7, as well as fixes to improve the experience of NVDA in Windows 7.
* NVDA can be configured to start automatically after you log on to Windows. The option is in the General Settings dialog.
* NVDA can read secure Windows screens such as the Windows logon, control+alt+delete and User Account Control (UAC) screens in Windows XP and above. Reading of the Windows logon screen can be configured from the General Settings dialog. (#97)
* Added a driver for the Optelec ALVA BC6 series braille displays.
* When browsing web documents, you can now press n and shift+n to skip forward and backward past blocks of links, respectively.
* When browsing web documents, ARIA landmarks are now reported, and you can move forward and backward through them using d and shift+d, respectively. (#192)
* The Links List dialog available when browsing web documents has now become an Elements List dialog which can list links, headings and landmarks. Headings and landmarks are presented hierarchically. (#363)
* The new Elements List dialog contains a "Filter by" field which allows you to filter the list to contain only those items including the text that was typed. (#173)
* Portable versions of NVDA now look in the 'userConfig' directory inside the NVDA directory, for the user's configuration. Like for the installer version, this keeps the user's configuration separate from NVDA itself.
* Custom app modules, braille display drivers and synth drivers can now be stored in the user's configuration  directory. (#337)
* Virtual buffers are now rendered in the background, allowing the user to interact with the system to some extent during the rendering process. The user will be notified that the document is being rendered if it takes longer than a second.
* If NVDA detects that it has frozen for some reason, it will automatically pass all keystrokes through so that the user has a better chance of recovering the system.
* Support for ARIA drag and drop in Mozilla Gecko. (#239)
* The document title and current line or selection is now spoken when you move focus inside a virtual buffer. This makes the behaviour when moving focus into virtual buffers consistent with that for normal document objects. (#210)
* In virtual buffers, you can now interact with embedded objects (such as Adobe Flash and Sun Java content) by pressing enter on the object. If it is accessible, you can then tab around it like any other application. To return focus to the document, press NVDA+space. (#431)
* In virtual buffers, o and shift+o move to the next and previous embedded object, respectively.
* NVDA can now fully access applications running as administrator in Windows Vista and later. You must install an official release of NVDA for this to work. This does not work for portable versions and snapshots. (#397)

### Changes

* NVDA no longer announces "NVDA started" when it starts.
* The startup and exit sounds are now played using NVDA's configured audio output device instead of the Windows default audio output device. (#164)
* Progress bar reporting has been improved. Most notably you can now configure NVDA to announce via both speech and beeps at the same time.
* Some generic roles, such as pane, application and frame, are no longer reported on focus unless the control is unnamed.
* The review copy command (NVDA+f10) copies the text from the start marker up to and including the current review position, rather than excluding the current position. This allows the last character of a line to be copied, which was not previously possible. (#430)
* the navigatorObject_where script (ctrl+NVDA+numpad5) has been removed. This key combination did not work on some keyboards, nore was the script found to be that useful.
* the navigatorObject_currentDimentions script has been remapped to NVDA+numpadDelete. The old key combination did not work on some keyboards. This script also now reports the width and height of the object instead of the right/bottom coordinates.
* Improved performance (especially on netbooks) when many beeps occur in quick succession; e.g. fast mouse movement with audio coordinates enabled. (#396)
* The NVDA error sound is no longer played in release candidates and final releases. Note that errors are still logged.

### Bug Fixes

* When NVDA is run from an 8.3 dos path, but it is installed in the related long path (e.g. progra~1 verses program files) NVDA will correctly  identify that it is an installed copy and properly load the user's settings.
* speaking the title of the current foreground window with nvda+t now works correctly when in menus.
* braille no longer shows useless information in its focus context such as unlabeled panes.
* stop announcing some useless information when the focus changes such as root panes, layered panes and scroll panes in Java or Lotus applications.
* Make the  keyword search field in Windows Help (CHM) viewer much more usable. Due to buggyness in that control, the current keyword could not be read as it would be continually changing.
* report correct page numbers in Microsoft Word if the page numbering has been specifically offset in the document.
* Better support for edit fields found in Microsoft Word dialogs (e.g. the Font dialog). It is now possible  to navigate these controls with the arrow keys.
* better support for Dos consoles. specifically: NVDA can now read the content of particular consoles it always used to think were blank. Pressing control+break no longer terminates NVDA.
* On Windows Vista and above, the NVDA installer now starts NVDA with normal user privileges when requested to run NVDA on the finish screen.
* Backspace is now handled correctly when speaking typed words. (#306)
* Don't incorrectly report "Start menu" for certain context menus in Windows Explorer/the Windows shell. (#257)
* NVDA now correctly handles ARIA labels in Mozilla Gecko when there is no other useful content. (#156)
* NVDA no longer incorrectly enables focus mode automatically for editable text fields which update their value when the focus changes; e.g. http://tigerdirect.com/. (#220)
* NVDA will now attempt to recover from some situations which would previously cause it to freeze completely. It may take up to 10 seconds for NVDA to detect and recover from such a freeze.
* When the NVDA language is set to "User default", use the user's Windows  display language setting instead of the Windows locale setting. (#353)
* NVDA now recognises the existence of controls in AIM 7.
* The pass key through command no longer gets stuck if a key is held down. Previously, NVDA stopped accepting commands if this occurred and had to be restarted. (#413)
* The taskbar is no longer ignored when it receives focus, which often occurs when exiting an application. Previously, NVDA behaved as if the focus had not changed at all.
* When reading text fields in applications which use the Java Access Bridge (including OpenOffice.org), NVDA now functions correctly when reporting of line numbers is enabled.
* The review copy command (NVDA+f10) gracefully handles the case where it is used on a position before the start marker. Previously, this could cause problems such as crashes in Notepad++.
* A certain control character (0x1) no longer causes strange eSpeak behaviour (such as changes in volume and pitch) when it is encountered in text. (#437)
* The report text selection command (NVDA+shift+upArrow) now gracefully reports that there is no selection in objects which do not support text selection.
* Fixed the issue where pressing the enter key on certain Miranda-IM buttons or links was causing NVDA to freeze. (#440)
* The current line or selection is now properly respected when spelling or copying the current navigator object.
* Worked around a Windows bug which was causing garbage to be spoken after the name of link controls in Windows Explorer and Internet Explorer dialogs. (#451)
* Fixed a problem with the report date and time command (NVDA+f12). Previously, date reporting was truncated on some systems. (#471)
* Fixed the issue where the system screen reader flag was sometimes inappropriately cleared after interacting with secure Windows screens. This could cause problems in applications which check the screen reader flag, including Skype, Adobe Reader and Jart. (#462)
* In an Internet Explorer 6 combo box, the active item is now reported when it is changed. (#342)

## 0.6p3

### New Features

* As Microsoft Excel's formula bar is inaccessible to NVDA, provide an NVDA specific dialog box for editing when the user presses f2 on a cell.
* Support for formatting in IAccessible2 text controls, including Mozilla applications.
* Spelling errors can now be reported where possible. This is configurable from the Document Formatting preferences dialog.
* NVDA can be configured to beep for either all or only visible progress bars. Alternatively, it can be configured to speak progress bar values every 10%.
* Links can now be identified in richedit controls.
* The mouse can now be moved to the character under the review cursor in most editable text controls. Previously, the mouse could only be moved to the center of the control.
* In virtual buffers, the review cursor now reviews the text of the buffer, rather than just the internal text of the navigator object (which is often not useful to the user). This means that you can navigate the virtual buffer hierarchically using object navigation and the review cursor will move to that point in the buffer.
* Handle some additional states on Java controls.
* If the title command (NVDA+t) is pressed twice, it spells the title. If pressed thrice, it is copied to the clipboard.
* Keyboard help now reads the names of modifier keys when pressed alone.
* Key names announced by keyboard help are now translatable.
* Added support for the recognized text field in SiRecognizer. (#198)
* Support for braille displays!
* Added a command (NVDA+c) to report the text on the Windows clipboard. (#193)
* In virtualBuffers, if NVDA automatically switches to focus mode, you can use the escape key to switch back to browse mode. NVDA+space can still also be used.
* In virtual buffers, when the focus changes or the caret is moved, NVDA can automatically switch to focus mode or browse mode as appropriate for the control under the caret. This is configured from the Virtual Buffers dialog. (#157)
* Rewritten SAPI4 synthesizer driver which replaces the sapi4serotek and sapi4activeVoice drivers and should fix the problems encountered with these drivers.
* The NVDA application now includes a manifest, which means that it no longer runs in compatibility mode in Windows Vista.
* The configuration file and speech dictionaries are now saved in the user's application data directory if NVDA was installed using the installer. This is necessary for Windows Vista and also allows multiple users to have individual NVDA configurations.
* Added support for position information for IAccessible2 controls.
* Added the ability to copy text to the clipboard using the review cursor. NVDA+f9 sets the start marker to the current position of the review cursor. NVDA+f10 retrieves the text between the start marker and the current position of the review cursor and copies it to the clipboard. (#240)
* Added support for some edit controls in pinacle tv software.
* When announcing selected text for long selections (512 characters or more), NVDA now speaks the number of selected characters, rather than speaking the entire selection. (#249)

### Changes

* If the audio output device is set to use the Windows default device (Microsoft Sound Mapper), NVDA will now switch to the new default device for eSpeak and tones when the default device changes. For example, NVDA will switch to a USB audio device if it automatically becomes the default device when it is connected.
* Improve performance of eSpeak with some Windows Vista audio drivers.
* reporting of links, headings, tables, lists and block quotes can now be configured from the Document Formatting settings dialog. Previously to configure these settings for virtual buffers, the virtual buffer settings dialog would have been used. Now all documents share this configuration.
* Rate is now the default setting in the speech synthesizer settings ring.
* Improve the loading and unloading of appModules.
* The title command (NVDA+t) now only reports the title instead of the entire object. If the foreground object has no name, the application's process name is used.
* Instead of virtual buffer pass through on and off, NVDA now reports focus mode (pass through on) and browse mode (pass through off).
* Voices are now stored in the configuration file by ID instead of by index. This makes voice settings more reliable across systems and configuration changes. The voice setting will not be preserved in old configurations and an error may be logged the first time a synthesizer is used. (#19)
* The level of a tree view item is now announced first if it has changed from the previously focused item for all tree views. Previously, this was only occurring for native Windows (SysTreeView32) tree views.

### Bug Fixes

* The last chunk of audio is no longer cut off when using NVDA with eSpeak on a remote desktop server.
* Fix problems with saving speech dictionaries for certain voices.
* Eliminate the lag when moving by units other than character (word, line, etc.) towards the bottom of large plain text documents in Mozilla Gecko virtual buffers. (#155)
* If speak typed words is enabled, announce the word when enter is pressed.
* Fix some character set issues in richedit documents.
* The NVDA log viewer now uses richedit instead of just edit to display the log. This improves reading by word with NVDA.
* Fix some issues related to embedded objects in richedit controls.
* NVDA now reads page numbers in Microsoft Word. (#120)
* Fix the issue where tabbing to a checked checkbox in a Mozilla Gecko virtual buffer and pressing space would not announce that the checkbox was being unchecked.
* Correctly report partially checked checkboxes in Mozilla applications.
* If the text selection expands or shrinks in both directions, read the selection as one chunk instead of two.
* When reading with the mouse, text in Mozilla Gecko edit fields should now be read.
* Say all should no longer cause certain SAPI5 synthesizers to crash.
* Fixed an issue which meant that text selection changes were not being read in Windows standard edit controls before the first focus change after NVDA was started.
* Fix mouse tracking in Java objects. (#185)
* NVDA no longer reports Java tree view items with no children as being collapsed.
* Announce the object with focus when a Java window comes to the foreground. Previously, only the top-level Java object was announced.
* The eSpeak synthesizer driver no longer stops speaking completely after a single error.
* Fix the issue whereby updated voice parameters (rate, pitch, etc.) were not saved when the voice was changed from the synthesizer settings ring.
* Improved the speaking of typed characters and words.
* Some new text that was previously not spoken in text console applications (such as some text adventure games) is now spoken.
* NVDA now ignores focus changes in background windows. Previously, a background focus change could be treated as if the real focus changed.
* Improved the detection of the focus when leaving context menus. Previously, NVDA often didn't react at all when leaving a context menu.
* NVDA now announces when the context menu is activated in the Start menu.
* The classic Start menu is now announced as Start menu instead of Application menu.
* Improved the reading of alerts such as those encountered in Mozilla Firefox. The text should no longer be read multiple times and other extraneous information will no longer be read. (#248)
* The text of focusable, read-only edit fields will no longer be included when retrieving the text of dialogs. This fixes, for example, the automatic reading of the entire license agreement in installers.
* NVDA no longer announces the unselection of text when leaving some edit controls (example: Internet Explorer address bar, Thunderbird 3 email address fields).
* When opening plain text emails in Outlook Express and Windows Mail, focus is correctly placed in the message ready for the user to read it. Previously the user had to press tab or click on the message in order to use cursor keys to read it.
* Fixed several major issues with the "Speak command keys" functionality.
* NVDA can now read text past 65535 characters in standard edit controls (e.g. a large file in Notepad).
* Improved line reading in MSHTML edit fields (Outlook Express editable messages and Internet Explorer text input fields).
* NVDA no longer sometimes freezes completely when editing text in OpenOffice. (#148, #180)

## 0.6p2

* Improved the default ESpeak voice in NVDA
* Added a laptop keyboard layout. Keyboard layouts can be configured from NVDA's  Keyboard settings dialog. (#60)
* Support for grouping items in SysListView32 controls, mainly found in Windows Vista. (#27)
* Report the checked state of treeview items in SysTreeview32 controls.
* Added shortcut keys for many of NVDA's configuration dialogs
* Support for IAccessible2 enabled applications such as Mozilla Firefox when running NVDA from portable media, with out having to register any special Dll files
* Fix a crash with the virtualBuffers Links List in Gecko applications. (#48)
* NVDA should no longer crash Mozilla Gecko applications such as Firefox and Thunderbird if NVDA is running with higher privilages than the Mozilla Gecko application. E.g. NVDA is  running as Administrator.
* Speech dictionaries (previously User dictionaries) now can be either case sensitive or insensitive, and the patterns can optionally be regular expressions. (#39)
* Whether or not NVDA uses a 'screen layout' mode for virtual buffer documents can now be configured from a settings dialog
* No longer report anchor tags with no href in Gecko documents as links. (#47)
* The NVDA find command now remembers what you last searched for, across all applications. (#53)
* Fix issues where the checked state would not be announced for some checkboxes and radio buttons in virtualBuffers
* VirtualBuffer pass-through mode is now specific to each document, rather than NVDA globally. (#33)
* Fixed some sluggishness with focus changes and incorrect speech interuption which sometimes occured when using NVDA on a system that had been on standby or was rather slow
* Improve support for combo boxes in Mozilla Firefox. Specifically when arrowing around them text isn't repeated, and when jumping out of them, ancestor controls are not announced unnecessarily. Also virtualBuffer commands now work when focused on one  when you are in a virtualBuffer.
* Improve accuracy of finding the statusbar in many applications. (#8)
* Added the NVDA interactive Python console tool, to enable developers to look at and manipulate NVDA's internals as it is running
* sayAll, reportSelection and reportCurrentLine scripts now work properly when in virtualBuffer pass-through mode. (#52)
* The increase rate and decrease rate scripts have been removed. Users should use the synth settings ring scripts (control+nvda+arrows) or the Voice settings dialog
* Improve the range and scale of the progress bar beeps
* Added more quick keys to the new virtualBuffers:  l for list, i for list item, e for edit field, b for button, x for checkbox, r for radio button, g for graphic, q for blockquote, c for combo box, 1 through 6 for respective heading levels, s for separator, m for frame. (#67, #102, #108)
* Canceling the loading of a new document in Mozilla Firefox now allows the user to keep using the old document's virtualBuffer if the old document hadn't yet really been destroyed. (#63)
* Navigating by words in virtualBuffers is now more accurate as  words do not accidentally contain text from more than one field. (#70)
* Improved accuracy of focus tracking and focus updating when navigating in Mozilla Gecko virtualBuffers.
* Added a findPrevious script (shift+NVDA+f3) for use in new virtualBuffers
* Improved sluggishness in Mozilla Gecko dialogs (in Firefox and Thunderbird). (#66)
* Add the ability to view the current log file for NVDA. it can be found in the NVDA menu -> Tools
* Scripts such as say time and date now take the current language in to account; punctuation and ordering of words now reflects the language
* The language combo box in NVDA's General settings dialog now shows full language names for ease of use
* When reviewing text in the current navigator object, the text is always up to date if it changes dynamically. E.g. reviewing the text of a list item in Task Manager. (#15)
* When moving with the mouse, the current paragraph of text under the mouse is now announced, rather than either all the text in that particular object or just the current word. Also audio coordinates, and announcement of object roles is optional, they are turned off by default
* Support for reading text with the mouse in Microsoft Word
* Fixed bug where leaving the menu bar in applications such as Wordpad would cause text selection to not be announced anymore
* In Winamp, the title of the track is no longer announced again and again when switching tracks, or pausing/resuming/stopping playback.
* In Winamp,  Added ability to announce state of the shuffle and repeat controls as they are switched. Works in the main window and in the playlist editor
* Improve the ability to activate particular fields in Mozilla Gecko virtualBuffers. May include clickable graphics, links containing paragraphs, and other weird structures
* Fixed an initial lag when opening NVDA dialogs on some systems. (#65)
* Add specific support for the Total Commander application
* Fix bug in the sapi4serotek driver where the pitch could get locked at a particular value, i.e. stays high after reading a capital letter. (#89)
* Announce clickable text and other fields as clickable in Mozilla Gecko VirtualBuffers. e.g.  a field which has an onclick HTML attribute. (#91)
* When moving around Mozilla Gecko virtualBuffers, scroll the current field in to view -- useful so sighted peers have an idea of where the user is up to in the document. (#57)
* Add basic support for ARIA live region show events in IAccessible2 enabled applications. Useful in the Chatzilla IRC application, new messages will now be read automatically
* Some slight improvements to help use ARIA enabled web applications,  e.g. Google Docs
* Stop adding extra blank lines to text when copying it from a virtualBuffer
* Stop the space key from activating a link in the Links List. Now it can be used like other letters in order to  start typing the name of a particular link you wish to go to
* The moveMouseToNavigator script (NVDA+numpadSlash) now moves the mouse to the centre of the navigator object, rather than the top left
* Added scripts to click the left and right mouse buttons (numpadSlash and numpadStar respectively)
* Improve access to the Windows System Tray. Focus hopefully should no longer seem to keep jumping back to one particular item. Reminder: to get to the System Tray use the Windows command WindowsKey+b. (#10)
* Improve performance and stop announcing extra text when holding down a cursor key in an edit field and it hits the end
* Stop the ability for NVDA to make the user wait while particular messages are spoken. Fixes some crashes/freezes with particular speech synthesizers. (#117)
* Added support for the Audiologic Tts3 speech synthesizer, contribution by Gianluca Casalino. (#105)
* Possibly improve performance when navigating around documents in Microsoft Word
* Improved accuracy when reading text of alerts in Mozilla Gecko applications
* Stop possible crashes when trying to save configuration on non-English versions of Windows. (#114)
* Add an NVDA welcome dialog. This dialog is designed to provide essential information for new users and allows CapsLock to be configured as an NVDA modifier key. This dialog will be displayed when NVDA is started by default until it is disabled.
* Fix basic support for Adobe Reader so it is possible to read documents  in  versions 8 and 9
* Fix some errors that may have occured when holding down keys before NVDA is properly initialized
* If the user has configured NVDA to save configuration on exit, make sure the configuration is properly saved when shutting down or logging out of  Windows.
* Added an NVDA logo sound to the beginning of the installer, contributed by Victer Tsaran
* NVDA, both running in the installer and otherwise, should properly clean up its system tray icon when it exits
* Labels for standard controls in NVDA's dialogs (such as Ok and cancel buttons) should now show in the language NVDA is set to, rather than just staying in English.
* NVDA's icon should now be  used for  the NVDA shortcuts in the start menu and on the Desktop, rather than a default application icon.
* Read cells in MS Excel when moving with tab and shift+tab. (#146)
* Fix some double speaking in particular lists in Skype.
* Improved caret tracking in IAccessible2 and Java applications; e.g. in Open Office and Lotus Symphony, NVDA properly waits for the caret to move in documents rather than accidentally reading the wrong word or line at the end of some paragraphs. (#119)
* Support for AkelEdit controls found in Akelpad 4.0
* NVDA no longer locks up in Lotus Synphony when moving from the document to the menu bar.
* NVDA no longer freezes in the Windows XP Add/Remove programs applet when launching an uninstaller. (#30)
* NVDA no longer freezes when opening Spybot Search and Destroy

## 0.6p1

### Access to web content with new in-process virtualBuffers (so far for Mozilla Gecko applications including Firefox3 and Thunderbird3)

* Load times have been improved almost by a factor of thirty (you no longer have to wait at all for most web pages to load in to the buffer)
* Added a links list (NVDA+f7)
* Improved the find dialog (control+nvda+f) so that it performs a case-insencitive search, plus fixed a few focus issues with that dialog box.
* It is now possible to select and copy text in the new virtualBuffers
* By default the new virtualBuffers represent the document in a screen layout (links and controls are not on separate lines unless they really are visually). You can toggle this feature with NVDA+v.
* It is possible to move by paragraph with control+upArrow and control+downArrow.
* Improved support for dynamic content
* Improved over all accuracy of reading lines and fields when arrowing up and down.

### Internationalization

* It is now possible to type accented characters that rely on a "dead character", while NVDA is running.
* NVDA now announces when the keyboard layout is changed (when pressing alt+shift).
* The announce date and time feature now takes the system's current regional and language options in to account.
* added czech translation (by Tomas Valusek with help from Jaromir Vit)
* added vietnamese translation by Dang Hoai Phuc
* Added Africaans (af_ZA) translation, by Willem van der Walt.
* Added russian translation by Dmitry Kaslin
* Added polish translation by DOROTA CZAJKA and friends.
* Added Japanese translation by Katsutoshi Tsuji.
* added Thai translation by Amorn Kiattikhunrat
* added croatian translation by Mario Percinic and Hrvoje Katic
* Added galician translation by Juan C. buno
* added ukrainian translation by Aleksey Sadovoy

### Speech

* NVDA now comes packaged with eSpeak 1.33 which contains many improvements, among those are improved languages, named variants, ability to speak faster.
* The voice settings dialog now allows you to change the variant of a synthesizer if it supports one. Variant is usually a slight variation on the current voice. (eSpeak supports variants).
* Added the ability to change the inflection of a voice in the voice settings dialog if the current synthesizer supports this. (eSpeak supports inflection).
* Added the ability to turn off speaking of object position information(e.g. 1 of 4). This option can be found in the Object presentation settings dialog.
* NVDA can now beep when speaking a capital letter. This can be turned on and off with a check box in the voice settings dialog. Also added a raise pitch for capitals check box to configure whether NVDA should actually do its normal pitch raise for capitals. So now you can have either raise pitch, say cap, or beep, for capitals.
* Added the ability to pause speech in NVDA (like found in Voice Over for the Mac). When NVDA is speaking something, you can press the control or shift keys to silence speech just like normal, but if you then tap the shift key again (as long as you havn't pressed any other keys) speech will continue from exactly where it left off.
* Added a virtual synthDriver which outputs text to a window instead of speaking via a speech synthesiser. This should be more pleasant for sighted developers who are not used to speech synthesis but want to know what is spoken by NVDA. There are probably still some bugs, so feedback is most definitely welcome.
* NVDA no longer by default speaks punctuation, you can enable speaking of punctuation with NVDA+p.
* eSpeak by default now speaks quite a bit slower, which should make it easier for people who are using eSpeak for the first time, when installing or starting to use NVDA.
* Added user dictionaries to NVDA. These allow you to make NVDA speak certain text differently. There are three dictionaries: default, voice, and temporary. Entries you add to the default dictionary will happen all the time in NVDA. Voice dictionaries are specific to the current synthesizer and voice you currently have set. And temporary dictionary is  for those times you quickly want to set a rule while you are doing a particular task, but you don't want it to be perminant (it will disappear if you close NVDA). For now the rules are regular expressions, not just normal text.
* Synthesizers can now use any audio output device on your system, by setting the output device combo box in the Synthesizer dialog before selecting the synthesizer you want.

### Performance

* NVDA no longer takes up a huge amount of system memory , when editing messages in mshtml edit controls
* Improved performance when reviewing text inside many controls that do not actually have a real cursor. e.g. MSN Messenger history window, treeview items, listview items etc.
* Improved performance in rich edit documents.
* NVDA should no longer slowly creep up in system memory size for no reason
* Fixed bugs when  trying to focus on a dos console window more than three or so times. NVDA did have a tendency to completely crash.

### Key commands

* NVDA+shift+numpad6 and NVDA+shift+numpad4 allow you to navigate to the next or previous object in flow respectively. This means that you can navigate in an application by only using these two keys with out having to worry about going up by parent, or down to first child as you move around the object hyerarchy. For instance in a web browser such as firefox, you could navigate the document by object, by just using these two keys. If next in flow or previous in flow takes you up and out of an object, or down in to an object, ordered beeps indicate the direction.
* You can now configure voice settings with out opening the voice settings dialog, by using the Synth Settings Ring. The synth settings ring is a group of voice settings you can toggle through by pressing control+NVDA+right and control+NVDA+left. To change a setting use control+NVDA+up and control+NVDA+down.
* Added a command to report the current selection in edit fields (NVDA+shift+upArrow).
* Quite a few NVDA commands that speak text (such as report current line etc) now can spell the text if pressed twice quickly.
* the capslock, numpad insert and extended insert can all be used as the NVDA modifier key. Also if one of these keys is used, pressing the key twice with out pressing any other keys will send the key through to the operating system, just like you'd pressed the key with out NVDA running. To make one of these keys be the NVDA modifier key, check its checkbox in the Keyboard settings dialog (used to be called the keyboard echo dialog).

### Application support

* Improved support for Firefox3 and Thunderbird3 documents. Load times have been improved by almost a factor of thirty, a screen layout is used by default (press nvda+v to toggle between this and no screen layout), a links list (nvda+f7 has been added), the find dialog (control+nvda+f) is now case-insensitive, much better support for dynamic content, selecting and copying text is now possible.
* In the MSN Messenger and Windows Live Messenger history windows, it is now possible to select and copy text.
* Improved support for the audacity application
* Added support for a few edit/text controls in Skype
* Improved support for Miranda instant messenger application
* Fixed some focus issues when opening html and plain text messages in Outlook Express.
* Outlook express newsgroup message fields are now labeled correctly
* NVDA can now read the addresses in the Outlook Express message fields (to/from/cc etc)
* NVDA should be now more accurate at announcing the next message in out look express when deleting a message from the message list.

### APIs and toolkits

* Improved object navigation for MSAA objects. If a window has a system menu, title bar, or scroll bars, you can now navigate to them.
* Added support for the IAccessible2 accessibility API. A part from the ability to announce more control types, this also allows NVDA to access the cursor in applications such as Firefox 3 and Thunderbird 3, allowing you to navigate, select or edit text.
* Added support for Scintilla edit controls (such controls can be found in Notepad++ or Tortoise SVN).
* Added support for Java applications (via the Java Access Bridge). This can provide basic support for Open Office (if Java is enabled), and any other stand-alone Java application. Note that java applets with in a web browser may not work yet.

### Mouse

* Improved support for reading what is under the mouse pointer as it moves. It is now much faster, and it also now has the ability in some controls such as standard edit fields, Java and IAccessible2 controls, to read the current word, not just the current object. This may be of some used to vision impared people who just want to read a specific bit of text with the mouse.
* Added a new config option, found in the mouse settings dialog. Play audio when mouse moves, when checked, plays a 40 ms beep each time the mouse moves, with its pitch (between 220 and 1760 hz) representing the y axis, and left/right volume, representing the x axis. This enables a blind person to get a rough idea of where the mouse is on the screen as its being moved. This feature also depends on reportObjectUnderMouse also being turned on. So this means that if you quickly need to disable both beeps and announcing of objects, then just press NVDA+m. The beeps are also louder or softer depending on how bright the screen is at that point.

### Object presentation and interaction

* Improved support for most common treeview controls. NVDA now tells you how many items are in the branch when you expand it. It also announces the level when moving in and out of branches. And, it announces the current item number and number of items, according to the current branch, not the entire treeview.
* Improved what is announced when focus changes as you move around applications or the operating system. Now instead of just hearing the control you land on, you hear information about any controls this control is positioned inside of. For instance if you tab and land on a button inside a groupbox, the groupbox will also get announced.
* NVDA now tries to speak the message inside many dialog boxes as they appear. This is accurate most of the time, though there are still many dialogs that arn't as good as they could be.
* Added a report object descriptions checkbox to the object presentation settings dialog. Power users may wish to sometimes uncheck this to stop NVDA announcing a lot of extra descriptions on particular controls,  such as in Java applications.
* NVDA automatically announces selected text in edit controls when focus moves to them. If there isn't any selected text, then it just announces the current line like usual.
* NVDA is a lot more careful now when it plays beeps to indicate progress bar changes in applications. It no longer goes crazy in Eclipse applications such as Lotus Notes/Symphony, and Accessibility Probe.

### User Interface

* Removed the NVDA interface window, and replaced it with a simple NVDA popup menu.
* NVDA's user interface settings dialog is now called General Settings. It also contains an extra setting: a combo box to set the log level, for what messages should go to NVDA's log file. Note that NVDA's log file is now called nvda.log not debug.log.
* Removed the report object group names checkBox from the object presentation settings dialog, reporting of group names now is handled differently.

## 0.5

* NVDA now has a built-in synthesizer called eSpeak, developed by Jonathan Duddington.It is very responsive and lite-weight, and has support for many different languages. Sapi synthesizers can still be used, but eSpeak will be used by default.
 * eSpeak does not depend on any special software to be installed, so it can be used with NVDA on any computer, on a USB thumb drive, or anywhere.
 * For more info on eSpeak, or to find other versions, go to http://espeak.sourceforge.net/.
* Fix bug where the wrong character was being announced when pressing delete in Internet Explorer / Outlook Express editable panes.
* Added support for more edit fields in Skype.
* VirtualBuffers only get loaded when focus is on the window that needs to be loaded. This fixes some problems when the preview pane is turned on in Outlook Express.
* Added commandline arguments to NVDA:
 * -m, --minimal: do not play startup/exit sounds and do not show the interface on startup if set to do so.
 * -q, --quit: quit any other already running instance of NVDA and then exit
 * -s, --stderr-file fileName: specify where NVDA should place uncaught errors and exceptions
 * -d, --debug-file fileName: specify where NVDA should place debug messages
 * -c, --config-file: specify an alternative configuration file
 * -h, -help: show a help message listing commandline arguments
* Fixed bug where punctuation symbols would not be translated to the appropriate language, when using a language other than english, and when speak typed characters was turned on.
* Added Slovak language files thanks to Peter Vagner
* Added a Virtual Buffer settings dialog and a Document Formatting settings dialog, from Peter Vagner.
* Added French translation thanks to Michel Such
* Added a script to toggle beeping of progress bars on and off (insert+u). Contributed by Peter Vagner.
* Made more messages in NVDA be translatable for other languages. This includes script descriptions when in keyboard help.
* Added a find dialog to the virtualBuffers (internet Explorer and Firefox). Pressing control+f when on a page brings up a dialog in which you can type some text to find. Pressing enter will then search for this text and place the virtualBuffer cursor on this line. Pressing f3 will also search for the next occurance of the text.
* When speak typed characters is turned on, more characters should be now spoken. Technically, now ascii characters from 32 to 255 can now be spoken.
* Renamed some control types for better readability. Editable text is now edit, outline is now tree view and push button is now button.
* When arrowing around list items in a list, or tree view items in a tree view, the control type (list item, tree view item) is no longer spoken, to speed up navigation.
* Has Popup (to indicate that a menu has a submenu) is now spoken as submenu.
* Where some language use control and alt (or altGR) to enter a special character, NVDA now will speak these characters when speak typed characters is on.
* Fixed some problems with reviewing static text controls.
* Added Translation for Traditional Chinese, thanks to Coscell Kao.
* Re-structured an important part of the NVDA code, which should now fix many issues with NVDA's user interface (including settings dialogs).
* Added Sapi4 support to NVDA. Currently there are two sapi4 drivers, one based on code contributed by Serotek Corporation, and one using the ActiveVoice.ActiveVoice com Interface. Both these drivers have issues, see which one works best for you.
* Now when trying to run a new copy of NVDA while an older copy is still running will cause the new copy to just exit. This fixes a major problem where running multiple copies of NVDA makes your system very unusable.
* Renamed the title of the NVDA user interface from NVDA Interface to NVDA.
* Fixed a bug in Outlook Express where pressing backspace at the start of an editable message would cause an error.
* Added patch from Rui Batista that adds a script to report the current battery status on laptops (insert+shift+b).
* Added a synth driver called Silence. This is a synth driver that does not speak anything, allowing NVDA to stay completely silent at all times. Eventually this could be used along with Braille support, when we have it.
* Added capitalPitchChange setting for synthesizers thanks to J.J. Meddaugh
* Added patch from J.J. Meddaugh that makes the toggle report objects under mouse script more like the other toggle scripts (saying on/off rather than changing the whole statement).
* Added spanish translation (es) contributed by Juan C. buo.
* Added Hungarian language file from Tamas Gczy.
* Added Portuguese language file from Rui Batista.
* Changing the voice in the voice settings dialog now sets the rate, pitch and volume sliders to the new values according to the synthesizer, rather than forcing the synthesizer to be set to the old values. This fixes issues where a synth like eloquence or viavoice seems to speek at a much faster rate than all other synths.
* Fixed a bug where either speech would stop, or NVDA would entirely crash, when in a Dos console window.
* If support for a particular language exists, NVDA now automatically can show its interface and speak its messages in the language Windows is set to. A particular language can still be chosen manualy from the user interface settings dialog as well.
* Added script 'toggleReportDynamicContentChanges' (insert+5). This toggles whether new text, or other dynamic changes should be automatically announced. So far this only works in Dos Console Windows.
* Added script 'toggleCaretMovesReviewCursor' (insert+6). This toggles whether the review cursor should be automatically repositioned when the system caret moves. This is useful in Dos console windows when trying to read information as the screen is updating.
* Added script 'toggleFocusMovesNavigatorObject' (insert+7). This toggles whether the navigator object is repositioned on the object with focus as it changes.
* Added some documentation translated in to various languages. So far there is French, Spannish and Finish.
* Removed some developer documentation from the binary distribution of NVDA, it is only now in the source version.
* Fixed a possible bug in Windows Live Messanger and MSN Messenger where arrowing up and down the contact list would cause errors.
* New messages are now automatically spoken when in a conversation using Windows Live Messenger. (only works for English versions so far)
* The history window in a Windows Live Messenger conversation can now be read by using the arrow keys. (Only works for English versions so far)
* Added script 'passNextKeyThrough' (insert+f2). Press this key, and then the next key pressed will be passed straight through to Windows. This is useful if you have to press a certain key in an application but NVDA uses that key for something else.
* NVDA no longer freezes up for more than a minute when opening very large documents in MS Word.
* Fixed a bug where moving out of a table in MS Word, and then moving back in, caused the current row/column numbers not to be spoken if moving back in to exactly the same cell.
* When starting NVDA with a synthesizer that doesn't exist, or is not working, the sapi5 synth will try and be loaded in stead, or if sapi5 isn't working, then speech will be set to silence.
* Increasing and decreasing rate scripts can no longer take the rate above 100 or below 0.
* If there is an error with a language when choosing it in the User Interface Settings dialog, a message box will alert the user to the fact.
* NVDA now asks if it should save configuration and restart if the user has just changed the language in the User Interface Settings Dialog. NVDA must be restarted for the language change to fully take effect.
* If a synthesizer can not be loaded, when choosing it from the synthesizer dialog, a message box alerts the user to the fact.
* When loading a synthesizer for the first time, NVDA lets the synthesizer choose the most suitable voice, rate and pitch parameters, rather than forcing it to defaults it thinks are ok. This fixes a problem where Eloquence and Viavoice sapi4 synths start speaking way too fast for the first time.<|MERGE_RESOLUTION|>--- conflicted
+++ resolved
@@ -50,13 +50,10 @@
 * The COM Registration Fixing Tool no longer reports success on failure. (#12355, @XLTechie)
 * When using the Microsoft Pinyin Input Method for Chinese and enabling the Pinyin compatibility option to use the previous version, typing in LibreOffice Writer (and potentially other applications) while an IME popup is showing no longer triggers an error. (#17198, @michaelweghorn)
 * In LibreOffice, the current checkbox state (checked/unchecked) is now also reported in braille, not just speech. (#17218, @michaelweghorn)
-<<<<<<< HEAD
-* Fix mouse tracking in Electron applications, e.g. VS Code. (#17108, #17190, @hwf1324)
-=======
 * When spelling, unicode normalization now works more appropriately:
   * After reporting a normalized character, NVDA no longer incorrectly reports subsequent characters as normalized. (#17286, @LeonarddeR)
   * Composite characters (such as é) are now reported correctly. (#17295, @LeonarddeR)
->>>>>>> 64ba6c69
+* Fix mouse tracking in Electron applications, e.g. VS Code. (#17108, #17190, @hwf1324)
 
 ### Changes for Developers
 
