--- conflicted
+++ resolved
@@ -15,11 +15,7 @@
 There are several bug fixes, particularly for the Windows 11 Emoji Panel and Clipboard history.
 For web browsers, there are fixes for reporting error messages, figures, captions, table labels and checkbox/radio button menu items.
 
-<<<<<<< HEAD
-LibLouis has been updated, adding new Braille tables for Cyrillic Serbian, Yiddish, several ancient languages (Biblical Hebrew, Akkadian, Syriac, and Ugaritic), and transliterated Cuneiform text.
-=======
-Liblouis has been updated, adding new Braille tables for Cyrillic Serbian, Yiddish, several ancient languages (Biblical Hebrew, Akkadian, Syriac, and Ugaritic)  transliterated Cuneiform text, and Turkish grade 2.
->>>>>>> 3875f29d
+Liblouis has been updated, adding new Braille tables for Cyrillic Serbian, Yiddish, several ancient languages, and Turkish.
 eSpeak has been updated, adding support for the Karakalpak language.
 Unicode CLDR has also been updated.
 
@@ -44,18 +40,15 @@
     * Added new language Karakalpak.
   * Updated Unicode CLDR to version 45.0. (#16507, @OzancanKaratas)
   * Updated fast_diff_match_patch (used to detect changes in terminals and other dynamic content) to version 2.1.0. (#16508, @codeofdusk)
-  * Updated LibLouis Braille translator to [3.30.0](https://github.com/liblouis/liblouis/releases/tag/v3.30.0). (#16652, @codeofdusk)
-    * New Braille tables for Cyrillic Serbian, Yiddish, several ancient languages (Biblical Hebrew, Akkadian, Syriac, and Ugaritic), and transliterated Cuneiform text.
-<<<<<<< HEAD
+  * Updated LibLouis braille translator to [3.30.0](https://github.com/liblouis/liblouis/releases/tag/v3.30.0). (#16652, @codeofdusk)
+    * New braille tables:
+      * Cyrillic Serbian.
+      * Yiddish.
+      * Several ancient languages: Biblical Hebrew, Akkadian, Syriac, Ugaritic and transliterated Cuneiform text.
+      * Turkish grade 2. (#16735)
   * Updated NSIS to 3.10 (#16674, @dpy013)
   * Updated markdown to 3.6 (#16725, @dpy013)
   * Updated nh3 to 0.2.17 (#16725, @dpy013)
-=======
-    * New braille table for Turkish grade 2. (#16735)
-  * Updated NSIS 3.09 to 3.10 (#16674, @dpy013)
-  * Updated python markdown 3.5.1 to 3.6(#16725, @dpy013)
-  * Updated nh3 0.2.15 to 0.2.17(#16725, @dpy013)
->>>>>>> 3875f29d
 * The fallback braille input table is now equal to the fallback output table, which is Unified English Braille Code grade 1. (#9863, @JulienCochuyt, @LeonarddeR)
 * NVDA will now report figures with no accessible children, but with a label or description. (#14514)
 * When reading by line in browse mode, "caption" is no longer reported on each line of a long figure or table caption. (#14874)
