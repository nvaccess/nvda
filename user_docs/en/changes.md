--- conflicted
+++ resolved
@@ -58,11 +58,8 @@
   * Updated Ruff to 0.6.3. (#17102)
   * Updated Comtypes to 1.4.6. (#17061, @LeonarddeR)
   * Updated wxPython to 4.2.2. (#17181, @dpy013)
-<<<<<<< HEAD
   * Updated SCons to 4.8.1. (#17254)
-=======
   * Updated sphinx to 8.1.2 and sphinx-rtd-theme to 3.0.1. (#17284, @josephsl)
->>>>>>> e01caee1
 * `ui.browseableMessage` may now be called with options to present a button for copying to clipboard, and/or a button for closing the window. (#17018, @XLTechie)
 * Several additions to identify link types (#16994, @LeonarddeR, @nvdaes)
   * A new `utils.urlUtils` module with different functions to determine link types
