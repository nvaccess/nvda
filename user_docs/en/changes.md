--- conflicted
+++ resolved
@@ -13,12 +13,9 @@
 The available options are:
   * Liblouis (default): Uses formatting markers defined in the selected braille table.
   * Tags: Uses start and end tags to denote where certain font attributes begin and end. (#16864)
-<<<<<<< HEAD
 * When the "Read by paragraph" option is enabled, NVDA can now be configured to indicate the start of paragraphs in braille. (#16895,  @nvdaes)
-
-=======
 * The timeout to perform a multiple keypress is now configurable; this may be especially useful for people with dexterity impairment. (#11929, @CyrilleB79)
->>>>>>> 5d04b49a
+
 
 ### Bug Fixes
 
