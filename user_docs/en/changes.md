# What's New in NVDA

## 2025.1

### Important notes

### New Features
* The volume of other applications can be adjusted by `NVDA+alt+pageUp` and `NVDA+alt+pageDown`. In order to use this feature, application volume adjuster needs to be enabled in Audio pane of NVDA settings. (#16052, @mltony)
* Added command to mute or unmute all other applications, assigned to `NVDA+alt+delete`.
In order to use this feature, the application volume adjuster needs to be enabled in the Audio category of NVDA settings. (#16052, @mltony)
* When editing in Microsoft PowerPoint text boxes, you can now move per sentence with `alt+upArrow`/`alt+downArrow`. (#17015, @LeonarddeR)
* In Mozilla Firefox, NVDA will report the highlighted text when a URL containing a text fragment is visited. (#16910, @jcsteh)
<<<<<<< HEAD
* In the Add-on Store settings, a new combo box allows to configure the order of items in the Add-on Store list (#16681, @nvdaes)
=======
* NVDA can now report when a link destination points to the current page. (#141, @LeonarddeR, @nvdaes)
* Added an action in the Add-on Store to cancel the install of add-ons. (#15578, @hwf1324)
* It is now possible to specify a mirror URL to use for the Add-on Store. (#14974)
>>>>>>> 7e526e81

### Changes

* The Report link destination, Character formatting information, and Speak selection dialogs, now include "Close" and "Copy" buttons for user convenience. (#17018, @XLTechie)
* The exit dialog now allows you to restart NVDA with add-ons disabled and debug logging enabled simultaneously. (#11538, @CyrilleB79)r

### Bug Fixes

* Native support for the Dot Pad tactile graphics device from Dot Inc as a multiline braille display. (#17007)
* Improvements when editing in Microsoft PowerPoint:
  * Caret reporting no longer breaks when text contains wide characters, such as emoji. (#17006 , @LeonarddeR)
  * Character location reporting is now accurate (e.g. when pressing `NVDA+Delete`. (#9941, @LeonarddeR)

### Changes for Developers

Please refer to [the developer guide](https://www.nvaccess.org/files/nvda/documentation/developerGuide.html#API) for information on NVDA's API deprecation and removal process.

* Note: this is an Add-on API compatibility breaking release.
Add-ons will need to be re-tested and have their manifest updated.
* Component updates:
  * Updated Ruff to 0.6.3. (#17102)
  * Updated Comtypes to 1.4.6. (#17061, @LeonarddeR)
* `ui.browseableMessage` may now be called with options to present a button for copying to clipboard, and/or a button for closing the window. (#17018, @XLTechie)
* Several additions to identify link types (#16994, @LeonarddeR, @nvdaes)
  * A new `utils.urlUtils` module with different functions to determine link types
  * A new `INTERNAL_LINK` state has been added to `controlTypes.states.State`
  * A new `linkType` property has been added on `NVDAObject`.
  It queries the `treeInterceptor` by default, if any.
  * `BrowseModeTreeInterceptor` object has a new `documentUrl` property
  * `BrowseModeTreeInterceptor` object has a new `getLinkTypeInDocument` method which accepts an URL to check the link type of the object
  * A `toggleBooleanValue` helper function has been added to `globalCommands`.
  It can be used in scripts to report the result when a boolean is toggled in `config.conf`

#### API Breaking Changes

These are breaking API changes.
Please open a GitHub issue if your add-on has an issue with updating to the new API.

* The `addonStore.network.BASE_URL` constant has been removed.
As the Add-on Store base URL is now configurable directly within NVDA, no replacement is planned. (#17099)
* `NVDAObjects.UIA.winConsoleUIA.WinTerminalUIA` has been removed with no public replacement. (#14047, #16820, @codeofdusk)
* `NVDAObjects.IAccessible.ia2TextMozilla.FakeEmbeddingTextInfo` has been removed. (#16768, @jcsteh)

#### Deprecations

* The `braille.filter_displaySize` extension point is deprecated.
Please use `braille.filter_displayDimensions` instead. (#17011)

## 2024.4

This release includes a number of improvements in Microsoft Office, braille, and document formatting.

In Word or Excel, it is now possible to double-press the comment gesture to read the comment or note in a browsable dialog.
You can now use the review cursor selection command to select text in PowerPoint.
NVDA also no longer brailles garbage characters when showing row or column header text in tables in Word when using the object model.

NVDA can now be configured to report font attributes in speech and braille separately.

A new setting has been added to configure the timeout to perform a multiple press gesture, such as the report time/date command.

You can now configure how NVDA shows text formatting in braille, and set NVDA to show the start of paragraphs in braille.
NVDA can now speak the character at the cursor when performing a braille cursor routing action.
Cursor routing reliability has been improved, and support for routing keys in PowerPoint has been added.
All lines of cells will now be used when using a multi-line braille display via HID braille.
NVDA is no longer unstable after restarting NVDA during an automatic Braille Bluetooth scan.

The minimum required version of Poedit that works with NVDA is now version 3.5.

eSpeak NG has been updated, adding support for the Faroese and Xextan languages.

There have also been a number of fixes, including to mouse tracking in Firefox, and the on-demand speech mode.

### New Features

* New braille features:
  * It is now possible to change the way NVDA displays certain text formatting attributes in braille.
    The available options are:
    * Liblouis (default): Uses formatting markers defined in the selected braille table.
    * Tags: Uses start and end tags to denote where certain font attributes begin and end. (#16864)
  * When the "Read by paragraph" option is enabled, NVDA can now be configured to indicate the start of paragraphs in braille. (#16895, @nvdaes)
  * When performing a braille cursor routing action, NVDA can now automatically speak the character at the cursor. (#8072, @LeonarddeR)
    * This option is disabled by default.
      You can enable "Speak character when routing cursor in text" in NVDA's braille settings.
* The comment command in Microsoft Word and notes command in Microsoft Excel can now be pressed twice to show the comment or note in a browsable message. (#16800, #16878, @Cary-Rowen)
* NVDA can now be configured to report font attributes in speech and braille separately. (#16755)
* The timeout to perform a multiple keypress is now configurable; this may be especially useful for people with dexterity impairment. (#11929, @CyrilleB79)

### Changes

* The `-c`/`--config-path` and `--disable-addons` command line options are now respected when launching an update from within NVDA. (#16937)
* eSpeak NG has been updated to 1.52-dev commit `961454ff`. (#16775)
  * Added new languages Faroese and Xextan.
* When using a multi-line braille display via the standard HID braille driver, all lines of cells will be used. (#16993, @alexmoon)
* The stability of NVDA's Poedit support has been improved with the side effect that the minimum required version of Poedit is now version 3.5. (#16889, @LeonarddeR)

### Bug Fixes

* Braille fixes:
  * It is now possible to use braille display routing keys to move the text cursor in Microsoft PowerPoint. (#9101)
  * When accessing Microsoft Word without UI Automation, NVDA no longer outputs garbage characters in table headers defined with the set row and column header commands. (#7212)
  * The Seika Notetaker driver now correctly generates braille input for space, backspace and dots with space/backspace gestures. (#16642, @school510587)
  * Cursor routing is now much more reliable when a line contains one or more Unicode variation selectors or decomposed characters. (#10960, @mltony, @LeonarddeR)
  * NVDA no longer throws an error when panning the braille display forward in some empty edit controls. (#12885)
  * NVDA is no longer unstable after restarting NVDA during an automatic Braille Bluetooth scan. (#16933)
* It is now possible to use the review cursor selection commands to select text in Microsoft PowerPoint. (#17004)
* In on-demand speech mode, NVDA does not talk any more when a message is opened in Outlook, when a new page is loaded in a browser, or when displaying a new slide in a PowerPoint slideshow. (#16825, @CyrilleB79)
* In Mozilla Firefox, moving the mouse over text before or after a link now reliably reports the text. (#15990, @jcsteh)
* NVDA no longer occasionally fails to open browsable messages (such as pressing `NVDA+f` twice). (#16806, @LeonarddeR)
* Updating NVDA while add-on updates are pending no longer results in the add-on being removed. (#16837)
* It is now possible to interact with Data validation dropdown lists in Microsoft Excel 365. (#15138)
* NVDA is no longer as sluggish when arrowing up and down through large files in VS Code. (#17039)
* NVDA no longer becomes unresponsive after holding down an arrow key for a long time while in browse mode, particularly in Microsoft Word and Microsoft Outlook. (#16812)
* NVDA no longer reads the last line when the cursor is on the second-last line of a multiline edit control in Java applications. (#17027)

### Changes for Developers

Please refer to [the developer guide](https://www.nvaccess.org/files/nvda/documentation/developerGuide.html#API) for information on NVDA's API deprecation and removal process.

* Component updates:
  * Updated py2exe to 0.13.0.2 (#16907, @dpy013)
  * Updated setuptools to 72.0 (#16907, @dpy013)
  * Updated Ruff to 0.5.6. (#16868, @LeonarddeR)
  * Updated nh3 to 0.2.18 (#17020, @dpy013)
* Added a `.editorconfig` file to NVDA's repository in order for several IDEs to pick up basic NVDA code style rules by default. (#16795, @LeonarddeR)
* Added support for custom speech symbol dictionaries. (#16739, #16823, @LeonarddeR)
  * Dictionaries can be provided in locale specific folders in an add-on package, e.g. `locale\en`.
  * Dictionary metadata can be added to an optional `symbolDictionaries` section in the add-on manifest.
  * Please consult the [Custom speech symbol dictionaries section in the developer guide](https://www.nvaccess.org/files/nvda/documentation/developerGuide.html#AddonSymbolDictionaries) for more details.
* It is now possible to redirect objects retrieved from on-screen coordinates, by using the `NVDAObject.objectFromPointRedirect` method. (#16788, @Emil-18)
* Running SCons with the parameter `--all-cores` will automatically pick the maximum number of available CPU cores. (#16943, #16868, @LeonarddeR)
* Developer info now includes information on app architecture (such as AMD64) for the navigator object. (#16488, @josephsl)

#### Deprecations

* The `bool` configuration key `[documentFormatting][reportFontAttributes]` is deprecated for removal in 2025.1, instead use `[fontAttributeReporting]`. (#16748)
  * The new key has an `int` value matching an `OutputMode` `enum` with options for speech, braille, speech and braille and off.
  * API consumers can use the `bool` value as previously, or check the `OutputMode` if handling speech or braille specifically.
  * These keys are currently synchronized until 2025.1.
* `NVDAObjects.UIA.InaccurateTextChangeEventEmittingEditableText` is deprecated with no replacement. (#16817, @LeonarddeR)

## 2024.3.1

This is a patch release to fix a bug with the automatic add-on update notification.

### Bug Fixes

* When automatically checking for add-on updates, NVDA no longer freezes on poor connections. (#17036)

## 2024.3

The Add-on Store will now notify you if any add-on updates are available on NVDA startup.

There are now options to apply Unicode normalization to speech and braille output.
This can be useful when reading characters that are unknown to a particular speech synthesizer or braille table and which have a compatible alternative, like the bold and italic characters commonly used on social media.
It also allows reading of equations in the Microsoft Word equation editor.

Help Tech Activator Pro braille displays are now supported.

Unassigned commands have been added to scroll the mouse wheel vertically and horizontally.

There are several bug fixes, particularly for the Windows 11 Emoji Panel and Clipboard history.
For web browsers, there are fixes for reporting error messages, figures, captions, table labels and checkbox/radio button menu items.

LibLouis has been updated, adding new Braille tables for Cyrillic Serbian, Yiddish, several ancient languages, Turkish, and the International Phonetic Alphabet.
eSpeak has been updated, adding support for the Karakalpak language.
Unicode CLDR has also been updated.

### New Features

* New key commands:
  * Added unassigned commands for vertical and horizontal scrolling of the mouse wheel, to enhance navigation on web pages and apps with dynamic content, such as Dism++. (#16462, @Cary-Rowen)
* Added support for Unicode Normalization to speech and braille output. (#11570, #16466 @LeonarddeR).
  * This can be useful when reading characters that are unknown to a particular speech synthesizer or braille table and which have a compatible alternative, like the bold and italic characters commonly used on social media.
  * It also allows reading of equations in the Microsoft Word equation editor. (#4631)
  * You can enable this functionality for both speech and braille in their respective settings categories in the NVDA Settings dialog.
* By default, after NVDA startup, you will be notified if any add-on updates are available. (#15035)
  * This can be disabled in the "Add-on Store" category of settings.
  * NVDA checks daily for add-on updates.
  * Only updates within the same channel will be checked (e.g. installed beta add-ons will only notify for updates in the beta channel).
* Added support for the Help Tech Activator Pro displays. (#16668)

### Changes

* Component updates:
  * eSpeak NG has been updated to 1.52-dev commit `54ee11a79`. (#16495)
    * Added new language Karakalpak.
  * Updated Unicode CLDR to version 45.0. (#16507, @OzancanKaratas)
  * Updated fast_diff_match_patch (used to detect changes in terminals and other dynamic content) to version 2.1.0. (#16508, @codeofdusk)
  * Updated LibLouis braille translator to [3.30.0](https://github.com/liblouis/liblouis/releases/tag/v3.30.0). (#16652, @codeofdusk)
    * New braille tables:
      * Cyrillic Serbian.
      * Yiddish.
      * Several ancient languages: Biblical Hebrew, Akkadian, Syriac, Ugaritic and transliterated Cuneiform text.
      * Turkish grade 2. (#16735)
      * International Phonetic Alphabet. (#16773)
  * Updated NSIS to 3.10 (#16674, @dpy013)
  * Updated markdown to 3.6 (#16725, @dpy013)
  * Updated nh3 to 0.2.17 (#16725, @dpy013)
* The fallback braille input table is now equal to the fallback output table, which is Unified English Braille Code grade 1. (#9863, @JulienCochuyt, @LeonarddeR)
* NVDA will now report figures with no accessible children, but with a label or description. (#14514)
* When reading by line in browse mode, "caption" is no longer reported on each line of a long figure or table caption. (#14874)
* In the Python console, the last unexecuted command will no longer be lost when moving in the input history. (#16653, @CyrilleB79)
* A unique anonymous ID is now sent as part of optional NVDA usage statistics gathering. (#16266)
* By default, a new folder will be created when making a portable copy.
A warning message will inform you if you try writing to a non-empty directory. (#16686)

### Bug Fixes

* Windows 11 fixes:
  * NVDA will no longer appear to get stuck when closing the clipboard history and emoji panel. (#16346, #16347, @josephsl)
  * NVDA will announce visible candidates again when opening the IME interface. (#14023, @josephsl)
  * NVDA will no longer announce "clipboard history" twice when navigating through the emoji panel menu items. (#16532, @josephsl)
  * NVDA will no longer cut off speech and braille when reviewing kaomojis and symbols in the emoji panel. (#16533, @josephsl)
* Web browser fixes:
  * Error messages referenced with `aria-errormessage` are now reported in Google Chrome and Mozilla Firefox. (#8318)
  * If present, NVDA will now use `aria-labelledby` to provide accessible names for tables in Mozilla Firefox. (#5183)
  * NVDA will correctly announce radio and checkbox menu items when first entering sub-menus in Google Chrome and Mozilla Firefox. (#14550)
  * NVDA's browse mode find functionality is now more accurate when the page contains emojis. (#16317, @LeonarddeR)
  * In Mozilla Firefox, NVDA now correctly reports the current character, word and line when the cursor is at the insertion point at the end of a line. (#3156, @jcsteh)
  * No longer cause Google Chrome to crash when closing a document or exiting Chrome. (#16893)
* NVDA will announce correctly the autocomplete suggestions in Eclipse and other Eclipse-based environments on Windows 11. (#16416, @thgcode)
* Improved reliability of automatic text readout, particularly in terminal applications. (#15850, #16027, @Danstiv)
* It is once again possible to reset the configuration to factory defaults reliably. (#16755, @Emil-18)
* NVDA will correctly announce selection changes when editing a cell's text in Microsoft Excel. (#15843)
* In applications using Java Access Bridge, NVDA will now correctly read the last blank line of a text instead of repeating the previous line. (#9376, @dmitrii-drobotov)
* In LibreOffice Writer (version 24.8 and newer), when toggling text formatting (bold, italic, underline, subscript/superscript, alignment) using the corresponding keyboard shortcut, NVDA announces the new formatting attribute (e.g. "Bold on", "Bold off"). (#4248, @michaelweghorn)
* When navigating with the cursor keys in text boxes in applications which use UI Automation, NVDA no longer sometimes reports the wrong character, word, etc. (#16711, @jcsteh)
* When pasting into the Windows 10/11 Calculator, NVDA now correctly reports the full number pasted. (#16573, @TristanBurchett)
* Speech is no longer silent after disconnecting from and reconnecting to a Remote Desktop session. (#16722, @jcsteh)
* Support added for text review commands for an object's name in Visual Studio Code. (#16248, @Cary-Rowen)
* Playing NVDA sounds no longer fails on a mono audio device. (#16770, @jcsteh)
* NVDA will report addresses when arrowing through To/CC/BCC fields in outlook.com / Modern Outlook. (#16856)
* NVDA now handles add-on installation failures more gracefully. (#16704)

### Changes for Developers

* NVDA now uses Ruff instead of flake8 for linting. (#14817)
* Fixed NVDA's build system to work properly when using Visual Studio 2022 version 17.10 and above. (#16480, @LeonarddeR)
* A fixed width font is now used in Log Viewer and in the NVDA Python Console so that the cursor remains in the same column during vertical navigation.
It is especially useful to read the error location markers in tracebacks. (#16321, @CyrilleB79)
* Support for custom braille tables has been added. (#3304, #16208, @JulienCochuyt, @LeonarddeR)
  * Tables can be provided in the `brailleTables` folder in an add-on package.
  * Table metadata can be added to an optional `brailleTables` section in the add-on manifest or to a `.ini` file with the same format found in the brailleTables subdirectory of the scratchpad directory.
  * Please consult the [braille translation tables section in the developer guide](https://www.nvaccess.org/files/nvda/documentation/developerGuide.html#BrailleTables) for more details.
* When a `gainFocus` event is queued with an object that has a valid `focusRedirect` property, the object pointed to by the `focusRedirect` property is now held by `eventHandler.lastQueuedFocusObject`, rather than the originally queued object. (#15843)
* NVDA will log its executable architecture (x86) at startup. (#16432, @josephsl)
* `wx.CallAfter`, which is wrapped in `monkeyPatches/wxMonkeyPatches.py`, now includes proper `functools.wraps` indication. (#16520, @XLTechie)
* There is a new module for scheduling tasks `utils.schedule`, using the pip module `schedule`. (#16636)
  * You can use `scheduleThread.scheduleDailyJobAtStartUp` to automatically schedule a job that happens after NVDA starts, and every 24 hours after that.
  Jobs are scheduled with a delay to avoid conflicts.
  * `scheduleThread.scheduleDailyJob` and `scheduleJob` can be used to schedule jobs at custom times, where a `JobClashError` will be raised on a known job scheduling clash.
* It is now possible to create app modules for apps hosting Edge WebView2 (msedgewebview2.exe) controls. (#16705, @josephsl)

## 2024.2

There is a new feature called sound split.
This allows splitting NVDA sounds into one channel (e.g. left) while sounds from all other applications are directed to the other channel (e.g. right).

There are new commands for modifying the synth settings ring, allowing users to jump to the first or last setting, and to increase or decrease the current setting in larger steps.
There are also new quick navigation commands, allowing users to bind gestures to quickly jump between: paragraph, vertically aligned paragraph, same style text, different style text, menu item, toggle button, progress bar, figure, and math formula.

There are many new braille features and bug fixes.
A new braille mode called "display speech output" has been added.
When active, the braille display shows exactly what NVDA speaks.
Support was also added for the BrailleEdgeS2 and BrailleEdgeS3 displays.
LibLouis was updated, adding new detailed (with capital letters indicated) Belarusian and Ukrainian Braille tables, a Lao table, and a Spanish table for reading Greek texts.

eSpeak was updated, adding new language Tigrinya.

There are many minor bug fixes for applications, such as Thunderbird, Adobe Reader, web browsers, Nudi and Geekbench.

### New Features

* New key commands:
  * New Quick Navigation command `p` for jumping to next/previous text paragraph in browse mode. (#15998, @mltony)
  * New unassigned Quick Navigation commands, which can be used to jump to the next/previous:
    * figure (#10826)
    * vertically aligned paragraph (#15999, @mltony)
    * menu item (#16001, @mltony)
    * toggle button (#16001, @mltony)
    * progress bar (#16001, @mltony)
    * math formula (#16001, @mltony)
    * same style text (#16000, @mltony)
    * different style text (#16000, @mltony)
  * Added commands to jump first, last, forward and backward through the synth settings ring. (#13768, #16095, @rmcpantoja)
    * Setting the first/last setting in the synth settings ring has no assigned gesture. (#13768)
    * Decrease and increase the current setting of the synth settings ring in a larger step (#13768):
      * Desktop: `NVDA+control+pageUp` and `NVDA+control+pageDown`.
      * Laptop: `NVDA+control+shift+pageUp` and `NVDA+control+shift+pageDown`.
  * Added a new unassigned input gesture to toggle the reporting of figures and captions. (#10826, #14349)
* Braille:
  * Added support for the BrailleEdgeS2 and BrailleEdgeS3 displays. (#16033, #16279, @EdKweon)
  * A new braille mode called "display speech output" has been added. (#15898, @Emil-18)
    * When active, the braille display shows exactly what NVDA speaks.
    * It can be toggled by pressing `NVDA+alt+t`, or from the braille settings dialog.
* Sound split: (#12985, @mltony)
  * Allows splitting NVDA sounds into one channel (e.g. left) while sounds from all other applications are directed to the other channel (e.g. right).
  * Toggled by `NVDA+alt+s`.
* Reporting row and column headers is now supported in contenteditable HTML elements. (#14113)
* Added an option to disable the reporting of figures and captions in Document Formatting settings. (#10826, #14349)
* In Windows 11, NVDA will announce alerts from voice typing and suggested actions including the top suggestion when copying data such as phone numbers to the clipboard (Windows 11 2022 Update and later). (#16009, @josephsl)
* NVDA will keep the audio device awake after speech stops, in order to prevent the start of the next speech being clipped with some audio devices such as Bluetooth headphones. (#14386, @jcsteh, @mltony)
* HP Secure Browser is now supported. (#16377)

### Changes

* Add-on Store:
  * The minimum and the last tested NVDA version for an add-on are now displayed in the "other details" area. (#15776, @Nael-Sayegh)
  * The community reviews action will be available in all tabs of the store. (#16179, @nvdaes)
* Component updates:
  * Updated LibLouis Braille translator to [3.29.0](https://github.com/liblouis/liblouis/releases/tag/v3.29.0). (#16259, @codeofdusk)
    * New detailed (with capital letters indicated) Belarusian and Ukrainian Braille tables.
    * New Spanish table for reading Greek texts.
    * New table for Lao Grade 1. (#16470)
  * eSpeak NG has been updated to 1.52-dev commit `cb62d93fd7`. (#15913)
    * Added new language Tigrinya.
* Changed several gestures for BrailleSense devices to avoid conflicts with characters of the French braille table. (#15306)
  * `alt+leftArrow` is now mapped to `dot2+dot7+space`
  * `alt+rightArrow` is now mapped to `dot5+dot7+space`
  * `alt+upArrow` is now mapped to `dot2+dot3+dot7+space`
  * `alt+downArrow` is now mapped to `dot5+dot6+dot7+space`
* Padding dots commonly used in tables of contents are not reported anymore at low punctuation levels. (#15845, @CyrilleB79)

### Bug Fixes

* Windows 11 fixes:
  * NVDA will once again announce hardware keyboard input suggestions. (#16283, @josephsl)
  * In Version 24H2 (2024 Update and Windows Server 2025), mouse and touch interaction can be used in quick settings. (#16348, @josephsl)
* Add-on Store:
  * When pressing `ctrl+tab`, focus properly moves to the new current tab title. (#14986, @ABuffEr)
  * If cache files are not correct, NVDA no longer will restart. (#16362, @nvdaes)
* Fixes for Chromium-based browsers when used with UIA:
  * Fixed bugs causing NVDA to hang. (#16393, #16394)
  * Backspace key is now working correctly in Gmail sign-in fields. (#16395)
* Backspace now works correctly when using Nudi 6.1 with NVDA's "Handle keys from other applications" setting enabled. (#15822, @jcsteh)
* Fixed a bug where audio coordinates would be played while the application is in sleep mode when "Play audio coordinates when mouse moves" is enabled. (#8059, @hwf1324)
* In Adobe Reader, NVDA no longer ignores alternative text set on formulas in PDFs. (#12715)
* Fixed a bug causing NVDA to fail to read the ribbon and options within Geekbench. (#16251, @mzanm)
* Fixed a rare case when saving the configuration may fail to save all profiles. (#16343, @CyrilleB79)
* In Firefox and Chromium-based browsers, NVDA will correctly enter focus mode when pressing enter when positioned within a presentational list (ul / ol) inside editable content. (#16325)
* Column state change is now correctly reported when selecting columns to display in Thunderbird message list. (#16323)
* The command line switch `-h`/`--help` works properly again. (#16522, @XLTechie)
* NVDA's support for the Poedit translation software version 3.4 or higher correctly functions when translating languages with 1 or more than 2 plural forms (e.g. Chinese, Polish). (#16318)

### Changes for Developers

Please refer to [the developer guide](https://www.nvaccess.org/files/nvda/documentation/developerGuide.html#API) for information on NVDA's API deprecation and removal process.

* Instantiating `winVersion.WinVersion` objects with unknown Windows versions above 10.0.22000 such as 10.0.25398 returns "Windows 11 unknown" instead of "Windows 10 unknown" for release name. (#15992, @josephsl)
* Make the AppVeyor build process easier for NVDA forks, by adding configurable variables in appveyor.yml to disable or modify NV Access specific portions of the build scripts. (#16216, @XLTechie)
* Added a how-to document, explaining the process of building NVDA forks on AppVeyor. (#16293, @XLTechie)

## 2024.1

A new "on-demand" speech mode has been added.
When speech is on-demand, NVDA does not speak automatically (e.g. when moving the cursor) but still speaks when calling commands whose goal is explicitly to report something (e.g. report window title).
In the Speech category of NVDA's settings, it is now possible to exclude unwanted speech modes from the Cycle speech modes command (`NVDA+s`).

A new Native Selection mode (toggled by `NVDA+shift+f10`) is now available in NVDA's browse mode for Mozilla Firefox.
When turned on, selecting text in browse mode will also manipulate Firefox's own native selection.
Copying text with `control+c` will pass straight through to Firefox, thus copying the rich content, rather than NVDA's plain text representation.

The Add-on Store now supports bulk actions (e.g. installing, enabling add-ons) by selecting multiple add-ons
There is a new action to open a reviews webpage for the selected add-on.

The audio output device and ducking mode options have been removed from the "Select Synthesizer" dialog.
They can be found in the audio settings panel which can be opened with `NVDA+control+u`.

eSpeak-NG, LibLouis braille translator, and Unicode CLDR have been updated.
New Thai, Filipino and Romanian braille tables are available.

There are many bug fixes, particularly for the Add-on Store, braille, Libre Office, Microsoft Office and audio.

### Important notes

* This release breaks compatibility with existing add-ons.
* Windows 7, and Windows 8 are no longer supported.
Windows 8.1 is the minimum Windows version supported.

### New Features

* Add-on Store:
  * The Add-on Store now supports bulk actions (e.g. installing, enabling add-ons) by selecting multiple add-ons. (#15350, #15623, @CyrilleB79)
  * A new action has been added to open a dedicated webpage to see or provide feedback about the selected add-on. (#15576, @nvdaes)
* Added support for Bluetooth Low Energy HID Braille displays. (#15470)
* A new Native Selection mode (toggled by `NVDA+shift+f10`) is now available in NVDA's browse mode for Mozilla Firefox.
When turned on, selecting text in browse mode will also manipulate Firefox's own native selection.
Copying text with `control+c` will pass straight through to Firefox, thus copying the rich content, rather than NVDA's plain text representation.
Note however that as Firefox is handling the actual copy, NVDA will not report a "copy to clipboard" message in this mode. (#15830)
* When copying text in Microsoft Word with NVDA's browse mode enabled, formatting is now also included.
A side affect of this is that NVDA will no longer report a "copy to clipboard" message when pressing `control+c` in Microsoft Word / Outlook browse mode, as the application is now handling the copy, not NVDA. (#16129)
* A new "on-demand" speech mode has been added.
When speech is on-demand, NVDA does not speak automatically (e.g. when moving the cursor) but still speaks when calling commands whose goal is explicitly to report something (e.g. report window title). (#481, @CyrilleB79)
* In the Speech category of NVDA's settings, it is now possible to exclude unwanted speech modes from the Cycle speech modes command (`NVDA+s`). (#15806, @lukaszgo1)
  * If you are currently using the NoBeepsSpeechMode add-on consider uninstalling it, and disabling "beeps" and "on-demand" modes in the settings.

### Changes

* NVDA no longer supports Windows 7 and Windows 8.
Windows 8.1 is the minimum Windows version supported. (#15544)
* Component updates:
  * Updated LibLouis braille translator to [3.28.0](https://github.com/liblouis/liblouis/releases/tag/v3.28.0). (#15435, #15876, @codeofdusk)
    * Added new Thai, Romanian, and Filipino Braille tables.
  * eSpeak NG has been updated to 1.52-dev commit `530bf0abf`. (#15036)
  * CLDR emoji and symbol annotations has been updated to version 44.0. (#15712, @OzancanKaratas)
  * Updated Java Access Bridge to 17.0.9+8Zulu (17.46.19). (#15744)
* Key Commands:
  * The following commands now support two and three presses to spell the reported information and spell with character descriptions: report selection, report clipboard text and report focused object. (#15449, @CyrilleB79)
  * The command to toggle the screen curtain now has a default gesture: `NVDA+control+escape`. (#10560, @CyrilleB79)
  * When pressed four times, the report selection command now shows the selection in a browsable message. (#15858, @Emil-18)
* Microsoft Office:
  * When requesting formatting information on Excel cells, borders and background will only be reported if there is such formatting. (#15560, @CyrilleB79)
  * NVDA will again no longer report unlabelled groupings such as in recent versions of Microsoft Office 365 menus. (#15638)
* The audio output device and ducking mode options have been removed from the "Select Synthesizer" dialog.
They can be found in the audio settings panel which can be opened with `NVDA+control+u`. (#15512, @codeofdusk)
* The option "Report role when mouse enters object" in NVDA's mouse settings category has been renamed to "Report object when mouse enters it".
This option now announces additional relevant information about an object when the mouse enters it, such as states (checked/pressed) or cell coordinates in a table. (#15420, @LeonarddeR)
* New items have been added to the Help menu for the NV Access "Get Help" page and Shop. (#14631)
* NVDA's support for [Poedit](https://poedit.net) is overhauled for Poedit version 3 and above.
Users of Poedit 1 are encouraged to update to Poedit 3 if they want to rely on enhanced accessibility in Poedit, such as shortcuts to read translator notes and comments. (#15313, #7303, @LeonarddeR)
* Braille viewer and speech viewer are now disabled in secure mode. (#15680)
* During object navigation, disabled (unavailable) objects will not be ignored anymore. (#15477, @CyrilleB79)
* Added table of contents to key commands document. (#16106)

### Bug Fixes

* Add-on Store:
  * When the status of an add-on is changed while it has focus, e.g. a change from "downloading" to "downloaded", the updated item is now announced correctly. (#15859, @LeonarddeR)
  * When installing add-ons install prompts are no longer overlapped by the restart dialog. (#15613, @lukaszgo1)
  * When reinstalling an incompatible add-on it is no longer forcefully disabled. (#15584, @lukaszgo1)
  * Disabled and incompatible add-ons can now be updated. (#15568, #15029)
  * NVDA now recovers and displays an error in a case where an add-on fails to download correctly. (#15796)
  * NVDA no longer fails to restart intermittently after opening and closing Add-on Store. (#16019, @lukaszgo1)
* Audio:
  * NVDA no longer freezes briefly when multiple sounds are played in rapid succession. (#15311, #15757, @jcsteh)
  * If the audio output device is set to something other than the default and that device becomes available again after being unavailable, NVDA will now switch back to the configured device instead of continuing to use the default device. (#15759, @jcsteh)
  * NVDA now resumes audio if the configuration of the output device changes or another application releases exclusive control of the device. (#15758, #15775, @jcsteh)
* Braille:
  * Multi line braille displays will no longer crash the BRLTTY driver and are treated as one continuous display. (#15386)
  * More objects which contain useful text are detected, and text content is displayed in braille. (#15605)
  * Contracted braille input works properly again. (#15773, @aaclause)
  * Braille is now updated when moving the navigator object between table cells in more situations (#15755, @Emil-18)
  * The result of reporting current focus, current navigator object, and current selection commands is now shown in braille. (#15844, @Emil-18)
  * The Albatross braille driver no longer handles a Esp32 microcontroller as an Albatross display. (#15671)
* LibreOffice:
  * Words deleted using the `control+backspace` keyboard shortcut are now also properly announced when the deleted word is followed by whitespace (like spaces and tabs). (#15436, @michaelweghorn)
  * Announcement of the status bar using the `NVDA+end` keyboard shortcut now also works for dialogs in LibreOffice version 24.2 and newer. (#15591, @michaelweghorn)
  * All expected text attributes are now supported in LibreOffice versions 24.2 and above.
  This makes the announcement of spelling errors work when announcing a line in Writer. (#15648, @michaelweghorn)
  * Announcement of heading levels now also works for LibreOffice versions 24.2 and newer. (#15881, @michaelweghorn)
* Microsoft Office:
  * In Excel with UIA disabled, braille is updated, and the active cell content is spoken, when `control+y`, `control+z` or `alt+backspace` is pressed. (#15547)
  * In Word with UIA disabled braille is updated when `control+v`, `control+x`, `control+y`, `control+z`, `alt+backspace`, `backspace` or `control+backspace` is pressed.
  It is also updated with UIA enabled, when typing text and braille is tethered to review and review follows caret. (#3276)
  * In Word, the landing cell will now be correctly reported when using the native Word commands for table navigation `alt+home`, `alt+end`, `alt+pageUp` and `alt+pageDown`. (#15805, @CyrilleB79)
* Reporting of object shortcut keys has been improved. (#10807, #15816, @CyrilleB79)
* The SAPI4 synthesizer now properly supports volume, rate and pitch changes embedded in speech. (#15271, @LeonarddeR)
* Multi line state is now correctly reported in applications using Java Access Bridge. (#14609)
* NVDA will announce dialog content for more Windows 10 and 11 dialogs. (#15729, @josephsl)
* NVDA will no longer fail to read a newly loaded page in Microsoft Edge when using UI Automation. (#15736)
* When using say all or commands which spell text, pauses between sentences or characters no longer gradually decrease over time. (#15739, @jcsteh)
* NVDA no longer sometimes freezes when speaking a large amount of text. (#15752, @jcsteh)
* When accessing Microsoft Edge using UI Automation, NVDA is able to activate more controls in browse mode. (#14612)
* NVDA will not fail to start anymore when the configuration file is corrupted, but it will restore the configuration to default as it did in the past. (#15690, @CyrilleB79)
* Fixed support for System List view (`SysListView32`) controls in Windows Forms applications. (#15283, @LeonarddeR)
* It is not possible anymore to overwrite NVDA's Python console history. (#15792, @CyrilleB79)
* NVDA should remain responsive when being flooded with many UI Automation events, e.g. when large chunks of text are printed to a terminal or when listening to voice messages in WhatsApp messenger. (#14888, #15169)
  * This new behavior can be disabled using the new "Use enhanced event processing" setting in NVDA's advanced settings.
* NVDA is again able to track the focus in applications running within Windows Defender Application Guard (WDAG). (#15164)
* The speech text is no longer updated when the mouse moves in the Speech Viewer. (#15952, @hwf1324)
* NVDA will again switch back to browse mode when closing combo boxes with `escape` or `alt+upArrow` in Firefox or Chrome. (#15653)
* Arrowing up and down in combo boxes in iTunes will no longer inappropriately switch back to browse mode. (#15653)

### Changes for Developers

Please refer to [the developer guide](https://www.nvaccess.org/files/nvda/documentation/developerGuide.html#API) for information on NVDA's API deprecation and removal process.

* Note: this is an Add-on API compatibility breaking release.
Add-ons will need to be re-tested and have their manifest updated.
* Building NVDA now requires Visual Studio 2022.
Please refer to the [NVDA docs](https://github.com/nvaccess/nvda/blob/release-2024.1/projectDocs/dev/createDevEnvironment.md) for the specific list of Visual Studio components. (#14313)
* Added the following extension points:
  * `treeInterceptorHandler.post_browseModeStateChange`. (#14969, @nvdaes)
  * `speech.speechCanceled`. (#15700, @LeonarddeR)
  * `_onErrorSoundRequested` (should be retrieved calling `logHandler.getOnErrorSoundRequested()`) (#15691, @CyrilleB79)
* It is now possible to use plural forms in an add-on's translations. (#15661, @beqabeqa473)
* Included python3.dll in the binary distribution for use by add-ons with external libraries utilizing the [stable ABI](https://docs.python.org/3.11/c-api/stable.html). (#15674, @mzanm)
* The `BrailleDisplayDriver` base class now has `numRows` and `numCols` properties to provide information about multi line braille displays.
Setting `numCells` is still supported for single line braille displays and `numCells` will return the total number of cells for multi line braille displays. (#15386)
* Updated BrlAPI for BRLTTY to version 0.8.5, and its corresponding python module to a Python 3.11 compatible build. (#15652, @LeonarddeR)
* Added the `speech.speakSsml` function, which allows you to write NVDA speech sequences using [SSML](https://www.w3.org/TR/speech-synthesis11/). (#15699, @LeonarddeR)
  * The following tags are currently supported and translated to appropriate NVDA speech commands:
    * `Prosody` (`pitch`, `rate` and `volume`). Only multiplication (e.g. `200%` are supported.
    * `say-as` with the `interpret` attribute set to `characters`
    * `voice` with the `xml:lang` set to an XML language
    * `break` with the `time` attribute set to a value in milliseconds, e.g. `200ms`
    * `mark` with the `name` attribute set to a mark name, e.g. `mark1`, requires providing a callback
  * Example: `speech.speakSsml('<speak><prosody pitch="200%">hello</prosody><break time="500ms" /><prosody rate="50%">John</prosody></speak>')`
  * The SSML parsing capabilities are backed by the `SsmlParser` class in the `speechXml` module.
* Changes to the NVDA Controller Client library:
  * The file names of the library no longer contain a suffix denoting the architecture, i.e. `nvdaControllerClient32/64.dll` are now called `nvdaControllerClient.dll`. (#15718, #15717, @LeonarddeR)
  * Added an example to demonstrate using nvdaControllerClient.dll from Rust. (#15771, @LeonarddeR)
  * Added the following functions to the controller client: (#15734, #11028, #5638, @LeonarddeR)
    * `nvdaController_getProcessId`: To get the process id (PID) of the current instance of NVDA the controller client is using.
    * `nvdaController_speakSsml`: To instruct NVDA to speak according to the given SSML. This function also supports:
      * Providing the symbol level.
      * Providing the priority of speech to be spoken.
      * Speaking both synchronously (blocking) and asynchronously (instant return).
    * `nvdaController_setOnSsmlMarkReachedCallback`: To register a callback of type `onSsmlMarkReachedFuncType` that is called in synchronous mode for every `<mark />` tag encountered in the SSML sequence provided to `nvdaController_speakSsml`.
  * Note: the new functions in the controller client only support NVDA 2024.1 and above.
* Updated `include` dependencies:
  * detours to `4b8c659f549b0ab21cf649377c7a84eb708f5e68`. (#15695)
  * ia2 to `3d8c7f0b833453f761ded6b12d8be431507bfe0b`. (#15695)
  * sonic to `8694c596378c24e340c09ff2cd47c065494233f1`. (#15695)
  * w3c-aria-practices to `9a5e55ccbeb0f1bf92b6127c9865da8426d1c864`. (#15695)
  * wil to `5e9be7b2d2fe3834a7107f430f7d4c0631f69833`. (#15695)
* Device info yielded by `hwPortUtils.listUsbDevices` now contain the bus reported description of the USB device (key `busReportedDeviceDescription`). (#15764, @LeonarddeR)
* For USB serial devices, `bdDetect.getConnectedUsbDevicesForDriver` and `bdDetect.getDriversForConnectedUsbDevices` now yield device matches containing a `deviceInfo` dictionary enriched with data about the USB device, such as `busReportedDeviceDescription`. (#15764, @LeonarddeR)
* When the configuration file `nvda.ini` is corrupted, a backup copy is saved before it is reinitialized. (#15779, @CyrilleB79)
* When defining a script with the script decorator, the `speakOnDemand` boolean argument can be specified to control if a script should speak while in "on-demand" speech mode. (#481, @CyrilleB79)
  * Scripts that provide information (e.g. say window title, report time/date) should speak in the "on-demand" mode.
  * Scripts that perform an action (e.g. move the cursor, change a parameter) should not speak in the "on-demand" mode.
* Fixed bug where deleting git-tracked files during `scons -c` resulted in missing UIA COM interfaces on rebuild. (#7070, #10833, @hwf1324)
* Fix a bug where some code changes were not detected when building `dist`, that prevented a new build from being triggered.
Now `dist` always rebuilds. (#13372, @hwf1324)
* A `gui.nvdaControls.MessageDialog` with default type of standard, no longer throws a None conversion exception because no sound is assigned. (#16223, @XLTechie)

#### API Breaking Changes

These are breaking API changes.
Please open a GitHub issue if your Add-on has an issue with updating to the new API.

* NVDA is now built with Python 3.11. (#12064)
* Updated pip dependencies:
  * configobj to 5.1.0dev commit `e2ba4457c4651fa54f8d59d8dcdd3da950e956b8`. (#15544)
  * Comtypes to 1.2.0. (#15513, @codeofdusk)
  * Flake8 to 4.0.1. (#15636, @lukaszgo1)
  * py2exe to 0.13.0.1dev commit `4e7b2b2c60face592e67cb1bc935172a20fa371d`. (#15544)
  * robotframework to 6.1.1. (#15544)
  * SCons to 4.5.2. (#15529, @LeonarddeR)
  * sphinx to 7.2.6. (#15544)
  * wxPython to 4.2.2a commit `0205c7c1b9022a5de3e3543f9304cfe53a32b488`. (#12551, #16257)
* Removed pip dependencies:
  * typing_extensions, these should be supported natively in Python 3.11 (#15544)
  * nose, instead unittest-xml-reporting is used to generate XML reports. (#15544)
* `IAccessibleHandler.SecureDesktopNVDAObject` has been removed.
Instead, when NVDA is running on the user profile, track the existence of the secure desktop with the extension point: `winAPI.secureDesktop.post_secureDesktopStateChange`. (#14488)
* `braille.BrailleHandler.handlePendingCaretUpdate` has been removed with no public replacement. (#15163, @LeonarddeR)
* `bdDetect.addUsbDevices and bdDetect.addBluetoothDevices` have been removed.
Braille display drivers should implement the `registerAutomaticDetection` class method instead.
That method receives a `DriverRegistrar` object on which the `addUsbDevices` and `addBluetoothDevices` methods can be used. (#15200, @LeonarddeR)
* The default implementation of the check method on `BrailleDisplayDriver` now requires both the `threadSafe` and `supportsAutomaticDetection` attributes to be set to `True`. (#15200, @LeonarddeR)
* Passing lambda functions to `hwIo.ioThread.IoThread.queueAsApc` is no longer possible, as functions should be weakly referenceable. (#14627, @LeonarddeR)
* `IoThread.autoDeleteApcReference` has been removed. (#14924, @LeonarddeR)
* To support capital pitch changes, synthesizers must now explicitly declare their support for the `PitchCommand` in the `supportedCommands` attribute on the driver. (#15433, @LeonarddeR)
* `speechDictHandler.speechDictVars` has been removed. Use `NVDAState.WritePaths.speechDictsDir` instead of `speechDictHandler.speechDictVars.speechDictsPath`. (#15614, @lukaszgo1)
* `languageHandler.makeNpgettext` and `languageHandler.makePgettext` have been removed.
`npgettext` and `pgettext` are supported natively now. (#15546)
* The app module for [Poedit](https://poedit.net) has been changed significantly. The `fetchObject` function has been removed. (#15313, #7303, @LeonarddeR)
* The following redundant types and constants have been removed from `hwPortUtils`: (#15764, @LeonarddeR)
  * `PCWSTR`
  * `HWND` (replaced by `ctypes.wintypes.HWND`)
  * `ULONG_PTR`
  * `ULONGLONG`
  * `NULL`
  * `GUID` (replaced by `comtypes.GUID`)
* `gui.addonGui.AddonsDialog` has been removed. (#15834)
* `touchHandler.TouchInputGesture.multiFingerActionLabel` has been removed with no replacement. (#15864, @CyrilleB79)
* `NVDAObjects.IAccessible.winword.WordDocument.script_reportCurrentHeaders` has been removed with no replacement. (#15904, @CyrilleB79)
* The following app modules are removed.
Code which imports from one of them, should instead import from the replacement module. (#15618, @lukaszgo1)

| Removed module name |Replacement module|
|---|---|
|`azardi-2.0` |`azardi20`|
|`azuredatastudio` |`code`|
|`azuredatastudio-insiders` |`code`|
|`calculatorapp` |`calculator`|
|`code - insiders` |`code`|
|`commsapps` |`hxmail`|
|`dbeaver` |`eclipse`|
|`digitaleditionspreview` |`digitaleditions`|
|`esybraille` |`esysuite`|
|`hxoutlook` |`hxmail`|
|`miranda64` |`miranda32`|
|`mpc-hc` |`mplayerc`|
|`mpc-hc64` |`mplayerc`|
|`notepad++` |`notepadPlusPlus`|
|`searchapp` |`searchui`|
|`searchhost` |`searchui`|
|`springtoolsuite4` |`eclipse`|
|`sts` |`eclipse`|
|`teamtalk3` |`teamtalk4classic`|
|`textinputhost` |`windowsinternal_composableshell_experiences_textinput_inputapp`|
|`totalcmd64` |`totalcmd`|
|`win32calc` |`calc`|
|`winmail` |`msimn`|
|`zend-eclipse-php` |`eclipse`|
|`zendstudio` |`eclipse`|

#### Deprecations

* Using `watchdog.getFormattedStacksForAllThreads` is deprecated - please use `logHandler.getFormattedStacksForAllThreads` instead. (#15616, @lukaszgo1)
* `easeOfAccess.canConfigTerminateOnDesktopSwitch` has been deprecated, as it became obsolete since Windows 7 is no longer supported. (#15644, @LeonarddeR)
* `winVersion.isFullScreenMagnificationAvailable` has been deprecated - use `visionEnhancementProviders.screenCurtain.ScreenCurtainProvider.canStart` instead. (#15664, @josephsl)
* The following Windows release constants has been deprecated from winVersion module (#15647, @josephsl):
  * `winVersion.WIN7`
  * `winVersion.WIN7_SP1`
  * `winVersion.WIN8`
* The `bdDetect.KEY_*` constants have been deprecated.
Use `bdDetect.DeviceType.*` instead. (#15772, @LeonarddeR).
* The `bdDetect.DETECT_USB` and `bdDetect.DETECT_BLUETOOTH` constants have been deprecated with no public replacement. (#15772, @LeonarddeR).
* Using `gui.ExecAndPump` is deprecated - please use `systemUtils.ExecAndPump` instead. (#15852, @lukaszgo1)

## 2023.3.4

This is a patch release to fix a security issue and installer issue.
Please responsibly disclose security issues following NVDA's [security policy](https://github.com/nvaccess/nvda/blob/master/security.md).

### Security Fixes

* Prevents loading custom configuration while secure mode is forced.
([GHSA-727q-h8j2-6p45](https://github.com/nvaccess/nvda/security/advisories/GHSA-727q-h8j2-6p45))

### Bug Fixes

* Fixed bug which caused the NVDA process to fail to exit correctly. (#16123)
* Fixed bug where if the previous NVDA process failed to exit correctly, an NVDA installation could fail to an unrecoverable state. (#16122)

## 2023.3.3

This is a patch release to fix a security issue.
Please responsibly disclose security issues following NVDA's [security policy](https://github.com/nvaccess/nvda/blob/master/security.md).

### Security Fixes

* Prevents possible reflected XSS attack from crafted content to cause arbitrary code execution.
([GHSA-xg6w-23rw-39r8](https://github.com/nvaccess/nvda/security/advisories/GHSA-xg6w-23rw-39r8))

## 2023.3.2

This is a patch release to fix a security issue.
The security patch in 2023.3.1 was not resolved correctly.
Please responsibly disclose security issues following NVDA's [security policy](https://github.com/nvaccess/nvda/blob/master/security.md).

### Security Fixes

* The security patch in 2023.3.1 was not resolved correctly.
Prevents possible system access and arbitrary code execution with system privileges for unauthenticated users.
([GHSA-h7pp-6jqw-g3pj](https://github.com/nvaccess/nvda/security/advisories/GHSA-h7pp-6jqw-g3pj))

## 2023.3.1

This is a patch release to fix a security issue.
Please responsibly disclose security issues following NVDA's [security policy](https://github.com/nvaccess/nvda/blob/master/security.md).

### Security Fixes

* Prevents possible system access and arbitrary code execution with system privileges for unauthenticated users.
([GHSA-h7pp-6jqw-g3pj](https://github.com/nvaccess/nvda/security/advisories/GHSA-h7pp-6jqw-g3pj))

## 2023.3

This release includes improvements to performance, responsiveness and stability of audio output.
Options have been added to control the volume of NVDA sounds and beeps, or to have them follow the volume of the voice you are using.

NVDA can now periodically refresh OCR results, speaking new text as it appears.
This can be configured in the Windows OCR category of NVDA's settings dialog.

There's been several braille fixes, improving device detection and caret movement.
It is now possible to opt-out unwanted drivers from automatic detection, to improve autodetection performance.
There are also new BRLTTY commands.

There's also been bug fixes for the Add-on Store, Microsoft Office, Microsoft Edge context menus, and Windows Calculator.

### New Features

* Enhanced sound management:
  * A new Audio Settings panel:
    * This can be opened with `NVDA+control+u`. (#15497)
    * An option in Audio settings to have the volume of NVDA sounds and beeps follow the volume setting of the voice you are using. (#1409)
    * An option in Audio settings to separately configure the volume of NVDA sounds. (#1409, #15038)
    * The settings to change audio output device and toggle audio ducking have been moved to the new Audio settings panel from the Select Synthesizer dialog.
    These options will be removed from the "select synthesizer" dialog in 2024.1. (#15486, #8711)
  * NVDA will now output audio via the Windows Audio Session API (WASAPI), which may improve the responsiveness, performance and stability of NVDA speech and sounds. (#14697, #11169, #11615, #5096, #10185, #11061)
  * Note: WASAPI is incompatible with some add-ons.
  Compatible updates are available for these add-ons, please update them before updating NVDA.
  Incompatible versions of these add-ons will be disabled when updating NVDA:
    * Tony's Enhancements version 1.15 or older. (#15402)
    * NVDA global commands extension 12.0.8 or older. (#15443)
* NVDA is now able to continually update the result when performing optical character recognition (OCR), speaking new text as it appears. (#2797)
  * To enable this functionality, enable the option "Periodically refresh recognized content" in the Windows OCR category of NVDA's settings dialog.
  * Once enabled, you can toggle speaking new text by toggling report dynamic content changes (pressing `NVDA+5`).
* When using automatic detection of braille displays, it is now possible to opt-out drivers from detection from the braille display selection dialog. (#15196)
* A new option in Document Formatting settings, "Ignore blank lines for line indentation reporting". (#13394)
* Added an unassigned gesture to navigate by tab groupings in browse mode. (#15046)

### Changes

* Braille:
  * When the text in a terminal changes without updating the caret, the text on a braille display will now properly update when positioned on a changed line.
  This includes situations where braille is tethered to review. (#15115)
  * More BRLTTY key bindings are now mapped to NVDA commands (#6483):
    * `learn`: toggle NVDA input help
    * `prefmenu`: open the NVDA menu
    * `prefload`/`prefsave`: Load/save NVDA configuration
    * `time`: Show time
    * `say_line`: Speak the current line where the review cursor is located
    * `say_below`: Say all using review cursor
  * The BRLTTY driver is only available when a BRLTTY instance with BrlAPI enabled is running. (#15335)
  * The advanced setting to enable support for HID braille has been removed in favor of a new option.
  You can now disable specific drivers for braille display auto detection in the braille display selection dialog. (#15196)
* Add-on Store: Installed add-ons will now be listed in the Available Add-ons tab, if they are available in the store. (#15374)
* Some shortcut keys have been updated in the NVDA menu. (#15364)

### Bug Fixes

* Microsoft Office:
  * Fixed crash in Microsoft Word when Document formatting options "report headings" and "report comments and notes" were not enabled. (#15019)
  * In Word and Excel, text alignment will be correctly reported in more situations. (#15206, #15220)
  * Fixes the announcement of some cell formatting shortcuts in Excel. (#15527)
* Microsoft Edge:
  * NVDA will no longer jump back to the last browse mode position when opening the context menu in Microsoft Edge. (#15309)
  * NVDA is once again able to read context menus of downloads in Microsoft Edge. (#14916)
* Braille:
  * The braille cursor and selection indicators will now always be updated correctly after showing or hiding respective indicators with a gesture. (#15115)
  * Fixed bug where Albatross braille displays try to initialize although another braille device has been connected. (#15226)
* Add-on Store:
  * Fixed bug where unchecking "include incompatible add-ons" would result in incompatible add-ons still being listed in the store. (#15411)
  * Add-ons blocked due to compatibility reasons should now be filtered correctly when toggling the filter for enabled/disabled status. (#15416)
  * Fixed bug preventing overridden enabled incompatible add-ons being upgraded or replaced using the external install tool. (#15417)
  * Fixed bug where NVDA would not speak until restarted after add-on installation. (#14525)
  * Fixed bug where add-ons cannot be installed if a previous download failed or was cancelled. (#15469)
  * Fixed issues with handling incompatible add-ons when upgrading NVDA. (#15414, #15412, #15437)
* NVDA once again announces calculation results in the Windows 32bit calculator on Server, LTSC and LTSB versions of Windows. (#15230)
* NVDA no longer ignores focus changes when a nested window (grand child window) gets focus. (#15432)
* Fixed a potential cause of crashing during NVDA startup. (#15517)

### Changes for Developers

Please refer to [the developer guide](https://www.nvaccess.org/files/nvda/documentation/developerGuide.html#API) for information on NVDA's API deprecation and removal process.

* `braille.handler.handleUpdate` and `braille.handler.handleReviewMove` have been changed in order not to update instantly.
Before this change, when either of these methods was called very often, this would drain many resources.
These methods now queue an update at the end of every core cycle instead.
They should also be thread safe, making it possible to call them from background threads. (#15163)
* Added official support to register custom braille display drivers in the automatic braille display detection process.
Consult the `braille.BrailleDisplayDriver` class documentation for more details.
Most notably, the `supportsAutomaticDetection` attribute must be set to `True` and the `registerAutomaticDetection` `classmethod` must be implemented.  (#15196)

#### Deprecations

* `braille.BrailleHandler.handlePendingCaretUpdate` is now deprecated with no public replacement.
It will be removed in 2024.1. (#15163)
* Importing the constants `xlCenter`, `xlJustify`, `xlLeft`, `xlRight`, `xlDistributed`, `xlBottom`, `xlTop` from `NVDAObjects.window.excel` is deprecated.
Use `XlHAlign` or `XlVAlign` enumerations instead. (#15205)
* The mapping `NVDAObjects.window.excel.alignmentLabels` is deprecated.
Use the `displayString` methods of `XlHAlign` or `XlVAlign` enumerations instead. (#15205)
* `bdDetect.addUsbDevices` and `bdDetect.addBluetoothDevices` have been deprecated.
Braille display drivers should implement the `registerAutomaticDetection` classmethod instead.
That method receives a `DriverRegistrar` object on which the `addUsbDevices` and `addBluetoothDevices` methods can be used. (#15200)
* The default implementation of the check method on `BrailleDisplayDriver` uses `bdDetect.driverHasPossibleDevices` for devices that are marked as thread safe.
Starting from NVDA 2024.1, in order for the base method to use `bdDetect.driverHasPossibleDevices`, the `supportsAutomaticDetection` attribute must be set to `True` as well. (#15200)

## 2023.2

This release introduces the Add-on Store to replace the Add-ons Manager.
In the Add-on Store you can browse, search, install and update community add-ons.
You can now manually override incompatibility issues with outdated add-ons at your own risk.

There are new braille features, commands, and display support.
There are also new input gestures for OCR and flattened object navigation.
Navigating and reporting formatting in Microsoft Office is improved.

There are many bug fixes, particularly for braille, Microsoft Office, web browsers and Windows 11.

eSpeak-NG, LibLouis braille translator, and Unicode CLDR have been updated.

### New Features

* Add-on Store has been added to NVDA. (#13985)
  * Browse, search, install and update community add-ons.
  * Manually override incompatibility issues with outdated add-ons.
  * The Add-ons Manager has been removed and replaced by the Add-on Store.
  * For more information please read the updated user guide.
* New input gestures:
  * An unbound gesture to cycle through the available languages for Windows OCR. (#13036)
  * An unbound gesture to cycle through the braille show messages modes. (#14864)
  * An unbound gesture to toggle showing the selection indicator for braille. (#14948)
  * Added default keyboard gesture assignments to move to the next or previous object in a flattened view of the object hierarchy. (#15053)
    * Desktop: `NVDA+numpad9` and `NVDA+numpad3` to move to the previous and next objects respectively.
    * Laptop: `shift+NVDA+[` and `shift+NVDA+]` to move to the previous and next objects respectively.
* New braille features:
  * Added support for the Help Tech Activator braille display. (#14917)
  * A new option to toggle showing the selection indicator (dots 7 and 8). (#14948)
  * A new option to optionally move the system caret or focus when changing the review cursor position with braille routing keys. (#14885, #3166)
  * When pressing `numpad2` three times to report the numerical value of the character at the position of the review cursor, the information is now also provided in braille. (#14826)
  * Added support for the `aria-brailleroledescription` ARIA 1.3 attribute, allowing web authors to override the type of an element shown on the braille display. (#14748)
  * Baum braille driver: added several braille chord gestures for performing common keyboard commands such as `windows+d` and `alt+tab`.
  Please refer to the NVDA User Guide for a full list. (#14714)
* Added pronunciation of Unicode symbols:
  * braille symbols such as `⠐⠣⠃⠗⠇⠐⠜`. (#13778)
  * Mac Option key symbol `⌥`. (#14682)
* Added gestures for Tivomatic Caiku Albatross braille displays. (#14844, #15002)
  * showing the braille settings dialog
  * accessing the status bar
  * cycling the braille cursor shape
  * cycling the braille show messages mode
  * toggling the braille cursor on/off
  * toggling the "braille show selection indicator" state
  * cycling the "braille move system caret when routing review cursor" mode. (#15122)
* Microsoft Office features:
  * When highlighted text is enabled Document Formatting, highlight colours are now reported in Microsoft Word. (#7396, #12101, #5866)
  * When colors are enabled Document Formatting, background colours are now reported in Microsoft Word. (#5866)
  * When using Excel shortcuts to toggle format such as bold, italic, underline and strike through of a cell in Excel, the result is now reported. (#14923)
* Experimental enhanced sound management:
  * NVDA can now output audio via the Windows Audio Session API (WASAPI), which may improve the responsiveness, performance and stability of NVDA speech and sounds. (#14697)
  * WASAPI usage can be enabled in Advanced settings.
  Additionally, if WASAPI is enabled, the following Advanced settings can also be configured.
    * An option to have the volume of NVDA sounds and beeps follow the volume setting of the voice you are using. (#1409)
    * An option to separately configure the volume of NVDA sounds. (#1409, #15038)
  * There is a known issue with intermittent crashing when WASAPI is enabled. (#15150)
* In Mozilla Firefox and Google Chrome, NVDA now reports when a control opens a dialog, grid, list or tree if the author has specified this using `aria-haspopup`. (#8235)
* It is now possible to use system variables (such as `%temp%` or `%homepath%`) in the path specification while creating portable copies of NVDA. (#14680)
* In Windows 10 May 2019 Update and later, NVDA can announce virtual desktop names when opening, changing, and closing them. (#5641)
* A system wide parameter has been added to allow users and system administrators to force NVDA to start in secure mode. (#10018)

### Changes

* Component updates:
  * eSpeak NG has been updated to 1.52-dev commit `ed9a7bcf`. (#15036)
  * Updated LibLouis braille translator to [3.26.0](https://github.com/liblouis/liblouis/releases/tag/v3.26.0). (#14970)
  * CLDR has been updated to version 43.0. (#14918)
* LibreOffice changes:
  * When reporting the review cursor location, the current cursor/caret location is now reported relative to the current page in LibreOffice Writer 7.6 and newer, similar to what is done for Microsoft Word. (#11696)
  * Announcement of the status bar (e.g. triggered by `NVDA+end`) works for LibreOffice. (#11698)
  * When moving to a different cell in LibreOffice Calc, NVDA no longer incorrectly announces the coordinates of the previously focused cell when cell coordinate announcement is disabled in NVDA's settings. (#15098)
* Braille changes:
  * When using a braille display via the Standard HID braille driver, the dpad can be used to emulate the arrow keys and enter.
  Also `space+dot1` and `space+dot4` now map to up and down arrow respectively. (#14713)
  * Updates to dynamic web content (ARIA live regions) are now displayed in braille.
  This can be disabled in the Advanced Settings panel. (#7756)
* Dash and em-dash symbols will always be sent to the synthesizer. (#13830)
* Distance reported in Microsoft Word will now honour the unit defined in Word's advanced options even when using UIA to access Word documents. (#14542)
* NVDA responds faster when moving the cursor in edit controls. (#14708)
* Script for reporting the destination of a link now reports from the caret / focus position rather than the navigator object. (#14659)
* Portable copy creation no longer requires that a drive letter be entered as part of the absolute path. (#14680)
* If Windows is configured to display seconds in the system tray clock, using `NVDA+f12` to report the time now honors that setting. (#14742)
* NVDA will now report unlabeled groupings that have useful position information, such as in recent versions of Microsoft Office 365 menus. (#14878)

### Bug Fixes

* Braille:
  * Several stability fixes to input/output for braille displays, resulting in less frequent errors and crashes of NVDA. (#14627)
  * NVDA will no longer unnecessarily switch to no braille multiple times during auto detection, resulting in a cleaner log and less overhead. (#14524)
  * NVDA will now switch back to USB if a HID Bluetooth device (such as the HumanWare Brailliant or APH Mantis) is automatically detected and an USB connection becomes available.
  This only worked for Bluetooth Serial ports before. (#14524)
  * When no braille display is connected and the braille viewer is closed by pressing `alt+f4` or clicking the close button, the display size of the braille subsystem will again be reset to no cells. (#15214)
* Web browsers:
  * NVDA no longer occasionally causes Mozilla Firefox to crash or stop responding. (#14647)
  * In Mozilla Firefox and Google Chrome, typed characters are no longer reported in some text boxes even when speak typed characters is disabled. (#8442)
  * You can now use browse mode in Chromium Embedded Controls where it was not possible previously. (#13493, #8553)
  * In Mozilla Firefox, moving the mouse over text after a link now reliably reports the text. (#9235)
  * The destination of graphic links is now reported accurately in more cases in Chrome and Edge. (#14783)
  * When trying to report the URL for a link without a href attribute NVDA is no longer silent.
  Instead NVDA reports that the link has no destination. (#14723)
  * In Browse mode, NVDA will no longer incorrectly ignore focus moving to a parent or child control e.g. moving from a control to its parent list item or gridcell. (#14611)
    * Note however that this fix only applies when the Automatically set focus to focusable elements" option in Browse Mode settings is turned off (which is the default).
* Fixes for Windows 11:
  * NVDA can once again announce Notepad status bar contents. (#14573)
  * Switching between tabs will announce the new tab name and position for Notepad and File Explorer. (#14587, #14388)
  * NVDA will once again announce candidate items when entering text in languages such as Chinese and Japanese. (#14509)
  * It is once again possible to open the Contributors and License items on the NVDA Help menu. (#14725)
* Microsoft Office fixes:
  * When rapidly moving through cells in Excel, NVDA is now less likely to report the wrong cell or selection. (#14983, #12200, #12108)
  * When landing on an Excel cell from outside a work sheet, braille and focus highlighter are no longer needlessly updated to the object that had focus previously. (#15136)
  * NVDA no longer fails to announce focusing password fields in Microsoft Excel and Outlook. (#14839)
* For symbols which do not have a symbol description in the current locale, the default English symbol level will be used. (#14558, #14417)
* It is now possible to use the backslash character in the replacement field of a dictionaries entry, when the type is not set to regular expression. (#14556)
* In Windows 10 and 11 Calculator, a portable copy of NVDA will no longer do nothing or play error tones when entering expressions in standard calculator in compact overlay mode. (#14679)
* NVDA again recovers from many more situations such as applications that stop responding which previously caused it to freeze completely. (#14759)
* When forcing UIA support with certain terminal and consoles, a bug is fixed which caused a freeze and the log file to be spammed. (#14689)
* NVDA will no longer refuse to save the configuration after a configuration reset. (#13187)
* When running a temporary version from the launcher, NVDA will not mislead users into thinking they can save the configuration. (#14914)
* NVDA now generally responds slightly faster to commands and focus changes. (#14928)
* Displaying the OCR settings will not fail on some systems anymore. (#15017)
* Fix bug related to saving and loading the NVDA configuration, including switching synthesizers. (#14760)
* Fix bug causing text review "flick up" touch gesture to move pages rather than move to previous line. (#15127)

### Changes for Developers

Please refer to [the developer guide](https://www.nvaccess.org/files/nvda/documentation/developerGuide.html#API) for information on NVDA's API deprecation and removal process.

* Suggested conventions have been added to the add-on manifest specification.
These are optional for NVDA compatibility, but are encouraged or required for submitting to the Add-on Store. (#14754)
  * Use `lowerCamelCase` for the name field.
  * Use `<major>.<minor>.<patch>` format for the version field (required for add-on datastore).
  * Use `https://` as the schema for the url field (required for add-on datastore).
* Added a new extension point type called `Chain`, which can be used to iterate over iterables returned by registered handlers. (#14531)
* Added the `bdDetect.scanForDevices` extension point.
Handlers can be registered that yield `BrailleDisplayDriver/DeviceMatch` pairs that don't fit in existing categories, like USB or Bluetooth. (#14531)
* Added extension point: `synthDriverHandler.synthChanged`. (#14618)
* The NVDA Synth Settings Ring now caches available setting values the first time they're needed, rather than when loading the synthesizer. (#14704)
* You can now call the export method on a gesture map to export it to a dictionary.
This dictionary can be imported in another gesture by passing it either to the constructor of `GlobalGestureMap` or to the update method on an existing map. (#14582)
* `hwIo.base.IoBase` and its derivatives now have a new constructor parameter to take a `hwIo.ioThread.IoThread`.
If not provided, the default thread is used. (#14627)
* `hwIo.ioThread.IoThread` now has a `setWaitableTimer` method to set a waitable timer using a python function.
Similarly, the new `getCompletionRoutine` method allows you to convert a python method into a completion routine safely. (#14627)
* `offsets.OffsetsTextInfo._get_boundingRects` should now always return `List[locationHelper.rectLTWH]` as expected for a subclass of `textInfos.TextInfo`. (#12424)
* `highlight-color` is now a format field attribute. (#14610)
* NVDA should more accurately determine if a logged message is coming from NVDA core. (#14812)
* NVDA will no longer log inaccurate warnings or errors about deprecated appModules. (#14806)
* All NVDA extension points are now briefly described in a new, dedicated chapter in the Developer Guide. (#14648)
* `scons checkpot` will no longer check the `userConfig` subfolder anymore. (#14820)
* Translatable strings can now be defined with a singular and a plural form using `ngettext` and `npgettext`. (#12445)

#### Deprecations

* Passing lambda functions to `hwIo.ioThread.IoThread.queueAsApc` is deprecated.
Instead, functions should be weakly referenceable. (#14627)
* Importing `LPOVERLAPPED_COMPLETION_ROUTINE` from `hwIo.base` is deprecated.
Instead import from `hwIo.ioThread`. (#14627)
* `IoThread.autoDeleteApcReference` is deprecated.
It was introduced in NVDA 2023.1 and was never meant to be part of the public API.
Until removal, it behaves as a no-op, i.e. a context manager yielding nothing. (#14924)
* `gui.MainFrame.onAddonsManagerCommand` is deprecated, use `gui.MainFrame.onAddonStoreCommand` instead. (#13985)
* `speechDictHandler.speechDictVars.speechDictsPath` is deprecated, use `NVDAState.WritePaths.speechDictsDir` instead. (#15021)
* Importing `voiceDictsPath` and `voiceDictsBackupPath` from `speechDictHandler.dictFormatUpgrade` is deprecated.
Instead use `WritePaths.voiceDictsDir` and `WritePaths.voiceDictsBackupDir` from `NVDAState`. (#15048)
* `config.CONFIG_IN_LOCAL_APPDATA_SUBKEY` is deprecated.
Instead use `config.RegistryKey.CONFIG_IN_LOCAL_APPDATA_SUBKEY`. (#15049)

## 2023.1

A new option has been added, "Paragraph Style" in "Document Navigation".
This can be used with text editors that do not support paragraph navigation natively, such as Notepad and Notepad++.

There is a new global command to report the destination of a link, mapped to `NVDA+k`.

Support for annotated web content (such as comments and footnotes) has improved.
Press `NVDA+d` to cycle through summaries when annotations are reported (e.g. "has comment, has footnote").

Tivomatic Caiku Albatross 46/80 braille displays are now supported.

Support for ARM64 and AMD64 versions of Windows has improved.

There are many bug fixes, notably Windows 11 fixes.

eSpeak, LibLouis, Sonic rate boost and Unicode CLDR have been updated.
There are new Georgian, Swahili (Kenya) and Chichewa (Malawi) braille tables.

Note:

* This release breaks compatibility with existing add-ons.

### New Features

* Microsoft Excel via UI Automation: Automatic reporting of column and row headers in tables. (#14228)
  * Note: This is referring to tables formatted via the "Table" button on the Insert pane of the Ribbon.
  "First Column" and "Header Row" in "Table Style Options" correspond to column and row headers respectively.
  * This is not referring to screen reader specific headers via named ranges, which is currently not supported via UI Automation.
* An unassigned script has been added to toggle delayed character descriptions. (#14267)
* Added an experimental option to leverage the UIA notification support in Windows Terminal to report new or changed text in the terminal, resulting in improved stability and responsivity. (#13781)
  * Consult the user guide for limitations of this experimental option.
* On Windows 11 ARM64, browse mode is now available in AMD64 apps such as Firefox, Google Chrome and 1Password. (#14397)
* A new option has been added, "Paragraph Style" in "Document Navigation".
This adds support for single line break (normal) and multi line break (block) paragraph navigation.
This can be used with text editors that do not support paragraph navigation natively, such as Notepad and Notepad++. (#13797)
* The presence of multiple annotations are now reported.
`NVDA+d` now cycles through reporting the summary of each annotation target for origins with multiple annotation targets.
For example, when text has a comment and a footnote associated with it. (#14507, #14480)
* Added support for Tivomatic Caiku Albatross 46/80 braille displays. (#13045)
* New global command: Report link destination (`NVDA+k`).
Pressed once will speak/braille the destination of the link that is in the navigator object.
Pressing twice will show it in a window, for more detailed review. (#14583)
* New unmapped global command (Tools category): Report link destination in a window.
Same as pressing `NVDA+k` twice, but may be more useful for braille users. (#14583)

### Changes

* Updated LibLouis braille translator to [3.24.0](https://github.com/liblouis/liblouis/releases/tag/v3.24.0). (#14436)
  * Major updates to Hungarian, UEB, and Chinese bopomofo braille.
  * Support for the Danish braille standard 2022.
  * New braille tables for Georgian literary braille, Swahili (Kenya) and Chichewa (Malawi).
* Updated Sonic rate boost library to commit `1d70513`. (#14180)
* CLDR has been updated to version 42.0. (#14273)
* eSpeak NG has been updated to 1.52-dev commit `f520fecb`. (#14281, #14675)
  * Fixed reporting of large numbers. (#14241)
* Java applications with controls using the selectable state will now announce when an item is not selected rather than when the item is selected. (#14336)

### Bug Fixes

* Windows 11 fixes:
  * NVDA will announce search highlights when opening Start menu. (#13841)
  * On ARM, x64 apps are no longer identified as ARM64 applications. (#14403)
  * Clipboard history menu items such as "pin item" can be accessed. (#14508)
  * In Windows 11 22H2 and newer, it is again possible to use mouse and touch interaction to interact with areas such as the system tray overflow window and "Open With" dialog. (#14538, #14539)
* Suggestions are reported when typing an @mention in in Microsoft Excel comments. (#13764)
* In the Google Chrome location bar, suggestion controls (switch to tab, remove suggestion etc) are now reported when selected. (#13522)
* When requesting formatting information, colors are now explicitly reported in Wordpad or log viewer, rather than only "Default color". (#13959)
* In Firefox, activating the "Show options" button on GitHub issue pages now works reliably. (#14269)
* The date picker controls in Outlook 2016 / 365 Advanced search dialog now report their label and value. (#12726)
* ARIA switch controls are now actually reported as switches in Firefox, Chrome and Edge, rather than checkboxes. (#11310)
* NVDA will automatically announce the sort state on an HTML table column header when changed by pressing an inner button. (#10890)
* A landmark or region's name is always automatically spoken when jumping inside from outside using quick navigation or focus in browse mode. (#13307)
* When beep or announce 'cap' for capitals is enabled with delayed character descriptions, NVDA no longer beeps or announces 'cap' twice. (#14239)
* Controls in tables in Java applications will now be announced more accurately by NVDA. (#14347)
* Some settings will no longer be unexpectedly different when used with multiple profiles. (#14170)
  * The following settings have been addressed:
    * Line indentation in Document formatting settings.
    * Cell borders in doc formatting settings
    * Show messages in braille settings
    * Tether Braille in braille settings
  * In some rare cases, these settings used in profiles may be unexpectedly modified when installing this version of NVDA.
  * Please check these options in your profiles after upgrading NVDA to this version.
* Emojis should now be reported in more languages. (#14433)
* The presence of an annotation is no longer missing in braille for some elements. (#13815)
* Fixed an issue where config changes not save correctly when changing between a "Default" option and the value of the "Default" option. (#14133)
* When configuring NVDA there will always be at least one key defined as an NVDA key. (#14527)
* When accessing the NVDA menu via the notification area, NVDA will not suggest a pending update anymore when no update is available. (#14523)
* Remaining, elapsed and total time is now reported correctly for audio files over a day long in foobar2000. (#14127)
* In web browsers such as Chrome and Firefox, alerts such as file downloads are shown in braille in addition to being spoken. (#14562)
* Bug fixed when navigating to the first and last column in a table in Firefox (#14554)
* When NVDA is launched with `--lang=Windows` parameter, it is again possible to open NVDA's General settings dialog. (#14407)
* NVDA no longer fails to continue reading in Kindle for PC after turning the page. (#14390)

### Changes for Developers

Note: this is an Add-on API compatibility breaking release.
Add-ons will need to be re-tested and have their manifest updated.
Please refer to [the developer guide](https://www.nvaccess.org/files/nvda/documentation/developerGuide.html#API) for information on NVDA's API deprecation and removal process.

* System tests should now pass when run locally on non-English systems. (#13362)
* In Windows 11 on ARM, x64 apps are no longer identified as ARM64 applications. (#14403)
* It is no longer necessary to use `SearchField` and `SuggestionListItem` `UIA` `NVDAObjects` in new UI Automation scenarios, where automatic reporting of search suggestions, and where typing has been exposed via UI Automation with the `controllerFor` pattern.
This functionality is now available generically via `behaviours.EditableText` and the base `NVDAObject` respectively. (#14222)
* The UIA debug logging category when enabled now produces significantly more logging for UIA event handlers and utilities. (#14256)
* NVDAHelper build standards updated. (#13072)
  * Now uses the C++20 standard, was C++17.
  * Now uses the `/permissive-` compiler flag which disables permissive behaviors, and sets the `/Zc` compiler options for strict conformance.
* Some plugin objects (e.g. drivers and add-ons) now have a more informative description in the NVDA python console. (#14463)
* NVDA can now be fully compiled with Visual Studio 2022, no longer requiring the Visual Studio 2019 build tools. (#14326)
* More detailed logging for NVDA freezes to aid debugging. (#14309)
* The singleton `braille._BgThread` class has been replaced with `hwIo.ioThread.IoThread`. (#14130)
  * A single instance `hwIo.bgThread` (in NVDA core) of this class provides background i/o for thread safe braille display drivers.
  * This new class is not a singleton by design, add-on authors are encouraged to use their own instance when doing hardware i/o.
* The processor architecture for the computer can be queried from `winVersion.WinVersion.processorArchitecture attribute.` (#14439)
* New extension points have been added. (#14503)
  * `inputCore.decide_executeGesture`
  * `tones.decide_beep`
  * `nvwave.decide_playWaveFile`
  * `braille.pre_writeCells`
  * `braille.filter_displaySize`
  * `braille.decide_enabled`
  * `braille.displayChanged`
  * `braille.displaySizeChanged`
* It is possible to set useConfig to False on supported settings for a synthesizer driver. (#14601)

#### API Breaking Changes

These are breaking API changes.
Please open a GitHub issue if your Add-on has an issue with updating to the new API.

* The configuration specification has been altered, keys have been removed or modified:
  * In `[documentFormatting]` section (#14233):
    * `reportLineIndentation` stores an int value (0 to 3) instead of a boolean
    * `reportLineIndentationWithTones` has been removed.
    * `reportBorderStyle` and `reportBorderColor` have been removed and are replaced by `reportCellBorders`.
  * In `[braille]` section (#14233):
    * `noMessageTimeout` has been removed, replaced by a value for `showMessages`.
    * `messageTimeout` cannot take the value 0 anymore, replaced by a value for `showMessages`.
    * `autoTether` has been removed; `tetherTo` can now take the value "auto" instead.
  * In `[keyboard]` section  (#14528):
    * `useCapsLockAsNVDAModifierKey`, `useNumpadInsertAsNVDAModifierKey`, `useExtendedInsertAsNVDAModifierKey` have been removed.
    They are replaced by `NVDAModifierKeys`.
* The `NVDAHelper.RemoteLoader64` class has been removed with no replacement. (#14449)
* The following functions in `winAPI.sessionTracking` are removed with no replacement. (#14416, #14490)
  * `isWindowsLocked`
  * `handleSessionChange`
  * `unregister`
  * `register`
  * `isLockStateSuccessfullyTracked`
* It is no longer possible to enable/disable the braille handler by setting `braille.handler.enabled`.
To disable the braille handler programatically, register a handler to `braille.handler.decide_enabled`. (#14503)
* It is no longer possible to update the display size of the handler by setting `braille.handler.displaySize`.
To update the displaySize programatically, register a handler to `braille.handler.filter_displaySize`.
Refer to `brailleViewer` for an example on how to do this. (#14503)
* There have been changes to the usage of `addonHandler.Addon.loadModule`. (#14481)
  * `loadModule` now expects dot as a separator, rather than backslash.
  For example "lib.example" instead of "lib\example".
  * `loadModule` now raises an exception when a module can't be loaded or has errors, instead of silently returning `None` without giving information about the cause.
* The following symbols have been removed from `appModules.foobar2000` with no direct replacement. (#14570)
  * `statusBarTimes`
  * `parseIntervalToTimestamp`
  * `getOutputFormat`
  * `getParsingFormat`
* The following are no longer singletons - their get method has been removed.
Usage of `Example.get()` is now `Example()`. (#14248)
  * `UIAHandler.customAnnotations.CustomAnnotationTypesCommon`
  * `UIAHandler.customProps.CustomPropertiesCommon`
  * `NVDAObjects.UIA.excel.ExcelCustomProperties`
  * `NVDAObjects.UIA.excel.ExcelCustomAnnotationTypes`

#### Deprecations

* `NVDAObjects.UIA.winConsoleUIA.WinTerminalUIA` is deprecated and usage is discouraged. (#14047)
* `config.addConfigDirsToPythonPackagePath` has been moved.
Use `addonHandler.packaging.addDirsToPythonPackagePath` instead. (#14350)
* `braille.BrailleHandler.TETHER_*` are deprecated.
Use `configFlags.TetherTo.*.value` instead. (#14233)
* `utils.security.postSessionLockStateChanged` is deprecated.
Use `utils.security.post_sessionLockStateChanged` instead. (#14486)
* `NVDAObject.hasDetails`, `NVDAObject.detailsSummary`, `NVDAObject.detailsRole` has been deprecated.
Use `NVDAObject.annotations` instead. (#14507)
* `keyboardHandler.SUPPORTED_NVDA_MODIFIER_KEYS` is deprecated with no direct replacement.
Consider using the class `config.configFlags.NVDAKey` instead. (#14528)
* `gui.MainFrame.evaluateUpdatePendingUpdateMenuItemCommand` has been deprecated.
Use `gui.MainFrame.SysTrayIcon.evaluateUpdatePendingUpdateMenuItemCommand` instead. (#14523)

## 2022.4

This release includes several new key commands, including table say all commands.
A "Quick Start Guide" section has been added to the User Guide.
There are also several bug fixes.

eSpeak has been updated and LibLouis has been updated.
There are new Chinese, Swedish, Luganda and Kinyarwanda braille tables.

### New Features

* Added a "Quick Start Guide" section to the User Guide. (#13934)
* Introduced a new command to check the keyboard shortcut of the current focus. (#13960)
  * Desktop: `shift+numpad2`.
  * Laptop: `NVDA+ctrl+shift+.`.
* Introduced new commands to move the review cursor by page where supported by the application. (#14021)
  * Move to previous page:
    * Desktop: `NVDA+pageUp`.
    * Laptop: `NVDA+shift+pageUp`.
  * Move to next page:
    * Desktop: `NVDA+pageDown`.
    * Laptop: `NVDA+shift+pageDown`.
* Added the following table commands. (#14070)
  * Say all in column: `NVDA+control+alt+downArrow`
  * Say all in row: `NVDA+control+alt+rightArrow`
  * Read entire column: `NVDA+control+alt+upArrow`
  * Read entire row: `NVDA+control+alt+leftArrow`
* Microsoft Excel via UI Automation: NVDA now announces when moving out of a table within a spreadsheet. (#14165)
* Reporting table headers can now be configured separately for rows and columns. (#14075)

### Changes

* eSpeak NG has been updated to 1.52-dev commit `735ecdb8`. (#14060, #14079, #14118, #14203)
  * Fixed reporting of Latin characters when using Mandarin. (#12952, #13572, #14197)
* Updated LibLouis braille translator to [3.23.0](https://github.com/liblouis/liblouis/releases/tag/v3.23.0). (#14112)
  * Added braille tables:
    * Chinese common braille (simplified Chinese characters)
    * Kinyarwanda literary braille
    * Luganda literary braille
    * Swedish uncontracted braille
    * Swedish partially contracted braille
    * Swedish contracted braille
    * Chinese (China, Mandarin) Current Braille System (no tones) (#14138)
* NVDA now includes the architecture of the operating system as part of user statistics tracking. (#14019)

### Bug Fixes

* When updating NVDA using the Windows Package Manager CLI (aka winget), a released version of NVDA is no longer always treated as newer than whatever alpha version is installed. (#12469)
* NVDA will now correctly announce Group boxes in Java applications. (#13962)
* Caret properly follows spoken text during "say all" in applications such as Bookworm, WordPad, or the NVDA log viewer. (#13420, #9179)
* In programs using UI Automation, partially checked checkboxes will be reported correctly. (#13975)
* Improved performance and stability in Microsoft Visual Studio, Windows Terminal, and other UI Automation based applications. (#11077, #11209)
  * These fixes apply to Windows 11 Sun Valley 2 (version 22H2) and later.
  * Selective registration for UI Automation events and property changes now enabled by default.
* Text reporting, Braille output, and password suppression now work as expected in the embedded Windows Terminal control in Visual Studio 2022. (#14194)
* NVDA is now DPI aware when using multiple monitors.
There are several fixes for using a DPI setting higher than 100% or multiple monitors.
Issues may still exist with versions of Windows older than Windows 10 1809.
For these fixes to work, applications which NVDA interacts with also need to be DPI aware.
Note there are still known issues with Chrome and Edge. (#13254)
  * Visual highlighting frames should now be correctly placed in most applications. (#13370, #3875, #12070)
  * Touch screen interaction should now be accurate for most applications. (#7083)
  * Mouse tracking should now work for most applications. (#6722)
* Orientation state (landscape/portrait) changes are now correctly ignored when there is no change (e.g. monitor changes). (#14035)
* NVDA will announce dragging items on screen in places such as rearranging Windows 10 Start menu tiles and virtual desktops in Windows 11. (#12271, #14081)
* In advanced settings, "Play a sound for logged errors" option is now correctly restored to its default value when pressing the "Restore defaults" button. (#14149)
* NVDA can now select text using the `NVDA+f10` keyboard shortcut on Java applications. (#14163)
* NVDA will no longer get stuck in a menu when arrowing up and down threaded conversations in Microsoft Teams. (#14355)

### Changes for Developers

Please refer to [the developer guide](https://www.nvaccess.org/files/nvda/documentation/developerGuide.html#API) for information on NVDA's API deprecation and removal process.

* The [NVDA API Announcement mailing list](https://groups.google.com/a/nvaccess.org/g/nvda-api/about) was created. (#13999)
* NVDA no longer processes `textChange` events for most UI Automation applications due to their extreme negative performance impact. (#11002, #14067)

#### Deprecations

* `core.post_windowMessageReceipt` is deprecated, use `winAPI.messageWindow.pre_handleWindowMessage` instead.
* `winKernel.SYSTEM_POWER_STATUS` is deprecated and usage is discouraged, this has been moved to `winAPI._powerTracking.SystemPowerStatus`.
* `winUser.SM_*` constants are deprecated, use `winAPI.winUser.constants.SystemMetrics` instead.

## 2022.3.3

This is a minor release to fix issues with 2022.3.2, 2022.3.1 and 2022.3.
This also addresses a security issue.

### Security Fixes

* Prevents possible system access (e.g. NVDA Python console) for unauthenticated users.
([GHSA-fpwc-2gxx-j9v7](https://github.com/nvaccess/nvda/security/advisories/GHSA-fpwc-2gxx-j9v7))

### Bug Fixes

* Fixed bug where if NVDA freezes when locking, NVDA will allow access to the users desktop while on the Windows lock screen. (#14416)
* Fixed bug where if NVDA freezes when locking, NVDA will not behave correctly, as if the device was still locked. (#14416)
* Fixed accessibility issues with the Windows "forgot my PIN" process and Windows update/install experience. (#14368)
* Fixed bug when trying to install NVDA in some Windows environments, e.g. Windows Server. (#14379)

### Changes for Developers

#### Deprecations

* `utils.security.isObjectAboveLockScreen(obj)` is deprecated, instead use `obj.isBelowLockScreen`. (#14416)
* The following functions in `winAPI.sessionTracking` are deprecated for removal in 2023.1. (#14416)
  * `isWindowsLocked`
  * `handleSessionChange`
  * `unregister`
  * `register`
  * `isLockStateSuccessfullyTracked`

## 2022.3.2

This is a minor release to fix regressions with 2022.3.1 and address a security issue.

### Security Fixes

* Prevents possible system level access for unauthenticated users.
([GHSA-3jj9-295f-h69w](https://github.com/nvaccess/nvda/security/advisories/GHSA-3jj9-295f-h69w))

### Bug Fixes

* Fixes a regression from 2022.3.1 where certain functionality was disabled on secure screens. (#14286)
* Fixes a regression from 2022.3.1 where certain functionality was disabled after sign-in, if NVDA started on the lock screen. (#14301)

## 2022.3.1

This is a minor release to fix several security issues.
Please responsibly disclose security issues to <info@nvaccess.org>.

### Security Fixes

* Fixed exploit where it was possible to elevate from user to system privileges.
([GHSA-q7c2-pgqm-vvw5](https://github.com/nvaccess/nvda/security/advisories/GHSA-q7c2-pgqm-vvw5))
* Fixed a security issue allowing access to the python console on the lock screen via a race condition for NVDA startup.
([GHSA-72mj-mqhj-qh4w](https://github.com/nvaccess/nvda/security/advisories/GHSA-72mj-mqhj-qh4w))
* Fixed issue where speech viewer text is cached when locking Windows.
([GHSA-grvr-j2h8-3qm4](https://github.com/nvaccess/nvda/security/advisories/GHSA-grvr-j2h8-3qm4))

### Bug Fixes

* Prevent an unauthenticated user from updating settings for speech and Braille viewer on the lock screen. ([GHSA-grvr-j2h8-3qm4](https://github.com/nvaccess/nvda/security/advisories/GHSA-grvr-j2h8-3qm4))

## 2022.3

A significant amount of this release was contributed by the NVDA development community.
This includes delayed character descriptions and improved Windows Console support.

This release also includes several bug fixes.
Notably, up-to-date versions of Adobe Acrobat/Reader will no longer crash when reading a PDF document.

eSpeak has been updated, which introduces 3 new languages: Belarusian, Luxembourgish and Totontepec Mixe.

### New Features

* In the Windows Console Host used by Command Prompt, PowerShell, and the Windows Subsystem for Linux on Windows 11 version 22H2 (Sun Valley 2) and later:
  * Vastly improved performance and stability. (#10964)
  * When pressing `control+f` to find text, the review cursor position is updated to follow the found term. (#11172)
  * Reporting of typed text that does not appear on-screen (such as passwords) is disabled by default.
It can be re-enabled in NVDA's advanced settings panel. (#11554)
  * Text that has scrolled offscreen can be reviewed without scrolling the console window. (#12669)
  * More detailed text formatting information is available. ([microsoft/terminal PR 10336](https://github.com/microsoft/terminal/pull/10336))
* A new Speech option has been added to read character descriptions after a delay. (#13509)
* A new Braille option has been added to determine if scrolling the display forward/back should interrupt speech. (#2124)

### Changes

* eSpeak NG has been updated to 1.52-dev commit `9de65fcb`. (#13295)
  * Added languages:
    * Belarusian
    * Luxembourgish
    * Totontepec Mixe
* When using UI Automation to access Microsoft Excel spreadsheet controls, NVDA is now able to report when a cell is merged. (#12843)
* Instead of reporting "has details" the purpose of details is included where possible, for example "has comment". (#13649)
* The installation size of NVDA is now shown in Windows Programs and Feature section. (#13909)

### Bug Fixes

* Adobe Acrobat / Reader 64 bit will no longer crash when reading a PDF document. (#12920)
  * Note that the most up to date version of Adobe Acrobat / Reader is also required to avoid the crash.
* Font size measurements are now translatable in NVDA. (#13573)
* Ignore Java Access Bridge events where no window handle can be found for Java applications.
This will improve performance for some Java applications including IntelliJ IDEA. (#13039)
* Announcement of selected cells for LibreOffice Calc is more efficient and no longer results in a Calc freeze when many cells are selected. (#13232)
* When running under a different user, Microsoft Edge is no longer inaccessible. (#13032)
* When rate boost is off, eSpeak's rate does not drop anymore between rates 99% and 100%. (#13876)
* Fix bug which allowed 2 Input Gestures dialogs to open. (#13854)

### Changes for Developers

* Updated Comtypes to version 1.1.11. (#12953)
* In builds of Windows Console (`conhost.exe`) with an NVDA API level of 2 (`FORMATTED`) or greater, such as those included with Windows 11 version 22H2 (Sun Valley 2), UI Automation is now used by default. (#10964)
  * This can be overridden by changing the "Windows Console support" setting in NVDA's advanced settings panel.
  * To find your Windows Console's NVDA API level, set "Windows Console support" to "UIA when available", then check the NVDA+F1 log opened from a running Windows Console instance.
* The Chromium virtual buffer is now loaded even when the document object has the MSAA `STATE_SYSTEM_BUSY` exposed via IA2. (#13306)
* A config spec type `featureFlag` has been created for use with experimental features in NVDA. See `devDocs/featureFlag.md` for more information. (#13859)

#### Deprecations

There are no deprecations proposed in 2022.3.

## 2022.2.4

This is a patch release to fix a security issue.

### Bug Fixes

* Fixed an exploit where it was possible to open the NVDA python console via the log viewer on the lock screen.
([GHSA-585m-rpvv-93qg](https://github.com/nvaccess/nvda/security/advisories/GHSA-585m-rpvv-93qg))

## 2022.2.3

This is a patch release to fix an accidental API breakage introduced in 2022.2.1.

### Bug Fixes

* Fixed a bug where NVDA did not announce "Secure Desktop" when entering a secure desktop.
This caused NVDA remote to not recognize secure desktops. (#14094)

## 2022.2.2

This is a patch release to fix a bug introduced in 2022.2.1 with input gestures.

### Bug Fixes

* Fixed a bug where input gestures didn't always work. (#14065)

## 2022.2.1

This is a minor release to fix a security issue.
Please responsibly disclose security issues to <info@nvaccess.org>.

### Security Fixes

* Fixed exploit where it was possible to run a python console from the lockscreen. (GHSA-rmq3-vvhq-gp32)
* Fixed exploit where it was possible to escape the lockscreen using object navigation. (GHSA-rmq3-vvhq-gp32)

### Changes for Developers

#### Deprecations

These deprecations are currently not scheduled for removal.
The deprecated aliases will remain until further notice.
Please test the new API and provide feedback.
For add-on authors, please open a GitHub issue if these changes stop the API from meeting your needs.

* `appModules.lockapp.LockAppObject` should be replaced with `NVDAObjects.lockscreen.LockScreenObject`. (GHSA-rmq3-vvhq-gp32)
* `appModules.lockapp.AppModule.SAFE_SCRIPTS` should be replaced with `utils.security.getSafeScripts()`. (GHSA-rmq3-vvhq-gp32)

## 2022.2

This release includes many bug fixes.
Notably, there are significant improvements for Java based applications, braille displays and Windows features.

New table navigation commands have been introduced.
Unicode CLDR has been updated.
LibLouis has been updated, which includes a new German braille table.

### New Features

* Support for interacting with Microsoft Loop Components in Microsoft Office products. (#13617)
* New table navigation commands have been added. (#957)
 * `control+alt+home/end` to jump to first/last column.
 * `control+alt+pageUp/pageDown` to jump to first/last row.
* An unassigned script to cycle through language and dialect switching modes has been added. (#10253)

### Changes

* NSIS has been updated to version 3.08. (#9134)
* CLDR has been updated to version 41.0. (#13582)
* Updated LibLouis braille translator to [3.22.0](https://github.com/liblouis/liblouis/releases/tag/v3.22.0). (#13775)
  * New braille table: German grade 2 (detailed)
* Added new role for "busy indicator" controls. (#10644)
* NVDA now announces when an NVDA action cannot be performed. (#13500)
  * This includes when:
    * Using the NVDA Windows Store version.
    * In a secure context.
    * Waiting for a response to a modal dialog.

### Bug Fixes

* Fixes for Java based applications:
  * NVDA will now announce read-only state. (#13692)
  * NVDA will now announce disabled/enabled state correctly. (#10993)
  * NVDA will now announce function key shortcuts. (#13643)
  * NVDA can now beep or speak on progress bars. (#13594)
  * NVDA will no longer incorrectly remove text from widgets when presenting to the user. (#13102)
  * NVDA will now announce the state of toggle buttons. (#9728)
  * NVDA will now identify the window in a Java application with multiple windows. (#9184)
  * NVDA will now announce position information for tab controls. (#13744)
* Braille fixes:
  * Fix braille output when navigating certain text in Mozilla rich edit controls, such as drafting a message in Thunderbird. (#12542)
  * When braille is tethered automatically and the mouse is moved with mouse tracking enabled,
   text review commands now update the braille display with the spoken content. (#11519)
  * It is now possible to pan the braille display through content after use of text review commands. (#8682)
* The NVDA installer can now run from directories with special characters. (#13270)
* In Firefox, NVDA no longer fails to report items in web pages when aria-rowindex, aria-colindex, aria-rowcount or aria-colcount attributes are invalid. (#13405)
* The cursor does not switch row or column anymore when using table navigation to navigate through merged cells. (#7278)
* When reading non-interactive PDFs in Adobe Reader, the type and state of form fields (such as checkboxes and radio buttons) are now reported. (#13285)
* "Reset configuration to factory defaults" is now accessible in the NVDA menu during secure mode. (#13547)
* Any locked mouse keys will be unlocked when NVDA exits, previously the mouse button would remain locked. (#13410)
* Visual Studio now reports line numbers. (#13604)
  * Note that for line number reporting to work, showing line numbers must be enabled in Visual Studio and NVDA.
* Visual Studio now correctly reports line indentation. (#13574)
* NVDA will once again announce Start menu search result details in recent Windows 10 and 11 releases. (#13544)
* In Windows 10 and 11 Calculator version 10.1908 and later,
NVDA will announce results when more commands are pressed, such as commands from scientific mode. (#13383)
* In Windows 11, it is again possible to navigate and interact with user interface elements,
such as Taskbar and Task View using mouse and touch interaction. (#13506)
* NVDA will announce status bar content in Windows 11 Notepad. (#13688)
* Navigator object highlighting now shows up immediately upon activation of the feature. (#13641)
* Fix reading single column list view items. (#13659, #13735)
* Fix eSpeak automatic language switching for English and French falling back to British English and French (France). (#13727)
* Fix OneCore automatic language switching when trying to switch to a formerly installed language. (#13732)

### Changes for Developers

* Compiling NVDA dependencies with Visual Studio 2022 (17.0) is now supported.
For development and release builds, Visual Studio 2019 is still used. (#13033)
* When retrieving the count of selected children via accSelection,
the case where a negative child ID or an IDispatch is returned by `IAccessible::get_accSelection` is now handled properly. (#13277)
* New convenience functions `registerExecutableWithAppModule` and `unregisterExecutable` were added to the `appModuleHandler` module.
They can be used to use a single App Module with multiple executables. (#13366)

#### Deprecations

These are proposed API breaking changes.
The deprecated part of the API will continue to be available until the specified release.
If no release is specified, the plan for removal has not been determined.
Note, the roadmap for removals is 'best effort' and may be subject to change.
Please test the new API and provide feedback.
For add-on authors, please open a GitHub issue if these changes stop the API from meeting your needs.

* `appModuleHandler.NVDAProcessID` is deprecated, use `globalVars.appPid` instead. (#13646)
* `gui.quit` is deprecated, use `wx.CallAfter(mainFrame.onExitCommand, None)` instead. (#13498)
  -
* Some alias appModules are marked as deprecated.
Code which imports from one of them, should instead import from the replacement module.  (#13366)

| Removed module name |Replacement module|
|---|---|
|azuredatastudio |code|
|azuredatastudio-insiders |code|
|calculatorapp |calculator|
|code - insiders |code|
|commsapps |hxmail|
|dbeaver |eclipse|
|digitaleditionspreview |digitaleditions|
|esybraille |esysuite|
|hxoutlook |hxmail|
|miranda64 |miranda32|
|mpc-hc |mplayerc|
|mpc-hc64 |mplayerc|
|notepad++ |notepadPlusPlus|
|searchapp |searchui|
|searchhost |searchui|
|springtoolsuite4 |eclipse|
|sts |eclipse|
|teamtalk3 |teamtalk4classic|
|textinputhost |windowsinternal_composableshell_experiences_textinput_inputapp|
|totalcmd64 |totalcmd|
|win32calc |calc|
|winmail |msimn|
|zend-eclipse-php |eclipse|
|zendstudio |eclipse|

## 2022.1

This release includes major improvements to UIA support with MS Office.
For Microsoft Office 16.0.15000 and higher on Windows 11, NVDA will use UI Automation to access Microsoft Word documents by default.
This provides a significant performance improvement over the old Object model access.

There are improvements to braille display drivers including Seika Notetaker, Papenmeier and HID Braille.
There are also various Windows 11 bug fixes, for apps such as Calculator, Console, Terminal, Mail and Emoji Panel.

eSpeak-NG and LibLouis have been updated, adding new Japanese, German and Catalan tables.

Note:

 * This release breaks compatibility with existing add-ons.

### New Features

* Support for reporting notes in MS Excel with UI Automation enabled on Windows 11. (#12861)
* In recent builds of Microsoft Word via UI Automation on Windows 11, the existence of bookmarks, draft comments and resolved comments are now reported in both speech and braille. (#12861)
* The new `--lang` command line parameter allows overriding the configured NVDA language. (#10044)
* NVDA now warns about command line parameters which are unknown and not used by any add-ons. (#12795)
* In Microsoft Word accessed via UI Automation, NVDA will now make use of mathPlayer to read and navigate Office math equations. (#12946)
  * For this to work, you must be running Microsoft Word 365/2016 build 14326 or later.
  * MathType equations must also be manually converted to Office Math by selecting each, opening the context menu, choosing Equation options, Convert to Office Math.
* Reporting of "has details" and the associated command to summarize the details relation have been updated to work in focus mode. (#13106)
* Seika Notetaker can now be auto-detected when connected via USB and Bluetooth. (#13191, #13142)
  * This affects the following devices: MiniSeika (16, 24 cells), V6, and V6Pro (40 cells)
  * Manually selecting the bluetooth COM port is also now supported.
* Added a command to toggle the braille viewer; there is no default associated gesture. (#13258)
* Added commands for toggling multiple modifiers simultaneously with a Braille display (#13152)
* The Speech Dictionary dialog now features a "Remove all" button to help clear a whole dictionary. (#11802)
* Added support for Windows 11 Calculator. (#13212)
* In Microsoft Word with UI Automation enabled on Windows 11, line numbers and section numbers can now be reported. (#13283, #13515)
* For Microsoft Office 16.0.15000 and higher on Windows 11, NVDA will use UI Automation to access Microsoft Word documents by default, providing a significant performance improvement over the old Object model access. (#13437)
 * This includes documents in Microsoft Word itself, and also the message reader and composer in Microsoft Outlook.

### Changes

* Espeak-ng has been updated to 1.51-dev commit `7e5457f91e10`. (#12950)
* Updated liblouis braille translator to [3.21.0](https://github.com/liblouis/liblouis/releases/tag/v3.21.0). (#13141, #13438)
  * Added new braille table: Japanese (Kantenji) literary braille.
  * Added new German 6 dot computer braille table.
  * Added Catalan grade 1 braille table. (#13408)
* NVDA will report selection and merged cells in LibreOffice Calc 7.3 and above. (#9310, #6897)
* Updated Unicode Common Locale Data Repository (CLDR) to 40.0. (#12999)
* `NVDA+Numpad Delete` reports the location of the caret or focused object by default. (#13060)
* `NVDA+Shift+Numpad Delete` reports the location of the review cursor. (#13060)
* Added default bindings for toggling modifier keys to Freedom Scientific displays (#13152)
* "Baseline" is no longer reported via the report text formatting command (`NVDA+f`). (#11815)
* Activate long description no longer has a default gesture assigned. (#13380)
* Report details summary now has a default gesture (`NVDA+d`). (#13380)
* NVDA needs to be restarted after installing MathPlayer. (#13486)

### Bug Fixes

* Clipboard manager pane should no longer incorrectly steal focus when opening some Office programs. (#12736)
* On a system where the user has chosen to swap the primary mouse button from the left to the right, NVDA will no longer accidentally bring up a context menu instead of activating an item, in applications such as web browsers. (#12642)
* When moving the review cursor past the end of text controls, such as in Microsoft Word with UI Automation, "bottom" is correctly reported in more situations. (#12808)
* NVDA can report the application name and version for binaries placed in system32 when running under 64-bit version of Windows. (#12943)
* Improved consistency of output reading in terminal programs. (#12974)
  * Note that in some situations, when inserting or deleting characters in the middle of a line, the characters after the caret may again be read out.
* MS word with UIA: heading quick nav in browse mode no longer gets stuck on the final heading of a document, nor is this heading shown twice in the NVDA elements list. (#9540)
* In Windows 8 and later, the File Explorer status bar can now be retrieved using the standard gesture NVDA+end (desktop) / NVDA+shift+end (laptop). (#12845)
* Incoming messages in the chat of Skype for Business are reported again. (#9295)
* NVDA can again duck audio when using the SAPI5 synthesizer on Windows 11. (#12913)
* In Windows 10 Calculator, NVDA will announce labels for history and memory list items. (#11858)
* Gestures such as scrolling and routing again work with HID Braille devices. (#13228)
* Windows 11 Mail: After switching focus between apps, while reading a long email, NVDA no longer gets stuck on a line of the email. (#13050)
* HID braille: chorded gestures (e.g. `space+dot4`) can be successfully performed from the Braille display. (#13326)
* Fixed an issue where multiple settings dialogs could be opened at the same time. (#12818)
* Fixed a problem where some Focus Blue Braille displays would stop working after waking the computer from sleep. (#9830)
* "Baseline" is no longer spuriously reported when the "report superscript and subscript" option is active. (#11078)
* In Windows 11, NVDA will no longer prevent navigation in emoji panel when selecting emojis. (#13104)
* Prevents a bug causing double-reporting when using Windows Console and Terminal. (#13261)
* Fixed several cases where list items could not be reported in 64 bit applications, such as REAPER. (#8175)
* In the Microsoft Edge downloads manager, NVDA will now automatically switch to focus mode once the list item with the most recent download gains focus. (#13221)
* NVDA no longer causes 64-bit versions of Notepad++ 8.3 and above to crash. (#13311)
* Adobe Reader no longer crashes on startup if Adobe Reader's protected mode is enabled. (#11568)
* Fixed a bug where selecting the Papenmeier Braille Display Driver caused NVDA to crash. (#13348)
* In Microsoft word with UIA: page number and other formatting is no longer inappropriately announced when moving from a blank table cell to a cell with content, or from the end of the document into existing content. (#13458, #13459)
* NVDA will no longer fail to report the page title and start automatically reading, when a page loads in Google chrome 100. (#13571)
* NVDA no longer crashes when resetting the NVDA configuration to factory defaults while speak command keys is on. (#13634)

### Changes for Developers

* Note: this is a Add-on API compatibility breaking release. Add-ons will need to be re-tested and have their manifest updated.
* Although NVDA still requires Visual Studio 2019, Builds should no longer fail if a newer version of Visual Studio (E.g. 2022) is installed along side 2019. (#13033, #13387)
* Updated SCons to version 4.3.0. (#13033)
* Updated py2exe to version 0.11.1.0. (#13510)
* `NVDAObjects.UIA.winConsoleUIA.WinConsoleUIA.isImprovedTextRangeAvailable` has been removed. Use `apiLevel` instead. (#12955, #12660)
* `TVItemStruct` has been removed from `sysTreeView32`. (#12935)
* `MessageItem` has been removed from the Outlook appModule. (#12935)
* `audioDucking.AUDIODUCKINGMODE_*` constants are now a `DisplayStringIntEnum`. (#12926)
  * usages should be replaced with `AudioDuckingMode.*`
  * usages of `audioDucking.audioDuckingModes` should be replaced with `AudioDuckingMode.*.displayString`
* `audioDucking.ANRUS_ducking_*` constants usages should be replaced with `ANRUSDucking.*`. (#12926)
* `synthDrivers.sapi5` changes (#12927):
  * `SPAS_*` usages should be replaced with `SPAudioState.*`
  * `constants.SVSF*` usages should be replaced with `SpeechVoiceSpeakFlags.*`
    * Note: `SVSFlagsAsync` should be replaced with `SpeechVoiceSpeakFlags.Async` not `SpeechVoiceSpeakFlags.lagsAsync`
  * `constants.SVE*` usages should be replaced with `SpeechVoiceEvents.*`
* The `soffice` appModule has the following classes and functions removed `JAB_OOTableCell`, `JAB_OOTable`, `gridCoordStringToNumbers`. (#12849)
* `core.CallCancelled` is now `exceptions.CallCancelled`. (#12940)
* All constants starting with RPC from `core` and `logHandler` are moved into `RPCConstants.RPC` enum. (#12940)
* It is recommended that `mouseHandler.doPrimaryClick` and `mouseHandler.doSecondaryClick` functions should be used to click the mouse to perform a logical action such as activating (primary) or secondary (show context menu),
rather than using `executeMouseEvent` and specifying the left or right mouse button specifically.
This ensures code will honor the Windows user setting for swapping the primary mouse button. (#12642)
* `config.getSystemConfigPath` has been removed - there is no replacement. (#12943)
* `shlobj.SHGetFolderPath` has been removed - please use `shlobj.SHGetKnownFolderPath` instead. (#12943)
* `shlobj` constants have been removed. A new enum has been created, `shlobj.FolderId` for usage with `SHGetKnownFolderPath`. (#12943)
* `diffHandler.get_dmp_algo` and `diffHandler.get_difflib_algo` have been replaced with `diffHandler.prefer_dmp` and `diffHandler.prefer_difflib` respectively. (#12974)
* `languageHandler.curLang` has been removed - to get the current NVDA language use `languageHandler.getLanguage()`. (#13082)
* A `getStatusBarText` method can be implemented on an appModule to customize the way NVDA fetches the text from the status bar. (#12845)
* `globalVars.appArgsExtra` has been removed. (#13087)
  * If your add-on need to process additional command line arguments see the documentation of `addonHandler.isCLIParamKnown` and the developer guide for details.
* The UIA handler module and other UIA support modules are now part of a UIAHandler package. (#10916)
  * `UIAUtils` is now `UIAHandler.utils`
  * `UIABrowseMode` is now `UIAHandler.browseMode`
  * `_UIAConstants` is now `UIAHandler.constants`
  * `_UIACustomProps` is now `UIAHandler.customProps`
  * `_UIACustomAnnotations` is now `UIAHandler.customAnnotations`
* The `IAccessibleHandler` `IA2_RELATION_*` constants have been replaced with the `IAccessibleHandler.RelationType` enum. (#13096)
  * Removed `IA2_RELATION_FLOWS_FROM`
  * Removed `IA2_RELATION_FLOWS_TO`
  * Removed `IA2_RELATION_CONTAINING_DOCUMENT`
* `LOCALE_SLANGUAGE`, `LOCALE_SLIST` and `LOCALE_SLANGDISPLAYNAME` are removed from `languageHandler` - use members of `languageHandler.LOCALE` instead. (#12753)
* Switched from Minhook to Microsoft Detours as a hooking library for NVDA. Hooking with this library is mainly used to aid the display model. (#12964)
* `winVersion.WIN10_RELEASE_NAME_TO_BUILDS` is removed. (#13211)
* SCons now warns to build with a number of jobs that is equal to the number of logical processors in the system.
This can dramatically decrease build times on multi core systems. (#13226, #13371)
* `characterProcessing.SYMLVL_*` constants are removed - please use `characterProcessing.SymbolLevel.*` instead. (#13248)
* Functions `loadState` and `saveState` are removed from addonHandler - please use `addonHandler.state.load` and `addonHandler.state.save` instead. (#13245)
* Moved the UWP/OneCore interaction layer of NVDAHelper [from C++/CX to C++/Winrt](https://docs.microsoft.com/en-us/windows/uwp/cpp-and-winrt-apis/move-to-winrt-from-cx). (#10662)
* It is now mandatory to subclass `DictionaryDialog` to use it. (#13268)
* `config.RUN_REGKEY`, `config.NVDA_REGKEY` are deprecated, please use `config.RegistryKey.RUN`, `config.RegistryKey.NVDA` instead. These will be removed in 2023. (#13242)
* `easeOfAccess.ROOT_KEY`, `easeOfAccess.APP_KEY_PATH` are deprecated, please use`easeOfAccess.RegistryKey.ROOT`, `easeOfAccess.RegistryKey.APP` instead. These will be removed in 2023. (#13242)
* `easeOfAccess.APP_KEY_NAME` has been deprecated, to be removed in 2023. (#13242)
* `DictionaryDialog` and `DictionaryEntryDialog` are moved from `gui.settingsDialogs` to `gui.speechDict`. (#13294)
* IAccessible2 relations are now shown in developer info for IAccessible2 objects. (#13315)
* `languageHandler.windowsPrimaryLCIDsToLocaleNames` has been removed, instead use `languageHandler.windowsLCIDToLocaleName` or `winKernel.LCIDToLocaleName`. (#13342)
* `UIAAutomationId` property for UIA objects should be preferred over `cachedAutomationId`. (#13125, #11447)
  * `cachedAutomationId` can be used if obtained directly from the element.
* `NVDAObjects.window.scintilla.CharacterRangeStruct` has moved to `NVDAObjects.window.scintilla.Scintilla.CharacterRangeStruct`. (#13364)
* Boolean `gui.isInMessageBox` is removed, please use the function `gui.message.isModalMessageBoxActive` instead. (#12984, #13376)
* `controlTypes` has been split up into various submodules. (#12510, #13588)
  * `ROLE_*` and `STATE_*` have been replaced with `Role.*` and `State.*`.
  * Although still available, the following should be considered deprecated:
    * `ROLE_*` and `STATE_*`, use `Role.*` and `State.*` instead.
    * `roleLabels`, `stateLabels` and `negativeStateLabels`, usages like `roleLabels[ROLE_*]` should be replaced with their equivalent `Role.*.displayString` or `State.*.negativeDisplayString`.
    * `processPositiveStates` and `processNegativeStates` should use `processAndLabelStates` instead.
* Excel cell state constants (`NVSTATE_*`) are now values in the `NvCellState` enum, mirrored in the `NvCellState` enum in `NVDAObjects/window/excel.py` and mapped to `controlTypes.State` via _nvCellStatesToStates. (#13465)
* `EXCEL_CELLINFO` struct member `state` is now `nvCellStates`.
* `mathPres.ensureInit` has been removed, MathPlayer is now initialized when NVDA starts. (#13486)

## 2021.3.5

This is a minor release to fix a security issue.
Please responsibly disclose security issues to <info@nvaccess.org>.

### Security Fixes

* Addressed security advisory `GHSA-xc5m-v23f-pgr7`.
  * The symbol pronunciation dialog is now disabled in secure mode.

## 2021.3.4

This is a minor release to fix several security issues raised.
Please responsibly disclose security issues to <info@nvaccess.org>.

### Security Fixes

* Addressed security advisory `GHSA-354r-wr4v-cx28`. (#13488)
  * Remove the ability to start NVDA with debug logging enabled when NVDA runs in secure mode.
  * Remove the ability to update NVDA when NVDA runs in secure mode.
* Addressed security advisory `GHSA-wg65-7r23-h6p9`. (#13489)
  * Remove the ability to open the input gestures dialog in secure mode.
  * Remove the ability to open the default, temporary and voice dictionary dialogs in secure mode.
* Addressed security advisory `GHSA-mvc8-5rv9-w3hx`. (#13487)
  * The wx GUI inspection tool is now disabled in secure mode.

## 2021.3.3

This release is identical to 2021.3.2.
A bug existed in NVDA 2021.3.2 where it incorrectly identified itself as 2021.3.1.
This release correctly identifies itself as 2021.3.3.

## 2021.3.2

This is a minor release to fix several security issues raised.
Please responsibly disclose security issues to <info@nvaccess.org>.

### Bug Fixes

* Security fix: Prevent object navigation outside of the lockscreen on Windows 10 and Windows 11. (#13328)
* Security fix: The addons manager dialog is now disabled on secure screens. (#13059)
* Security fix: NVDA context help is no longer available on secure screens. (#13353)

## 2021.3.1

This is a minor release to fix several issues in 2021.3.

### Changes

* The new HID Braille protocol is no longer preferred when another braille display driver can be used. (#13153)
* The new HID Braille protocol can be disabled via a setting in the advanced settings panel. (#13180)

### Bug Fixes

* Landmark is once again abbreviated in braille. #13158
* Fixed unstable braille display auto detection for Humanware Brailliant and APH Mantis Q40 braille displays when using Bluetooth. (#13153)

## 2021.3

This release introduces support for the new HID Braille specification.
This specification aims to standardise support for Braille Displays without needing individual drivers.
There are updates to eSpeak-NG and LibLouis, including new Russian and Tshivenda tables.
Error sounds can be enabled in stable builds of NVDA via a new advanced settings option.
Say all in Word now scrolls the view to keep the current position visible.
There are lots of improvements when using Office with UIA.
One UIA fix is that Outlook now ignores more types of layout tables in messages.

Important notes:

Due to an update to our security certificate, a small number of users get an error when NVDA 2021.2 checks for updates.
NVDA now asks Windows to update security certificates, which will prevent this error in future.
Affected users will need to download this update manually.

### New Features

* Adds an input gesture for toggling settings for reporting the style of cell borders. (#10408)
* Support for the new HID Braille specification which aims to standardise support for Braille Displays. (#12523)
  * Devices that support this specification will be auto detected by NVDA.
  * For technical details on NVDA's implementation of this specification, see https://github.com/nvaccess/nvda/blob/master/devDocs/hidBrailleTechnicalNotes.md
* Add support for the VisioBraille Vario 4 Braille Device. (#12607)
* Error notifications can be enabled (advanced settings) when using any version of NVDA. (#12672)
* In Windows 10 and later, NVDA will announce the suggestion count when entering search terms in apps such as Settings and Microsoft Store. (#7330, #12758, #12790)
* Table navigation is now supported in grid controls created using the Out-GridView cmdlet in PowerShell. (#12928)

### Changes

* Espeak-ng has been updated to 1.51-dev commit `74068b91bcd578bd7030a7a6cde2085114b79b44`. (#12665)
* NVDA will default to eSpeak if no installed OneCore voices support the NVDA preferred language. (#10451)
* If OneCore voices consistently fail to speak, revert to eSpeak as a synthesizer. (#11544)
* When reading status bar with `NVDA+end`, the review cursor is no longer moved to its location.
If you need this functionality please assign a gesture to the appropriate script in the Object Navigation category in the Input Gestures dialog. (#8600)
* When opening a settings dialog which is already open, NVDA sets focus on the existing dialog rather than raise an error. (#5383)
* Updated liblouis braille translator to [3.19.0](https://github.com/liblouis/liblouis/releases/tag/v3.19.0). (#12810)
  * New braille tables: Russian grade 1, Tshivenda grade 1, Tshivenda grade 2
* Instead of "marked content" or "mrkd", "highlight" or "hlght" will be announced for speech and braille respectively. (#12892)
* NVDA will no longer attempt to exit when dialogs are awaiting a required action (eg Confirm/Cancel). (#12984)

### Bug Fixes

* Tracking keyboard modifiers (such as Control, or Insert) is more robust when watchdog is recovering. (#12609)
* It is once again possible to check for NVDA updates on certain systems; e.g. clean Windows installs. (#12729)
* NVDA correctly announces blank table cells in Microsoft Word when using UI automation. (#11043)
* In ARIA data grid cells on the web, the Escape key will now be passed through to the grid and no longer turn off focus mode unconditionally. (#12413)
* When reading a header cell of a table in Chrome, fix the column name being announced twice. (#10840)
* NVDA no longer reports a numerical value for UIA sliders that have a textual representation of their value defined. (UIA ValuePattern is now preferred over RangeValuePattern). (#12724)
* NVDA no longer treats the value of UIA sliders as always percentage based.
* Reporting the location of a cell in Microsoft Excel when accessed via UI Automation again works correctly on Windows 11. (#12782)
* NVDA no longer sets invalid Python locales. (#12753)
* If a disabled addon is uninstalled and then re-installed it is re-enabled. (#12792)
* Fixed bugs around updating and removing addons where the addon folder has been renamed or has files opened. (#12792, #12629)
* When using UI Automation to access Microsoft Excel spreadsheet controls, NVDA no longer redundantly announces when a single cell is selected. (#12530)
* More dialog text is automatically read in LibreOffice Writer, such as in confirmation dialogs. (#11687)
* Reading / navigating with browse mode in Microsoft Word via UI automation now ensures the document is always scrolled so that the current browse mode position is visible, and that the caret position in focus mode correctly reflects the browse mode position. (#9611)
* When performing Say all in Microsoft Word via UI automation, the document is now automatically scrolled, and the caret position is correctly updated. (#9611)
* When reading emails in Outlook and NVDA is accessing the message with UI Automation, certain tables are now marked as layout tables, which means they will no longer be reported by default. (#11430)
* A rare error when changing audio devices has been fixed. (#12620)
* Input with literary braille tables should behave more reliably when in edit fields. (#12667)
* When navigating the Windows system tray calendar, NVDA now reports the day of the week in full. (#12757)
* When using a Chinese input method such as Taiwan - Microsoft Quick in Microsoft Word, scrolling the braille display forward and backward no longer incorrectly keeps jumping back to the original caret position. (#12855)
* When accessing Microsoft Word documents via UIA, navigating by sentence (alt+downArrow / alt+upArrow) is again possible. (#9254)
* When accessing MS Word with UIA, paragraph indenting is now reported. (#12899)
* When accessing MS Word with UIA, change tracking command and some other localized commands are now reported in Word . (#12904)
* Fixed duplicate braille and speech when 'description' matches 'content' or 'name'. (#12888)
* In MS Word with UIA enabled, more accurate playing of spelling error sounds as you type. (#12161)
* In Windows 11, NVDA will no longer announce "pane" when pressing Alt+Tab to switch between programs. (#12648)
* The new Modern Comments side track pane is now supported in MS Word when not accessing the document via UIA. Press alt+f12 to move between the side track pane and the document. (#12982)

### Changes for Developers

* Building NVDA now requires Visual Studio 2019 16.10.4 or later.
To match the production build environment, update Visual Studio to keep in sync with the [current version AppVeyor is using](https://www.appveyor.com/docs/windows-images-software/#visual-studio-2019). (#12728)
* `NVDAObjects.UIA.winConsoleUIA.WinConsoleUIA.isImprovedTextRangeAvailable` has been deprecated for removal in 2022.1. (#12660)
  * Instead use `apiLevel` (see the comments at `_UIAConstants.WinConsoleAPILevel` for details).
* Transparency of text background color sourced from GDI applications (via the display model), is now exposed for add-ons or appModules. (#12658)
* `LOCALE_SLANGUAGE`, `LOCALE_SLIST` and `LOCALE_SLANGDISPLAYNAME` are moved to the `LOCALE` enum in languageHandler.
They are still available at the module level but are deprecated and to be removed in NVDA 2022.1. (#12753)
* The usage of functions `addonHandler.loadState` and `addonHandler.saveState` should be replaced with their equivalents `addonHandler.state.save` and `addonHandler.state.load` before 2022.1. (#12792)
* Braille output can now be checked in system tests. (#12917)

## 2021.2

This release introduces preliminary Windows 11 support.
While Windows 11 is yet to be released, this release has been tested on preview versions of Windows 11.
This includes an important fix for Screen Curtain (see important notes).
The COM Registration Fixing Tool can now resolve more problems when running NVDA.
There are updates to the synthesizer eSpeak and braille translator LibLouis.
There are also various bug fixes and improvements, notably for braille support and Windows terminals, calculator, emoji panel and clipboard history.

### Important notes

Due to a change in the Windows Magnification API, Screen Curtain had to be updated to support the newest versions of Windows.
Use NVDA 2021.2 to activate Screen Curtain with Windows 10 21H2 (10.0.19044) or later.
This includes Windows 10 Insiders and Windows 11.
For security purposes, when using a new version of Windows, get visual confirmation that the Screen Curtain makes the screen entirely black.

### New Features

* Experimental support for ARIA annotations:
  * adds a command to read a summary of details of an object with aria-details. (#12364)
  * adds an option in advanced preferences to report if an object has details in browse mode. (#12439)
* In Windows 10 Version 1909 and later (including Windows 11), NVDA will announce suggestion count when performing searches in File Explorer. (#10341, #12628)
* In Microsoft Word, NVDA now announces the result of indent and hanging indent shortcuts when executed. (#6269)

### Changes

* Espeak-ng has been updated to 1.51-dev commit `ab11439b18238b7a08b965d1d5a6ef31cbb05cbb`. (#12449, #12202, #12280, #12568)
* If article is enabled in the user preferences for document formatting, NVDA announces "article" after the content. (#11103)
* Updated liblouis braille translator to [3.18.0](https://github.com/liblouis/liblouis/releases/tag/v3.18.0). (#12526)
  * New braille tables: Bulgarian grade 1, Burmese grade 1, Burmese grade 2, Kazakh grade 1, Khmer grade 1, Northern Kurdish grade 0, Sepedi grade 1, Sepedi grade 2, Sesotho grade 1, Sesotho grade 2, Setswana grade 1, Setswana grade 2, Tatar grade 1, Vietnamese grade 0, Vietnamese grade 2, Southern Vietnamese grade 1, Xhosa grade 1, Xhosa grade 2, Yakut grade 1, Zulu grade 1, Zulu grade 2
* Windows 10 OCR was renamed to Windows OCR. (#12690)

### Bug Fixes

* In Windows 10 Calculator, NVDA will announce calculator expressions on a braille display. (#12268)
* In terminal programs on Windows 10 version 1607 and later, when inserting or deleting characters in the middle of a line, the characters to the right of the caret are no longer read out. (#3200)
  * Diff Match Patch now enabled by default. (#12485)
* The braille input works properly with the following contracted tables: Arabic grade 2, Spanish grade 2, Urdu grade 2, Chinese (China, Mandarin) grade 2. (#12541)
* The COM Registration Fixing Tool now resolves more issues, especially on 64 bit Windows. (#12560)
* Improvements to button handling for the Seika Notetaker braille device from Nippon Telesoft. (#12598)
* Improvements to announcing the Windows emoji panel and clipboard history. (#11485)
* Updated the Bengali alphabet character descriptions. (#12502)
* NVDA exits safely when a new process is started. (#12605)
* Reselecting the Handy Tech braille display driver from the Select Braille Display dialog no longer causes errors. (#12618)
* Windows version 10.0.22000 or later is recognized as Windows 11, not Windows 10. (#12626)
* Screen curtain support has been fixed and tested for Windows versions up until 10.0.22000. (#12684)
* If no results are shown when filtering input gestures, the input gesture configuration dialog continues to work as expected. (#12673)
* Fixed a bug where the first menu item of a submenu is not announced in some contexts. (#12624)

### Changes for Developers

* `characterProcessing.SYMLVL_*` constants should be replaced using their equivalent `SymbolLevel.*` before 2022.1. (#11856, #12636)
* `controlTypes` has been split up into various submodules, symbols marked for deprecation must be replaced before 2022.1. (#12510)
  * `ROLE_*` and `STATE_*` constants should be replaced to their equivalent `Role.*` and `State.*`.
  * `roleLabels`, `stateLabels` and `negativeStateLabels` have been deprecated, usages such as `roleLabels[ROLE_*]` should be replaced to their equivalent `Role.*.displayString` or `State.*.negativeDisplayString`.
  * `processPositiveStates` and `processNegativeStates` have been deprecated for removal.
* On Windows 10 Version 1511 and later (including Insider Preview builds), the current Windows feature update release name is obtained from Windows Registry. (#12509)
* Deprecated: `winVersion.WIN10_RELEASE_NAME_TO_BUILDS` will be removed in 2022.1, there is no direct replacement. (#12544)

## 2021.1

This release includes optional experimental support for UIA in Excel and Chromium browsers.
There are fixes for several languages, and for accessing links in Braille.
There are updates to Unicode CLDR, mathematical symbols, and LibLouis.
As well as many bug fixes and improvements, including in Office, Visual Studio, and several languages.

Note:

 * This release breaks compatibility with existing add-ons.
 * This release also drops support for Adobe Flash.

### New Features

* Early support for UIA with Chromium based browsers (such as Edge). (#12025)
* Optional experimental support for Microsoft Excel via UI Automation. Only recommended for Microsoft Excel build 16.0.13522.10000 or higher. (#12210)
* Easier navigation of output in NVDA Python Console. (#9784)
  * alt+up/down jumps to the previous/next output result (add shift for selecting).
  * control+l clears the output pane.
* NVDA now reports the categories assigned to an appointment in Microsoft Outlook, if any. (#11598)
* Support for the Seika Notetaker braille display from Nippon Telesoft. (#11514)

### Changes

* In browse mode, controls can now be activated with braille cursor routing on their descriptor (ie. "lnk" for a link). This is especially useful for activating eg. check-boxes with no labels. (#7447)
* NVDA now prevents the user from performing Windows 10 OCR if screen curtain is enabled. (#11911)
* Updated Unicode Common Locale Data Repository (CLDR) to 39.0. (#11943, #12314)
* Added more mathematical symbols to the symbols dictionary. (#11467)
* The user guide, changes file, and key commands listing now have a refreshed appearance. (#12027)
* "Unsupported" now reported when attempting to toggle screen layout in applications that do not support it, such as Microsoft Word. (#7297)
* 'Attempt to cancel speech for expired focus events' option in the advanced settings panel now enabled by default. (#10885)
  * This behaviour can be disabled by setting this option to "No".
  * Web applications (E.G. Gmail) no longer speak outdated information when moving focus rapidly.
* Updated liblouis braille translator to [3.17.0](https://github.com/liblouis/liblouis/releases/tag/v3.17.0). (#12137)
  * New braille tables: Belarusian literary braille, Belarusian computer braille, Urdu grade 1, Urdu grade 2.
* Support for Adobe Flash content has been removed from NVDA due to the use of Flash being actively discouraged by Adobe. (#11131)
* NVDA will exit even with windows still open, the exit process now closes all NVDA windows and dialogs. (#1740)
* The Speech Viewer can now be closed with `alt+F4` and has a standard close button for easier interaction with users of pointing devices. (#12330)
* The Braille Viewer now has a standard close button for easier interaction with users of pointing devices. (#12328)
* In the Elements List dialog, the accelerator key on the "Activate" button has been removed in some locales to avoid collision with an element type radio button label. When available, the button is still the default of the dialog and as such can still be invoked by simply pressing enter from the elements list itself. (#6167)

### Bug Fixes

* The list of messages in Outlook 2010 is once again readable. (#12241)
* In terminal programs on Windows 10 version 1607 and later, when inserting or deleting characters in the middle of a line, the characters to the right of the caret are no longer read out. (#3200)
  * This experimental fix must be manually enabled in NVDA's advanced settings panel by changing the diff algorithm to Diff Match Patch.
* In MS Outlook, inappropriate distance reporting when shift+tabbing from the message body to the subject field should not occur anymore. (#10254)
* In the Python Console, inserting a tab for indentation at the beginning of a non-empty input line and performing tab-completion in the middle of an input line are now supported. (#11532)
* Formatting information and other browseable messages no longer present unexpected blank lines when screen layout is turned off. (#12004)
* It is now possible to read comments in MS Word with UIA enabled. (#9285)
* Performance when interacting with Visual Studio has been improved. (#12171)
* Fix graphical bugs such as missing elements when using NVDA with a right-to-left layout. (#8859)
* Respect the GUI layout direction based on the NVDA language, not the system locale. (#638)
  * known issue for right-to-left languages: the right border of groupings clips with labels/controls. (#12181)
* The python locale is set to match the language selected in preferences consistently, and will occur when using the default language. (#12214)
* TextInfo.getTextInChunks no longer freezes when called on Rich Edit controls such as the NVDA log viewer. (#11613)
* It is once again possible to use NVDA in languages containing underscores in the locale name such as de_CH on Windows 10 1803 and 1809. (#12250)
* In WordPad, configuration of superscript/subscript reporting works as expected. (#12262)
* NVDA no longer fails to announce the newly focused content on a web page if the old focus disappears and is replaced by the new focus in the same position. (#12147)
* Strikethrough, superscript and subscript formatting for entire Excel cells are now reported if the corresponding option is enabled. (#12264)
* Fixed copying config during installation from a portable copy when default destination config directory is empty. (#12071, #12205)
* Fixed incorrect announcement of some letters with accents or diacritic when 'Say cap before capitals' option is checked. (#11948)
* Fixed the pitch change failure in SAPI4 speech synthesizer. (#12311)
* The NVDA installer now also honors the `--minimal` command line parameter and does not play the start-up sound, following the same documented behavior as an installed or portable copy NVDA executable. (#12289)
* In MS Word or Outlook, the table quick navigation key can now jump to layout table if "Include layout tables" option is enabled in Browse mode settings. (#11899)
* NVDA will no longer announce "↑↑↑" for emojis in particular languages. (#11963)
* Espeak now supports Cantonese and Mandarin again. (#10418)
* In the new Chromium based Microsoft Edge, text fields such as the address bar are now announced when empty. (#12474)
* Fix Seika Braille driver. (#10787)

### Changes for Developers

* Note: this is an Add-on API compatibility breaking release. Add-ons will need to be re-tested and have their manifest updated.
* NVDA's build system now fetches all Python dependencies with pip and stores them in a Python virtual environment. This is all done transparently.
  * To build NVDA, SCons should continue to be used in the usual way. E.g. executing scons.bat in the root of the repository. Running `py -m SCons` is no longer supported, and `scons.py` has also been removed.
  * To run NVDA from source, rather than executing `source/nvda.pyw` directly, the developer should now use `runnvda.bat` in the root of the repository. If you do try to execute `source/nvda.pyw`, a message box will alert you this is no longer supported.
  * To perform unit tests, execute `rununittests.bat [<extra unittest discover options>]`
  * To perform system tests: execute `runsystemtests.bat [<extra robot options>]`
  * To perform linting, execute `runlint.bat <base branch>`
  * Please refer to readme.md for more details.
* The following Python dependencies have also been upgraded:
  * comtypes updated to 1.1.8.
  * pySerial updated to 3.5.
  * wxPython updated to 4.1.1.
  * Py2exe updated to 0.10.1.0.
* `LiveText._getTextLines` has been removed. (#11639)
  * Instead, override `_getText` which returns a string of all text in the object.
* `LiveText` objects can now calculate diffs by character. (#11639)
  * To alter the diff behaviour for some object, override the `diffAlgo` property (see the docstring for details).
* When defining a script with the script decorator, the 'allowInSleepMode' boolean argument can be specified to control if a script is available in sleep mode or not. (#11979)
* The following functions are removed from the config module. (#11935)
  * canStartOnSecureScreens - use config.isInstalledCopy instead.
  * hasUiAccess and execElevated - use them from the systemUtils module.
  * getConfigDirs - use globalVars.appArgs.configPath instead.
* Module level REASON_* constants are removed from controlTypes - please use controlTypes.OutputReason instead. (#11969)
* REASON_QUICKNAV has been removed from browseMode - use controlTypes.OutputReason.QUICKNAV instead. (#11969)
* `NVDAObject` (and derivatives) property `isCurrent` now strictly returns Enum class `controlTypes.IsCurrent`. (#11782)
  * `isCurrent` is no longer Optional, and thus will not return None.
    * When an object is not current `controlTypes.IsCurrent.NO` is returned.
* The `controlTypes.isCurrentLabels` mapping has been removed. (#11782)
  * Instead use the `displayString` property on a `controlTypes.IsCurrent` enum value.
    * For example: `controlTypes.IsCurrent.YES.displayString`.
* `winKernel.GetTimeFormat` has been removed - use `winKernel.GetTimeFormatEx` instead. (#12139)
* `winKernel.GetDateFormat` has been removed - use `winKernel.GetDateFormatEx` instead. (#12139)
* `gui.DriverSettingsMixin` has been removed - use `gui.AutoSettingsMixin`. (#12144)
* `speech.getSpeechForSpelling` has been removed - use `speech.getSpellingSpeech`. (#12145)
* Commands cannot be directly imported from speech as `import speech; speech.ExampleCommand()` or `import speech.manager; speech.manager.ExampleCommand()` - use `from speech.commands import ExampleCommand` instead. (#12126)
* `speakTextInfo` will no longer send speech through `speakWithoutPauses` if reason is `SAYALL`, as `SayAllHandler` does this manually now. (#12150)
* The `synthDriverHandler` module is no longer star imported into `globalCommands` and `gui.settingsDialogs` - use `from synthDriverHandler import synthFunctionExample` instead. (#12172)
* `ROLE_EQUATION` has been removed from controlTypes - use `ROLE_MATH` instead. (#12164)
* `autoSettingsUtils.driverSetting` classes are removed from `driverHandler` - please use them from `autoSettingsUtils.driverSetting`. (#12168)
* `autoSettingsUtils.utils` classes are removed from `driverHandler` - please use them from `autoSettingsUtils.utils`. (#12168)
* Support of `TextInfo`s that do not inherit from `contentRecog.BaseContentRecogTextInfo` is removed. (#12157)
* `speech.speakWithoutPauses` has been removed - please use `speech.speechWithoutPauses.SpeechWithoutPauses(speakFunc=speech.speak).speakWithoutPauses` instead. (#12195, #12251)
* `speech.re_last_pause` has been removed - please use `speech.speechWithoutPauses.SpeechWithoutPauses.re_last_pause` instead. (#12195, #12251)
* `WelcomeDialog`, `LauncherDialog` and `AskAllowUsageStatsDialog` are moved to the `gui.startupDialogs`. (#12105)
* `getDocFilePath` has been moved from `gui` to the `documentationUtils` module. (#12105)
* The gui.accPropServer module as well as the AccPropertyOverride and ListCtrlAccPropServer classes from the gui.nvdaControls module have been removed in favor of WX native support for overriding accessibility properties. When enhancing accessibility of WX controls, implement wx.Accessible instead. (#12215)
* Files in `source/comInterfaces/` are now more easily consumable by developer tools such as IDEs. (#12201)
* Convenience methods and types have been added to the winVersion module for getting and comparing Windows versions. (#11909)
  * isWin10 function found in winVersion module has been removed.
  * class winVersion.WinVersion is a comparable and order-able type encapsulating Windows version information.
  * Function winVersion.getWinVer has been added to get a winVersion.WinVersion representing the currently running OS.
  * Convenience constants have been added for known Windows releases, see winVersion.WIN* constants.
* IAccessibleHandler no longer star imports everything from IAccessible and IA2 COM interfaces - please use them directly. (#12232)
* TextInfo objects now have start and end properties which can be compared mathematically with operators such as < <= == != >= >. (#11613)
  * E.g. ti1.start <= ti2.end
  * This usage is now prefered instead of ti1.compareEndPoints(ti2,"startToEnd") <= 0
* TextInfo start and end properties can also be set to each other. (#11613)
  * E.g. ti1.start = ti2.end
  * This usage is prefered instead of ti1.SetEndPoint(ti2,"startToEnd")
* `wx.CENTRE_ON_SCREEN` and `wx.CENTER_ON_SCREEN` are removed, use `self.CentreOnScreen()` instead. (#12309)
* `easeOfAccess.isSupported` has been removed, NVDA only supports versions of Windows where this evaluates to `True`. (#12222)
* `sayAllHandler` has been moved to `speech.sayAll`. (#12251)
  * `speech.sayAll.SayAllHandler` exposes the functions `stop`, `isRunning`, `readObjects`, `readText`, `lastSayAllMode`.
  * `SayAllHandler.stop` also resets the `SayAllHandler` `SpeechWithoutPauses` instance.
  * `CURSOR_REVIEW` and `CURSOR_CARET` has been replaced with `CURSOR.REVIEW` and `CURSOR.CARET`.
* `speech.SpeechWithoutPauses` has been moved to `speech.speechWithoutPauses.SpeechWithoutPauses`. (#12251)
* `speech.curWordChars` has been renamed `speech._curWordChars`. (#12395)
* the following have been removed from `speech` and can be accessed through `speech.getState()`. These are readonly values now. (#12395)
  * speechMode
  * speechMode_beeps_ms
  * beenCanceled
  * isPaused
* to update `speech.speechMode` use `speech.setSpeechMode`. (#12395)
* the following have been moved to `speech.SpeechMode`. (#12395)
  * `speech.speechMode_off` becomes `speech.SpeechMode.off`
  * `speech.speechMode_beeps` becomes `speech.SpeechMode.beeps`
  * `speech.speechMode_talk` becomes `speech.SpeechMode.talk`
* `IAccessibleHandler.IAccessibleObjectIdentifierType` is now `IAccessibleHandler.types.IAccessibleObjectIdentifierType`. (#12367)
* The following in `NVDAObjects.UIA.WinConsoleUIA` have been changed (#12094)
  * `NVDAObjects.UIA.winConsoleUIA.is21H1Plus` renamed `NVDAObjects.UIA.winConsoleUIA.isImprovedTextRangeAvailable`.
  * `NVDAObjects.UIA.winConsoleUIA.consoleUIATextInfo` renamed to start class name with upper case.
  * `NVDAObjects.UIA.winConsoleUIA.consoleUIATextInfoPre21H1` renamed `NVDAObjects.UIA.winConsoleUIA.ConsoleUIATextInfoWorkaroundEndInclusive`
    * The implementation works around both end points being inclusive (in text ranges) before [microsoft/terminal PR 4018](https://github.com/microsoft/terminal/pull/4018)
    * Workarounds for `expand`, `collapse`, `compareEndPoints`, `setEndPoint`, etc

## 2020.4

This release includes new Chinese Input methods, an update to Liblouis and the elements list (NVDA+f7) now works in focus mode.
Context sensitive help is now available when pressing F1 in NVDA dialogs.
Improvements to symbol pronunciation rules, speech dictionary, Braille message and skim reading.
Bug fixes and improvements to Mail, Outlook, Teams, Visual Studio, Azure Data Studio, Foobar2000.
On the web, there are improvements to Google Docs, and greater support for ARIA.
Plus many other important bug fixes and improvements.

### New Features

* Pressing F1 inside NVDA dialogs will now open the help file to most relevant section. (#7757)
* Support for auto complete suggestions (IntelliSense) in Microsoft SQL Server Management Studio plus Visual Studio 2017 and higher. (#7504)
* Symbol pronunciation: Support for grouping in a complex symbol definition and support group references in a replacement rule making them simpler and more powerful. (#11107)
* Users are now notified when attempting to create Speech Dictionary entries with invalid regular expression substitutions. (#11407)
  * Specifically grouping errors are now detected.
* Added support for the new chinese Traditional Quick and Pinyin Input methods in Windows 10. (#11562)
* Tab headers are now considered form fields with quick navigation f key. (#10432)
* Added a command to toggle reporting of marked (highlighted) text; There is no default associated gesture. (#11807)
* Added the --copy-portable-config command line parameter that allows you to automatically copy the provided configuration to the user account when silently installing NVDA. (#9676)
* Braille routing is now supported with the Braille Viewer for mouse users, hover to route to a braille cell. (#11804)
* NVDA will now automatically detect the Humanware Brailliant BI 40X and 20X devices via both USB and Bluetooth. (#11819)

### Changes

* Updated liblouis braille translator to version 3.16.1:
 * Addresses multiple crashes
 * Adds Bashkir grade 1 Braille table
 * Adds Coptic 8 dot computer braille table
 * Adds Russian literary braille and Russian literary braille (detailed) tables
 * Adds Added Afrikaans grade 2 braille table
 * Removes the Russian grade 1 Braille table
* When reading with say all in browse mode, the find next and find previous commands do not stop reading anymore if Allow skim reading option is enabled; say all rather resumes from after the next or previous found term. (#11563)
* For HIMS braille displays F3 has been remapped to Space + dots 148. (#11710)
* Improvements to the UX of the "braille message timeout" and "Show messages indefinitely" options. (#11602)
* In web browsers and other applications that support browse mode, the Elements List dialog (NVDA+F7) can now be invoked when in focus mode. (#10453)
* Updates to ARIA live regions are now suppressed when reporting of dynamic content changes is disabled. (#9077)
* NVDA will now report "Copied to clipboard" before the copied text. (#6757)
* Presentation of graphical view table in disk management has been improved. (#10048)
* Labels for controls are now disabled (greyed out) when the control is disabled. (#11809)
* Updated CLDR emoji annotation to version 38. (#11817)
* The inbuilt "Focus Highlight" feature has been renamed "Vision Highlight". (#11700)

### Bug Fixes

* NVDA once again works correctly with edit fields when using the Fast Log Entry application. (#8996)
* Report elapsed time in Foobar2000 if no total time is available (e.g. when playing a live stream). (#11337)
* NVDA now honors the aria-roledescription attribute on elements in editable content in web pages. (#11607)
* 'list' is no longer announced on every line of a list in Google Docs or other editable content in Google Chrome. (#7562)
* When arrowing by character or word from one list item to another in editable content on the web, entering the new list item is now announced. (#11569)
* NVDA now reads the correct line when the caret is placed at the end of a link on the end of a list item in Google Docs or other editable content on the web. (#11606)
* On Windows 7, opening and closing the start menu from the desktop now sets focus correctly. (#10567)
* When "attempt to cancel expired focus events" is enabled, the title of the tab is now announced again when switching tabs in Firefox. (#11397)
* NVDA no longer fails to announce a list item after typing a character in a list when speaking with the SAPI5 Ivona voices. (#11651)
* It is again possible to use browse mode when reading emails in Windows 10 Mail 16005.13110 and later. (#11439)
* When using the SAPI5 Ivona voices from harposoftware.com, NVDA is now able to save configuration, switch synthesizers, and no longer will stay silent after restarting. (#11650)
* It is now possible to enter number 6 in computer braille from a braille keyboard on HIMS displays. (#11710)
* Major performance improvements in Azure Data Studio. (#11533, #11715)
* With "Attempt to Cancel speech for expired focus events" enabled the title of the NVDA Find dialog is announced again. (#11632)
* NVDA should no longer freeze when waking the computer and focus lands in a Microsoft Edge document. (#11576)
* It is no longer necessary to press tab or move focus after closing a context menu in MS Edge for browse mode to be functional again. (#11202)
* NVDA no longer fails to read items in list views within a 64-bit application such as Tortoise SVN. (#8175)
* ARIA treegrids are now exposed as normal tables in browse mode in both Firefox and Chrome. (#9715)
* A reverse search can now be initiated with 'find previous' via NVDA+shift+F3 (#11770)
* An NVDA script is no longer treated as being repeated if an unrelated key press happens in between the two executions of the script. (#11388)
* Strong and emphasis tags in Internet Explorer can again be suppressed from being reported by turning off Report Emphasis in NVDA's Document Formatting settings. (#11808)
* A freeze of several seconds experienced by a small amount of users when arrowing between cells in Excel should no longer occur. (#11818)
* In Microsoft Teams builds with version numbers like 1.3.00.28xxx, NVDA no longer fails reading messages in chats or Teams channels due to an incorrectly focused menu. (#11821)
* Text marked both as being a spelling and grammar error at the same time in Google Chrome will be appropriately announced as both a spelling and grammar error by NVDA. (#11787)
* When using Outlook (French locale), the shortcut for 'Reply all' (control+shift+R) works again. (#11196)
* In Visual Studio, IntelliSense tool tips that provide additional details about the currently selected IntelliSense item are now only reported once. (#11611)
* In Windows 10 Calculator, NVDA will not announce progress of calculations if speak typed characters is disabled. (#9428)
* NVDA no longer crashes when using English US grade 2 and expand to computer Braille at the cursor is on, when displaying certain content such as a URL in Braille. (#11754)
* It is again possible to report formatting information for the focused Excel cell using NVDA+F. (#11914)
* QWERTY input on Papenmeier braille displays that support it again works and no longer causes NVDA to randomly freeze. (#11944)
* In Chromium based browsers, several cases were solved where table navigation didn't work and NVDA didn't report the number of rows/columns of the table. (#12359)

### Changes for Developers

* System tests can now send keys using spy.emulateKeyPress, which takes a key identifier that conforms to NVDA's own key names, and by default also blocks until the action is executed. (#11581)
* NVDA no longer requires the current directory to be the NVDA application directory in order to function. (#6491)
* The aria live politeness setting for live regions can now be found on NVDA Objects using the liveRegionPoliteness property. (#11596)
* It is now possible to define separate gestures for Outlook and Word document. (#11196)

## 2020.3

This release includes several large improvements to stability and performance particularly in Microsoft Office applications. There are new settings to toggle touchscreen support and graphics reporting.
The existence of marked (highlighted) content can be reported in browsers, and there are new German braille tables.

### New Features

* You can now toggle reporting of graphics from NVDA's document formatting settings. Note that disabling this option will still read the alternative texts of graphics. (#4837)
* You can now toggle NVDA's touchscreen support. An option has been added to the Touch Interaction panel of NVDA's settings. The default gesture is NVDA+control+alt+t. (#9682)
* Added new German braille tables. (#11268)
* NVDA now detects read-only text UIA controls. (#10494)
* The existence of marked (highlighted) content is reported in both speech and braille in all web browsers. (#11436)
 * This can be toggled on and off by a new NVDA Document Formatting option for Highlighting.
* New emulated system keyboard keys can be added from NVDA's Input gestures dialog. (#6060)
  * To do this, press the add button after you selected the Emulated system keyboard keys category.
* Handy Tech Active Braille with joystick is now supported. (#11655)
* "Automatic focus mode for caret movement" setting is now compatible with disabling "Automatically set focus to focusable elements". (#11663)

### Changes

* The Report formatting script (NVDA+f) has now been changed to report the formatting at the system caret rather than at the review cursor position. To report formatting at the review cursor position now use NVDA+shift+f. (#9505)
* NVDA no longer automatically sets the system focus to focusable elements by default in browse mode, improving performance and stability. (#11190)
* CLDR updated from version 36.1 to version 37. (#11303)
* Updated eSpeak-NG to 1.51-dev, commit 1fb68ffffea4
* You can now utilize table navigation in list boxes with checkable list items when the particular list has multiple columns. (#8857)
* In the Add-ons manager, when prompted to confirm removal of an add-on, "No" is now the default. (#10015)
* In Microsoft Excel, the Elements List dialog now presents formulas in their localized form. (#9144)
* NVDA now reports the correct terminology for notes in MS Excel. (#11311)
* When using the "move review cursor to focus" command in browse mode, the review cursor is now set at the position of the virtual caret. (#9622)
* Information reported in browse mode, such as the formatting info with NVDA+F, are now displayed in a slightly bigger window centered on screen. (#9910)

### Bug Fixes

* NVDA now always speaks when navigating by word and landing on any single symbol followed by white space, whatever the verbosity settings. (#5133)
* In applications using QT 5.11 or newer, object descriptions are again reported. (#8604)
* When deleting a word with control+delete, NVDA no longer remains silent. (#3298, #11029)
  * Now the word to the right of the deleted word is announced.
* In general settings panel, the language list is now sorted correctly. (#10348)
* In the Input Gestures dialog, significantly improved performance while filtering. (#10307)
* You can now send Unicode characters beyond U+FFFF from a braille display. (#10796)
* NVDA will announce Open With dialog content in Windows 10 May 2020 Update. (#11335)
* A new experimental option in Advanced settings (Enable selective registration for UI Automation events and property changes) can provide major performance improvements in Microsoft Visual Studio and other UIAutomation based applications if enabled. (#11077, #11209)
* For checkable list items, the selected state is no longer announced redundantly, and if applicable, the unselected state is announced instead. (#8554)
* On Windows 10 May 2020 Update, NVDA now shows the Microsoft Sound Mapper when viewing output devices from synthesizer dialog. (#11349)
* In Internet Explorer, numbers are now announced correctly for ordered lists if the list does not start with 1. (#8438)
* In Google chrome, NVDA will now report not checked for all checkable controls (not just check boxes) that are currently not checked. (#11377)
* It is once again possible to navigate in various controls when NVDA's language is set to Aragonese. (#11384)
* NVDA should no longer sometimes freeze in Microsoft Word when rapidly arrowing up and down or typing characters with Braille enabled. (#11431, #11425, #11414)
* NVDA no longer appends nonexistent trailing space when copying the current navigator object to the clipboard. (#11438)
* NVDA no longer activates the Say All profile if there is nothing to read. (#10899, #9947)
* NVDA is no longer unable to read the features list in Internet Information Services (IIS) Manager. (#11468)
* NVDA now keeps the audio device open improving performance on some sound cards (#5172, #10721)
* NVDA will no longer freeze or exit when holding down control+shift+downArrow in Microsoft Word. (#9463)
* The expanded / collapsed state of directories in the navigation treeview on drive.google.com is now always reported by NVDA. (#11520)
* NVDA will auto detect the NLS eReader Humanware braille display via Bluetooth as its Bluetooth name is now "NLS eReader Humanware". (#11561)
* Major performance improvements in Visual Studio Code. (#11533)

### Changes For Developers

* The GUI Helper's BoxSizerHelper.addDialogDismissButtons supports a new "separated" keyword argument, for adding a standard horizontal separator to dialogs (other than messages and single input dialogs). (#6468)
* Additional properties were added to app modules, including path for the executable (appPath), is a Windows Store app (isWindowsStoreApp), and machine architecture for the app (appArchitecture). (#7894)
* It is now possible to create app modules for apps hosted inside wwahost.exe on Windows 8 and later. (#4569)
* A fragment of the log can now be delimited and then copied to clipboard using NVDA+control+shift+F1. (#9280)
* NVDA-specific objects that are found by Python's cyclic garbage collector are now logged when being deleted by the collector to aide in removing reference cycles from NVDA. (#11499)
 * The majority of NVDA's classes are tracked including NVDAObjects, appModules, GlobalPlugins, SynthDrivers, and TreeInterceptors.
 * A class that needs to be tracked should inherit from garbageHandler.TrackedObject.
* Significant debug logging for MSAA events can be now enabled in NVDA's Advanced settings. (#11521)
* MSAA winEvents for the currently focused object are no longer filtered out along with other events if the event count for a given thread is exceeded. (#11520)

## 2020.2

Highlights of this release include support for a new braille display from Nattiq, better support for ESET antivirus GUI and Windows Terminal, performance improvements in 1Password, and with Windows OneCore synthesizer. Plus many other important bug fixes and improvements.

### New Features

* Support for new braille displays:
  * Nattiq nBraille (#10778)
* Added script to open NVDA configuration directory (no default gesture). (#2214)
* Better support for ESET antivirus GUI. (#10894)
* Added support for Windows Terminal. (#10305)
* Added a command to report the active configuration profile (no default gesture). (#9325)
* Added a command to toggle reporting of subscripts and superscripts (no default gesture). (#10985)
* Web applications (E.G. Gmail) no longer speak outdated information when moving focus rapidly. (#10885)
  * This experimental fix must be manually enabled via the 'Attempt to cancel speech for expired focus events' option in the advanced settings panel.
* Many more symbols have been added to the default symbols dictionary. (#11105)

### Changes

* Updated liblouis braille translator from 3.12 to [3.14.0](https://github.com/liblouis/liblouis/releases/tag/v3.14.0). (#10832, #11221)
* The reporting of superscripts and subscripts is now controlled separately to the reporting of font attributes. (#10919)
* Due to changes made in VS Code, NVDA no longer disables browse mode in Code by default. (#10888)
* NVDA no longer reports "top" and "bottom" messages when moving the review cursor directly to the first or last line of the current navigator object with the move to top and move to bottom review cursor scripts respectively. (#9551)
* NVDA no longer reports  "left" and "right" messages when directly moving the review cursor to the first or last character of the line for the current navigator object with the move to beginning of line and move to end of line review cursor scripts respectively. (#9551)

### Bug Fixes

* NVDA now starts correctly when the log file cannot be created. (#6330)
* In recent releases of Microsoft Word 365, NVDA will no longer announce "delete back word" when Control+Backspace is pressed while editing a document. (#10851)
* In Winamp, NVDA will once again announce toggle status of shuffle and repeat. (#10945)
* NVDA is no longer extremely sluggish when moving within the list of items in 1Password. (#10508)
* The Windows OneCore speech synthesizer no longer lags between utterances. (#10721)
* NVDA no longer freezes when you open the context menu for 1Password in the system notification area. (#11017)
* In Office 2013 and older:
  * Ribbons are announced when focus moves to them for the first time. (#4207)
  * Context menu items  are once again reported properly. (#9252)
  * Ribbon sections are consistently announced when navigating with Control+arrows. (#7067)
* In browse mode in Mozilla Firefox and Google Chrome, text no longer incorrectly appears on a separate line when web content uses CSS display: inline-flex. (#11075)
* In browse mode with Automatically set system focus to focusable elements disabled, it is now possible to activate elements that aren't focusable.
* In browse mode with Automatically set system focus to focusable elements disabled, it is now possible to activate elements reached by pressing the tab key. (#8528)
* In browse mode with Automatically set system focus to focusable elements disabled, activating certain elements no longer clicks in an incorrect location. (#9886)
* NVDA error sounds are no longer heard when accessing DevExpress text controls. (#10918)
* The tool-tips of the icons in the system tray are no longer reported upon keyboard navigation if their text is equal to the name of the icons, to avoid double announcing. (#6656)
* In browse mode with 'Automatically set system focus to focusable elements' disabled, switching to focus mode with NVDA+space now focuses the element under the caret. (#11206)
* It is once again possible to check for NVDA updates on certain systems; e.g. clean Windows installs. (#11253)
* Focus is not moved in Java application when the selection is changed in an unfocused tree, table or list. (#5989)

### Changes For Developers

* execElevated and hasUiAccess have moved from config module to systemUtils module. Usage via config module is deprecated. (#10493)
* Updated configobj to 5.1.0dev commit f9a265c4. (#10939)
* Automated testing of NVDA with Chrome and a HTML sample is now possible. (#10553)
* IAccessibleHandler has been converted into a package, OrderedWinEventLimiter has been extracted to a module and unit tests added (#10934)
* Updated BrlApi to version 0.8 (BRLTTY 6.1). (#11065)
* Status bar retrieval may now be customized by an AppModule. (#2125, #4640)
* NVDA no longer listens for IAccessible EVENT_OBJECT_REORDER. (#11076)
* A broken ScriptableObject (such as a GlobalPlugin missing a call to its base class' init method) no longer breaks NVDA's script handling. (#5446)

## 2020.1

Highlights of this release include support for several new braille displays from HumanWare and APH, plus many other important bug fixes such as the ability to again read math in Microsoft Word using MathPlayer / MathType.

### New Features

* The currently selected item in listboxes is again presented in browse mode in Chrome, similar to NVDA 2019.1. (#10713)
* You can now perform right mouse clicks on touch devices by doing a one finger tap and hold. (#3886)
* Support for New braille displays: APH Chameleon 20, APH Mantis Q40, HumanWare BrailleOne, BrailleNote Touch v2, and NLS eReader. (#10830)

### Changes

* NVDA will prevent the system from locking or going to sleep when in say all. (#10643)
* Support for out-of-process iframes in Mozilla Firefox. (#10707)
* Updated liblouis braille translator to version 3.12. (#10161)

### Bug Fixes

* Fixed NVDA not announcing Unicode minus symbol (U+2212). (#10633)
* When installing add-on from add-ons manager, names of files and folders in the browse window are no longer reported twice. (#10620, #2395)
* In Firefox, when loading Mastodon with the advanced web interface enabled, all timelines now render correctly in browse mode. (#10776)
* In browse mode, NVDA now reports "not checked" for unchecked check boxes where it sometimes didn't previously. (#10781)
* ARIA switch controls no longer report confusing information such as "not pressed checked" or "pressed checked". (#9187)
* SAPI4 voices should no longer refuse to speak certain text. (#10792)
* NVDA can again read and interact with math equations in Microsoft Word. (#10803)
* NVDA will again announce text being unselected in browse mode if pressing an arrow key while text is selected. (#10731).
* NVDA no longer exits if there is an error initializing eSpeak. (#10607)
* Errors caused by unicode in translations for shortcuts no longer stop the installer, mitigated by falling back to the English text. (#5166, #6326)
* Arrowing out and away from lists and tables in sayAll with skim reading enabled no longer continuously announces exiting the list or table. (#10706)
* Fix mouse tracking for some MSHTML elements in Internet Explorer. (#10736)

### Changes for Developers

* Developer documentation is now build using sphinx. (#9840)
* Several speech functions have been split into two. (#10593)
  The speakX version remains, but now depends on a getXSpeech function which returns a speech sequence.
  * speakObjectProperties now relies on getObjectPropertiesSpeech
  * speakObject now relies on getObjectSpeech
  * speakTextInfo now relies on getTextInfoSpeech
  * speakWithoutPauses has been converted into a class, and refactored, but should not break compatibility.
  * getSpeechForSpelling is deprecated (though still available) use getSpellingSpeech instead.
  Private changes that should not affect addon developers:
  * _speakPlaceholderIfEmpty is now _getPlaceholderSpeechIfTextEmpty
  * _speakTextInfo_addMath is now _extendSpeechSequence_addMathForTextInfo
* Speech 'reason' has been converted to an Enum, see controlTypes.OutputReason class. (#10703)
  * Module level 'REASON_*' constants are deprecated.
* Compiling NVDA dependencies now requires Visual Studio 2019 (16.2 or newer). (#10169)
* Updated SCons to version 3.1.1. (#10169)
* Again allow behaviors._FakeTableCell to have no location defined (#10864)

## 2019.3

NVDA 2019.3 is a very significant release containing many under-the-hood changes including the upgrade of Python 2 to Python 3, and a major re-write of NVDA's speech subsystem.
Although these changes do break compatibility with older NVDA add-ons, the upgrade to Python 3 is necessary for security, and the changes to speech allow for  some exciting innovations in the near future.
 Other highlights in this release include 64 bit support for Java VMs, Screen Curtain and Focus Highlight functionality, support for more braille displays and a new Braille viewer, and many many other bug fixes.

### New Features

* The accuracy of the move mouse to navigator object command has been improved in text fields in Java applications. (#10157)
* Added support for  the following Handy Tech Braille displays (#8955):
 * Basic Braille Plus 40
 * Basic Braille Plus 32
 * Connect Braille
* All user-defined gestures can now be removed via a new "Reset to factory defaults" button in the Input Gestures dialog. (#10293)
* Font reporting in Microsoft Word now includes if text is marked as hidden. (#8713)
* Added a command to move the review cursor to the position previously set as start marker for selection or copy: NVDA+shift+F9. (#1969)
* In Internet Explorer, Microsoft Edge and recent versions of Firefox and Chrome, landmarks are now reported in focus mode and object navigation. (#10101)
* In Internet Explorer, Google Chrome and Mozilla Firefox, You can now navigate by article and grouping using quick navigation scripts. These scripts are unbound by default and can be assigned in the Input Gestures dialog when the dialog is opened from a browse mode document. (#9485, #9227)
 * Figures are also reported. They are considered objects and therefore navigable with the o quick navigation key.
* In Internet Explorer, Google Chrome and Mozilla Firefox, article elements are now reported with object navigation, and optionally in browse mode if turned on in Document Formatting settings. (#10424)
* Added screen curtain, which when enabled, makes the whole screen black on Windows 8 and later. (#7857)
 * Added a script to enable screen curtain (until next restart with one press, or always while NVDA is running with two presses), no default gesture is assigned.
 * Can be enabled and configured via the 'vision' category in NVDA's settings dialog.
* Added screen highlight functionality to NVDA. (#971, #9064)
 * Highlighting of the focus, navigator object, and browse mode caret position can be enabled and configured via the 'vision' category in NVDA's settings dialog.
 * Note: This feature is incompatible with the focus highlight add-on, however, the add-on can still be used while the built-in highlighter is disabled.
* Added Braille Viewer tool, allows viewing braille output via an on-screen window. (#7788)

### Changes

* The user guide now describes how to use NVDA in the Windows Console. (#9957)
* Running nvda.exe now defaults to replacing an already running copy of NVDA. The -r|--replace command line parameter is still accepted, but ignored. (#8320)
* On Windows 8 and later, NVDA will now report product name and version information for hosted apps such as apps downloaded from Microsoft Store using information provided by the app. (#4259, #10108)
* When toggling track changes on and off with the keyboard in Microsoft Word, NVDA will announce the state of the setting. (#942)
* The NVDA version number is now logged as the first message in the log. This occurs even if logging has been disabled from the GUI. (#9803)
* The settings dialog no longer allows for changing the configured log level if it has been overridden from the command line. (#10209)
* In Microsoft Word, NVDA now announces the display state of non printable characters when pressing the toggle shortcut Ctrl+Shift+8 . (#10241)
* Updated Liblouis braille translator to commit 58d67e63. (#10094)
* When CLDR characters (including emojis) reporting is enabled, they are announced at all punctuation levels. (#8826)
* Third party python packages included in NVDA, such as comtypes, now log their warnings and errors to the NVDA log. (#10393)
* Updated Unicode Common Locale Data Repository emoji annotations to version 36.0. (#10426)
* When focussing a grouping in browse mode, the description is now also read. (#10095)
* The Java Access Bridge is now included with NVDA to enable access to Java applications, including for 64 bit Java VMs. (#7724)
* If the Java Access Bridge is not enabled for the user, NVDA automatically enables it at NVDA startup. (#7952)
* Updated eSpeak-NG to 1.51-dev, commit ca65812ac6019926f2fbd7f12c92d7edd3701e0c. (#10581)

### Bug Fixes

* Emoji and other 32 bit unicode characters now take less space on a braille display when they are shown as hexadecimal values. (#6695)
* In Windows 10, NVDA will announce tooltips from universal apps if NVDA is configured to report tooltips in object presentation dialog. (#8118)
* On Windows 10 Anniversary Update and later, typed text is now reported in Mintty. (#1348)
* On Windows 10 Anniversary Update and later, output in the Windows Console that appears close to the caret is no longer spelled out. (#513)
* Controls in Audacitys compressor dialog are now announced when navigating the dialog. (#10103)
* NVDA no longer treats spaces as words in object review in Scintilla based editors such as Notepad++. (#8295)
* NVDA will prevent the  system from entering sleep mode when scrolling through text with braille display gestures. (#9175)
* On Windows 10, braille will now follow when editing cell contents in Microsoft Excel and in other UIA text controls where it was lagging behind. (#9749)
* NVDA will once again report suggestions in the Microsoft Edge address bar. (#7554)
* NVDA is no longer silent when focusing an HTML tab control header in Internet Explorer. (#8898)
* In Microsoft Edge based on EdgeHTML, NVDA will no longer play search suggestion sound when the window becomes maximized. (#9110, #10002)
* ARIA 1.1 combo boxes are now supported in Mozilla Firefox and Google Chrome. (#9616)
* NVDA will no longer report content of visually hidden columns for list items in SysListView32 controls. (#8268)
* The settings dialog no longer shows "info" as the current log level when in secure mode. (#10209)
* In Start menu for Windows 10 Anniversary Update and later, NVDA will announce details of search results. (#10340)
* In browse mode, if moving the cursor or using quick navigation causes the document to change, NVDA no longer speaks incorrect content in some cases. (#8831, #10343)
* Some bullet names in Microsoft Word have been corrected. (#10399)
* In Windows 10 May 2019 Update and later, NVDA will once again announce first selected emoji or clipboard item when emoji panel and clipboard history opens, respectively. (#9204)
* In Poedit, it is once again possible to view some translations for right to left languages. (#9931)
* In the Settings app in Windows 10 April 2018 Update and later, NVDA will no longer announce progress bar information for volume meters found in the System/Sound page. (#10412)
* Invalid regular expressions in speech dictionaries no longer completely break speech in NVDA. (#10334)
* When reading bulleted items in Microsoft Word with UIA enabled, the bullet from the next list item is no longer inappropriately announced. (#9613)
* Some rare braille translation issues and errors with liblouis have been resolved. (#9982)
* Java applications started before NVDA are now accessible without the need to restart the Java app. (#10296)
* In Mozilla Firefox, when the focused element becomes marked as current (aria-current), this change is no longer spoken multiple times. (#8960)
* NVDA will now treat certain composit unicode characters such as e-acute as one single character when moving through text. (#10550)
* Spring Tool Suite Version 4 is now supported. (#10001)
* Don't double speak name when aria-labelledby relation target is an inner element. (#10552)
* On Windows 10 version 1607 and later, typed characters from Braille keyboards are spoken in more situations. (#10569)
* When changing the audio output device, tones played by NVDA will now play through the newly selected device. (#2167)
* In Mozilla Firefox, moving focus in browse mode is faster. This makes moving the cursor in browse mode more responsive in many cases. (#10584)

### Changes for Developers

* Updated Python to 3.7. (#7105)
* Updated pySerial to version 3.4. (#8815)
* Updated wxPython to 4.0.3 to support Python 3.5 and later. (#9630)
* Updated six to version 1.12.0. (#9630)
* Updated py2exe to version 0.9.3.2 (in development, commit b372a8e from albertosottile/py2exe#13). (#9856)
* Updated UIAutomationCore.dll comtypes module to version 10.0.18362. (#9829)
* The tab-completion in the Python console only suggests attributes starting with an underscore if the underscore is first typed. (#9918)
* Flake8 linting tool has been integrated with SCons reflecting code requirements for Pull Requests. (#5918)
* As NVDA no longer depends on pyWin32, modules such as win32api and win32con are no longer available to add-ons. (#9639)
 * win32api calls can be replaced with direct calls to win32 dll functions via ctypes.
 * win32con constants should be defined in your files.
* The "async" argument in nvwave.playWaveFile has been renamed to "asynchronous". (#8607)
* speakText and speakCharacter methods on synthDriver objects are no longer supported.
 * This functionality is handled by SynthDriver.speak.
* SynthSetting classes in synthDriverHandler have been removed. Now use driverHandler.DriverSetting classes instead.
* SynthDriver classes should no longer expose index via the lastIndex property.
 * Instead, they should notify the synthDriverHandler.synthIndexReached action with the index, once all previous audio has finished playing before that index.
* SynthDriver classes must now notify the synthDriverHandler.synthDoneSpeaking action, once all audio from a SynthDriver.speak call has completed playing.
* SynthDriver classes must support the speech.PitchCommand in their speak method, as changes in pitch for speak spelling now depends on this functionality.
* The speech function getSpeechTextForProperties has been renamed to getPropertiesSpeech. (#10098)
* The braille function getBrailleTextForProperties has been renamed to getPropertiesBraille. (#10469)
* Several speech functions have been changed to return speech sequences. (#10098)
 * getControlFieldSpeech
 * getFormatFieldSpeech
 * getSpeechTextForProperties now called getPropertiesSpeech
 * getIndentationSpeech
 * getTableInfoSpeech
* Added a textUtils module to simplify string differences between Python 3 strings and Windows unicode strings. (#9545)
 * See the module documentation and textInfos.offsets module for example implementations.
* Deprecated functionality now removed. (#9548)
 * AppModules removed:
  * Windows XP sound recorder.
  * Klango Player, which is abandoned software.
 * configobj.validate wrapper removed.
  * New code should use from configobj import validate instead of import validate
 * textInfos.Point and textInfos.Rect replaced by locationHelper.Point and locationHelper.RectLTRB respectively.
 * braille.BrailleHandler._get_tether and braille.BrailleHandler.set_tether have been removed.
 * config.getConfigDirs has been removed.
 * config.ConfigManager.getConfigValidationParameter has been replaced by getConfigValidation
 * inputCore.InputGesture.logIdentifier property has been removed.
   * Use _get_identifiers in inputCore.InputGesture instead.
 * synthDriverHandler.SynthDriver.speakText/speakCharacter have been removed.
 * Removed several synthDriverHandler.SynthSetting classes.
   * Previously kept for backwards compatibility (#8214), now considered obsolete.
   * Drivers that used the SynthSetting classes should be updated to use the DriverSetting classes.
 * Some legacy code has been removed, particularly:
  * Support for the Outlook pre 2003 message list.
  * An overlay class for the classic start menu, only found in Windows Vista and earlier.
  * Dropped support for Skype 7, as it is definitely not working any more.
* Added a framework to create vision enhancement providers; modules that can change screen contents, optionally based on input from NVDA about object locations. (#9064)
 * Add-ons can bundle their own providers in a visionEnhancementProviders folder.
 * See the vision and visionEnhancementProviders modules for the implementation of the framework and examples, respectively.
 * Vision enhancement providers are enabled and configured via the 'vision' category in NVDA's settings dialog.
* Abstract class properties are now supported on objects that inherit from baseObject.AutoPropertyObject (e.g. NVDAObjects and TextInfos). (#10102)
* Introduced displayModel.UNIT_DISPLAYCHUNK as a textInfos unit constant specific to DisplayModelTextInfo. (#10165)
 * This new constant allows walking over the text in a DisplayModelTextInfo in a way that more closely resembles how the text chunks are saved in the underlying model.
* displayModel.getCaretRect now returns an instance of locationHelper.RectLTRB. (#10233)
* The UNIT_CONTROLFIELD and UNIT_FORMATFIELD constants have been moved from virtualBuffers.VirtualBufferTextInfo to the textInfos package. (#10396)
* For every entry in the NVDA log, information about the originating thread is now included. (#10259)
* UIA TextInfo objects can now be moved/expanded by the page, story and formatField text units. (#10396)
* External modules (appModules and globalPlugins) are now less likely to be able to break the creation of NVDAObjects.
 * Exceptions caused by the "chooseNVDAObjectOverlayClasses" and "event_NVDAObject_init" methods are now properly caught and logged.
* The aria.htmlNodeNameToAriaLandmarkRoles dictionary has been renamed to aria.htmlNodeNameToAriaRoles. It now also contains roles that aren't landmarks.
* scriptHandler.isCurrentScript has been removed due to lack of use. There is no replacement. (#8677)

## 2019.2.1

This is a minor release to fix several crashes present in 2019.2. Fixes include:

* Addressed several crashes in Gmail seen in both Firefox and Chrome when interacting with particular popup menus such as when creating filters or changing certain Gmail settings. (#10175, #9402, #8924)
* In Windows 7, NVDA no longer causes Windows Explorer to crash when the mouse is used in the start menu. (#9435)
* Windows Explorer on Windows 7 no longer crashes when accessing metadata edit fields. (#5337)
* NVDA no longer freezes when interacting with images with a base64 URI in Mozilla Firefox or Google Chrome. (#10227)

## 2019.2

Highlights of this release include auto detection of Freedom Scientific braille displays, an experimental setting in the Advanced panel to stop browse mode from automatically moving focus (which may provide performance improvements), a rate boost option for the Windows OneCore synthesizer to achieve very fast rates, and many other bug fixes.

### New Features

* NVDA's Miranda NG support  works with newer versions of the client. (#9053)
* You can now disable browse mode by default by disabling the new "Enable browse mode on page load" option in NVDA's browse mode settings. (#8716)
 * Note that when this option is disabled, you can still enable browse mode manually by pressing NVDA+space.
* You can now filter symbols in the punctuation/symbol pronunciation dialog, similar to how filtering works in the elements list and input gestures dialog. (#5761)
* A command has been added to change the mouse text unit resolution (how much text will be spoken when the mouse moves), it has not been assigned a default gesture. (#9056)
* The windows OneCore synthesizer now has a rate boost option, which allows for significantly faster speech. (#7498)
* The Rate Boost option is now configurable from the Synth Settings Ring for supported speech synthesizers. (Currently eSpeak-NG and Windows OneCore). (#8934)
* Configuration profiles can now be manually activated with gestures. (#4209)
 * The gesture must be configured in the "Input gestures" dialog.
* In Eclipse, added support for autocompletion in code editor. (#5667)
 * Additionally, Javadoc information can be read from the editor when it is present by using NVDA+d.
* Added an experimental option to the Advanced Settings panel that allows you to stop the system focus from following the browse mode cursor (Automatically set system focus to focusable elements). (#2039) Although this may not be suitable to turn off for all websites, this may fix:
 * Rubber band effect: NVDA sporadically undoes the last browse mode keystroke by jumping to the previous location.
 * Edit boxes steal system focus when arrowing down through them on some websites.
 * Browse mode keystrokes are slow to respond.
* For braille display drivers that support it, driver settings can now be changed from the braille settings category in NVDA's settings dialog. (#7452)
* Freedom Scientific braille displays are now supported by braille display auto detection. (#7727)
* Added a command to show the replacement for the symbol under the review cursor. (#9286)
* Added an experimental option to the Advanced Settings panel that allows you to try out a new, work-in-progress rewrite of NVDA's Windows Console support using the Microsoft UI Automation API. (#9614)
* In the Python Console, the input field now supports pasting multiple lines from the clipboard. (#9776)

### Changes

* Synthesizer volume is now increased and decreased by 5 instead of 10 when using the settings ring. (#6754)
* Clarified the text in the add-on manager when NVDA is launched with the --disable-addons flag. (#9473)
* Updated Unicode Common Locale Data Repository emoji annotations to version 35.0. (#9445)
* The hotkey for the filter field in the elements list in browse mode has changed to alt+y. (#8728)
* When an auto detected braille display is connected via Bluetooth, NVDA will keep searching for USB displays supported by the same driver and switch to a USB connection if it becomes available. (#8853)
* Updated eSpeak-NG to commit 67324cc.
* Updated liblouis braille translator to version 3.10.0. (#9439, #9678)
* NVDA will now report the word 'selected' after reporting the text a user has just selected.(#9028, #9909)
* In Microsoft Visual Studio Code, NVDA is in focus mode by default. (#9828)

### Bug Fixes

* NVDA no longer crashes when an add-on directory is empty. (#7686)
* LTR and RTL marks are no longer reported in Braille or per-character speech when accessing the properties window. (#8361)
* When jumping to form fields with Browse Mode quick navigation, the entire form field is now announced rather than just the first line. (#9388)
* NVDA will no longer become silent after exiting the Windows 10 Mail app. (#9341)
* NVDA no longer fails to start when the users regional settings are set to a locale unknown to NVDA, such as English (Netherlands). (#8726)
* When browse mode is enabled in Microsoft Excel and you switch to a browser in focus mode or vice versa, browse mode state is now reported appropriately. (#8846)
* NVDA now properly reports the line at the mouse cursor in Notepad++ and other Scintilla based editors. (#5450)
* In Google Docs (and other web-based editors), braille no longer sometimes incorrectly shows "lst end" before the cursor in the middle of a list item. (#9477)
* In the Windows 10 May 2019 Update, NVDA no longer speaks many volume notifications if changing the volume with hardware buttons when File Explorer has focus. (#9466)
* Loading the punctuation/symbol pronunciation dialog is now much faster when using symbol dictionaries containing over 1000 entries. (#8790)
* In Scintilla controls such as Notepad++, NVDA can read the correct line when wordwrap is enabled. (#9424)
* In Microsoft Excel, the cell location is announced after it changes due to the shift+enter or shift+numpadEnter gestures. (#9499)
* In Visual Studio 2017 and up, in the Objects Explorer window, the selected item in objects tree or members tree with categories is now reported correctly. (#9311)
* Add-ons with names that only differ in capitalization are no longer treated as separate add-ons. (#9334)
* For Windows OneCore voices, the rate set in NVDA is no longer affected by the rate set in Windows 10 Speech Settings. (#7498)
* The log can now be opened with NVDA+F1 when there is no developer info for the current navigator object. (#8613)
* It is again possible to use NVDA's table navigation commands in Google Docs, in Firefox and Chrome. (#9494)
* The bumper keys now work correctly on Freedom Scientific braille displays. (#8849)
* When reading the first character of a document in Notepad++ 7.7 X64, NVDA no longer freezes for up to ten seconds. (#9609)
* HTCom can now be used with a Handy Tech Braille display in combination with NVDA. (#9691)
* In Mozilla Firefox, updates to a live region are no longer reported if the live region is in a background tab. (#1318)
* NVDA's browse mode Find dialog no longer fails to function if NVDA's About dialog is currently open in the background. (#8566)

### Changes for Developers

* You can now set the "disableBrowseModeByDefault" property on app modules to leave browse mode off by default. (#8846)
* The extended window style of a window is now exposed using the `extendedWindowStyle` property on Window objects and their derivatives. (#9136)
* Updated comtypes package to 1.1.7. (#9440, #8522)
* When using the report module info command, the order of information has changed to present the module first. (#7338)
* Added an example to demonstrate using nvdaControllerClient.dll from C#. (#9600)
* Added a new isWin10 function to the winVersion module which returns whether or not this copy of NVDA is running on (at least) the supplied release version of Windows 10 (such as 1903). (#9761)
* The NVDA Python console now  contains more useful modules in its namespace (such as appModules, globalPlugins, config and textInfos). (#9789)
* The result of the last executed command in the NVDA Python console is now accessible from the _ (line) variable. (#9782)
 * Note that this shadows the gettext translation function also called "_". To access the translation function: del _

## 2019.1.1

This point release fixes the following bugs:

* NVDA no longer causes Excel 2007 to crash or refuses to report if a cell has a formula. (#9431)
* Google Chrome no longer crashes when interacting with certain listboxes. (#9364)
* An issue has been fixed which prevented copying a users configuration to the system configuration profile. (#9448)
* In Microsoft Excel, NVDA again uses the localized message when reporting the location of merged cells. (#9471)

## 2019.1

Highlights of this release include performance improvements when accessing both Microsoft word and Excel, stability and security improvements such as support for add-ons with version compatibility information, and many other bug fixes.

Please note that starting from this release of NVDA, custom appModules, globalPlugins, braille display drivers and synth drivers will no longer be automatically loaded from your NVDA user configuration directory.
Rather these  should be installed as part of an NVDA add-on. For those developing code for an add-on, code for testing can be placed in a new developer scratchpad directory in the NVDA user configuration directory,  if the Developer scratchpad option  is turned on in NVDA's new Advanced settings panel.
These changes are necessary to better ensure compatibility of custom code, so that NVDA does not break when this code becomes incompatible with newer releases.
Please refer to the list of changes further down for more details on this and how add-ons are now better versioned.

### New Features

* New braille tables: Afrikaans, Arabic 8 dot computer braille, Arabic grade 2, Spanish grade 2. (#4435, #9186)
* Added an option to NVDA's mouse settings to make NVDA handle situations where the mouse is controlled by another application. (#8452)
 * This will allow NVDA to track the mouse when a system is controlled remotely using TeamViewer or other remote control software.
* Added the `--enable-start-on-logon` command line parameter to allow configuring whether silent installations of NVDA set NVDA to start at Windows logon or not. Specify true to start at logon or false to not start at logon. If the --enable-start-on-logon argument is not specified at all then NVDA will default to starting at logon, unless it was  already configured not to by a previous installation. (#8574)
* It is possible to turn NVDA's logging features off by setting logging level to "disabled" from General settings panel. (#8516)
* The presence of formulae in LibreOffice and Apache OpenOffice spreadsheets is now reported. (#860)
* In Mozilla Firefox and Google Chrome, browse mode now reports the selected item in list boxes and trees.
 * This works in Firefox 66 and later.
 * This does not work for certain list boxes (HTML select controls) in Chrome.
* Early support for apps such as Mozilla Firefox on computers with ARM64 (e.g. Qualcomm Snapdragon) processors. (#9216)
* A new Advanced Settings category has been added to NVDA's Settings dialog, including an option to try out NVDA's new support for Microsoft Word via the Microsoft UI Automation API. (#9200)
* Added support for the graphical view in Windows Disk Management. (#1486)
* Added support for Handy Tech Connect Braille and Basic Braille 84. (#9249)

### Changes

* Updated liblouis braille translator to version 3.8.0. (#9013)
* Add-on authors now can enforce a minimum required NVDA version for their add-ons. NVDA will refuse to install or load an add-on whose minimum required NVDA version is higher than the current NVDA version. (#6275)
* Add-on authors can now specify the last version of NVDA the add-on has been tested against. If an add-on has been only tested against a  version of NVDA lower than the current version, then NVDA will refuse to install or load the add-on. (#6275)
* This version of NVDA will allow installing and loading of add-ons  that do not yet contain Minimum and Last Tested NVDA version information, but upgrading to future versions of NVDA (E.g. 2019.2) may automatically cause these older add-ons to be disabled.
* The move mouse to navigator object command is now available in Microsoft Word as well as for UIA controls, particularly Microsoft Edge. (#7916, #8371)
* Reporting of text under the mouse has been improved within Microsoft Edge and other UIA applications. (#8370)
* When NVDA is started with the `--portable-path` command line parameter, the provided path is automatically filled in when trying to create a portable copy of NVDA using the NVDA menu. (#8623)
* Updated the path to the Norwegian braille table to reflect the standard from the year 2015. (#9170)
* When navigating by paragraph (control+up or down arrows) or navigating by table cell (control+alt+arrows), the existence of spelling errors will no longer be announced, even if NVDA is configured to announce these automatically. This is because paragraphs and table cells can be quite large, and detecting spelling errors in some applications can be very costly. (#9217)
* NVDA no longer automatically loads custom appModules, globalPlugins and braille and synth drivers from the NVDA user configuration directory. This code should be instead packaged as an add-on with correct version information, ensuring that incompatible code is not run with current versions of NVDA. (#9238)
 * For developers who need to test code as it is being developed,  enable NVDA's developer scratchpad directory in the Advanced category of NVDA settings, and place your code in the 'scratchpad' directory found in the NVDA user configuration directory when this option is enabled.

### Bug Fixes

* When using OneCore speech synthesizer on Windows 10 April 2018 Update and later, large chunks of silence are no longer inserted between speech utterances. (#8985)
* When moving by character in plain text controls (such as Notepad) or browse mode, 32 bit emoji characters consisting of two UTF-16 code points (such as 🤦) will now read properly. (#8782)
* Improved restart confirmation dialog after changing NVDA's interface language. The text and the button labels are now more concise and less confusing. (#6416)
* If a 3rd party speech synthesizer fails to load, NVDA will fall back to Windows OneCore speech synthesizer on Windows 10, rather than espeak. (#9025)
* Removed the "Welcome Dialog" entry in the NVDA menu while on secure screens. (#8520)
* When tabbing or using quick navigation in browse mode, legends on tab panels are now reported more consistently. (#709)
* NVDA will now announce selection changes for certain time pickers such as in the Alarms and Clock app in Windows 10. (#5231)
* In Windows 10's Action Center, NVDA will announce status messages when toggling quick actions such as brightness and focus assist. (#8954)
* In action Center in Windows 10 October 2018 Update and earlier, NVDA will recognize brightness quick action control as a button instead of a toggle button. (#8845)
* NVDA will again track cursor and announce deleted characters in the Microsoft Excel  go to and find edit fields. (#9042)
* Fixed a rare browse mode crash in Firefox. (#9152)
* NVDA no longer fails to report the focus for some controls in the Microsoft Office 2016 ribbon when collapsed.
* NVDA no longer fails to report the suggested contact when entering addresses in new messages in Outlook 2016. (#8502)
* The last few cursor routing keys on 80 cell eurobraille displays no longer route the cursor to a position at or just after the start of the braille line. (#9160)
* Fixed table navigation in threaded view in Mozilla Thunderbird. (#8396)
* In Mozilla Firefox and Google Chrome, switching to focus mode now works correctly for certain list boxes and trees (where the list box/tree is not itself focusable but its items are) . (#3573, #9157)
* Browse mode is now correctly turned on by default when reading messages in Outlook 2016/365 if using NVDA's experimental UI Automation support for Word Documents. (#9188)
* NVDA is now less likely to freeze in such a way that the only way to escape is signing out from your current windows session. (#6291)
* In Windows 10 October 2018 Update and later, when opening cloud clipboard history with clipboard empty, NVDA will announce clipboard status. (#9103)
* In Windows 10 October 2018 Update and later, when searching for emojis in emoji panel, NVDA will announce top search result. (#9105)
* NVDA no longer freezes in the main window of Oracle VirtualBox 5.2 and above. (#9202)
* Responsiveness in Microsoft Word when navigating by line, paragraph or table cell may be significantly improved in some documents. A reminder that for best performance, set Microsoft Word to Draft view with alt+w,e after opening a document. (#9217)
* In Mozilla Firefox and Google Chrome, empty alerts are no longer reported. (#5657)
* Significant performance improvements when navigating cells in Microsoft Excel, particularly when the spreadsheet contains comments and or validation dropdown lists. (#7348)
* It should be no longer necessary to turn off in-cell editing in Microsoft Excel's options to access the cell edit control with NVDA in Excel 2016/365. (#8146).
* Fixed a freeze in Firefox sometimes seen when quick navigating by landmarks, if the Enhanced Aria add-on is in use. (#8980)

### Changes for Developers

* NVDA can now  be built with all editions of Microsoft Visual Studio 2017 (not just the Community edition). (#8939)
* You can now include log output from liblouis into the NVDA log by setting the louis boolean flag in the debugLogging section of the NVDA configuration. (#4554)
* Add-on authors are now able to provide NVDA version compatibility information in add-on manifests. (#6275, #9055)
 * minimumNVDAVersion: The minimum required version of NVDA for an add-on to work properly.
 * lastTestedNVDAVersion: The last version of NVDA an add-on has been tested with.
* OffsetsTextInfo objects can now implement the _getBoundingRectFromOffset method to allow retrieval of bounding rectangles per characters instead of points. (#8572)
* Added a boundingRect property to TextInfo objects to retrieve the bounding rectangle of a range of text. (#8371)
* Properties and methods within classes can now be marked as abstract in NVDA. These classes will raise an error if instantiated. (#8294, #8652, #8658)
* NVDA can log the time since input when text is spoken, which helps in measuring perceived responsiveness. This can be enabled by setting the timeSinceInput setting to True in the debugLog section of the NVDA configuration. (#9167)

## 2018.4.1

This release fixes a crash at start up if NVDA's user interface language is set to Aragonese. (#9089)

## 2018.4

Highlights of this release include performance improvements in recent Mozilla Firefox versions, announcement of emojis with all synthesizers, reporting of replied/forwarded status in Outlook, reporting the distance of the cursor to the edge of a Microsoft Word page, and many bug fixes.

### New Features

* New braille tables: Chinese (China, Mandarin) grade 1 and grade 2. (#5553)
* Replied / Forwarded status is now reported on mail items in the Microsoft Outlook message list. (#6911)
* NVDA is now able to read descriptions for emoji as well as other characters that are part of the Unicode Common Locale Data Repository. (#6523)
* In Microsoft Word, the cursor's distance from the top and left edges of the page can be reported by pressing NVDA+numpadDelete. (#1939)
* In Google Sheets with braille mode enabled, NVDA no longer announces 'selected' on every cell when moving focus between cells. (#8879)
* Added support for Foxit Reader and Foxit Phantom PDF. (#8944)
* Added support for the DBeaver database tool. (#8905)

### Changes

* "Report help balloons" in the Object Presentations dialog has been renamed to "Report notifications" to include reporting of toast notifications in Windows 8 and later. (#5789)
* In NVDA's keyboard settings, the checkboxes to enable or disable NVDA modifier keys are now displayed in a list rather than as separate checkboxes.
* NVDA will no longer present redundant information when reading clock system tray on some versions of Windows. (#4364)
* Updated liblouis braille translator to version 3.7.0. (#8697)
* Updated eSpeak-NG to commit 919f3240cbb.

### Bug Fixes

* In Outlook 2016/365, the category and flag status are reported for messages. (#8603)
* When NVDA is set to languages such as Kirgyz, Mongolian or Macedonian, it no longer shows a dialog on start-up warning that the language is not supported by the Operating System. (#8064)
* Moving the mouse to the navigator object will now much more accurately move the mouse to the browse mode position in Mozilla Firefox, Google Chrome and Acrobat Reader DC. (#6460)
* Interacting with combo boxes on the web in Firefox, Chrome and Internet Explorer has been improved. (#8664)
* If running on the Japanese version of Windows XP or Vista, NVDA now displays OS version requirements message as expected. (#8771)
* Performance improvements when navigating large pages with lots of dynamic changes in Mozilla Firefox. (#8678)
* Braille no longer shows font attributes  if they have been disabled in  Document Formatting settings. (#7615)
* NVDA no longer fails to track focus in File Explorer and other applications using UI Automation when another app is busy (such as batch processing audio). (#7345)
* In ARIA menus on the web, the Escape key will now be passed through to the menu and no longer turn off focus mode unconditionally. (#3215)
* In the new Gmail web interface, when using quick navigation inside messages while reading them, the entire body of the message is no longer reported after the element to which you just navigated. (#8887)
* After updating NVDA, Browsers such as Firefox and google Chrome should no longer crash, and browse mode should continue to correctly reflect updates to any currently loaded documents. (#7641)
* NVDA no longer reports clickable multiple times in a row when navigating clickable content in Browse Mode. (#7430)
* Gestures performed on baum Vario 40 braille displays will no longer fail to execute. (#8894)
* In Google Slides with Mozilla Firefox, NVDA no longer reports selected text on every control with focus. (#8964)

### Changes for Developers

* gui.nvdaControls now contains two classes to create accessible lists with check boxes. (#7325)
 * CustomCheckListBox is an accessible subclass of wx.CheckListBox.
 * AutoWidthColumnCheckListCtrl adds accessible check boxes to an AutoWidthColumnListCtrl, which itself is based on wx.ListCtrl.
* If you need to make a wx widget accessible which isn't already, it is possible to do so by using an instance of gui.accPropServer.IAccPropServer_impl. (#7491)
 * See the implementation of gui.nvdaControls.ListCtrlAccPropServer for more info.
* Updated configobj to 5.1.0dev commit 5b5de48a. (#4470)
* The config.post_configProfileSwitch action now takes the optional prevConf keyword argument, allowing handlers to take action based on differences between configuration before and after the profile switch. (#8758)

## 2018.3.2

This is a minor release to work around a crash in Google Chrome when navigating tweetts on [www.twitter.com](http://www.twitter.com). (#8777)

## 2018.3.1

This is a minor release to fix a critical bug in NVDA which caused 32 bit versions of Mozilla Firefox to crash. (#8759)

## 2018.3

Highlights of this release include automatic detection of many Braille displays, support for new Windows 10 features including the Windows 10 Emoji input panel, and many other bug fixes.

### New Features

* NVDA will report grammar errors when appropriately exposed by web pages in Mozilla Firefox and Google Chrome. (#8280)
* Content marked as being either inserted or deleted in web pages is now reported in Google Chrome. (#8558)
* Added support for BrailleNote QT and Apex BT's scroll wheel when BrailleNote is used as a braille display with NVDA. (#5992, #5993)
* Added scripts for reporting elapsed and total time of current track in Foobar2000. (#6596)
* The Mac command key symbol (⌘) is now announced when reading text with any synthesizer. (#8366)
* Custom roles via the aria-roledescription attribute are now supported in all web browsers. (#8448)
* New braille tables: Czech 8 dot, Central Kurdish, Esperanto, Hungarian, Swedish 8 dot computer braille. (#8226, #8437)
* Support has been added to automatically detect braille displays in the background. (#1271)
 * ALVA, Baum/HumanWare/APH/Orbit, Eurobraille, Handy Tech, Hims, SuperBraille and HumanWare BrailleNote and Brailliant BI/B displays are currently supported.
 * You can enable this feature by selecting the automatic option from the list of braille displays in NVDA's braille display selection dialog.
 * Please consult the documentation for additional details.
* Added support for various modern input features introduced in recent Windows 10 releases. These include emoji panel (Fall Creators Update), dictation (Fall Creators Update), hardware keyboard input suggestions (April 2018 Update), and cloud clipboard paste (October 2018 Update). (#7273)
* Content marked as a block quote using ARIA (role blockquote) is now supported in Mozilla Firefox 63. (#8577)

### Changes

* The list of available languages in NVDA's General Settings is now sorted based on language names instead of ISO 639 codes. (#7284)
* Added default gestures for Alt+Shift+Tab and Windows+Tab with all supported Freedom Scientific braille displays. (#7387)
* For ALVA BC680 and protocol converter displays, it is now possible to assign different functions to the left and right smart pad, thumb and etouch keys. (#8230)
* For ALVA BC6 displays, the key combination sp2+sp3 will now announce the current date and time, whereas sp1+sp2 emulates the Windows key. (#8230)
* The user is asked once when NVDA starts if they are happy sending usage statistics to NV Access when checking for NVDA updates. (#8217)
* When checking for updates, if the user has agreed to allow sending usage statistics to NV Access, NVDA will now send the name of the current synth driver and braille display in use, to aide in better prioritization for future work on these drivers. (#8217)
* Updated liblouis braille translator to version 3.6.0. (#8365)
* Updated the path to the correct Russian eight-dots Braille table. (#8446)
* Updated eSpeak-ng to 1.49.3dev commit 910f4c2. (#8561)

### Bug Fixes

* Accessible labels for controls in Google Chrome are now more readily reported in browse mode when the label does not appear as content itself. (#4773)
* Notifications are now supported in Zoom. For example, this includes mute/unmute status, and incoming messages. (#7754)
* Switching braille context presentation when in browse mode no longer causes braille output to stop following browse mode cursor. (#7741)
* ALVA BC680 braille displays no longer intermittently fail to initialize. (#8106)
* By default, ALVA BC6 displays will no longer execute emulated system keyboard keys when pressing key combinations involving sp2+sp3 to trigger internal functionality. (#8230)
* Pressing sp2 on an ALVA BC6 display to emulate the alt key now works as advertised. (#8360)
* NVDA no longer announces redundant keyboard layout changes. (#7383, #8419)
* Mouse tracking is now much more accurate in Notepad and other plain text edit controls when in a document with more than 65535 characters. (#8397)
* NVDA will recognize more dialogs in Windows 10 and other modern applications. (#8405)
* On Windows 10 October 2018 Update and Server 2019 and above, NVDA no longer fails to track the system focus when an application freezes or floods the system with events. (#7345, #8535)
* Users are now informed when attempting to read or copy an empty status bar. (#7789)
* Fixed an issue where the "not checked" state on controls is not reported in speech if the control has previously been half checked. (#6946)
* In the list of languages in NVDA's General Settings, language name for Burmese is displayed correctly on Windows 7. (#8544)
* In Microsoft Edge, NVDA will announce notifications such as reading view availability and page load progress. (#8423)
* When navigating into a list on the web, NVDA will now report its label if the web author has provided one. (#7652)
* When manually assigning functions to gestures for a particular braille display, these gestures now always show up as being assigned to that display. Previously, they showed up as if they were assigned to the currently active display. (#8108)
* The 64-bit version of Media Player Classic is now supported. (#6066)
* Several improvements to braille support in Microsoft Word with UI Automation enabled:
 * Similar to other multiline text fields, When positioned at the start of a document in Braille, the display is now panned such that the first character of the document is at the start of the display. (#8406)
 * Reduced overly verbose focus presentation in both speech and braille when focusing a Word document. (#8407)
 * Cursor routing in braille now works correctly when in a list in a Word document. (#7971)
 * Newly inserted bullets/numbers in a Word document are correctly reported in both speech and braille. (#7970)
* In Windows 10 1803 and later, it is now possible to install add-ons if the "Use Unicode UTF-8 for worldwide language support" feature is enabled. (#8599)
* NVDA will no longer make iTunes 12.9 and newer completely unusable to interact with. (#8744)

### Changes for Developers

* Added scriptHandler.script, which can function as a decorator for scripts on scriptable objects. (#6266)
* A system test framework has been introduced for NVDA. (#708)
* Some changes have been made to the hwPortUtils module: (#1271)
 * listUsbDevices now yields dictionaries with device information including hardwareID and devicePath.
 * Dictionaries yielded by listComPorts now also contain a usbID entry for COM ports with USB VID/PID information in their hardware ID.
* Updated wxPython to 4.0.3. (#7077)
* As NVDA now only supports Windows 7 SP1 and later, the key "minWindowsVersion" used to check if UIA should be enabled for a particular release of Windows has been removed. (#8422)
* You can now register to be notified about configuration saves/reset actions via new config.pre_configSave, config.post_configSave, config.pre_configReset, and config.post_configReset actions. (#7598)
 * config.pre_configSave is used to be notified when NVDA's configuration is about to be saved, and config.post_configSave is called after configuration has been saved.
 * config.pre_configReset and config.post_configReset includes a factory defaults flag to specify if settings are reloaded from disk (false) or reset to defaults (true).
* config.configProfileSwitch has been renamed to config.post_configProfileSwitch to reflect the fact that this action is called after profile switch takes place. (#7598)
* UI Automation interfaces updated to Windows 10 October 2018 Update and Server 2019 (IUIAutomation6 / IUIAutomationElement9). (#8473)

## 2018.2.1

This release includes translation updates due to last-minute removal of a feature which caused problems.

## 2018.2

Highlights of this release include Support for tables in Kindle for PC, support for HumanWare BrailleNote Touch and BI14 Braille displays, Improvements to both Onecore and Sapi5 speech synthesizers, improvements in Microsoft Outlook and much more.

### New Features

* row and column span for table cells is now reported in speech and braille. (#2642)
* NVDA table navigation commands are now supported in Google Docs (with Braille mode enabled). (#7946)
* Added ability to read and navigate tables in Kindle for PC. (#7977)
* Support for HumanWare BrailleNote touch and Brailliant BI 14 braille displays via both USB and bluetooth. (#6524)
* In Windows 10 Fall Creators Update and later, NVDA can announce notifications from apps such as Calculator and Windows Store. (#7984)
* New braille translation tables: Lithuanian 8 dot, Ukrainian, Mongolian grade 2. (#7839)
* Added a script to report formatting information for the text under a specific braille cell. (#7106)
* When updating NVDA, it is now possible to postpone the installation of the update to a later moment. (#4263)
* New languages: Mongolian, Swiss German.
* You can now toggle control, shift, alt, windows and NVDA from your braille keyboard and combine these modifiers with braille input (e.g. press control+s). (#7306)
 * You can assign these new modifier toggles using the commands found under Emulated system keyboard keys in the Input gestures dialog.
* Restored support for Handy Tech Braillino and Modular (with old firmware) displays. (#8016)
* Date and time for supported Handy Tech devices (such as Active Braille and Active Star) will now automatically be synchronized by NVDA when out of sync more than five seconds. (#8016)
* An input gesture can be assigned to temporarily disable all configuration profile triggers. (#4935)

### Changes

* The status column in the addons manager has been changed to indicate if the addon is enabled or disabled rather than running or suspended. (#7929)
* Updated liblouis braille translator to 3.5.0. (#7839)
* The Lithuanian braille table has been renamed to Lithuanian 6 dot to avoid confusion with the new 8 dot table. (#7839)
* The French (Canada) grade 1 and grade 2 tables have been removed. Instead, the French (unified) 6 dot computer braille and Grade 2 tables will be used respectively. (#7839)
* The secondary routing buttons on Alva BC6, EuroBraille and Papenmeier braille displays now report formatting information for the text under the braille cell of that button. (#7106)
* Contracted braille input tables will automatically fall back to uncontracted mode in non-editable cases (i.e. controls where there is no cursor or in browse mode). (#7306)
* NVDA is now less verbose when an appointment or time slot in the Outlook calendar covers an entire day. (#7949)
* All of NVDA's Preferences can now be found in one settings dialog under NVDA Menu -> Preferences -> Settings, rather than scattered throughout many dialogs. (#577)
* The default speech synthesizer when running on Windows 10 is now oneCore speech rather than eSpeak. (#8176)

### Bug Fixes

* NVDA no longer fails to read focused controls in the Microsoft Account sign-in screen in Settings after entering an email address. (#7997)
* NVDA no longer fails to read the page when going back to a previous page in Microsoft Edge. (#7997)
* NVDA will no longer incorrectly announce the final character of a windows 10 sign-in PIN as the machine unlocks. (#7908)
* Labels of checkboxes and radio buttons in Chrome and Firefox are no longer reported twice when tabbing or using quick navigation in Browse mode. (#7960)
* aria-current with a value of false will be announced as "false" instead of "true". (#7892).
* Windows OneCore Voices no longer fails to load if the configured voice has been uninstalled. (#7553)
* Changing voices in the Windows OneCore Voices is now a lot faster. (#7999)
* Fixed malformed braille output for several braille tables, including capital signs in 8 dot contracted Danish braille. (#7526, #7693)
* NVDA can now report more bullet types in Microsoft Word. (#6778)
* Pressing the report formatting script no longer incorrectly moves the reviewPosition and therefore pressing it multiple times no longer gives different results. (#7869)
* Braille input no longer allows you to use contracted braille in cases where it is not supported (i.e. whole words will no longer be sent to the system outside text content and in browse mode). (#7306)
* Fixed connection stability issues for Handy Tech Easy Braille and Braille Wave displays. (#8016)
* On Windows 8 and later, NVDA will no longer announce "unknown" when opening quick link menu )Windows+X) and selecting items from this menu. (#8137)
* Model specific gestures to buttons on Hims displays are now working as advertised in the user guide. (#8096)
* NVDA will now try to correct system COM registration issues causing programs such as Firefox and Internet Explorer to become inaccessible and report "Unknown" by NVDA. (#2807)
* Worked around a bug in Task Manager causing NVDA to not allow users to access the contents of specific details about processes. (#8147)
* Newer Microsoft SAPI5 voices no longer lag at the end of speech, making it much more efficient to navigate with these voices. (#8174)
* NVDA no longer reports (LTR and RTL marks) in Braille or per-character speech when accessing the clock in recent versions of Windows. (#5729)
* Detection of scroll keys on Hims Smart Beetle displays is once more no longer unreliable. (#6086)
* In some text controls, particularly in Delphi applications, the information provided about editing and navigating is now much more reliable. (#636, #8102)
* In Windows 10 RS5, NVDA no longer reports extra redundant information when switching tasks with alt+tab. (#8258)

### Changes for developers

* The developer info for UIA objects now contains a list of the UIA patterns available. (#5712)
* App modules can now force certain windows to always use UIA by implementing the isGoodUIAWindow method. (#7961)
* The hidden boolean flag "outputPass1Only" in the braille section of the configuration has again been removed. Liblouis no longer supports pass 1 only output. (#7839)

## 2018.1.1

This is a special release of NVDA which addresses   a bug in the Onecore Windows Speech synthesizer driver, which was causing it to speak with a higher pitch and speed in Windows 10 Redstone 4 (1803). (#8082)

## 2018.1

Highlights of this release include  support for charts in Microsoft word and PowerPoint, support for new braille displays including Eurobraille and the Optelec protocol converter, improved support for Hims and Optelec braille displays, performance improvements for Mozilla Firefox 58 and higher, and much more.

### New Features

* It is now possible to interact with charts in Microsoft Word and Microsoft PowerPoint, similar to the existing support for charts in Microsoft Excel. (#7046)
 * In Microsoft Word:  When in browse mode, cursor to an embedded chart and press enter to interact with it.
 * In Microsoft PowerPoint when editing a slide: tab to a chart object, and press enter or space to interact with the chart.
 * To stop interacting with a chart, press escape.
* New language: Kyrgyz.
* Added support for VitalSource Bookshelf. (#7155)
* Added support for the Optelec protocol converter, a device that allows one to use Braille Voyager and Satellite displays using the ALVA BC6 communication protocol. (#6731)
* It is now possible to use braille input with an ALVA 640 Comfort braille display. (#7733)
 * NVDA's braille input functionality can be used with these as well as other BC6 displays with firmware 3.0.0 and above.
* Early support for Google Sheets with Braille mode enabled. (#7935)
* Support for Eurobraille Esys, Esytime and Iris braille displays. (#7488)

### Changes

* The HIMS Braille Sense/Braille EDGE/Smart Beetle and Hims Sync Braille display drivers have been replaced by one driver. The new driver will automatically be activated for former syncBraille driver users. (#7459)
 * Some keys , notably scroll keys, have been reassigned to follow the conventions used by Hims products. Consult the user guide for more details.
* When typing with the on-screen keyboard via touch interaction, by default you now need to double tap each key the same way you would activate any other control. (#7309)
 * To use the existing "touch typing" mode where simply lifting your finger off the key is enough to activate it, Enable this option in the new Touch Interaction settings dialog found in the Preferences menu.
* It is no longer necessary to explicitly tether braille to focus or review, as this will happen automatically by default. (#2385)
 * Note that automatic tethering to review will only occur when using a review cursor or object navigation command. Scrolling will not activate this new behavior.

### Bug Fixes

* Browseable messages such as showing current formatting when pressing NVDA+f twice quickly no longer fails when NVDA is installed on a path with non-ASCII characters. (#7474)
* Focus is now once again restored correctly when returning to Spotify from another application. (#7689)
* In Windows 10 Fall Creaters Update, NVDA no longer fails to update when Controlled Folder Access is enabled from Windows Defender Security Center. (#7696)
* Detection of scroll keys on Hims Smart Beetle displays is no longer unreliable. (#6086)
* A slight performance improvement when rendering large amounts of content in Mozilla Firefox 58 and later. (#7719)
* In Microsoft Outlook, reading emails containing tables no longer causes errors. (#6827)
* Braille display gestures that emulate system keyboard key modifiers can now also be combined with other emulated system keyboard keys if one or more of the involved gestures are model specific. (#7783)
* In Mozilla Firefox, browse mode now works correctly in pop-ups created by extensions such as LastPass and bitwarden. (#7809)
* NVDA no longer sometimes freezes on every focus change if Firefox or Chrome have stopped responding such as due to a freeze or crash. (#7818)
* In twitter clients such as Chicken Nugget, NVDA will no longer ignore the last 20 characters of 280 character tweets when reading them. (#7828)
* NVDA now uses the correct language when announcing symbols when text is selected. (#7687)
* In recent versions of Office 365, it is again possible to navigate Excel charts using the arrow keys. (#7046)
* In speech and braille output, control states will now always be reported in the same order, regardless whether they are positive or negative. (#7076)
* In apps such as Windows 10 Mail, NVDA will no longer fail to announce deleted characters when pressing backspace. (#7456)
* All keys on the Hims Braille Sense Polaris displays are now working as expected. (#7865)
* NVDA no longer fails to start on Windows 7 complaining about an internal api-ms dll, when a particular version of the Visual Studio 2017 redistributables have been installed by another application. (#7975)

### Changes for developers

* Added a hidden boolean flag to the braille section in the configuration: "outputPass1Only". (#7301, #7693, #7702)
 * This flag defaults to true. If false, liblouis multi pass rules will be used for braille output.
* A new dictionary (braille.RENAMED_DRIVERS) has been added to allow for smooth transition for users using drivers that have been superseded by others. (#7459)
* Updated comtypes package to 1.1.3. (#7831)
* Implemented a generic system in braille.BrailleDisplayDriver to deal with displays which send confirmation/acknowledgement packets. See the handyTech braille display driver as an example. (#7590, #7721)
* A new "isAppX" variable in the config module can be used to detect if NVDA is running as a Windows Desktop Bridge Store app. (#7851)
* For document implementations such as NVDAObjects or browseMode that have a textInfo, there is now a new documentBase.documentWithTableNavigation class that can be inherited from to gain standard table navigation scripts. Please refer to this class to see which helper methods must be provided by your implementation for table navigation to work. (#7849)
* The scons batch file now better handles when  Python 3 is also installed, making use of the launcher to specifically launch python 2.7 32 bit. (#7541)
* hwIo.Hid now takes an additional parameter exclusive, which defaults to True. If set to False, other applications are allowed to communicate with a device while it is connected to NVDA. (#7859)

## 2017.4

Highlights of this release include many  fixes and enhancements to web support including browse mode for web dialogs by default, better reporting of field group labels in browse mode, support for new Windows 10 technologies such as Windows Defender Application Guard and Windows 10 on ARM64, and automatic reporting of screen orientation and battery status.
Please note that this version of NVDA no longer supports Windows XP or Windows Vista. The minimum requirement for NVDA is now windows 7 with Service Pack 1.

### New Features

* In browse mode, it is now possible to skip past/to the start of landmarks using the skip to end/beginning of container commands (comma/shift+comma). (#5482)
* In Firefox, Chrome and Internet Explorer, quick navigation to edit fields and form fields now includes editable rich text content (I.e. contentEditable). (#5534)
* In web browsers, the Elements List can now list form fields and buttons. (#588)
* Initial support for Windows 10 on ARM64. (#7508)
* Early support for reading and interactive navigation of mathematical content for Kindle books with accessible math. (#7536)
* Added support for Azardi e-book reader. (#5848)
* Version information for add-ons is now reported when being updated. (#5324)
* Added new command line parameters to create a portable copy of NVDA. (#6329)
* Support for Microsoft Edge running within Windows Defender Application Guard in Windows 10 Fall Creators Update. (#7600)
* If running on a laptop or tablet, NVDA will now report when a charger is connected/disconnected, and when the screen orientation changes. (#4574, #4612)
* New language: Macedonian.
* New braille translation tables: Croatian grade 1, Vietnamese grade 1. (#7518, #7565)
* Support for the Actilino braille display from Handy Tech has been added. (#7590)
* Braille input for Handy Tech braille displays is now supported. (#7590)

### Changes

* The minimum supported Operating System for NVDA is now Windows 7 Service Pack 1, or Windows Server 2008 R2 Service Pack 1. (#7546)
* Web dialogs in Firefox and Chrome web browsers now automatically use browse Mode, unless inside of a web application. (#4493)
* In browse mode, tabbing and moving with quick navigation commands no longer announces jumping out of containers such as lists and tables, which makes navigating more efficient. (#2591)
* In Browse mode for Firefox and Chrome, the name of form field groups are now announced when moving into them with quick navigation or when tabbing. (#3321)
* In browse mode, the quick navigation command for embedded objects (o and shift+o) now includes audio and video elements as well as elements with the aria roles application and dialog. (#7239)
* Espeak-ng has been updated to 1.49.2, resolving some issues with producing release builds. (#7385, #7583)
* On the third activation of the 'read status bar' command, its contents is copied to the clipboard. (#1785)
* When assigning gestures to keys on a Baum display, you can limit them to the model of the braille display in use (e.g. VarioUltra or Pronto). (#7517)
* The hotkey for the filter field in the elements list in browse mode has changed from alt+f to alt+e. (#7569)
* An unbound command has been added for browse mode to toggle the inclusion of layout tables on the fly. You can find this command in the Browse mode category of the Input Gestures dialog. (#7634)
* Upgraded liblouis braille translator to 3.3.0. (#7565)
* The hotkey for the regular expression radio button in the dictionary dialog has changed from alt+r to alt+e. (#6782)
* Voice dictionary files are now versioned and have been moved to the 'speechDicts/voiceDicts.v1' directory. (#7592)
* Versioned files (user configuration, voice dictionaries) modifications are no longer saved when NVDA is run from the launcher. (#7688)
* The Braillino, Bookworm and Modular (with old firmware) braille displays from Handy Tech are no longer supported out of the box. Install the Handy Tech Universal Driver and NVDA add-on to use these displays. (#7590)

### Bug Fixes

* Links are now indicated in braille in applications such as Microsoft Word. (#6780)
* NVDA no longer becomes noticeably slower when many tabs are open in either Firefox or Chrome web browsers. (#3138)
* Cursor routing for the MDV Lilli Braille display no longer incorrectly moves one braille cell ahead of where it should be. (#7469)
* In Internet Explorer and other MSHTML documents, the HTML5 required attribute is now supported to indicate the required state of a form field. (#7321)
* Braille displays are now updated when typing Arabic characters in a left-aligned WordPad document. (#511)
* Accessible labels for controls in Mozilla Firefox are now more readily reported in browse mode when the label does not appear as content itself. (#4773)
* On windows 10 Creaters Update, NVDA can again access Firefox after a restart of NVDA. (#7269)
* When restarting NVDA with Mozilla Firefox in focus, browse mode will again be available, though you may need to alt+tab away and back again. (#5758)
* It is now possible to access math content in Google Chrome on a system with out Mozilla Firefox installed. (#7308)
* The Operating System and other applications should be more stable directly after installing NVDA before rebooting, as compaired with installs of previous NVDA versions. (#7563)
* When using a content recognition command (e.g. NVDA+r), NVDA now reports an error message instead of nothing if the navigator object has disappeared. (#7567)
* Backward scrolling functionality has been fixed for Freedom Scientific braille displays containing a left bumper bar. (#7713)

### Changes for Developers

* "scons tests" now checks that translatable strings have translator comments. You can also run this alone with "scons checkPot". (#7492)
* There is now a new extensionPoints module which provides a generic framework to enable code extensibility at specific points in the code. This allows interested parties to register to be notified when some action occurs (extensionPoints.Action), to modify a specific kind of data (extensionPoints.Filter) or to participate in deciding whether something will be done (extensionPoints.Decider). (#3393)
* You can now register to be notified about configuration profile switches via the config.configProfileSwitched Action. (#3393)
* Braille display gestures that emulate system keyboard key modifiers (such as control and alt) can now be combined with other emulated system keyboard keys without explicit definition. (#6213)
 * For example, if you have a key on your display bound to the alt key and another display key to downArrow, combining these keys will result in the emulation of alt+downArrow.
* The braille.BrailleDisplayGesture class now has an extra model property. If provided, pressing a key will generate an additional, model specific gesture identifier. This allows a user to bind gestures limited to a specific braille display model.
 * See the baum driver as an example for this new functionality.
* NVDA is now compiled with Visual Studio 2017 and the Windows 10 SDK. (#7568)

## 2017.3

Highlights of this release include input of contracted braille, support for new Windows OneCore voices available on Windows 10, in-built support for Windows 10 OCR, and many significant improvements regarding Braille and the web.

### New Features

* A Braille setting has been added to "show messages indefinitely". (#6669)
* In Microsoft Outlook message lists, NVDA now reports if a message is flagged. (#6374)
* In Microsoft PowerPoint, the exact type of a shape is now reported when editing a slide (such as triangle, circle, video or arrow), rather than just "shape". (#7111)
* Mathematical content (provided as MathML) is now supported in Google Chrome. (#7184)
* NVDA can now speak using the new Windows OneCore voices (also known as Microsoft Mobile voices) included in Windows 10. You access these by selecting Windows OneCore voices in NVDA's Synthesizer dialog. (#6159)
* NVDA user configuration files can now be stored in the user's local application data folder. This is enabled via a setting in the registry. See "System Wide Parameters" in the User Guide for more details. (#6812)
* In web browsers, NVDA now reports placeholder values for fields (specifically, aria-placeholder is now supported). (#7004)
* In Browse mode for Microsoft Word, it is now possible to navigate to spelling  errors using quick navigation (w and shift+w). (#6942)
* Added support for the Date picker control found in Microsoft Outlook Appointment dialogs. (#7217)
* The currently selected suggestion is now reported in Windows 10 Mail to/cc fields and the Windows 10 Settings search field. (#6241)
* A sound is now playd to indicate the  appearance of suggestions in certain search fields in Windows 10 (E.g. start screen, settings search, Windows 10 mail to/cc fields). (#6241)
* NVDA now automatically reports notifications in Skype for Business Desktop, such as when someone starts a conversation with you. (#7281)
* NVDA now automatically reports incoming chat messages while in a Skype for Business conversation. (#7286)
* NVDA now automatically reports notifications in Microsoft Edge, such as when a download starts. (#7281)
* You can now type in both contracted and uncontracted braille on a braille display with a braille keyboard. See the Braille Input section of the User Guide for details. (#2439)
* You can now enter Unicode braille characters from the braille keyboard on a braille display by selecting Unicode braille as the input table in Braille Settings. (#6449)
* Added support for the SuperBraille braille display used in Taiwan. (#7352)
* New braille translation tables: Danish 8 dot computer braille, Lithuanian, Persian 8 dot computer braille, Persian grade 1, Slovenian 8 dot computer braille. (#6188, #6550, #6773, #7367)
* Improved English (U.S.) 8 dot computer braille table, including support for bullets, the euro sign and accented letters. (#6836)
* NVDA can now use the OCR functionality included in Windows 10 to recognize the text of images or inaccessible applications. (#7361)
 * The language can be set from the new Windows 10 OCR dialog in NVDA Preferences.
 * To recognize the content of the current navigator object, press NVDA+r.
 * See the Content Recognition section of the User Guide for further details.
* You can now choose what context information is shown on a braille display when an object gets focus using the new "Focus context presentation" setting in the Braille Settings dialog. (#217)
 * For example, the "Fill display for context changes" and "Only when scrolling back" options can make working with lists and menus more efficient, since the items won't continually change their position on the display.
 * See the section on the "Focus context presentation" setting in the User Guide for further details and examples.
* In Firefox and Chrome, NVDA now supports complex dynamic grids such as spreadsheets where only some of the content might be loaded or displayed (specifically, the aria-rowcount, aria-colcount, aria-rowindex and aria-colindex attributes introduced in ARIA 1.1). (#7410)

### Changes

* An unbound command has been added to restart NVDA on demand. You can find it in the Miscelaneous category of the Input Gestures dialog. (#6396)
* The keyboard layout can now be set from the NVDA Welcome dialog. (#6863)
* Many more control types and states have been abbreviated for braille. Landmarks have also been abbreviated. Please see "Control Type, State and Landmark Abbreviations" under Braille in the User Guide for a complete list. (#7188, #3975)
* Updated eSpeak NG to 1.49.1. (#7280)
* The output and input table lists in the Braille Settings dialog are now sorted alphabetically. (#6113)
* Updated liblouis braille translator to 3.2.0. (#6935)
* The default braille table is now Unified English Braille Code grade 1. (#6952)
* By default, NVDA now only shows the parts of the context information that have changed on a braille display when an object gets focus. (#217)
 * Previously, it always showed as much context information as possible, regardless of whether you have seen the same context information before.
 * You can revert to the old behaviour by changing the new "Focus context presentation" setting in the Braille Settings dialog to "Always fill display".
* When using Braille, the cursor can be configured to be a different shape when tethered to focus or review. (#7122)
* The NVDA logo has been updated. The updated NVDA logo is a stylised blend of the letters NVDA in white, on a solid purple background. This ensures it will be visible on any colour background, and uses the purple from the NV Access logo. (#7446)

### Bug Fixes

* Editable div elements in Chrome no longer have their label reported as their value while in browse mode. (#7153)
* Pressing end while in browse mode for an empty Microsoft Word document no longer causes a runtime error. (#7009)
* Browse mode is now correctly   supported in Microsoft Edge where a document has been given a specific ARIA role of document. (#6998)
* In browse mode, you can now select or unselect to the end of the line using shift+end even when the caret is on the last character of the line. (#7157)
* If a dialog contains a progress bar, the dialog text is now updated in braille when the progress bar changes. This means, for example, that the remaining time can now be read in NVDA's "Downloading Update" dialog. (#6862)
* NVDA will now announce selection changes for certain Windows 10 combo boxes such as AutoPlay in Settings. (#6337).
* Pointless information is no longer announced when entering Meeting / Appointment creation dialogs in Microsoft Outlook. (#7216)
* Beeps for indeterminate progress bar dialogs such as the update checker only when progress bar output is configured to include beeps. (#6759)
* In Microsoft Excel 2003 and 2007, cells are again reported when arrowing around a worksheet. (#7243)
* In Windows 10 Creators Update and later, browse mode is again automatically enabled when reading emails in Windows 10 Mail. (#7289)
* On most braille displays with a braille keyboard, dot 7 now erases the last entered braille cell or character, and dot 8 presses the enter key. (#6054)
* In editable text, when moving the caret (e.g. with the cursor keys or backspace), NVDA's spoken feedback is now more accurate in many cases, particularly in Chrome and terminal applications. (#6424)
* The content of the Signature Editor in Microsoft Outlook 2016 can now be read. (#7253)
* In Java Swing applications, NVDA no longer sometimes causes the application to crash when navigating tables. (#6992)
* In Windows 10 Creators Update, NVDA will no longer announce toast notifications multiple times. (#7128)
* In The start menu in Windows 10, pressing Enter to close the start menu after a search no longer causes NVDA to announce search text. (#7370)
* Performing quick navigation to headings in Microsoft Edge is now significantly faster. (#7343)
* In Microsoft Edge, navigating in browse mode no longer skips large parts of certain web pages such as the Wordpress 2015 theme. (#7143)
* In Microsoft Edge, landmarks are correctly localized in languages other than English. (#7328)
* Braille now correctly follows the selection when selecting text beyond the width of the display. For example, if you select multiple lines with shift+downArrow, braille now shows the last line you selected. (#5770)
* In Firefox, NVDA no longer spuriously reports "section" several times when opening details for a tweet on twitter.com. (#5741)
* Table navigation commands are no longer available for layout tables in Browse Mode unless reporting of layout tables is enabled. (#7382)
* In Firefox and Chrome, Browse Mode table navigation commands now skip over hidden table cells. (#6652, #5655)

### Changes for Developers

* Timestamps in the log now include milliseconds. (#7163)
* NVDA must now be built with Visual Studio Community 2015. Visual Studio Express is no longer supported. (#7110)
 * The Windows 10 Tools and SDK are now also required, which can be enabled when installing Visual Studio.
 * See the Installed Dependencies section of the readme for additional details.
* Support for content recognizers such as OCR and image description tools can be easily implemented using the new contentRecog package. (#7361)
* The Python json package is now included in NVDA binary builds. (#3050)

## 2017.2

Highlights of this release include full support for audio ducking in the Windows 10 Creators Update; fixes for several selection issues in browse mode, including problems with select all; significant improvements in Microsoft Edge support; and improvements on the web such as indication of elements marked as current (using aria-current).

### New Features

* Cell border information can now be reported in Microsoft Excel by using NVDA+f. (#3044)
* In web browsers, NVDA now indicates when an element has been marked as current (specifically, using the aria-current attribute). (#6358)
* Automatic language switching is now supported in Microsoft Edge. (#6852)
* Added support for Windows Calculator on Windows 10 Enterprise LTSB (Long-Term Servicing Branch) and Server. (#6914)
* Performing the read current line command three times quickly spells the line with character descriptions. (#6893)
* New language: Burmese.
* Unicode up and down arrows and fraction symbols are now spoken appropriately. (#3805)

### Changes

* When navigating with simple review  in applications using UI Automation, more extraneous objects are now ignored, making navigation easier. (#6948, #6950)

### Bug Fixes

* Web page menu items can now be activated while in browse mode. (#6735)
* Pressing escape while the configuration profile "Confirm Deletion" dialog is active now dismisses the dialog. (#6851)
* Fixed some crashes in Mozilla Firefox and other Gecko applications where the multi-process feature is enabled. (#6885)
* Reporting of background color in screen review is now more accurate when  text was drawn with a transparent background. (#6467)
* Improved support for control descriptions provided on web pages in Internet Explorer 11 (specifically, support for aria-describedby within iframes and when multiple IDs are provided). (#5784)
* In the Windows 10 Creators Update, NVDA's audio ducking again works as in previous Windows releases; i.e. Duck with speech and sounds, always duck and no ducking are all available. (#6933)
* NVDA will no longer fail to navigate to or report certain (UIA) controls where a keyboard shortcut is not defined. (#6779)
* Two empty spaces are no longer added in keyboard shortcut information for certain (UIA) controls. (#6790)
* Certain combinations of keys on HIMS displays (e.g. space+dot4) no longer fail intermittently. (#3157)
* Fixed an issue when opening a serial port on systems using certain languages other than English which caused connecting to braille displays to fail in some cases. (#6845)
* Reduced the chance of the configuration file being corrupted when Windows shuts down. Configuration files are now written to a temporary file before replacing the actual configuration file. (#3165)
* When performing the read current line command twice quickly to spell the line, the appropriate language is now used for the spelled characters. (#6726)
* Navigating by line in Microsoft Edge is now up to three times faster in the Windows 10 Creators Update. (#6994)
* NVDA no longer announces "Web Runtime grouping" when focusing Microsoft Edge documents in the Windows 10 Creators Update. (#6948)
* All existing versions of SecureCRT are now supported. (#6302)
* Adobe Acrobat Reader no longer crashes in certain PDF documents (specifically, those containing empty ActualText attributes). (#7021, #7034)
* In browse mode in Microsoft Edge, interactive tables (ARIA grids) are no longer skipped when navigating to tables with t and shift+t. (#6977)
* In browse mode, pressing shift+home after selecting forward now unselects to the beginning of the line as expected. (#5746)
* In browse mode, select all (control+a) no longer fails to select all text if the caret is not at the start of the text. (#6909)
* Fixed some other rare selection problems in browse mode. (#7131)

### Changes for Developers

* Commandline arguments are now processed with Python's argparse module, rather than optparse. This allows certain options such as -r and -q to be handled exclusively. (#6865)
* core.callLater now queues the callback to NVDA's main queue after the given delay, rather than waking the core and executing it directly. This stops possible freezes due to the  core accidentally going to sleep after processing a callback, in the midle of  a modal call such as the desplaying of a message box. (#6797)
* The InputGesture.identifiers property has been changed so that it is no longer normalized. (#6945)
 * Subclasses no longer need to normalize identifiers before returning them from this property.
 * If you want normalized identifiers, there is now an InputGesture.normalizedIdentifiers property which normalizes the identifiers returned by the identifiers property .
* The InputGesture.logIdentifier property is now deprecated. Callers should use InputGesture.identifiers[0] instead. (#6945)
* Removed some deprecated code:
 * `speech.REASON_*` constants: `controlTypes.REASON_*` should be used instead. (#6846)
 * `i18nName` for synth settings: `displayName` and `displayNameWithAccelerator` should be used instead. (#6846, #5185)
 * `config.validateConfig`. (#6846, #667)
 * `config.save`: `config.conf.save` should be used instead. (#6846, #667)
* The list of completions in the autocomplete context menu of the Python Console no longer shows  any object path leading up to the final symbol being completed. (#7023)
* There is now a unit testing framework for NVDA. (#7026)
 * Unit tests and infrastructure are located in the tests/unit directory. See the docstring in the tests\unit\init.py file for details.
 * You can run tests using "scons tests". See the "Running Tests" section of readme.md for details.
 * If you are submitting a pull request for NVDA, you should first run the tests and ensure they pass.

## 2017.1

Highlights of this release include reporting of sections and text columns in Microsoft Word; Support for reading, navigating and annotating books in Kindle for PC; and improved support for Microsoft Edge.

### New Features

* In Microsoft Word, the types of section breaks and section numbers can now be reported. This is enabled with the "Report page numbers" option in the Document Formatting dialog. (#5946)
* In Microsoft Word, text columns can now be reported. This is enabled with the "Report page numbers" option in the document formatting dialog. (#5946)
* Automatic language switching is now supported in WordPad. (#6555)
* The NVDA find command (NVDA+control+f) is now supported in browse mode in Microsoft Edge. (#6580)
* Quick navigation for buttons in browse mode (b and shift+b) is now supported in Microsoft Edge. (#6577)
* When copying a sheet in Microsoft Excel, column and row headers are remembered. (#6628)
* Support for reading and navigating books in Kindle for PC version 1.19, including access to links, footnotes, graphics, highlighted text and user notes. Please see the Kindle for PC section of the NVDA User Guide for further information. (#6247, #6638)
* Browse mode table navigation is now supported in Microsoft Edge. (#6594)
* In Microsoft Excel, the report review cursor location command (desktop: NVDA+numpadDelete, laptop: NVDA+delete) now reports the name of the worksheet and the cell location. (#6613)
* Added an option to the exit dialog to restart with debug level logging. (#6689)

### Changes

* The minimum braille cursor blink rate is now 200 ms. If this was previously set lower, it will be increased to 200 ms. (#6470)
* A check box has been added to the braille settings dialog to allow enabling/disabling braille cursor blinking. Previously a value of zero was used to achieve this. (#6470)
* Updated eSpeak NG (commit e095f008, 10 January 2017). (#6717)
* Due to changes In the Windows 10 Creators Update, the "Always duck" mode is no longer available in NVDA's Audio ducking settings. It is still available on older windows 10 releases. (#6684)
* Due to changes in the  Windows 10 Creators Update, the "Duck when outputting speech and sounds" mode can no longer ensure audio has ducked fully before starting to speak, nor will it keep audio ducked long enough after speaking to stop rappid bouncing in volume. These changes do not   affect older windows 10 releases. (#6684)

### Bug Fixes

* Fixed freeze in Microsoft Word when moving by paragraph through a large document while in browse mode. (#6368)
* Tables in Microsoft Word that have been copied from Microsoft Excel are no longer treeted as layout tables and therefore are no longer ignored. (#5927)
* When trying to type in Microsoft Excel while in protected view, NVDA now makes a sound rather than speaking characters that were not actually typed. (#6570)
* Pressing escape in Microsoft Excel no longer incorrectly switches to browse mode, unless the user has previously switched to browse mode explicitly with NVDA+space and then entered focus mode by pressing enter on a form field. (#6569)
* NVDA no longer freezes in Microsoft Excel spreadsheets where an entire row or column is merged. (#6216)
* Reporting of cropped/overflowed text in Microsoft Excel cells should now be more accurate. (#6472)
* NVDA now reports when a check box is read-only. (#6563)
* The NVDA launcher will no longer show a warning dialog when it can't play the logo sound due to no audio device being available. (#6289)
* Controls in the Microsoft Excel Ribbon that are unavailable are now reported as such. (#6430)
* NVDA will no longer announce "pane" when minimizing windows. (#6671)
* Typed characters are now spoken in Universal Windows Platform (UWP) apps (including Microsoft Edge) in the Windows 10 Creators Update. (#6017)
* Mouse tracking now works across all screens on computers with multiple monitors. (#6598)
* NVDA no longer becomes unusable after exiting Windows Media Player while focused on a slider control. (#5467)

### Changes for Developers

* Profiles and configuration files are now automatically upgraded to meet the requirements of schema modifications. If there is an error during upgrade, a notification is shown, the configuration is reset and the old configuration file is available in the NVDA log at 'Info' level. (#6470)

## 2016.4

Highlights of this release include improved support for Microsoft Edge; browse mode in the Windows 10 Mail app; and significant improvements to NVDA's dialogs.

### New Features

* NVDA can now indicate line indentation using tones. This can be configured using the "Line indentation reporting" combo box in NVDA's Document Formatting preferences dialog. (#5906)
* Support for the Orbit Reader 20 braille display. (#6007)
* An option to open the speech viewer window on startup has been added. This can be enabled via a check box in the speech viewer window. (#5050)
* When re-opening the speech viewer window, the location and dimensions will now be restored. (#5050)
* Cross-reference fields in Microsoft Word are now treated like hyperlinks. They are reported as links and can be activated. (#6102)
* Support for the Baum SuperVario2, Baum Vario 340 and HumanWare Brailliant2 braille displays. (#6116)
* Initial support for the Anniversary update of Microsoft Edge. (#6271)
* Browse mode is now used when reading emails in the Windows 10 mail app. (#6271)
* New language: Lithuanian.

### Changes

* Updated liblouis braille translator to 3.0.0. This includes significant enhancements to Unified English Braille. (#6109, #4194, #6220, #6140)
* In the Add-ons Manager, the Disable add-on and Enable add-on buttons now have keyboard shortcuts (alt+d and alt+e, respectively). (#6388)
* Various padding and alignment issues in NVDA's dialogs have been resolved. (#6317, #5548, #6342, #6343, #6349)
* The document formatting dialog has been adjusted so that the contents scrolls. (#6348)
* Adjusted the layout of the Symbol Pronunciation dialog so the full width of the dialog is used for the symbols list. (#6101)
* In browse mode in web browsers, the edit field (e and shift+e) and form field (f and shift+f) single letter navigation commands can now be used to move to read-only edit fields. (#4164)
* In NVDA's Document Formatting settings, "Announce formatting changes after the cursor" has been renamed to "Report formatting changes after the cursor", as it affects braille as well as speech. (#6336)
* Adjusted the appearance of the NVDA "Welcome dialog". (#6350)
* NVDA dialog boxes now have their "ok" and "cancel" buttons aligned to the right of the dialog. (#6333)
* Spin Controls are now used for numeric input fields such as the "Capital pitch change percentage" setting  in the Voice Settings dialog. You can enter the desired value or use the up and down arrow keys to adjust the value. (#6099)
* The way IFrames (documents embedded within documents) are reported has been made more consistent across web browsers. IFrames are now reported as "frame" in Firefox. (#6047)

### Bug Fixes

* Fixed a rare error when exiting NVDA while the speech viewer is open. (#5050)
* Image maps now render as expected in browse mode in Mozilla Firefox. (#6051)
* While in the dictionary dialog, pressing the enter key now saves any changes you have made and closes the dialog. Previously, pressing enter did nothing. (#6206)
* Messages are now displayed in braille when changing input modes for an input method (native input/alphanumeric, full shaped/half shaped, etc.). (#5892, #5893)
* When disabling and then immediately re-enabling an add-on or vice versa, the add-on status now correctly reverts to what it was previously. (#6299)
* When using Microsoft Word, page number fields in headers can now be read. (#6004)
* The mouse can now be used to move focus between the symbol list and the edit fields in the symbol pronunciation dialog. (#6312)
* In browse mode in Microsoft Word, Fixed an issue that stops the elements list from appearing when a document contains an invalid hyperlink. (#5886)
* After being closed via the task bar or the alt+F4 shortcut, the speech viewer check box in the NVDA menu will now reflect the actual visibility of the window. (#6340)
* The reload plugins command no longer causes problems for triggered configuration profiles, new documents in web browsers and screen review. (#2892, #5380)
* In the list of languages in NVDA's General Settings dialog, languages such as Aragonese are now displayed correctly on Windows 10. (#6259)
* Emulated system keyboard keys (e.g. a button on a braille display which emulates pressing the tab key) are now presented in the configured NVDA language in input help and the Input Gestures dialog. Previously, they were always presented in English. (#6212)
* Changing the NVDA language (from the General Settings dialog) now has no effect until NVDA is restarted. (#4561)
* It is no longer possible to leave the Pattern field blank for a new speech dictionary entry. (#6412)
* Fixed a rare issue when scanning for serial ports on some systems which made some braille display drivers unusable. (#6462)
* In Microsoft Word, Numbered bullets in table cells are now read  when moving by cell. (#6446)
* It is now possible to assign gestures to commands for the Handy Tech braille display driver in the NVDA Input Gestures dialog. (#6461)
* In Microsoft Excel, pressing enter or numpadEnter when navigating a spreadsheet now correctly reports navigation to the next row. (#6500)
* iTunes no longer intermittently freezes forever when using browse mode for the iTunes Store, Apple Music, etc. (#6502)
* Fixed crashes in 64 bit Mozilla and Chrome-based applications. (#6497)
* In Firefox with multi-process enabled, browse mode and editable text fields now function correctly. (#6380)

### Changes for Developers

* It is now possible to provide app modules for executables containing a dot (.) in their names. Dots are replaced with underscores (_). (#5323)
* The new gui.guiHelper module includes utilities to simplify the creation of wxPython GUIs, including automatic management of spacing. This facilitates better visual appearance and consistency, as well as easing creation of new GUIs for blind developers. (#6287)

## 2016.3

Highlights of this release include the ability to disable individual add-ons; support for form fields in Microsoft Excel; significant improvements to reporting of colors; fixes and improvements related to several braille displays; and fixes and improvements to support for Microsoft Word.

### New Features

* Browse mode can now be used to read PDF documents in Microsoft Edge in the Windows 10 Anniversary Update. (#5740)
* Strikethrough and double-strikethrough are now reported if appropriate in Microsoft Word. (#5800)
* In Microsoft Word, the title of a table is now reported if one has been provided. If there is a description, it can be accessed using the open long description command (NVDA+d) in browse mode. (#5943)
* In Microsoft Word, NVDA now reports position information when moving paragraphs (alt+shift+downArrow and alt+shift+upArrow). (#5945)
* In Microsoft Word, line spacing is now reported via NVDA's report formatting command, when changing it with various Microsoft word shortcut keys, and when moving to text with different line spacing if Report Line Spacing is turned on in NVDA's Document Formatting Settings. (#2961)
* In Internet Explorer, HTML5 structural elements are now recognised. (#5591)
* Reporting of comments (such as in Microsoft Word) can now be disabled via a Report Comments checkbox in NVDA's Document Formatting settings dialog. (#5108)
* It is now possible to disable individual add-ons in the Add-ons Manager. (#3090)
* Additional key assignments have been added for ALVA BC640/680 series braille displays. (#5206)
* There is now a command to move the braille display to the current focus. Currently, only the ALVA BC640/680 series has a key assigned to this command, but it can be assigned manually for other displays in the Input Gestures dialog if desired. (#5250)
* In Microsoft Excel, you can now interact with form fields. You move to form fields using the Elements List or single letter navigation in browse mode. (#4953)
* You can now assign an input gesture to toggle simple review mode using the Input Gestures dialog. (#6173)

### Changes

* NVDA now reports colors using a basic well-understood set of 9 color hues and 3 shades, with brightness and paleness variations. This is rather than using more subjective and less understood color names. (#6029)
* The existing NVDA+F9 then NVDA+F10 behavior has been modified to select text on the first press of F10. When F10 is pressed twice (in quick succession) the text is copied to the clipboard. (#4636)
* Updated eSpeak NG to version Master 11b1a7b (22 June 2016). (#6037)

### Bug Fixes

* In browse mode in Microsoft Word, copying to the clipboard now preserves formatting. (#5956)
* In Microsoft Word, NVDA now reports appropriately when using Word's own table navigation commands (alt+home, alt+end, alt+pageUp and alt+pageDown) and table selection commands (shift added to the navigation commands). (#5961)
* In Microsoft Word dialog boxes, NVDA's object navigation has been greatly improved. (#6036)
* In some applications such as Visual Studio 2015, shortcut keys (e.g. control+c for Copy) are now reported as expected. (#6021)
* Fixed a rare issue when scanning for serial ports on some systems which made some braille display drivers unusable. (#6015)
* Reporting colors in Microsoft Word is now more accurate as changes in Microsoft Office Themes are now taken into account. (#5997)
* Browse mode for Microsoft Edge and support for Start Menu search suggestions is again available on Windows 10 builds after April 2016. (#5955)
* In Microsoft Word, automatic table header reading works better when dealing with merged cells. (#5926)
* In the Windows 10 Mail app, NVDA no longer fails to read the content of messages. (#5635)
* When speak command keys is on, lock keys such as caps lock are no longer announced twice. (#5490)
* Windows User Account Control dialogs are again read correctly in the Windows 10 Anniversary update. (#5942)
* In the Web Conference Plugin (such as used on out-of-sight.net) NVDA no longer beeps and speaks progress bar updates related to microphone input. (#5888)
* Performing a Find Next or Find Previous command in Browse Mode will now correctly do a  case sensitive search if the original Find was case sensitive. (#5522)
* When editing dictionary entries, feedback is now given for invalid regular expressions. NVDA no longer crashes if a dictionary file contains an invalid regular expression. (#4834)
* If NVDA is unable to communicate with a braille display (e.g. because it has been disconnected), it will automatically disable use of the display. (#1555)
* Slightly improved performance of filtering in the Browse Mode Elements List in some cases. (#6126)
* In Microsoft Excel, the background pattern names reported by NVDA now match those used by Excel. (#6092)
* Improved support for the Windows 10 logon screen, including announcement of alerts and activating of the password field with touch. (#6010)
* NVDA now correctly detects the secondary routing buttons on ALVA BC640/680 series braille displays. (#5206)
* NVDA can again report Windows Toast notifications in recent builds of Windows 10. (#6096)
* NVDA no longer occasionally stops recognising key presses on Baum compatible and HumanWare Brailliant B braille displays. (#6035)
* If reporting of line numbers is enabled in NVDA's Document Formatting preferences, line numbers are now shown on a braille display. (#5941)
* When speech mode is off, reporting objects (such as pressing NVDA+tab to report the focus) now appears in the Speech Viewer as expected. (#6049)
* In the Outlook 2016 message list,  associated draft information is no longer reported. (#6219)
* In Google Chrome and Chrome-based browsers in a language other than English, browse mode no longer fails to work in many documents. (#6249)

### Changes for Developers

* Logging information directly from a property no longer results in the property  being called recursively over and over again. (#6122)

## 2016.2.1

This release fixes crashes in Microsoft Word:

* NVDA no longer causes Microsoft Word to crash immediately after it starts in Windows XP. (#6033)
* Removed reporting of grammar errors, as this causes crashes in Microsoft Word. (#5954, #5877)

## 2016.2

Highlights of this release include the ability to indicate spelling errors while typing; support for reporting grammar errors in Microsoft Word; and improvements and fixes to Microsoft Office support.

### New Features

* In browse mode in Internet Explorer and other MSHTML controls, using first letter navigation to move by annotation (a and shift+a) now moves to inserted and deleted text. (#5691)
* In Microsoft Excel, NVDA now reports the level of a group of cells, as well as whether it is collapsed or expanded. (#5690)
* Pressing the Report text formatting command (NVDA+f) twice presents the information in browse mode so it can be reviewed. (#4908)
* In Microsoft Excel 2010 and later, cell shading and gradient fill is now reported. Automatic reporting is controlled by the Report colors option in NVDA's Document Formatting preferences. (#3683)
* New braille translation table: Koine Greek. (#5393)
* In the Log Viewer, you can now save the log using the shortcut key control+s. (#4532)
* If reporting of spelling errors is enabled and supported in the focused control, NVDA will play a sound to alert you of a spelling error made while typing. This can be disabled using the new "Play sound for spelling errors while typing" option in NVDA's Keyboard Settings dialog. (#2024)
* Grammar errors are now reported in Microsoft Word. This can be disabled using the new "Report grammar errors" option in NVDA's Document Formatting preferences dialog. (#5877)

### Changes

* In browse mode and editable text fields, NVDA now treats numpadEnter the same as the main enter key. (#5385)
* NVDA has switched to the eSpeak NG speech synthesizer. (#5651)
* In Microsoft Excel, NVDA no longer ignores a column header for a cell when there is a blank row between the cell and the header. (#5396)
* In Microsoft Excel, coordinates are now announced before headers to eliminate ambiguity between headers and content. (#5396)

### Bug Fixes

* In browse mode, when attempting to use single letter navigation to move to an element which isn't supported for the document, NVDA reports that this isn't supported rather than reporting that there is no element in that direction. (#5691)
* When listing sheets in the Elements List in Microsoft Excel, sheets containing only charts are now included. (#5698)
* NVDA no longer reports extraneous information when switching windows in a Java application with multiple windows such as IntelliJ or Android Studio. (#5732)
* In Scintilla based editors such as Notepad++, braille is now updated correctly when moving the cursor using a braille display. (#5678)
* NVDA no longer sometimes crashes when enabling braille output. (#4457)
* In Microsoft Word, paragraph indentation is now always reported in the measurement unit chosen by the user (e.g. centimeters or inches). (#5804)
* When using a braille display, many NVDA messages that were previously only spoken are now brailled as well. (#5557)
* In accessible Java applications, the level of tree view items is now reported. (#5766)
* Fixed crashes in Adobe Flash in Mozilla Firefox in some cases. (#5367)
* In Google Chrome and Chrome-based browsers, documents within dialogs or applications can now be read in browse mode. (#5818)
* In Google Chrome and Chrome-based browsers, you can now force NVDA to switch to browse mode in web dialogs or applications. (#5818)
* In Internet Explorer and other MSHTML controls, moving focus to certain controls (specifically, where aria-activedescendant is used) no longer incorrectly switches to browse mode. This occurred, for example, when moving to suggestions in address fields when composing a message in Gmail. (#5676)
* In Microsoft Word, NVDA no longer freezes in large tables when reporting of table row/column headers is enabled. (#5878)
* In Microsoft word, NVDA no longer incorrectly reports text with an outline level (but not a built-in heading style) as a heading. (#5186)
* In browse mode in Microsoft Word, the Move past end/to start of container commands (comma and shift+comma) now work for tables. (#5883)

### Changes for Developers

* NVDA's C++ components are now built with Microsoft Visual Studio 2015. (#5592)
* You can now present a text or HTML message to the user in browse mode using ui.browseableMessage. (#4908)
* In the User Guide, when a <!-- KC:setting command is used for a setting which has a common key for all layouts, the key may now be placed after a full-width colon (：) as well as the regular colon (:). (#5739) -->

## 2016.1

Highlights of this release include the ability to optionally lower the volume of other sounds; improvements to braille output and braille display support; several significant fixes to Microsoft Office support; and fixes to browse mode in iTunes.

### New Features

* New braille translation tables: Polish 8 dot computer braille, Mongolian. (#5537, #5574)
* You can turn off the braille cursor and change its shape using the new Show cursor and Cursor shape options in the Braille Settings dialog. (#5198)
* NVDA can now connect to a HIMS Smart Beetle braille display via Bluetooth. (#5607)
* NVDA can optionally lower the volume of other sounds when installed on Windows 8 and later. This can be configured using the Audio ducking mode option in the NVDA Synthesizer dialog or by pressing NVDA+shift+d. (#3830, #5575)
* Support for the APH Refreshabraille in HID mode and the Baum VarioUltra and Pronto! when connected via USB. (#5609)
* Support for HumanWare Brailliant BI/B braille displays when the protocol is set to OpenBraille. (#5612)

### Changes

* Reporting of emphasis is now disabled by default. (#4920)
* In the Elements List dialog in Microsoft Excel, the shortcut for Formulas has been changed to alt+r so that it is different to the shortcut for the Filter field. (#5527)
* Updated liblouis braille translator to 2.6.5. (#5574)
* The word "text" is no longer reported when moving the focus or review cursor to text objects. (#5452)

### Bug Fixes

* In iTunes 12, browse mode now updates correctly when a new page loads in the iTunes Store. (#5191)
* In Internet Explorer and other MSHTML controls, moving to specific heading levels with single letter navigation now behaves as expected when the level of a heading is overridden for accessibility purposes (specifically, when aria-level overrides the level of an h tag). (#5434)
* In Spotify, focus no longer frequently lands on "unknown" objects. (#5439)
* Focus is now restored correctly when returning to Spotify from another application. (#5439)
* When toggling between browse mode and focus mode, the mode is reported in braille as well as speech. (#5239)
* The Start buttn on the Taskbar is no longer reported as a list and/or as selected in some versions of Windows. (#5178)
* Messages such as "inserted" are no longer reported when composing messages in Microsoft Outlook. (#5486)
* When using a braille display and text is selected on the current line (e.g. when searching in a text editor for text which occurs on the same line), the braille display will be scrolled if appropriate. (#5410)
* NVDA no longer silently exits when closing a Windows command console with alt+f4 in Windows 10. (#5343)
* In the Elements List in browse mode, when you change the type of element, the Filter by field is now cleared. (#5511)
* In editable text in Mozilla applications, moving the mouse again reads the appropriate line, word, etc. as expected instead of the entire content. (#5535)
* When moving the mouse in editable text in Mozilla applications, reading no longer stops at elements such as links within the word or line being read. (#2160, #5535)
* In Internet Explorer, the shoprite.com website can now be read in browse mode instead of reporting as blank. (Specifically, malformed lang attributes are now handled gracefully.) (#5569)
* In Microsoft Word, tracked changes such as "inserted" are no longer reported when track changes markup is not displayed. (#5566)
* When a toggle button is focused, NVDA now reports when it is changed from pressed to not pressed. (#5441)
* Reporting of mouse shape changes again works as expected. (#5595)
* When speaking line indentation, non-breaking spaces are now treated as normal spaces. Previously, this could cause announcements such as "space space space" instead  of "3 space". (#5610)
* When closing a modern Microsoft input method candidate list, focus is correctly restored to either the input composition or the underlying document. (#4145)
* In Microsoft Office 2013 and later, when the ribbon is set to show only tabs, items in the ribbon are again reported as expected when a tab is activated. (#5504)
* Fixes and improvements to touch screen gesture detection and binding. (#5652)
* Touch screen hovers are no longer reported in input help. (#5652)
* NVDA no longer fails to list comments in the Elements List for Microsoft Excel if a comment is  on a merged cell. (#5704)
* In a very rare case, NVDA no longer fails to read sheet content in Microsoft Excel with reporting of row and column headers enabled. (#5705)
* In Google Chrome, navigating within an Input composition when entering east Asian characters now works as expected. (#4080)
* When searching Apple Music in iTunes, browse mode for the search results document is now updated as expected. (#5659)
* In Microsoft Excel, pressing shift+f11 to create a new sheet now reports your new position instead of reporting nothing. (#5689)
* Fixed problems with braille display output when entering Korean characters. (#5640)

### Changes for Developers

* The new audioDucking.AudioDucker class allows code which outputs audio to indicate when background audio should be ducked. (#3830)
* nvwave.WavePlayer's constructor now has a wantDucking keyword argument which specifies whether background audio should be ducked while audio is playing. (#3830)
 * When this is enabled (which is the default), it is essential that WavePlayer.idle be called when appropriate.
* Enhanced I/O for braille displays: (#5609)
 * Thread-safe braille display drivers can declare themselves as such using the BrailleDisplayDriver.isThreadSafe attribute. A driver must be thread-safe to benefit from the following features.
 * Data is written to thread-safe braille display drivers in the background, thus improving performance.
 * hwIo.Serial extends pyserial to call a callable when data is received instead of drivers having to poll.
 * hwIo.Hid provides support for braille displays communicating via USB HID.
 * hwPortUtils and hwIo can optionally provide detailed debug logging, including devices found and all data sent and received.
* There are several new properties accessible from touch screen gestures: (#5652)
 * MultitouchTracker objects now contain a childTrackers property which contains the MultiTouchTrackers the tracker was composed of. For example, 2 finger double tap has child trackers for two 2-finger taps. The 2-finger taps themselves have child trackers for two taps.
 * MultiTouchTracker objects now also contain a rawSingleTouchTracker property if the tracker was the result of one single finger doing a tap, flick or hover. The SingleTouchTracker allows access to the underlying ID assigned to the finger by the operating system and whether or not the finger is still in contact at the current time.
 * TouchInputGestures now have x and y properties, removing the need to access the tracker for trivial cases.
 * TouchInputGesturs now contain a preheldTracker property, which is a MultitouchTracker object representing the other fingers held while this action was being performed.
* Two new touch screen gestures can be emitted: (#5652)
 * Plural tap and holds (e.g. double tap and hold)
 * A generalized identifier with finger count removed for holds (e.g. hold+hover for 1finger_hold+hover).

## 2015.4

Highlights of this release include performance improvements in Windows 10; inclusion in the Ease of Access Center in Windows 8 and later; enhancements for Microsoft Excel, including listing and renaming of sheets and access to locked cells in protected sheets; and support for editing of rich text in Mozilla Firefox, Google Chrome and Mozilla Thunderbird.

### New Features

* NVDA now appears in the Ease of Access Center in Windows 8 and later. (#308)
* When moving around cells in Excel, formatting changes are now automatically reported if the appropriate options are turned on in NVDA's Document Formatting Settings dialog. (#4878)
* A Report Emphasis option has been added to NVDA's Document formatting settings dialog. On by default, this option allows NVDA to automatically report the existence of emphasised text in documents. So far, this is only supported for em and strong tags in Browse Mode for Internet Explorer and other MSHTML controls. (#4920)
* The existence of inserted and deleted text is now reported in Browse Mode for Internet Explorer and other MSHTML controls if NVDA's Report Editor Revisions option is enabled. (#4920)
* When viewing track changes in NVDA's Elements List for Microsoft Word, more information such as what formatting properties were changed is now displayed. (#4920)
* Microsoft Excel: listing and renaming of sheets is now possible from NVDA's Elements List (NVDA+f7). (#4630, #4414)
* It is now possible to configure whether actual symbols are sent to speech synthesizers (e.g. to cause a pause or change in inflection) in the Symbol Pronunciation dialog. (#5234)
* In Microsoft Excel, NVDA now reports any input messages set by the sheet author on cells. (#5051)
* Support for the Baum Pronto! V4 and VarioUltra braille displays when connected via Bluetooth. (#3717)
* Support for editing of rich text in Mozilla applications such as Google Docs with braille support enabled in Mozilla Firefox and HTML composition in Mozilla Thunderbird. (#1668)
* Support for editing of rich text in Google Chrome and Chrome-based browsers such as Google Docs with braille support enabled. (#2634)
 * This requires Chrome version 47 or later.
* In browse mode in Microsoft Excel, you can navigate to locked cells in protected sheets. (#4952)

### Changes

* The Report Editor Revisions option in NVDA's Document formatting settings dialog is now turned on by default. (#4920)
* When moving by character in Microsoft Word with NVDA's Report Editor Revisions option enabled, less information is now reported for track changes, which makes navigation more efficient. To view the extra information, use the Elements List. (#4920)
* Updated liblouis braille translator to 2.6.4. (#5341)
* Several symbols (including basic mathematical symbols) have been moved to level some so that they are spoken by default. (#3799)
* If the synthesizer supports it, speech should now pause for parentheses and the en dash (–). (#3799)
* When selecting text, the text is reported before the indication of selection instead of after. (#1707)

### Bug Fixes

* Major performance improvements when navigating the Outlook 2010/2013 message list. (#5268)
* In a chart in Microsoft Excel, navigating with certain keys (such as changing sheets with control+pageUp and control+pageDown) now works correctly. (#5336)
* Fixed the visual appearance of the buttons in the warning dialog which is displayed when you attempt to downgrade NVDA. (#5325)
* In Windows 8 and later, NVDA now starts a lot earlier when configured to start after logging on to Windows. (#308)
 * If you enabled this using a previous version of NVDA, you will need to disable it and enable it again in order for the change to take effect. Follow this procedure:
  1. Open the General Settings dialog.
  1. Uncheck the Automatically start NVDA after I log on to Windows checkbox.
  1. Press the OK button.
  1. Open the General Settings dialog again.
  1. Check the Automatically start NVDA after I log on to Windows checkbox.
  1. Press the OK button.
* Performance enhancements for UI Automation including  File Explorer and Task Viewer. (#5293)
* NVDA now correctly switches to focus mode when tabbing to read-only ARIA grid controls in Browse Mode for Mozilla Firefox and other Gecko-based controls. (#5118)
* NVDA now correctly reports "no previous" instead of "no next" when there are no more objects when flicking left on a touch screen.
* Fixed problems when typing multiple words into the filter field in the Input Gestures dialog. (#5426)
* NVDA no longer freezes in some cases when reconnecting to a HumanWare Brailliant BI/B series display via USB. (#5406)
* In languages with conjunct characters, character descriptions now work as expected for upper case English characters. (#5375)
* NVDA should no longer occasionally freeze when bringing up the Start Menu in Windows 10. (#5417)
* In Skype for Desktop, notifications which are displayed before a previous notification disappears are now reported. (#4841)
* Notifications are now reported correctly in Skype for Desktop 7.12 and later. (#5405)
* NVDA now correctly reports the focus when dismissing a context menu in some applications such as Jart. (#5302)
* In Windows 7 and later, Color is again reported in certain applications such as Wordpad. (#5352)
* When editing in Microsoft PowerPoint, pressing enter now reports automatically entered text such as a bullet or number. (#5360)

## 2015.3

Highlights of this release include initial support for Windows 10; the ability to disable single letter navigation in browse mode (useful for some web apps); improvements in Internet Explorer; and fixes for garbled text when typing in certain applications with braille enabled.

### New Features

* The existence of spelling errors is announced in editable fields for Internet Explorer and other MSHTML controls. (#4174)
* Many more Unicode math symbols are now spoken when they appear in text. (#3805)
* Search suggestions in the Windows 10 start screen are automatically reported. (#5049)
* Support for the EcoBraille 20, EcoBraille 40, EcoBraille 80 and EcoBraille Plus braille displays. (#4078)
* In browse mode, you can now toggle single letter navigation on and off by pressing NVDA+shift+space. When off, single letter keys are passed to the application, which is useful for some web applications such as Gmail, Twitter and Facebook. (#3203)
* New braille translation tables: Finnish 6 dot, Irish grade 1, Irish grade 2, Korean grade 1 (2006), Korean grade 2 (2006). (#5137, #5074, #5097)
* The QWERTY keyboard on the Papenmeier BRAILLEX Live Plus braille display is now supported. (#5181)
* Experimental support for the Microsoft Edge web browser and browsing engine in Windows 10. (#5212)
* New language: Kannada.

### Changes

* Updated liblouis braille translator to 2.6.3. (#5137)
* When attempting to install an earlier version of NVDA than is currently installed, you will now be warned that this is not recommended and that NVDA should be completely uninstalled before proceeding. (#5037)

### Bug Fixes

* In browse mode for Internet Explorer and other MSHTML controls, quick navigation by form field no longer incorrectly includes presentational list items. (#4204)
* In Firefox, NVDA no longer inappropriately reports the content of an ARIA tab panel when focus moves inside it. (#4638)
* In Internet Explorer and other MSHTML controls, tabbing into sections, articles or dialogs  no longer inappropriately reports all content in the container. (#5021, #5025)
* When using Baum/HumanWare/APH braille displays with a braille keyboard, braille input no longer stops functioning after pressing another type of key on the display. (#3541)
* In Windows 10, extraneous information is no longer reported when pressing alt+tab or alt+shift+tab to switch between applications. (#5116)
* Typed text is no longer garbled when using certain applications such as Microsoft Outlook with a braille display. (#2953)
* In browse mode in Internet Explorer and other MSHTML controls, the correct content is now reported when an element appears or changes and is immediately focused. (#5040)
* In browse mode in Microsoft Word, single letter navigation now updates the braille display and the review cursor as expected. (#4968)
* In braille, extraneous spaces are no longer displayed between or after indicators for controls and formatting. (#5043)
* When an application is responding slowly and you switch away from that application, NVDA is now much more responsive in other applications in most cases. (#3831)
* Windows 10 Toast notifications are now reported as expected. (#5136)
* The value is now reported as it changes in certain (UI Automation) combo boxes where this was not working previously.
* In browse mode in web browsers, tabbing now behaves as expected after tabbing to a frame document. (#5227)
* The Windows 10 lock screen can now be dismissed using a touch screen. (#5220)
* In Windows 7 and later, text is no longer garbled when typing in certain applications such as Wordpad and Skype with a braille display. (#4291)
* On the Windows 10 lock screen, it is no longer possible to read the clipboard, access running applications with the review cursor, change NVDA configuration, etc. (#5269)

### Changes for Developers

* You can now inject raw input from a system keyboard that is not handled natively by Windows (e.g. a QWERTY keyboard on a braille display) using the new keyboardHandler.injectRawKeyboardInput function. (#4576)
* eventHandler.requestEvents has been added to request particular events that are blocked by default; e.g. show events from a specific control or certain events even when in the background. (#3831)
* Rather than a single i18nName attribute, synthDriverHandler.SynthSetting now has separate displayNameWithAccelerator and displayName attributes to avoid reporting of the accelerator in the synth settings ring in some languages.
 * For backwards compatibility, in the constructor, displayName is optional and will be derived from displayNameWithAccelerator if not provided. However, if you intend to have an accelerator for a setting, both should be provided.
 * The i18nName attribute is deprecated and may be removed in a future release.

## 2015.2

Highlights of this release include the ability to read charts in Microsoft Excel and support for reading and interactive navigation of mathematical content.

### New Features

* Moving forward and backward by sentence in Microsoft Word and Outlook is now possible with alt+downArrow and alt+upArrow respectively. (#3288)
* New braille translation tables for several Indian languages. (#4778)
* In Microsoft Excel, NVDA now reports when a cell has overflowing or cropped content. (#3040)
* In Microsoft Excel, you can now use the Elements List (NVDA+f7) to allow listing of charts, comments and formulas. (#1987)
* Support for reading charts in Microsoft Excel. To use this, select the chart using the Elements List (NVDA+f7) and then use the arrow keys to move between the data points. (#1987)
* Using MathPlayer 4 from Design Science, NVDA can now read and interactively navigate mathematical content in web browsers and in Microsoft Word and PowerPoint. See the "Reading Mathematical Content" section in the User Guide for details. (#4673)
* It is now possible to assign input gestures (keyboard commands, touch gestures, etc.) for all NVDA preferences dialogs and document formatting options using the Input Gestures dialog. (#4898)

### Changes

* In NVDA's Document Formatting dialog, the keyboard shortcuts for Report lists, Report links, Report line numbers and Report font name have been changed. (#4650)
* In NVDA's Mouse Settings dialog, keyboard shortcuts have been added for play audio coordinates when mouse moves and brightness controls audio coordinates volume. (#4916)
* Significantly improved reporting of color names. (#4984)
* Updated liblouis braille translator to 2.6.2. (#4777)

### Bug Fixes

* Character descriptions are now handled correctly for conjunct characters in certain Indian languages. (#4582)
* If the "Trust voice's language when processing characters and symbols" option is enabled, the Punctuation/Symbol pronunciation dialog now correctly uses the voice language. Also, the language for which pronunciation is being edited is shown in the dialog's title. (#4930)
* In Internet Explorer and other MSHTML controls, typed characters are no longer inappropriately announced in editable combo boxes such as the Google search field on the Google home page. (#4976)
* When selecting colors in Microsoft Office applications, color names are now reported. (#3045)
* Danish braille output now works again. (#4986)
* PageUp/pageDown can again be used to change slides within a PowerPoint slide show. (#4850)
* In Skype for Desktop 7.2 and later, typing notifications are now reported and problems immediately after moving focus out of a conversation have been fixed. (#4972)
* Fixed problems when typing certain punctuation/symbols such as brackets into the filter field in the Input Gestures dialog. (#5060)
* In Internet Explorer and other MSHTML controls, pressing g or shift+g to navigate to graphics now includes elements marked as images for accessibility purposes (i.e. ARIA role img). (#5062)

### Changes for Developers

* brailleInput.handler.sendChars(mychar) will no longer filter out a character if it is equal to the previous character by ensuring that the key sent is correctly released. (#4139)
* Scripts for changing touch modes will now honor new labeles added to touchHandler.touchModeLabels. (#4699)
* Add-ons can provide their own math presentation implementations. See the mathPres package for details. (#4509)
* Speech commands have been implemented to insert a break between words and to change the pitch, volume and rate. See BreakCommand, PitchCommand, VolumeCommand and RateCommand in the speech module. (#4674)
 * There is also speech.PhonemeCommand to insert specific pronunciation, but the current implementations only support a very limited number of phonemes.

## 2015.1

Highlights of this release include browse mode for documents in Microsoft Word and Outlook; major enhancements to support for Skype for Desktop; and significant fixes for Microsoft Internet Explorer.

### New Features

* You can now add new symbols in the Symbol Pronunciation dialog. (#4354)
* In the Input Gestures dialog, you can use the new "Filter by" field to show only gestures containing specific words. (#4458)
* NVDA now automatically reports new text in mintty. (#4588)
* In the browse mode Find dialog, there is now an option to perform a case sensitive search. (#4584)
* Quick navigation (pressing h to move by heading, etc.) and Elements List (NVDA+f7) are now available in Microsoft Word documents by turning on browse mode with NVDA+space. (#2975)
* Reading HTML messages in Microsoft Outlook 2007 and later has been majorly improved as Browse mode is automatically enabled for these messages. If browse mode is not enabled in some rare situations, you can force it on with NVDA+space. (#2975)
* Table column headers in Microsoft word are automatically reported for tables where a header row has been explicitly specified by the author via Microsoft word's table properties. (#4510)
 * However, For tables where rows have been merged, this will not work automatically. In this situation, you can still set column headers manually in NVDA with NVDA+shift+c.
* In Skype for Desktop, notifications are now reported. (#4741)
* In Skype for Desktop, you can now report and review recent messages using NVDA+control+1 through NVDA+control+0; e.g. NVDA+control+1 for the most recent message and NVDA+control+0 for the tenth most recent. (#3210)
* In a conversation in Skype for Desktop, NVDA now reports when a contact is typing. (#3506)
* NVDA can now be installed silently via the command line without starting the installed copy after installation. To do this, use the --install-silent option. (#4206)
* Support for the Papenmeier BRAILLEX Live 20, BRAILLEX Live and BRAILLEX Live Plus braille displays. (#4614)

### Changes

* In NVDA's Document Formatting settings dialog, the option to report spelling errors now has a shortcut key (alt+r). (#793)
* NVDA will now use the synthesizer/voice's language for character and symbol processing (including punctuation/symbol names), regardless of whether automatic language switching is turned on. To turn off this feature so that NVDA again uses its interface language, uncheck the new option in Voice settings called Trust Voice's language when processing characters and symbols. (#4210)
* Support for the Newfon synthesizer has been removed. Newfon is now available as an NVDA add-on. (#3184)
* Skype for Desktop 7 or later is now required for use with NVDA; earlier versions are not supported. (#4218)
* Downloading of NVDA updates is now more secure. (Specifically, the update information is retrieved via https and the hash of the file is verified after it is downloaded.) (#4716)
* eSpeak has been upgraded to version 1.48.04 (#4325)

### Bug Fixes

* In Microsoft Excel, merged row and column header cells are now handled correctly. For example, if A1 and B1 are merged, then B2 will now have A1 and B1 reported as its column header rather than nothing at all. (#4617)
* When editing the content of a text box in Microsoft PowerPoint 2003, NVDA will correctly report the content of each line. Previously, in each paragraph, lines would increasingly be off by one character. (#4619)
* All of NVDA's dialogs are now centred on the screen, improving visual presentation and usability. (#3148)
* In Skype for desktop, when entering an introductory message to add a contact, entering and moving through the text now works correctly. (#3661)
* When focus moves to a new item in tree views in the Eclipse IDE, if the previously focused item is a check box, it is no longer incorrectly announced. (#4586)
* In the Microsoft Word spell check dialog, the next error will be automatically reported when the last one has been changed or ignored using respective shortcut keys. (#1938)
* Text can again be read correctly in places such as Tera Term Pro's terminal window and documents in Balabolka. (#4229)
* Focus now correctly returns to the document being edited When finishing input composition of text in Korean and other east Asian languages while editing within a frame in Internet Explorer and other MSHTML documents. (#4045)
* In the Input Gestures dialog, when selecting a keyboard layout for a keyboard gesture being added, pressing escape now closes the menu as expected instead of closing the dialog. (#3617)
* When removing an add-on, the add-on directory is now correctly deleted after restarting NVDA. Previously, you had to restart twice. (#3461)
* Major problems have been fixed when using Skype for Desktop 7. (#4218)
* When you send a message in Skype for Desktop, it is no longer read twice. (#3616)
* In Skype for Desktop, NVDA should no longer occasionally spuriously read a large flood of messages (perhaps even an entire conversation). (#4644)
* fixed a problem where NVDA's Report date/time command did not honor the regional settings specified by the user in some cases. (#2987)
* In browse mode, nonsensical text (sometimes spanning several lines) is no longer presented for certain graphics such as found on Google Groups. (Specifically, this occurred with base64 encoded images.) (#4793)
* NVDA should no longer freeze after a few seconds when moving focus away from a Windows Store app as it becomes suspended. (#4572)
* The aria-atomic attribute on live regions in Mozilla Firefox is now honored even when the atomic element itself changes. Previously, it only affected descendant elements. (#4794)
* Browse mode will reflect updates, and live regions will be announced, for   browse mode documents within ARIA applications embedded in a document in Internet Explorer or other MSHTML controls. (#4798)
* When text is changed or added in live regions in Internet Explorer and other MSHTML controls where the author has specified that text is relevant, only the changed or added text is announced, rather than all of the text in the containing element. (#4800)
* Content indicated by the aria-labelledby attribute on elements in Internet Explorer and other MSHTML controls correctly replaces the original content  where it is appropriate to do so. (#4575)
* When checking spelling in Microsoft Outlook 2013, the misspelled word is now announced. (#4848)
* In Internet Explorer and other MSHTML controls, content inside elements hidden with visibility:hidden is no longer inappropriately presented in browse mode. (#4839, #3776)
* In Internet Explorer and other MSHTML controls, the title attribute on form controls no longer inappropriately takes preference over other label associations. (#4491)
* In Internet Explorer and other MSHTML controls, NVDA no longer ignores focusing  of elements  due to the aria-activedescendant attribute. (#4667)

### Changes for Developers

* Updated wxPython to 3.0.2.0. (#3763)
* Updated Python to 2.7.9. (#4715)
* NVDA no longer crashes when restarting after removing or updating an add-on which imports speechDictHandler in its installTasks module. (#4496)

## 2014.4

### New Features

* New languages: Colombian Spanish, Punjabi.
* It is now possible to restart NVDA or restart NVDA with add-ons disabled from NVDA's exit dialog. (#4057)
 * NVDA can also be started with add-ons disabled by using the --disable-addons command line option.
* In speech dictionaries, it is now possible to specify that a pattern should only match if it is a whole word; i.e. it does not occur as part of a larger word. (#1704)

### Changes

* If an object you have moved to with object navigation is inside a browse mode document, but the object you were on previously was not, the review mode is automatically set to document. Previously, this only happened if the navigator object was moved due to the focus changing. (#4369)
* The Braille display and Synthesizer lists in the respective settings dialogs are now alphabetically sorted except for No braille/No speech, which are now at the bottom. (#2724)
* Updated liblouis braille translator to 2.6.0. (#4434, #3835)
* In browse mode, pressing e and shift+e to navigate to edit fields now includes editable combo boxes. This includes the search box in the latest version of Google Search. (#4436)
* Clicking the NVDA icon in the Notification Area with the left mouse button now opens the NVDA menu instead of doing nothing. (#4459)

### Bug Fixes

* When moving focus back to a browse mode document (e.g. alt+tabbing to an already opened web page), the review cursor is properly positioned at the virtual caret, rather than the focused control (e.g. a nearby link). (#4369)
* In PowerPoint slide shows, the review cursor correctly follows the virtual caret. (#4370)
* In Mozilla Firefox and other Gecko-based browsers, new content within a live region will be announced even if the new content has a usable ARIA live type different to the parent live region; e.g. when content marked as assertive is added to a live region marked as polite. (#4169)
* In Internet Explorer and other MSHTML controls, some cases where a document is contained within another document no longer prevent the user from accessing some of the content (specifically, framesets inside framesets). (#4418)
* NVDA no longer crashes when attempting to use a Handy Tech braille display in some cases. (#3709)
* In Windows Vista, a spurious "Entry Point Not Found" dialog is no longer displayed in several cases such as when starting NVDA from the Desktop shortcut or via the shortcut key. (#4235)
* Serious problems with editable text controls in dialogs in recent versions of Eclipse have been fixed. (#3872)
* In Outlook 2010, moving the caret now works as expected in the location field of appointments and meeting requests. (#4126)
* Inside a live region, content which is marked as not being live (e.g. aria-live="off") is now correctly ignored. (#4405)
* When reporting the text of a status bar that has a name, the name is now correctly separated from the first word of the status bar text. (#4430)
* In password entry fields with speaking of typed words enabled, multiple asterisks are no longer pointlessly reported when beginning new words. (#4402)
* In the Microsoft Outlook message list, items are no longer pointlessly announced as Data Items. (#4439)
* When selecting text in the code editing control in the Eclipse IDE, the entire selection is no longer announced every time the selection changes. (#2314)
* Various versions of Eclipse, such as Spring Tool Suite and the version included in the Android Developer Tools bundle, are now recognised as Eclipse and handled appropriately. (#4360, #4454)
* Mouse tracking and touch exploration in Internet Explorer and other MSHTML controls (including many Windows 8 applications) is now much more accurate  on high DPI displays or when document zoom is changed. (#3494)
* Mouse tracking and touch exploration in Internet Explorer and other MSHTML controls will now announce the label of more buttons. (#4173)
* When using a Papenmeier BRAILLEX braille display with BrxCom, keys on the display now work as expected. (#4614)

### Changes for Developers

* For executables which host many different apps (e.g. javaw.exe), code can now be provided to load specific app modules for each app instead of loading the same app module for all hosted apps. (#4360)
 * See the code documentation for appModuleHandler.AppModule for details.
 * Support for javaw.exe is implemented.

## 2014.3

### New Features

* The sounds played when NVDA starts and exits can be disabled via a new option in the General Settings dialog. (#834)
* Help for add-ons can be accessed from the Add-ons Manager for add-ons which support this. (#2694)
* Support for the Calendar in Microsoft Outlook 2007 and above (#2943) including:
 * Announcement of the current time when moving around with the arrow keys.
 * Indication if the selected time is within any appointments.
 * announcement of the selected appointment when pressing tab.
 * Smart filtering of the date so as to only announce the date if the new selected time or appointment is on a different day to the last.
* Enhanced support for the Inbox and other message lists in Microsoft Outlook 2010 and above (#3834) including:
 * The ability to silence column headers (from, subject, etc.) by turning off the Report Table row and column headers option in Document Formatting settings.
 * The ability to use table navigation commands (control + alt + arrows) to move through the individual columns.
* Microsoft word: If an inline image has no alternative text set, NVDA will instead report the title of the image if the author has provided one. (#4193)
* Microsoft Word: NVDA can now report paragraph indenting with  the report formatting command (NVDA+f). It can also be reported automatically when the new Report Paragraph indenting option is enabled in Document Formatting settings. (#4165)
* Report automatically inserted text such as a new bullet, number or tab indent when pressing enter in editable documents and text fields. (#4185)
* Microsoft word: Pressing NVDA+alt+c will report  the text of a comment if the cursor is within one. (#3528)
* Improved support for automatic column and row header reading in Microsoft Excel (#3568) including:
 * Support of Excel defined name ranges to identify header cells (compatible with Jaws screen reader) .
 * The set column header (NVDA+shift+c) and set row header (NVDA+shift+r) commands now store the settings in the worksheet so that they are available the next time the sheet is opened, and will be available to other screen readers that support the defined name range scheme.
 * These commands can also now be used multiple times per sheet to set different headers for different regions.
* Support for automatic column and row header reading in Microsoft Word (#3110) including:
 * Support of Microsoft Word bookmarks to identify header cells (compatible with Jaws screen reader).
 -  set column header (NVDA+shift+c) and set row header (NVDA+shift+r) commands  while on the first header cell in a table allow you to tell NVDA that these headers should be reported automatically.  Settings are stored in the document so that they are available the next time the document is opened, and will be available to other screen readers that support the bookmark scheme.
* Microsoft Word: Report the distance from the left edge of the page when the tab key is pressed. (#1353)
* Microsoft Word: provide feedback in speech and braille for most available formatting shortcut keys (bold, italic, underline, alignment, outline level, superscript, subscript and font size). (#1353)
* Microsoft Excel: If the selected cell contains comments, they can be now reported by pressing NVDA+alt+c. (#2920)
* Microsoft Excel: Provide an NVDA-specific dialog to edit the comments on the currently selected cell when pressing Excel's shift+f2 command to enter comment editing mode. (#2920)
* Microsoft Excel: speech and braille feedback for many more selection movement shortcuts (#4211) including:
 * Vertical page movement (pageUp and pageDown);
 * Horizontal page movement (alt+pageUp and alt+pageDown);
 * Extend selection (the above keys with Shift added); and
 * Selecting the current region (control+shift+8).
* Microsoft Excel: The vertical and horizontal  alignment for cells can now be reported with the report formatting command (NVDA+f). It can also be reported automatically if the Report alignment option in Document Formatting settings is enabled. (#4212)
* Microsoft Excel: The style of a cell can now be reported with the report formatting command (NVDA+f). It can also be reported automatically if the Report Style option in Document formatting settings is enabled. (#4213)
* Microsoft PowerPoint: when moving shapes around a slide with the arrow keys, the shape's current location is now reported (#4214) including:
 * The distance between the shape and each of the  slide edges is reported.
 * If the shape covers or is covered by another shape, then the distance overlapped and the overlapped shape are reported.
 * To report this information at any time without moving a shape, press the report location command (NVDA+delete).
 * When selecting a shape, if it is covered by another shape, NVDA will report that it is obscured.
* The report location command (NVDA+delete) is more context specific in some situations. (#4219)
 * In standard edit fields and browse mode, the cursor position as a percentage through the content and its screen coordinates are reported.
 * On shapes in PowerPoint Presentations, position of the shape relative to the slide and other shapes is reported.
 * Pressing this command twice will produce the previous behaviour of reporting the location information for the entire control.
* New language: Catalan.

### Changes

* Updated liblouis braille translator to 2.5.4. (#4103)

### Bug Fixes

* In Google Chrome and Chrome-based browsers, certain chunks of text (such as those with emphasis) are no longer repeated when reporting the text of an alert or dialog. (#4066)
* In browse mode in Mozilla applications, pressing enter on a button, etc. no longer fails to activate it (or activates the wrong control) in certain cases such as the buttons at the top of Facebook. (#4106)
* Useless information is no longer announced when tabbing in iTunes. (#4128)
* In certain lists in iTunes such as the Music list, moving to the next item using object navigation now works correctly. (#4129)
* HTML elements considered headings because of WAI ARIA markup are now included in the Browse mode Elements list and quick navigation for Internet Explorer documents. (#4140)
* Following same-page links in recent versions of Internet Explorer now correctly moves to and reports the destination position in browse mode  documents. (#4134)
* Microsoft Outlook 2010 and above: Overall access to secure dialogs such as the New profiles and mail setup dialogs has been improved. (#4090, #4091, #4095)
* Microsoft Outlook: Useless verbosity has been decreased in command toolbars when navigating through  certain dialogs. (#4096, #3407)
* Microsoft word: Tabbing to a blank cell in a table no longer incorrectly announces exiting the table. (#4151)
* Microsoft Word: The first character past the end of a table (including a new blank line) is no longer incorrectly considered to be inside the table. (#4152)
* Microsoft Word 2010 spell check dialog: The actual misspelled word is reported rather than  inappropriately reporting just the first bold word. (#3431)
* In browse mode in Internet Explorer and other MSHTML controls, tabbing or using single letter navigation to move to form fields again reports the label in many cases where it didn't (specifically, where HTML label elements are used). (#4170)
* Microsoft Word: Reporting the existence and placement of comments is more accurate. (#3528)
* Navigation of certain dialogs in MS Office products such as Word, Excel and Outlook has been improved by no longer reporting particular control container toolbars which are not useful to the user. (#4198)
* Task panes such as clipboard manager or File recovery no longer accidentilly seem to gain focus when opening an application such as Microsoft Word or Excel, which was sometimes causing the user to have to switch away from and back to the application to use the document or spreadsheet.  (#4199)
* NVDA no longer fails to run on recent Windows Operating Systems if the user's Windows language is set to Serbian (Latin). (#4203)
* Pressing numlock while in input help mode now correctly toggles numlock, rather than causing the keyboard and the Operating System to become out of sync in regards to the state of this key. (#4226)
* In Google Chrome, the title of the document is again reported when switching tabs. In NVDA 2014.2, this did not occur in some cases. (#4222)
* In Google Chrome and Chrome-based browsers, the URL of the document is no longer reported when reporting the document. (#4223)
* When running say all with the No speech synthesizer selected (useful for automated testing), say all will now complete instead of stopping after the first few lines. (#4225)
* Microsoft Outlook's Signature dialog: The Signature editing field is now accessible, allowing for full cursor tracking and format detection. (#3833)
* Microsoft Word: When reading the last line of a table cell, the entire table cell is no longer read. (#3421)
* Microsoft Word: When reading the first or last line of a table of contents, the entire table of contents is no longer read. (#3421)
* When speaking typed words and in some other cases, words are no longer incorrectly broken at marks such as vowel signs and virama in Indic languages. (#4254)
* Numeric editable text fields in GoldWave are now handled correctly. (#670)
* Microsoft Word: when moving by paragraph with control+downArrow / control+upArrow, it is no longer necessary to press them twice if moving through bulleted or numbered lists. (#3290)

### Changes for Developers

* NVDA now has unified support for add-on documentation. See the Add-on Documentation section of the Developer Guide for details. (#2694)
* When providing gesture bindings on a ScriptableObject via __gestures, it is now possible to provide the None keyword as the script. This unbinds the gesture in any base classes. (#4240)
* It is now possible to change the shortcut key used to start NVDA for locales where the normal shortcut causes problems. (#2209)
 * This is done via gettext.
 * Note that the text for the Create desktop shortcut option in the Install NVDA dialog, as well as the shortcut key in the User Guide, must also be updated.

## 2014.2

### New Features

* Announcement of text selection is now possible in some custom edit fields where display information is used. (#770)
* In accessible Java applications, position information is now announced for radio buttons and other controls that expose group information. (#3754)
* In accessible Java applications, keyboard shortcuts are now announced for controls that have them. (#3881)
* In browse mode, labels on landmarks are now reported. They are also included in the Elements List dialog. (#1195)
* In browse mode, labelled regions are now treated as landmarks. (#3741)
* In Internet Explorer documents and applications, Live Regions (part of the W3c ARIA standard) are now supported, thus allowing web authors to mark particular content to be automatically spoken as it changes. (#1846)

### Changes

* When exiting a dialog or application within a browse mode document, the browse mode document's name and type is no longer announced. (#4069)

### Bug Fixes

* The standard Windows System menu is no longer accidentally silenced in Java applications. (#3882)
* When copying text from screen review, line breaks are no longer ignored. (#3900)
* Pointless whitespace objects are no longer reported in some applications when the focus changes or when using object navigation with simple review enabled. (#3839)
* Message boxes and other dialogs produced by NVDA again cause previous speech to be canceled before announcing the dialog.
* In browse mode, the labels of controls such as links and buttons are now rendered correctly where the label has been overridden by the author for accessibility purposes (specifically, using aria-label or aria-labelledby). (#1354)
* In Browse mode in Internet Explorer, text contained within an element marked as presentational (ARIA role="presentation") is no longer inappropriately ignored. (#4031)
* It is now again possible to type Vietnamese text using the Unikey software. To do this, uncheck the new Handle keys from other applications checkbox in NVDA's Keyboard settings dialog. (#4043)
* In browse mode, radio and check menu items are reported as controls instead of just clickable text. (#4092)
* NVDA no longer incorrectly switches from focus mode to browse mode when a radio or check menu item is focused. (#4092)
* In Microsoft PowerPoint with speaking of typed words enabled, characters erased with backspace are no longer announced as part of the typed word. (#3231)
* In Microsoft Office 2010 Options dialogs, the labels of combo boxes are reported correctly. (#4056)
* In browse mode in Mozilla applications, using quick navigation commands to move to the next or previous button or form field now includes toggle buttons as expected. (#4098)
* The content of alerts in Mozilla applications is no longer reported twice. (#3481)
* In browse mode, containers and landmarks are no longer inappropriately repeated while navigating within them at the same time as page content is changing (e.g. navigating the Facebook and Twitter websites). (#2199)
* NVDA recovers in more cases when switching away from applications that stop responding. (#3825)
* The caret (insertion point) again correctly updates when doing a sayAll command while in editable text drawn directly to the screen. (#4125)

## 2014.1

### New Features

* Support for Microsoft PowerPoint 2013. Note that protected view is not supported. (#3578)
* In Microsoft word and Excel, NVDA can now read the selected symbol when choosing symbols using the Insert Symbols dialog. (#3538)
* It is now possible to choose if content in documents should be identified as clickable via a new option in the Document Formatting settings dialog. This option is on by default in accordance with the previous behavior. (#3556)
* Support for braille displays connected via Bluetooth on a computer running the Widcomm Bluetooth Software. (#2418)
* When editing text in PowerPoint, hyperlinks are now reported. (#3416)
* When in ARIA applications or dialogs on the web, it is now possible to force NVDA to switch to browse mode with NVDA+space allowing document-style navigation of the application or dialog. (#2023)
* In Outlook Express / Windows Mail / Windows Live Mail, NVDA now reports if a message has an attachment or is flagged. (#1594)
* When navigating tables in accessible Java applications, row and column coordinates are now reported, including  column and  row headers if they exist. (#3756)

### Changes

* For Papenmeier braille displays, the move to flat review/focus command has been removed. Users can assign their own keys using the Input Gestures dialog. (#3652)
* NVDA now relies  on the Microsoft VC runtime version 11, which means it can no longer be run on Operating systems older than Windows XP Service Pack 2 or Windows Server 2003 Service Pack 1.
* Punctuation level Some will now speak star (*) and plus (+) characters. (#3614)
* Upgraded eSpeak to version 1.48.04 which includes many language fixes and fixes several crashes. (#3842, #3739, #3860)

### Bug Fixes

* When moving around or selecting cells in Microsoft Excel, NVDA should no longer inappropriately announce the old cell rather than the new cell when Microsoft Excel is slow to move the selection. (#3558)
* NVDA properly handles opening a dropdown list for a cell in Microsoft Excel via the context menu. (#3586)
* New page content in iTunes 11 store pages is now shown properly in browse mode when following a link in the store or when opening the store initially. (#3625)
* Buttons for previewing songs in the iTunes 11 store now show their label in browse mode. (#3638)
* In browse mode in Google Chrome, the labels of check boxes and radio buttons are now rendered correctly. (#1562)
* In Instantbird, NVDA no longer reports useless information every time you move to a contact in the Contacts list. (#2667)
* In browse mode in Adobe Reader, the correct text is now rendered for buttons, etc. where the label has been overridden using a tooltip or other means. (#3640)
* In browse mode in Adobe Reader, extraneous graphics containing the text "mc-ref" will no longer be rendered. (#3645)
* NVDA no longer reports all cells in Microsoft Excel as underlined in their formatting information. (#3669)
* No longer show meaningless characters in browse mode documents such as those found in the Unicode private usage range. In some cases these were stopping more useful labels from being shown. (#2963)
* Input composition for entering east-asian characters no longer fails in PuTTY. (#3432)
* Navigating in a document after a canceled say all no longer results in NVDA sometimes incorrectly announcing that you have left a field (such as a table) lower in the document that the say all never actually spoke. (#3688)
* When using browse mode quick navigation commands  while in say all with skim reading enabled, NVDA more accurately announces the new field; e.g. it now says a heading is a heading, rather than just its text. (#3689)
* The jump to end or start of container quick navigation commands now honor the skim reading during say all setting; i.e. they will no longer cancel the current say all. (#3675)
* Touch gesture names listed in NVDA's Input Gestures dialog are now friendly and localized. (#3624)
* NVDA no longer causes certain programs to crash when moving the mouse over their rich edit (TRichEdit) controls. Programs include Jarte 5.1 and BRfácil. (#3693, #3603, #3581)
* In Internet Explorer and other MSHTML controls, containers such as tables marked as presentation by ARIA are no longer reported to the user. (#3713)
* in Microsoft Word, NVDA no longer inappropriately repeats table row and column information for a cell on a braille display multiple times. (#3702)
* In languages which use a space as a digit group/thousands separator such as French and German, numbers from separate chunks of text are no longer pronounced as a single number. This was particularly problematic for table cells containing numbers. (#3698)
* Braille no longer sometimes fails to update when the system caret is moved in Microsoft Word 2013. (#3784)
* When positioned on the first character of a heading in Microsoft Word, the text communicating it is a heading (including the level) no longer disappears off a braille display. (#3701)
* When a configuration profile is triggered for an application and that application is exited, NVDA no longer sometimes fails to deactivate the profile. (#3732)
* When entering Asian input into a control within NVDA itself (e.g. the browse mode Find dialog), "NVDA" is no longer incorrectly reported in place of the candidate. (#3726)
* The tabs in the Outlook 2013 options dialog are now reported. (#3826)
* Improved support for ARIA live regions in Firefox and other Mozilla Gecko applications:
 * Support for aria-atomic updates and filtering of aria-busy updates. (#2640)
 * Alternative text (such as alt attribute or aria-label) is included if there is no other useful text. (#3329)
 * Live region updates are no longer silenced if they occur at the same time as the focus moves. (#3777)
* Certain presentation elements in Firefox and other Mozilla Gecko applications are no longer inappropriately shown in browse mode (specifically, when the element is marked with aria-presentation but it is also focusable). (#3781)
* A performance improvement when navigating a document in Microsoft Word with spelling errors enabled. (#3785)
* Several fixes to the support for accessible Java applications:
 * The initially focused control in a frame or dialog no longer fails to be reported when the frame or dialog comes to the foreground. (#3753)
 * Unuseful position information is no longer announced for radio buttons (e.g. 1 of 1). (#3754)
 * Better reporting of JComboBox controls (html no longer reported, better reporting of expanded and collapsed states). (#3755)
 * When reporting the text of dialogs, some text that was previously missing is now included. (#3757)
 * Changes to the name, value or description of the focused control is now reported more accurately. (#3770)
* Fix a crash in NVDA seen in Windows 8 when focusing on certain RichEdit controls containing large amounts of text (e.g. NVDA's log viewer, windbg). (#3867)
* On systems with a high DPI display setting (which occurs by default for many modern screens), NVDA no longer routes the mouse to the wrong location in some applications. (#3758, #3703)
* Fixed an occasional problem when browsing the web where NVDA would stop working correctly until restarted, even though it didn't crash or freeze. (#3804)
* A Papenmeier braille display can now be used even if a Papenmeier display has never been connected via USB. (#3712)
* NVDA no longer freezes when the Papenmeier BRAILLEX older models braille display is selected without a display connected.

### Changes for Developers

* AppModules now contain productName and productVersion properties. This info is also now included in Developer Info (NVDA+f1). (#1625)
* In the Python Console, you can now press the tab key to complete the current identifier. (#433)
 * If there are multiple possibilities, you can press tab a second time to choose from a list.

## 2013.3

### New Features

* Form fields are now reported in Microsoft word documents. (#2295)
* NVDA can now announce revision information in Microsoft Word when Track Changes is enabled. Note that Report editor revisions in NVDA's document settings dialog (off by default) must be enabled also for them to be announced. (#1670)
* Dropdown lists in Microsoft Excel 2003 through 2010 are now announced when opened and navigated around. (#3382)
* a new 'Allow Skim Reading in Say All' option in the Keyboard settings dialog allows navigating through a document with browse mode quick navigation and line / paragraph movement commands, while remaining in say all. This option is off by default. (#2766)
* There is now an Input Gestures dialog to allow simpler customization of the input gestures (such as keys on the keyboard) for NVDA commands. (#1532)
* You can now have different settings for different situations using configuration profiles. Profiles can be activated manually or automatically (e.g. for a particular application). (#87, #667, #1913)
* In Microsoft Excel, cells that are links are now announced as links. (#3042)
* In Microsoft Excel, the existence of comments on a cell is now reported to the user. (#2921)

### Bug Fixes

* Zend Studio now functions the same as Eclipse. (#3420)
* The changed state of certain checkboxes in the Microsoft Outlook 2010 message rules dialog are now reported automatically. (#3063)
* NVDA will now report the pinned state for pinned controls such as tabs in Mozilla Firefox. (#3372)
* It is now possible to bind scripts to keyboard gestures containing Alt and/or Windows keys as modifiers. Previously, if this was done, performing the script would cause the Start Menu or menu bar to be activated. (#3472)
* Selecting text in browse mode documents (e.g. using control+shift+end) no longer causes the keyboard layout to be switched on systems with multiple keyboard layouts installed. (#3472)
* Internet Explorer should no longer crash or become unusable when closing NVDA. (#3397)
* Physical movement and other events on some newer computers are no longer treated as inappropriate key presses. Previously, this silenced speech and sometimes triggered NVDA commands. (#3468)
* NVDA now behaves as expected in Poedit 1.5.7. Users using earlier versions will need to update. (#3485)
* NVDA can now read protected documents in Microsoft Word 2010,  no longer causing Microsoft Word to crash. (#1686)
* If an unknown command line switch is given when launching the NVDA distribution package, it no longer causes an endless loop of error message dialogs. (#3463)
* NVDA no longer fails to report alt text of graphics and objects in Microsoft Word if the alt text contains quotes or other non-standard characters. (#3579)
* The number of items for certain horizontal lists in Browse mode is now correct. Previously it may have been double the actual amount. (#2151)
* When pressing control+a in a Microsoft Excel worksheet, the updated selection will now be reported. (#3043)
* NVDA can now correctly read XHTML documents in Microsoft Internet Explorer and other MSHTML controls. (#3542)
* Keyboard settings dialog: if no key has been chosen to be used as the NVDA key, an error is presented to the user when dismissing the dialog. At least one key must be chosen for proper usage of NVDA. (#2871)
* In Microsoft Excel, NVDA now announces merged cells differently to multiple selected cells. (#3567)
* The browse mode cursor is no longer positioned incorrectly when leaving a dialog or application inside the document. (#3145)
* Fixed an issue where the HumanWare Brailliant BI/B series braille display driver wasn't presented as an option in the Braille Settings dialog on some systems, even though such a display was connected via USB.
* NVDA no longer fails  to switch to screen review when the navigator object has no actual screen location. In this case the review cursor is now placed at the top of the screen. (#3454)
* Fixed an issue which caused the Freedom Scientific braille display driver to fail when the port was set to USB in some circumstances. (#3509, #3662)
* Fixed an issue where keys on Freedom Scientific braille displays weren't detected in some circumstances. (#3401, #3662)

### Changes for Developers

* You can specify the category to be displayed to the user for scripts using the scriptCategory attribute on ScriptableObject classes and the category attribute on script methods. See the documentation for baseObject.ScriptableObject for more details. (#1532)
* config.save is deprecated and may be removed in a future release. Use config.conf.save instead. (#667)
* config.validateConfig is deprecated and may be removed in a future release. Add-ons which need this should provide their own implementation. (#667, #3632)

## 2013.2

### New Features

* Support for the Chromium Embedded Framework, which is a web browser control used in several applications. (#3108)
* New eSpeak voice variant: Iven3.
* In Skype, new chat messages are reported automatically while the conversation is focused. (#2298)
* Support for Tween, including reporting of tab names and less verbosity when reading tweets.
* You can now disable displaying of NVDA messages on a braille display by setting the message timeout to 0 in the Braille Settings dialog. (#2482)
* In the Add-ons Manager, there is now a Get Add-ons button to open the NVDA Add-ons web site where you can browse and download available add-ons. (#3209)
* In the NVDA Welcome dialog which always appears the first time you run NVDA, you can now specify whether NVDA starts automatically after you log on to Windows. (#2234)
* Sleep mode is automatically enabled when using Dolphin Cicero. (#2055)
* The Windows x64 version of Miranda IM/Miranda NG is now supported. (#3296)
* Search suggestions in the Windows 8.1 Start Screen are automatically reported. (#3322)
* Support for navigating and editing spreadsheets in Microsoft Excel 2013. (#3360)
* The Freedom Scientific Focus 14 Blue and Focus 80 Blue braille displays, as well as the Focus 40 Blue in certain configurations that weren't supported previously, are now supported when connected via Bluetooth. (#3307)
* Auto complete suggestions are now reported in Outlook 2010. (#2816)
* New braille translation tables: English (U.K.) computer braille, Korean grade 2, Russian braille for computer code.
* New language: Farsi. (#1427)

### Changes

* On a touch screen, performing a single finger flick left or right when in object mode now moves previous or next through all objects, not just those in the current container. Use 2-finger flick left or right to perform the original action of moving to the previous or next object in the current container.
* the Report layout tables checkbox found in the Browse Mode settings dialog has now been renamed to Include layout tables to reflect that quick navigation also will not locate them if the checkbox is unchecked. (#3140)
* Flat review has been replaced with object, document and screen review modes. (#2996)
 * Object review reviews text just within the navigator object, document review reviews all text in a browse mode document (if any) and screen review reviews text on the screen for the current application.
 * The commands that previously move to/from flat review now toggle between these new review modes.
 * The navigator object automatically follows the review cursor such that it remains the deepest object at the position of the review cursor when in document or screen review modes.
 * After switching to screen review mode, NVDA will stay in this mode until you explicitly switch back to document or object review mode.
 * When in document or object review mode, NVDA may automatically switch between these two modes depending on whether you are moving around a browse mode document or not.
* Updated liblouis braille translator to 2.5.3. (#3371)

### Bug Fixes

* Activating an object now announces the action before the activation, rather than the action after the activation (e.g. expand when expanding rather than collapse). (#2982)
* More accurate reading and cursor tracking in  various input fields for recent versions of Skype, such as chat and search fields. (#1601, #3036)
* In the Skype recent conversations list, the number of new events is now read for each conversation if relevant. (#1446)
* Improvements to cursor tracking and reading order for right-to-left text written to the screen; e.g. editing Arabic text in  Microsoft Excel. (#1601)
* Quick navigation to buttons and form fields will now locate links marked as buttons for accessibility purposes in Internet Explorer. (#2750)
* In browse mode, the content inside tree views is no longer rendered, as a flattened representation isn't useful. You can press enter on a tree view to interact with it in focus mode. (#3023)
* Pressing alt+downArrow or alt+upArrow to expand a combo box while in focus mode no longer incorrectly switches to browse mode. (#2340)
* In Internet Explorer 10, table cells no longer activate focus mode, unless they have been explicitly made focusable by the web author. (#3248)
* NVDA no longer fails to start if the system time is earlier than the last check for an update. (#3260)
* If a progress bar is shown on a braille display, the braille display is updated when the progress bar changes. (#3258)
* In browse mode in Mozilla applications, table captions are no longer rendered twice. In addition, the summary is rendered when there is also a caption. (#3196)
* When changing input languages in Windows 8, NVDA now speaks the correct language rather than the previous one.
* NVDA now announces IME conversion mode changes in Windows 8.
* NVDA no longer announces garbage on the Desktop when the Google Japanese or Atok IME input methods are in use. (#3234)
* In Windows 7 and above, NVDA no longer inappropriately announces speech recognition or touch input as a keyboard language change.
* NVDA no longer announces a particular special character (0x7f) when pressing control+backspace in some editors when speak typed characters is enabled. (#3315)
* eSpeak no longer inappropriately changes in pitch, volume, etc. when NVDA reads text containing certain control characters or XML. (#3334) (regression of #437)
* In Java applications, changes to the label or value of the focused control are now announced automatically, and are reflected when subsequently querying the control. (#3119)
* In Scintilla controls, lines are now reported correctly when word wrap is enabled. (#885)
* In Mozilla applications, the name of read-only list items is now correctly reported; e.g. when navigating tweets in focus mode on twitter.com. (#3327)
* Confirmation dialogs in Microsoft Office 2013 now have their content automatically read when they appear.
* Performance improvements when navigating certain tables in Microsoft Word. (#3326)
* NVDA's table navigation commands (control+alt+arrows) function better in certain Microsoft Word tables where a cell spans multiple rows.
* If the Add-ons Manager is already open, activating it again (either from the Tools menu or by opening an add-on file) no longer fails or makes it impossible to close the Add-ons Manager. (#3351)
* NVDA no longer freezes in certain dialogs when Japanese or Chinese Office 2010 IME is in use. (#3064)
* Multiple spaces are no longer compressed to just one space on braille displays. (#1366)
* Zend Eclipse PHP Developer Tools now functions the same as Eclipse. (#3353)
* In Internet Explorer, It is again not necessary to press tab to interact with an embedded object (such as Flash content) after pressing enter on it. (#3364)
* When editing text in Microsoft PowerPoint, the last line is no longer reported as the line above, if the final line is blank. (#3403)
* In Microsoft PowerPoint, objects are no longer sometimes spoken twice when you select them or choose to edit them. (#3394)
* NVDA no longer causes Adobe Reader to crash or freeze for certain badly formed PDF documents containing rows outside of tables. (#3399)
* NVDA now correctly detects the next slide with focus when deleting a slide in Microsoft PowerPoint's thumbnails view. (#3415)

### Changes for Developers

* windowUtils.findDescendantWindow has been added to search for a descendant window (HWND) matching the specified visibility, control ID and/or class name.
* The remote Python console no longer times out after 10 seconds while waiting for input. (#3126)
* Inclusion of the bisect module in binary builds is deprecated and may be removed in a future release. (#3368)
 * Add-ons which depend on bisect (including the urllib2 module) should be updated to include this module.

## 2013.1.1

This release fixes the problem where NVDA crashed when started if configured to use the Irish language, as well as including updates to translations and some other bug fixes.

### Bug Fixes

* Correct characters are produced when typing in NVDA's own user interface while using a Korean or Japanese input method while it is the default method. (#2909)
* In Internet Explorer and other MSHTML controls, fields marked as containing an invalid entry are now handled correctly. (#3256)
* NVDA no longer crashes when started if it is configured to use the Irish language.

## 2013.1

Highlights of this release include a more intuitive and consistent laptop keyboard layout; basic support for Microsoft PowerPoint; support for long descriptions in web browsers; and support for input of computer braille for braille displays which have a braille keyboard.

### Important

#### New Laptop Keyboard Layout

The laptop keyboard layout has been completely redesigned in order to make it more intuitive and consistent.
The new layout uses the arrow keys in combination with the NVDA key and other modifiers for review commands.

Please note the following changes to commonly used commands:

| Name |Key|
|---|---|
|Say all |NVDA+a|
|Read current line |NVDA+l|
|Read current text selection |NVDA+shift+s|
|Report status bar |NVDA+shift+end|

In addition, among other changes, all of the object navigation, text review, mouse click and synth settings ring commands have changed.
Please see the [Commands Quick Reference](keyCommands.html) document for the new keys.

### New Features

* Basic support for editing and reading Microsoft PowerPoint presentations. (#501)
* Basic support for reading and writing messages in Lotus Notes 8.5. (#543)
* Support for automatic language switching when reading documents in Microsoft Word. (#2047)
* In Browse mode for MSHTML (e.g. Internet Explorer) and Gecko (e.g. Firefox), the existence of long descriptions are now announced. It's also possible to open the long description in a new window by pressing NVDA+d. (#809)
* Notifications in Internet Explorer 9 and above are now spoken (such as content blocking or file downloads). (#2343)
* Automatic reporting of table row and column headers is now supported for browse mode documents in Internet Explorer and other MSHTML controls. (#778)
* New language: Aragonese, Irish
* New braille translation tables: Danish grade 2, Korean grade 1. (#2737)
* Support for braille displays connected via bluetooth on a computer running the Bluetooth Stack for Windows by Toshiba. (#2419)
* Support for port selection when using Freedom Scientific displays (Automatic, USB or Bluetooth).
* Support for the BrailleNote family of notetakers from HumanWare when acting as a braille terminal for a screen reader. (#2012)
* Support for older models of Papenmeier BRAILLEX braille displays. (#2679)
* Support for input of computer braille for braille displays which have a braille keyboard. (#808)
* New keyboard settings that allow  the choice for whether NVDA should interrupt speech for typed characters and/or the Enter key. (#698)
* Support for several browsers based on Google Chrome: Rockmelt, BlackHawk, Comodo Dragon and SRWare Iron. (#2236, #2813, #2814, #2815)

### Changes

* Updated liblouis braille translator to 2.5.2. (#2737)
* The laptop keyboard layout has been completely redesigned in order to make it more intuitive and consistent. (#804)
* Updated eSpeak speech synthesizer to 1.47.11. (#2680, #3124, #3132, #3141, #3143, #3172)

### Bug Fixes

* The quick navigation keys for jumping to the next or previous separator in Browse Mode now work in Internet Explorer and other MSHTML controls. (#2781)
* If NVDA falls back to eSpeak or no speech due to the configured speech synthesizer failing when NVDA starts, the configured choice is no longer automatically set to the fallback synthesizer. This means that now, the original synthesizer will be tried again next time NVDA starts. (#2589)
* If NVDA falls back to no braille due to the configured braille display failing when NVDA starts, the configured display is no longer automatically set to no braille. This means that now, the original display will be tried again next time NVDA starts. (#2264)
* In browse mode in Mozilla applications, updates to tables are now rendered correctly. For example, in updated cells, row and column coordinates are reported and table navigation works as it should. (#2784)
* In browse mode in web browsers, certain clickable unlabelled graphics which weren't previously rendered are now rendered correctly. (#2838)
* Earlier and newer versions of SecureCRT are now supported. (#2800)
* For input  methods such as Easy Dots IME under XP, the reading string is now correctly reported.
* The candidate list in the Chinese Simplified Microsoft Pinyin input method under Windows 7 is now correctly read when changing pages with left and right arrow, and when first opening it with Home.
* When custom symbol pronunciation information is saved, the advanced "preserve" field is no longer removed. (#2852)
* When disabling automatic checking for updates, NVDA no longer has to be restarted in order for the change to fully take effect.
* NVDA no longer fails to start if an add-on cannot be removed due to its directory currently being in use by another application. (#2860)
* Tab labels in DropBox's preferences dialog can now be seen with Flat Review.
* If the input language is changed to something other than the default, NVDA now detects keys correctly for commands and input help mode.
* For languages such as German where the + (plus) sign is a single key on the keyboard, it is now possible to bind commands to it by using the word "plus". (#2898)
* In Internet Explorer and other MSHTML controls, block quotes are now reported where appropriate. (#2888)
* The HumanWare Brailliant BI/B series braille display driver can now be selected when the display is connected via Bluetooth but has never been connected via USB.
* Filtering elements in the Browse Mode Elements list with uppercase filter text now returns case-insensitive results just like lowercase rather than nothing at all. (#2951)
* In Mozilla browsers, browse mode can again be used when Flash content is focused. (#2546)
* When using a contracted braille table and expand to computer braille for the word at the cursor is enabled, the braille cursor is now positioned correctly when located after a word wherein a character is represented by multiple braille cells (e.g. capital sign, letter sign, number sign, etc.). (#2947)
* Text selection is now correctly shown on a braille display in applications such as Microsoft word 2003 and Internet Explorer edit controls.
* It is again possible to select text in a backward direction in Microsoft Word while Braille is enabled.
* When reviewing,  backspacing or deleting characters  In Scintilla edit controls, NVDA correctly announces multibyte characters. (#2855)
* NVDA will no longer fail to install when the user's profile path contains certain multibyte characters. (#2729)
* Reporting of groups for List View controls (SysListview32) in 64-bit applications no longer causes an error.
* In browse mode in Mozilla applications, text content is no longer incorrectly treated as editable in some rare cases. (#2959)
* In IBM Lotus Symphony and OpenOffice, moving the caret now moves the review cursor if appropriate.
* Adobe Flash content is now accessible in Internet Explorer in Windows 8. (#2454)
* Fixed Bluetooth support for Papenmeier Braillex Trio. (#2995)
* Fixed inability to use certain Microsoft Speech API version 5 voices such as Koba Speech 2 voices. (#2629)
* In applications using the Java Access Bridge, braille displays are now updated correctly when the caret moves in editable text fields . (#3107)
* Support the form landmark in browse mode documents that support landmarks. (#2997)
* The eSpeak synthesizer driver now handles reading by character more appropriately (e.g. announcing a foreign letter's name or value rather than just its sound or generic name). (#3106)
* NVDA no longer fails to copy user settings for use on logon and other secure screens when the user's profile path contains non-ASCII characters. (#3092)
* NVDA no longer freezes when using Asian character input in some .NET applications. (#3005)
* it is now possible to use browse mode for pages in Internet Explorer 10 when in standards mode; e.g. [www.gmail.com](http://www.gmail.com) login page. (#3151)

### Changes for Developers

* Braille display drivers can now support manual port selection. (#426)
 * This is most useful for braille displays which support connection via a legacy serial port.
 * This is done using the getPossiblePorts class method on the BrailleDisplayDriver class.
* Braille input from braille keyboards is now supported. (#808)
 * Braille input is encompassed by the brailleInput.BrailleInputGesture class or a subclass thereof.
 * Subclasses of braille.BrailleDisplayGesture (as implemented in braille display drivers) can also inherit from brailleInput.BrailleInputGesture. This allows display commands and braille input to be handled by the same gesture class.
* You can now use comHelper.getActiveObject to get an active COM object from a normal process when NVDA is running with the UIAccess privilege. (#2483)

## 2012.3

Highlights of this release include support for Asian character input; experimental support for touch screens on Windows 8; reporting of page numbers and improved support for tables in Adobe Reader; table navigation commands in focused table rows and Windows list-view controls; support for several more braille displays; and reporting of row and column headers in Microsoft Excel.

### New Features

* NVDA can now support Asian character input using IME and text service input methods in all applications, Including:
 * Reporting and navigation of candidate lists;
 * Reporting and navigation of composition strings; and
 * Reporting of reading strings.
* The presence of underline and strikethrough is now reported in Adobe Reader documents. (#2410)
* When the Windows Sticky Keys function is enabled, the NVDA modifier key will now behave like other modifier keys. This allows you to use the NVDA modifier key without needing to hold it down while you press other keys. (#230)
* Automatic reporting of column and row headers is now supported in Microsoft Excel. Press NVDA+shift+c to set the row containing column headers and NVDA+shift+r to set the column containing row headers. Press either command twice in quick succession to clear the setting. (#1519)
* Support for HIMS Braille Sense, Braille EDGE and SyncBraille braille displays. (#1266, #1267)
* When Windows 8 Toast notifications appear, NVDA will report them if reporting of help balloons is enabled. (#2143)
* Experimental support for Touch screens on Windows 8, including:
 * Reading text directly under your finger while moving it around
 * Many gestures for performing object navigation, text review, and other NVDA commands.
* Support for VIP Mud. (#1728)
* In Adobe Reader, if a table has a summary, it is now presented. (#2465)
* In Adobe Reader, table row and column headers can now be reported. (#2193, #2527, #2528)
* New languages: Amharic, Korean, Nepali, Slovenian.
* NVDA can now read auto complete suggestions when entering email addresses in Microsoft Outlook 2007. (#689)
* New eSpeak voice variants: Gene, Gene2. (#2512)
* In Adobe Reader, page numbers can now be reported. (#2534)
 * In Reader XI, page labels are reported where present, reflecting changes to page numbering in different sections, etc. In earlier versions, this is not possible and only sequential page numbers are reported.
* It is now possible to reset NVDA's configuration to factory defaults either by pressing NVDA+control+r three times quickly or by choosing Reset to Factory Defaults from the NVDA menu. (#2086)
* Support for the Seika Version 3, 4 and 5 and Seika80 braille displays from Nippon Telesoft. (#2452)
* The first and last top routing buttons on Freedom Scientific PAC Mate and Focus Braille displays can now be used to scroll  backward and forward. (#2556)
* Many more features are supported on Freedom Scientific Focus Braille displays such as advance bars, rocker bars and certain dot combinations for common actions. (#2516)
* In applications using IAccessible2 such as Mozilla applications, table row and column headers can now be reported outside of browse mode. (#926)
* Preliminary support for the document control in Microsoft Word 2013. (#2543)
* Text alignment can now be reported in applications using IAccessible2 such as Mozilla applications. (#2612)
* When a table row or standard Windows list-view control with multiple columns is focused, you can now use the table navigation commands to access individual cells. (#828)
* New braille translation tables: Estonian grade 0, Portuguese 8 dot computer braille, Italian 6 dot computer braille. (#2319, #2662)
* If NVDA is installed on the system, directly opening an NVDA add-on package (e.g. from Windows Explorer or after downloading in a web browser) will install it into NVDA. (#2306)
* Support for newer models of Papenmeier BRAILLEX braille displays. (#1265)
* Position information (e.g. 1 of 4) is now reported for Windows Explorer list items on Windows 7 and above. This also includes any UIAutomation controls that support the itemIndex and itemCount custom properties. (#2643)

### Changes

* In the NVDA Review Cursor preferences dialog, the Follow keyboard focus option has been renamed to Follow system focus for consistency with terminology used elsewhere in NVDA.
* When braille is tethered to review and the cursor is on an object which is not a text object (e.g. an editable text field), cursor routing keys will now activate the object. (#2386)
* The Save Settings On Exit option is now on by default for new configurations.
* When updating a previously installed copy of NVDA, the desktop shortcut key is no longer forced back to control+alt+n if it was manually changed to something different by the user. (#2572)
* The add-ons list in the Add-ons Manager now shows the package name before its status. (#2548)
* If installing the same or another version of a currently installed add-on, NVDA will ask if you wish to update the add-on, rather than just showing an error and aborting installation. (#2501)
* Object navigation commands (except the report current object command) now report with less verbosity. You can still obtain the extra information by using the report current object command. (#2560)
* Updated liblouis braille translator to 2.5.1. (#2319, #2480, #2662, #2672)
* The NVDA Key Commands Quick Reference document has been renamed to Commands Quick Reference, as it now includes touch commands as well as keyboard commands.
* The Elements list in Browse mode will now remember the last element type shown (e.g. links, headings or landmarks) each time the dialog is shown within the same session of NVDA. (#365)
* Most Metro apps in Windows 8 (e.g. Mail, Calendar) no longer activate Browse Mode for the entire app.
* Updated Handy Tech BrailleDriver COM-Server to 1.4.2.0.

### Bug Fixes

* In Windows Vista and later, NVDA no longer incorrectly treats the Windows key as being held down when unlocking Windows after locking it by pressing Windows+l. (#1856)
* In Adobe Reader, row headers are now correctly recognised as table cells; i.e. coordinates are reported and they can be accessed using table navigation commands. (#2444)
* In Adobe Reader, table cells spanning more than one column and/or row are now handled correctly. (#2437, #2438, #2450)
* The NVDA distribution package now checks its integrity before executing. (#2475)
* Temporary download files are now removed if downloading of an NVDA update fails. (#2477)
* NVDA will no longer freeze when it is running as an administrator while copying the user configuration to the system configuration (for use on Windows logon and other secure screens). (#2485)
* Tiles on the Windows 8 Start Screen are now presented better in speech and braille. The name is no longer repeated, unselected is no longer reported on all tiles, and live status information is presented  as the description of the tile (e.g. current temperature for the Weather tile).
* Passwords are no longer announced when reading password fields in Microsoft Outlook and other standard edit controls that are marked as protected. (#2021)
* In Adobe Reader, changes to form fields are now correctly reflected in browse mode. (#2529)
* Improvements to support for the Microsoft Word Spell Checker, including more accurate reading of the current spelling error, and the ability to support the spell checker when running an Installed copy of NVDA on Windows Vista or higher.
* Add-ons which include files containing non-English characters can now be installed correctly in most cases. (#2505)
* In Adobe Reader, the language of text is no longer lost when it is updated or scrolled to. (#2544)
* When installing an add-on, the confirmation dialog now correctly shows the localized name of the add-on if available. (#2422)
* In applications using UI Automation (such as .net and Silverlight applications), the calculation of numeric values for controls such as sliders has been corrected. (#2417)
* The configuration for reporting of progress bars is now honoured for the indeterminate progress bars displayed by NVDA when installing, creating a portable copy, etc. (#2574)
* NVDA commands can no longer be executed from a braille display while a secure Windows screen (such as the Lock screen) is active. (#2449)
* In browse mode, braille is now updated if the text being displayed changes. (#2074)
* When on a secure Windows screen such as the Lock screen, messages from applications speaking or displaying braille directly via NVDA are now ignored.
* In Browse mode, it is no longer possible to  fall off the bottom of the document with the right arrow key when on the final character, or by jumping to the end of a container when that container is the last item in the document. (#2463)
* Extraneous content is no longer incorrectly included when reporting the text of dialogs in web applications (specifically, ARIA dialogs with no aria-describedby attribute). (#2390)
* NVDA no longer incorrectly reports or locates certain edit fields in MSHTML documents (e.g. Internet Explorer), specifically where an explicit ARIA role has been used by the web page author. (#2435)
* The backspace key is now handled correctly when speaking typed words in Windows command consoles. (#2586)
* Cell coordinates in Microsoft Excel are now shown again in Braille.
* In Microsoft Word, NVDA no longer leaves you stuck on a paragraph with list formatting when trying to navigate out over a bullet or number with left arrow or control + left arrow. (#2402)
* In browse mode in Mozilla applications, the items in certain list boxes (specifically, ARIA list boxes) are no longer incorrectly rendered.
* In browse mode in Mozilla applications, certain controls that were rendered with an incorrect label or just whitespace are now rendered with the correct label.
* In browse mode in Mozilla applications, some extraneous whitespace has been eliminated.
* In browse mode in web browsers, certain graphics that are explicitly marked as presentational (specifically, with an alt="" attribute) are now correctly ignored.
* In web browsers, NVDA now hides content which is marked as hidden from screen readers (specifically, using the aria-hidden attribute). (#2117)
* Negative currency amounts (e.g. -$123) are now correctly spoken as negative, regardless of symbol level. (#2625)
* During say all, NVDA will no longer incorrectly revert to the default language where a line does not end a sentence. (#2630)
* Font information is now correctly detected in Adobe Reader 10.1 and later. (#2175)
* In Adobe Reader, if alternate text is provided, only that text will be rendered. Previously, extraneous text was sometimes included. (#2174)
* Where a document contains an application, the content of the application is no longer included in browse mode. This prevents unexpectedly moving inside the application when navigating. You can interact with the application in the same way as for embedded objects. (#990)
* In Mozilla applications, the value of spin buttons is now correctly reported when it changes. (#2653)
* Updated support for Adobe Digital Editions so that it works in version 2.0. (#2688)
* Pressing NVDA+upArrow while on a combo box in Internet Explorer and other MSHTML documents will no longer incorrectly read all items. Rather, just the active item will be read. (#2337)
* Speech dictionaries will now properly save when using a number (#) sign within the pattern or replacement fields. (#961)
* Browse mode for MSHTML documents (e.g. Internet Explorer) now correctly displays visible content contained within hidden content (specifically, elements with a style of visibility:visible inside an element with style visibility:hidden). (#2097)
* Links in Windows XP's Security Center no longer report random junk after their names. (#1331)
* UI Automation text controls (e.g.  the search field in the Windows 7 Start Menu) are now  correctly announced when moving the mouse over them rather than staying silent.
* Keyboard layout changes are no longer reported during say all, which was particularly problematic for multilingual documents including Arabic text. (#1676)
* The entire content of some UI Automation editable text controls (e.g. the Search Box in the Windows 7/8 Start Menu) is no longer announced every time it changes.
* When moving between groups on the Windows 8 start screen, unlabeled groups no longer announce their first tile as the name of the group. (#2658)
* When opening the Windows 8 start screen, the focus is correctly placed on the first tile, rather than jumping to the root of the start screen which can confuse navigation. (#2720)
* NVDA will no longer fail to start when the user's profile path contains certain multibyte characters. (#2729)
* In browse mode in Google Chrome, the text of tabs is now rendered correctly.
* In browse mode, menu buttons are now reported correctly.
* In OpenOffice.org/LibreOffice Calc, reading spreadsheet cells now works correctly. (#2765)
* NVDA can again function in the Yahoo! Mail message list when used from Internet Explorer. (#2780)

### Changes for Developers

* Previous log file is now copied to nvda-old.log on NVDA initialization. Therefore, if NVDA crashes or is restarted, logging information from that session is still accessible for inspection. (#916)
* Fetching the role property in chooseNVDAObjectOverlayClasses no longer causes the role to be incorrect and thus not reported on focus for certain objects such as Windows command consoles and Scintilla controls. (#2569)
* The NVDA Preferences, Tools and Help menus are now accessible as attributes on gui.mainFrame.sysTrayIcon named preferencesMenu, toolsMenu and helpMenu, respectively. This allows plugins to more easily add items to these menus.
* The navigatorObject_doDefaultAction script in globalCommands has been renamed to review_activate.
* Gettext message contexts are now supported. This allows multiple translations to be defined for a single English message depending on the context. (#1524)
 * This is done using the pgettext(context, message) function.
 * This is supported for both NVDA itself and add-ons.
 * xgettext and msgfmt from GNU gettext must be used to create any PO and MO files. The Python tools do not support message contexts.
 * For xgettext, pass the --keyword=pgettext:1c,2 command line argument to enable inclusion of message contexts.
 * See http://www.gnu.org/software/gettext/manual/html_node/Contexts.html#Contexts for more information.
* It is now possible to access built-in NVDA modules where they have been overridden by third party modules. See the nvdaBuiltin module for details.
* Add-on translation support can now be used within the add-on installTasks module. (#2715)

## 2012.2.1

This release addresses  several potential security issues (by upgrading Python to 2.7.3).

## 2012.2

Highlights of this release include an in-built installer and  portable  creation feature, automatic updates, easy management of new NVDA add-ons, announcement of graphics in Microsoft Word, support for Windows 8 Metro style apps, and several important bug fixes.

### New Features

* NVDA can now automatically check for, download and install updates. (#73)
* Extending NVDA's functionality  has been made easier with the addition of an Add-ons Manager (found under Tools in the NVDA menu) allowing you to install and uninstall new NVDA add-on packages (.nvda-addon files) containing plugins and drivers. Note the Add-on manager does not show older custom plugins and drivers manually copied in to your configuration directory. (#213)
* Many more common NVDA features now work in Windows 8 Metro style apps when using an installed release  of NVDA, including speaking of typed characters, and browse mode for web documents (includes support for metro version of Internet Explorer 10). Portable copies of NVDA cannot access metro style apps. (#1801)
* In browse mode documents (Internet Explorer, Firefox, etc.), you can now  jump to the start and past the end of certain containing elements (such as lists and tables) with shift+, and , respectively. (#123)
* New language: Greek.
* Graphics and alt text are now reported in Microsoft Word Documents. (#2282, #1541)

### Changes

* Announcement of cell coordinates in Microsoft Excel is now after the content rather than before, and is now only included   if the report tables and report table cell coordinates settings are enabled in the Document formatting settings dialog. (#320)
* NVDA is now distributed in one package. Rather than separate portable and installer versions, there is now just one file that, when run, will start a temporary copy of NVDA and will allow you to install or generate a portable distribution. (#1715)
* NVDA is now always installed in to Program Files on all systems. Updating a previous install will also automatically move it if it was not previously installed there.

### Bug Fixes

* With auto language switching enabled, Content such as alt text for graphics and labels for other certain controls in Mozilla Gecko (e.g. Firefox) are now reported in the correct language if marked up appropriately.
* SayAll in BibleSeeker (and other TRxRichEdit controls) no longer stops in the middle of a passage.
* Lists found in the Windows 8 Explorer file properties (permitions tab) and in Windows 8 Windows Update now read correctly.
* Fixed possible freezes in MS Word which would result when it took more than 2 seconds to fetch text from a document (extremely long lines or tables of contents). (#2191)
* Detection of word breaks now works correctly where whitespace is followed by certain punctuation. (#1656)
* In browse mode in Adobe Reader, it is now possible to navigate to headings without a level using quick navigation and the Elements List. (#2181)
* In Winamp, braille is now correctly updated when you move to a different item in the Playlist Editor. (#1912)
* The tree in the Elements List (available for browse mode documents) is now properly sized to show  the text of each element. (#2276)
* In applications using the Java Access Bridge, editable text fields are now presented correctly in braille. (#2284)
* In applications using the java Access Bridge, editable text fields no longer report strange characters in certain circumstances. (#1892)
* In applications using the Java Access Bridge, when at the end of an editable text field, the current line is now reported correctly. (#1892)
* In browse mode in applications using Mozilla Gecko 14 and later (e.g. Firefox 14), quick navigation now works for block quotes and embedded objects. (#2287)
* In Internet Explorer 9, NVDA no longer reads unwanted content when focus moves inside certain landmarks or focusable elements (specifically, a div element which is focusable or has an ARIA landmark role).
* The NVDA icon for the NVDA Desktop and Start Menu shortcuts is now displayed correctly on 64 bit editions of Windows. (#354)

### Changes for Developers

* Due to the replacement of the previous NSIS installer for NVDA with a built-in installer in Python, it is no longer necessary for translaters to maintain a langstrings.txt file for the installer. All localization strings are now managed by gettext po files.

## 2012.1

Highlights of this release include features for more fluent reading of braille; indication of document formatting in braille; access to much more formatting information and improved performance in Microsoft Word; and support for the iTunes Store.

### New Features

* NVDA can announce the number of leading tabs and spaces of the current line in the order that they are entered. This can be enabled by selecting report line indentation in the document formatting dialogue. (#373)
* NVDA can now detect key presses generated from alternative keyboard input emulation such as on-screen keyboards and speech recognition software.
* NVDA can now detect colors in Windows command consoles.
* Bold, italic and underline are now indicated in braille using signs appropriate to the configured translation table. (#538)
* Much more information is now reported in Microsoft Word documents, including:
 * Inline information such as footnote and endnote numbers, heading levels, the existence of comments, table nesting levels, links, and text color;
 * Reporting when entering document sections such as the comments story, footnotes and endnotes stories, and header and footer stories.
* Braille now indicates selected text using dots 7 and 8. (#889)
* Braille now reports information about controls within documents such as links, buttons and headings. (#202)
* Support for the hedo ProfiLine and MobilLine USB braille displays. (#1863, #1897)
* NVDA now avoids splitting words in braille when possible by default. This can be disabled in the Braille Settings dialog. (#1890, #1946)
* It is now possible to have braille displayed by paragraphs instead of lines, which may allow for more fluent reading of large amounts of text. This is configurable using the Read by paragraphs option in the Braille Settings dialog. (#1891)
* In browse mode, you can activate the object under the cursor using a braille display. This is done by pressing the cursor routing key where the cursor is located (which means pressing it twice if the cursor is not already there). (#1893)
* Basic support for web areas in iTunes such as the Store. Other applications using WebKit 1 may also be supported. (#734)
* In books in Adobe Digital Editions 1.8.1 and later, pages are now turned automatically when using say all. (#1978)
* New braille translation tables: Portuguese grade 2, Icelandic 8 dot computer braille, Tamil grade 1, Spanish 8 dot computer braille, Farsi grade 1. (#2014)
* You can now configure whether frames in documents are reported from the Document Formatting preferences dialog. (#1900)
* Sleep mode is automatically enabled when using OpenBook. (#1209)
* In Poedit, translators can now read translator added and automatically extracted comments. Messages that are untranslated or fuzzy are marked with a star and a beep is heard when you navigate onto them. (#1811)
* Support for the HumanWare Brailliant BI and B series displays. (#1990)
* New languages: Norwegian Bokmål, Traditional Chinese (Hong Kong).

### Changes

* Commands to describe the current character or to spell the current word or line now will spell in the appropriate language according to the text, if auto language switching is turned on and the appropriate language information is available.
* Updated eSpeak speech synthesizer to 1.46.02.
* NVDA will now truncate extremely long (30 characters or greater) names guessed from graphic and link URLs as they are most likely garbage that gets in the way of reading. (#1989)
* Some information displayed in braille has been abbreviated. (#1955, #2043)
* When the caret or review cursor moves, braille is now scrolled in the same way as when it is manually scrolled. This makes it more appropriate when braille is configured to read by paragraphs and/or avoid splitting words. (#1996)
* Updated to new Spanish grade 1 braille translation table.
* Updated liblouis braille translator to 2.4.1.

### Bug Fixes

* In Windows 8, focus is no longer incorrectly moved away from the Windows Explorer search field, which was not allowing NVDA to interact with it.
* Major performance improvements when reading and navigating Microsoft Word documents while automatic reporting of formatting is enabled, thus now making it quite comfortable to proof read formatting etc. Performance may be also improved over all for some users.
* Browse mode is now used for full screen Adobe Flash content.
* Fixed poor audio quality in some cases when using Microsoft Speech API version 5 voices with the audio output device set to something other than the default (Microsoft Sound Mapper). (#749)
* Again allow NVDA to be used with the "no speech" synthesizer, relying purely on braille or the speech viewer. (#1963)
* Object navigation commands no longer report "No children" and "No parents", but instead report messages consistent with the documentation.
* When NVDA is configured to use a language other than English, the name of the tab key is now reported in the correct language.
* In Mozilla Gecko (e.g. Firefox), NVDA no longer intermittently switches to browse mode while navigating menus in documents. (#2025)
* In Calculator, the backspace key now reports the updated result instead of reporting nothing. (#2030)
* In browse mode, the move mouse to current navigator object command now routes to the center of the object at the review cursor instead of the top left, making it more accurate it some cases. (#2029)
* In browse mode with automatic focus mode for focus changes enabled, focusing on a toolbar will now switch to focus mode. (#1339)
* The report title command works correctly again in Adobe Reader.
* With automatic focus mode for focus changes enabled, focus mode is now correctly used for focused table cells; e.g. in ARIA grids. (#1763)
* In iTunes, position information in certain lists is now reported correctly.
* In Adobe Reader, some links are no longer treated as containing read-only editable text fields.
* The labels of some editable text fields are no longer incorrectly included when reporting the text of a dialog. (#1960)
* The description of groupings is once again reported if reporting of object descriptions is enabled.
* The human readable sizes are now included in the text of the Windows Explorer drive properties dialog.
* Double reporting of property page text has been suppressed in some cases. (#218)
* Improved tracking of the caret in editable text fields which rely on text written to the screen. In particular, this improves editing in the Microsoft Excel cell editor and the Eudora message editor. (#1658)
* In Firefox 11, the move to containing virtual buffer command (NVDA+control+space) now works as it should to escape embedded objects such as Flash content.
* NVDA now restarts itself correctly (e.g. after changing the configured language) when it is located in a directory which contains non-ASCII characters. (#2079)
* Braille correctly respects the settings for reporting of object shortcut keys, position information and descriptions.
* In Mozilla applications, switching between browse and focus modes is no longer slow with braille enabled. (#2095)
* Routing the cursor to the space at the end of the line/paragraph using braille cursor routing keys in some editable text fields now works correctly instead of routing to the start of the text. (#2096)
* NVDA again works correctly with the Audiologic Tts3 synthesizer. (#2109)
* Microsoft Word documents are correctly treated as multi-line. This causes braille to behave more appropriately when a document is focused.
* In Microsoft Internet Explorer, errors no longer occur when focusing on certain rare controls. (#2121)
* Changing the pronunciation of punctuation/symbols by the user will now take effect straight away, rather than requiring NVDA to be restarted or auto language switching to be disabled.
* When using eSpeak, speech no longer goes silent in some cases in the Save As dialog of the NVDA Log Viewer. (#2145)

### Changes for Developers

* There is now a remote Python console for situations where remote debugging is useful. See the Developer Guide for details.
* The base path of NVDA's code is now stripped from tracebacks in the log to improve readability. (#1880)
* TextInfo objects now have an activate() method to activate the position represented by the TextInfo.
 * This is used by braille to activate the position using cursor routing keys on a braille display. However, there may be other callers in future.
* TreeInterceptors and NVDAObjects which only expose one page of text at a time can support automatic page turns during say all by using the textInfos.DocumentWithPageTurns mix-in. (#1978)
* Several control and output constants have been renamed or moved. (#228)
 * speech.REASON_* constants have been moved to controlTypes.
 * In controlTypes, speechRoleLabels and speechStateLabels have been renamed to just roleLabels and stateLabels, respectively.
* Braille output is now logged at level input/output. First, the untranslated text of all regions is logged, followed by the braille cells of the window being displayed. (#2102)
* subclasses of the sapi5 synthDriver can now override _getVoiceTokens and extend init to support custom voice tokens such as with sapi.spObjectTokenCategory to get tokens from a custom registry location.

## 2011.3

Highlights of this release include automatic speech language switching when reading documents with appropriate language information; support for 64 bit Java Runtime Environments; reporting of text formatting in browse mode in Mozilla applications; better handling of application crashes and freezes; and initial fixes for Windows 8.

### New Features

* NVDA can now change the eSpeak synthesizer language on the fly when reading certain web/pdf documents with appropriate language information. Automatic language/dialect switching can be toggled on and off from the Voice Settings dialog. (#845)
* Java Access Bridge 2.0.2 is now supported, which includes support for 64 bit Java Runtime Environments.
* In Mozilla Gecko (e.g. Firefox) Heading levels are now announced  when using object navigation.
* Text formatting can now be reported when using browse mode in Mozilla Gecko (e.g. Firefox and Thunderbird). (#394)
* Text with underline and/or strikethrough can now be detected and reported in standard IAccessible2 text controls such as in Mozilla applications.
* In browse mode in Adobe Reader, table row and column counts are now reported.
* Added support for the Microsoft Speech Platform synthesizer. (#1735)
* Page and line numbers are now reported for the caret in IBM Lotus Symphony. (#1632)
* The percentage of how much the pitch changes when speaking a capital letter is now configurable from the voice settings dialog. However, this does replace the older raise pitch for capitals checkbox (therefore to turn off this feature set the percentage to 0). (#255)
* Text and background color is now included in the reporting of formatting for cells in Microsoft Excel. (#1655)
* In applications using the Java Access Bridge, the activate current navigator object command now works on controls where appropriate. (#1744)
* New language: Tamil.
* Basic support for Design Science MathPlayer.

### Changes

* NVDA will now restart itself if it crashes.
* Some information displayed in braille has been abbreviated. (#1288)
* the Read active window script (NVDA+b) has been improved to filter out unuseful controls   and also is now much more easy to silence. (#1499)
* Automatic say all when a browse mode document loads is now optional via a setting in the Browse Mode settings dialog. (#414)
* When trying to read the status bar (Desktop NVDA+end), If a real status bar object cannot be located, NVDA will instead resort to using the bottom line of text written to the display for the active application. (#649)
* When reading with say all in browse mode documents, NVDA will now pause at the end of headings and other block-level elements, rather than speaking the text together with the next lot of text as one long sentence.
* In browse mode, pressing enter or space on a tab now activates it instead of switching to focus mode. (#1760)
* Updated eSpeak speech synthesizer to 1.45.47.

### Bug Fixes

* NVDA  no longer shows bullets or numbering for lists in Internet Explorer and other MSHTML controls when the author has indicated that these should not be shown (i.e. the list style is "none"). (#1671)
* Restarting NVDA when it has frozen (e.g. by pressing control+alt+n) no longer exits the previous copy without starting a new one.
* Pressing backspace or arrow keys in a Windows command console no longer causes strange results in some cases. (#1612)
* The selected item in WPF combo boxes (and possibly some other combo boxes exposed using UI Automation) which do not allow text editing is now reported correctly.
* In browse mode in Adobe Reader, it is now always possible to move to the next row from the header row and vice versa using the move to next row and move to previous row commands. Also, the header row is no longer reported as row 0. (#1731)
* In browse mode in Adobe Reader, it is now possible to move to (and therefore past) empty cells in a table.
* Pointless position information (e.g. 0 of 0 level 0) is no longer reported in braille.
* When braille is tethered to review, it is now able to show  content in flat review. (#1711)
* A text control's text is no longer presented twice on a braille display in some cases, e.g. scrolling back from the start of Wordpad documents.
* In browse mode in Internet Explorer, pressing enter on a file upload button now correctly presents the dialog to choose a file to upload instead of switching to focus mode. (#1720)
* Dynamic content changes such as in Dos consoles are no longer announced if  sleep mode for that application is currently on. (#1662)
* In browse mode, the behaviour of alt+upArrow and alt+downArrow to collapse and expand combo boxes has been improved. (#1630)
* NVDA now recovers from many more situations such as applications that stop responding which previously caused it to freeze completely. (#1408)
* For Mozilla Gecko (Firefox etc) browse mode documents NVDA will no longer fail to render text in a very specific situation where an element is styled as display:table. (#1373)
* NVDA will no longer announce label controls when focus moves inside of them. Stops double announcements of labels for some form fields in Firefox (Gecko) and Internet Explorer (MSHTML). (#1650)
* NVDA no longer fails to read a cell in Microsoft Excel after pasting in to it with control+v. (#1781)
* In Adobe Reader, extraneous information about the document is no longer announced when moving to a control on a different page in focus mode. (#1659)
* In browse mode in Mozilla Gecko applications (e.g. Firefox), toggle buttons are now detected and reported correctly. (#1757)
* NVDA can now   correctly read the Windows Explorer Address Bar in Windows 8 developer preview.
* NVDA will no longer crash apps such as winver and wordpad in Windows 8 developer preview due to bad glyph translations.
* In browse mode in applications using Mozilla Gecko 10 and later (e.g. Firefox 10), the cursor is more often positioned correctly when loading a page with a target anchor. (#360)
* In browse mode in Mozilla Gecko applications (e.g. Firefox), labels for image maps are now rendered.
* With mouse tracking enabled, moving the mouse over certain editable text fields (such as in Synaptics Pointing Device Settings and SpeechLab SpeakText) no longer causes the application to crash. (#672)
* NVDA now functions correctly in several about dialogs in applications distributed with Windows XP, including the About dialog in Notepad and the About Windows dialog. (#1853, #1855)
* Fixed reviewing by word in Windows Edit controls. (#1877)
* Moving out of an editable text field with leftArrow, upArrow or pageUp while in focus mode now correctly switches to browse mode when automatic focus mode for caret movement is enabled. (#1733)

### Changes for Developers

* NVDA can now instruct speech synthesizers to switch languages for particular sections of speech.
 * To support this, drivers must handle speech.LangChangeCommand in sequences past to SynthDriver.speak().
 * SynthDriver objects should also provide the language argument to VoiceInfo objects (or override the language attribute to retrieve the current language). Otherwise, NVDA's user interface language will be used.

## 2011.2

Highlights of this release include major improvements concerning punctuation and symbols, including configurable levels, custom labelling and character descriptions; no pauses at the end of lines during say all; improved support for ARIA in Internet Explorer; better support for XFA/LiveCycle PDF documents in Adobe Reader; access to text written to the screen in more applications; and access to formatting and color information for text written to the screen.

### New Features

* It is now possible to hear the description for any given character by pressing the review current character script twice in quick succession.  For English characters this is the standard English phonetic alphabet. For pictographic languages such as traditional Chinese, one or more example phrases using the given symbol are provided. Also pressing review current word or review current line three times will spell the word/line using the first of these descriptions. (#55)
* More text can be seen in flat review for applications such as Mozilla Thunderbird that write their text directly to the display as glyphs.
* It is now possible to choose from several levels of punctuation and symbol announcement. (#332)
* When punctuation or other symbols are repeated more than four times, the number of repetitions is now announced instead of speaking the repeated symbols. (#43)
* New braille translation tables: Norwegian 8 dot computer braille, Ethiopic grade 1, Slovene grade 1, Serbian grade 1. (#1456)
* Speech no longer unnaturally pauses at the end of each line when using the say all command. (#149)
* NVDA will now announce whether something is sorted (according to the aria-sort property) in web browsers. (#1500)
* Unicode Braille Patterns are now displayed correctly on braille displays. (#1505)
* In Internet Explorer and other MSHTML controls when focus moves inside a group of controls (surrounded by a fieldset), NVDA will now announce the name of the group (the legend). (#535)
* In Internet Explorer and other MSHTML controls, the aria-labelledBy and aria-describedBy properties are now honoured.
* in Internet Explorer and other MSHTML controls, support for ARIA list, gridcell, slider and progressbar controls has been improved.
* Users can now change the pronunciation of punctuation and other symbols, as well as the symbol level at which they are spoken. (#271, #1516)
* In Microsoft Excel, the name of the active sheet is now reported when switching sheets with control+pageUp or control+pageDown. (#760)
* When navigating a table in Microsoft Word with the tab key NVDA will now announce the current cell as you move. (#159)
* You can now configure whether table cell coordinates are reported from the Document Formatting preferences dialog. (#719)
* NVDA can now detect formatting and color for text written to the screen.
* In the Outlook Express/Windows Mail/Windows Live Mail message list, NVDA will now announce the fact that a message is unread and also if it's expanded or collapsed in the case of conversation threads. (#868)
* eSpeak now has a rate boost setting which triples the speaking rate.
* Support for the  calendar control found in the Date and Time Information dialog accessed from the  Windows 7 clock. (#1637)
* Additional key bindings have been added for the MDV Lilli braille display. (#241)
* New languages: Bulgarian, Albanian.

### Changes

* To move the caret to the review cursor, now press the move focus to navigator object script (desktop NVDA+shift+numpadMinus, laptop NVDA+shift+backspace) twice in quick succession. This frees up more keys on the keyboard. (#837)
* To hear the  decimal and hexadecimal representation of the character under the review cursor, now press review current character three times rather than twice, as twice now speaks the character description.
* Updated eSpeak speech synthesiser to 1.45.03. (#1465)
* Layout tables are no longer announced in Mozilla Gecko applications while moving the focus when in focus mode or outside of a document.
* In Internet Explorer and other MSHTML controls, browse mode now works for documents inside ARIA applications. (#1452)
* Updated liblouis braille translator to 2.3.0.
* When in browse mode  and jumping to a control with quicknav or focus, the description of the control is now announced if it has one.
* Progress bars are now announced in brows mode.
* Nodes marked with an ARIA role of presentation in Internet Explorer and other MSHTML controls are now filtered out of simple review and the focus ancestry.
* NVDA's user interface and documentation now refer to virtual buffers as browse mode, as the term "virtual buffer" is rather meaningless to most users. (#1509)
* When the user wishes to copy their user settings to the system profile for use on the logon screen, etc., and their settings contain custom plugins, they are now warned that this could be a security risk. (#1426)
* The NVDA service no longer starts and stops NVDA on user input desktops.
* On Windows XP and Windows Vista, NVDA no longer makes use of UI Automation even if it is available via the platform update. Although using UI Automation can improve the accessibility of some modern applications, on XP and Vista there were too many freezes, crashes and over all performance loss while using it. (#1437)
* In applications using Mozilla Gecko 2 and later (such as Firefox 4 and later), a document can now be read in browse mode before it is fully finished loading.
* NVDA now announces the state of a container when focus moves to a control inside it (e.g. if focus moves inside a document that is still loading it will report it as busy).
* NVDA's user interface and documentation no longer use the terms "first child" and "parent" with respect to object navigation, as these terms are confusing for many users.
* Collapsed is no longer reported for some menu items which have sub-menus.
* The reportCurrentFormatting script (NVDA+f) now reports the formatting at the position of the review cursor rather than the system caret / focus. As  by default the review cursor follows the caret, most people should not notice a difference. However this now enables the user to find out the formatting when moving the review cursor, such as in flat review.

### Bug Fixes

* Collapsing combo boxes in browse mode documents when focus mode has been forced with NVDA+space no longer auto-switches back to browse mode. (#1386)
* In Gecko (e.g. Firefox) and MSHTML (e.g. Internet Explorer) documents, NVDA now correctly renders certain text on the same line which was previously rendered on separate lines. (#1378)
* When Braille is tethered to review and the navigator object is moved to a browse mode document, either manually or due to a focus change, braille will appropriately show the browse mode content. (#1406, #1407)
* When speaking of punctuation is disabled, certain punctuation is no longer incorrectly spoken when using some synthesisers. (#332)
* Problems no longer occur when loading configuration for synthesisers which do not support the voice setting such as Audiologic Tts3. (#1347)
* The Skype Extras menu is now read correctly. (#648)
* Checking the Brightness controls volume checkbox in the Mouse Settings dialog should no longer cause a major lag for beeps when moving the mouse around the screen on Windows Vista/Windows 7 with Aero enabled. (#1183)
* When NVDA is configured to use the laptop keyboard layout, NVDA+delete now works as documented to report the dimensions of the current navigator object. (#1498)
* NVDA now Appropriately honours the aria-selected attribute in Internet Explorer documents.
* When NVDA automatically switches to focus mode in browse mode documents, it now announces information about the context of the focus. For example, if a list box item receives focus, the list box will be announced first. (#1491)
* In Internet Explorer and other MSHTML controls, ARIA listbox controls are now treeted as lists, rather than list items.
* When a read-only editable text control receives focus, NVDA now reports that it is read-only. (#1436)
* In browse mode, NVDA now behaves correctly with respect to read-only editable text fields.
* In browse mode documents, NVDA no longer incorrectly switches out of focus mode when aria-activedescendant is set; e.g. when the completion list appeared in some auto complete controls.
* In Adobe Reader, the name of controls is now reported when moving focus or using quick navigation in browse mode.
* In XFA PDF documents in Adobe Reader, buttons, links and graphics are now rendered correctly.
* In XFA PDF documents in Adobe Reader, all elements are now rendered on separate lines. This change was made because large sections (sometimes even the entire document) were being rendered without breaks due to the general lack of structure in these documents.
* Fixed problems when moving focus to or away from editable text fields in XFA PDF documents in Adobe Reader.
* In XFA PDF documents in Adobe Reader, changes to the value of a focused combo box will now be reported.
* Owner-drawn Combo boxes such as the ones to choose colors in Outlook Express are now accessible with NVDA. (#1340)
* In languages which use a space as a digit group/thousands separator such as French and German, numbers from separate chunks of text are no longer pronounced as a single number. This was particularly problematic for table cells containing numbers. (#555)
* nodes with an ARIA role of description in Internet Explorer and other MSHTML controls now are classed as static text, not edit fields.
* Fixed various issues when pressing tab while focus is on a document in browse mode (e.g. tab inappropriately moving to the address bar in Internet Explorer). (#720, #1367)
* When entering lists while reading text, NVDA now says, for example, "list with 5 items" instead of "listwith 5 items". (#1515)
* In input help mode, gestures are logged even if their scripts bypass input help such as the scroll braille display forward and back commands.
* In input help mode, when a modifier is held down on the keyboard, NVDA no longer reports the modifier as if it is modifying itself; e.g. NVDA+NVDA.
* In Adobe Reader documents, pressing c or shift+c to navigate to a combo box now works.
* The selected state of selectable table rows is now reported the same way it is for list and tree view items.
* Controls in Firefox and other Gecko applications can now be activated while in browse mode even if their content has been floated off-screen. (#801)
* You can no longer show an NVDA settings dialog while a message dialog is being shown, as the settings dialog was frozen in this case. (#1451)
* In Microsoft Excel, there is no longer a lag when holding down or rapidly pressing keys to move between or select cells.
* Fixed intermittent crashes of the NVDA service which meant that NVDA stopped running on secure Windows screens.
* Fixed problems that sometimes occurred with braille displays when a change caused text that was being displayed to disappear. (#1377)
* The downloads window in Internet Explorer 9 can now be navigated and read with NVDA. (#1280)
* It is no longer possible to accidentally start multiple copies of NVDA at the same time. (#507)
* On slow systems, NVDA no longer inappropriately causes its main window to be shown all the time while running. (#726)
* NVDA no longer crashes on Windows xP when starting a WPF application. (#1437)
* Say all and say all with review are now able to work in UI automation text controls that support all required functionality. For example, you can now use say all with review on XPS Viewer documents.
* NVDA no longer inappropriately classes some list items in the Outlook Express / Windows Live Mail message rules Apply Now dialog as being checkboxes. (#576)
* Combo boxes are no longer reported as having a sub-menu.
* NVDA is  now able to read the recipiants in the To, CC and BCC fields in Microsoft Outlook. (#421)
* Fixed the issue in NVDA's Voice Settings dialog where the value of sliders was sometimes not reported when changed. (#1411)
* NVDA no longer fails to announce the new cell when moving in an Excel spreadsheet after cutting and pasting. (#1567)
* NVDA no longer becomes worse at guessing color names the more colors it announces.
* In Internet Explorer and other MSHTML controls, fixed the inability to read parts of rare pages which contain iframes marked with an ARIA role of presentation. (#1569)
* In Internet Explorer and other MSHTML controls, fixed a rare problem where the focus kept bouncing infinitely between the document and a multi-line editable text field in focus mode. (#1566)
* In Microsoft Word 2010 NVDA will now automatically read confirmation dialogs. (#1538)
* In multi-line editable text fields in Internet Explorer and other MSHTML controls, selection on lines after the first is now reported correctly. (#1590)
* Improved moving by word in many cases, including browse mode and Windows Edit controls. (#1580)
* The NVDA installer no longer shows garbled text for Hong Kong versions of Windows Vista and Windows 7. (#1596)
* NVDA no longer fails to load the Microsoft Speech API version 5 synthesizer if the configuration contains settings for that synthesizer but is missing the voice setting. (#1599)
* In editable text fields in Internet Explorer and other MSHTML controls, NVDA no longer lags or freezes when braille is enabled.
* In firefox brows mode, NVDA no longer refuses to include content that is inside a focusable node with an ARIA role of presentation.
* In Microsoft Word with braille enabled, lines on pages after the first page are now reported correctly. (#1603)
* In Microsoft Word 2003, lines of right-to-left text can once again be read with braille enabled. (#627)
* In Microsoft Word, say all now works correctly when the document does not end with a sentence ending.
* When opening a plain text message in Windows Live Mail 2011, NVDA will correctly focus on the message document allowing it to be read.
* NVDA no longer temporarily freezes or refuses to speak when in the Move to / Copy to dialogs in Windows Live Mail. (#574)
* In Outlook 2010, NVDA will now correctly track the focus in the message list. (#1285)
* Some USB connection issues have been resolved with the MDV Lilli braille display. (#241)
* In Internet explorer and other MSHTML controls, spaces are no longer ignored in browse mode in certain cases (e.g. after a link).
* In Internet Explorer and other MSHTML controls, some extraneous line breaks have been eliminated in browse mode. specifically, HTML elements with a display style of None no longer force a line break. (#1685)
* If NVDA is unable to start, failure to play the Windows critical stop sound no longer clobbers the critical error message in the log file.

### Changes for Developers

* Developer documentation can now be generated using SCons. See readme.txt at the root of the source distribution for details, including associated dependencies.
* Locales can now provide descriptions for characters. See the Character Descriptions section of the Developer Guide for details. (#55)
* Locales can now provide information about the pronunciation of specific punctuation and other symbols. See the Symbol Pronunciation section of the Developer Guide for details. (#332)
* You can now build NVDAHelper with several debugging options using the nvdaHelperDebugFlags SCons variable. See readme.txt at the root of the source distribution for details. (#1390)
* Synth drivers are now passed a sequence of text and speech commands to speak, instead of just text and an index.
 * This allows for embedded indexes, parameter changes, etc.
 * Drivers should implement SynthDriver.speak() instead of SynthDriver.speakText() and SynthDriver.speakCharacter().
 * The old methods will be used if SynthDriver.speak() is not implemented, but they are deprecated and will be removed in a future release.
* gui.execute() has been removed. wx.CallAfter() should be used instead.
* gui.scriptUI has been removed.
 * For message dialogs, use wx.CallAfter(gui.messageBox, ...).
 * For all other dialogs, real wx dialogs should be used instead.
 * A new gui.runScriptModalDialog() function simplifies using modal dialogs from scripts.
* Synth drivers can now support boolean settings. See SynthDriverHandler.BooleanSynthSetting.
* SCons now accepts a certTimestampServer variable specifying the URL of a timestamping server to use to timestamp authenticode signatures. (#1644)

## 2011.1.1

This release fixes several security and other important issues found in NVDA 2011.1.

### Bug Fixes

* The Donate item in the NVDA menu is now disabled when running on the logon, lock, UAC and other secure Windows screens, as this is a security risk. (#1419)
* It is now impossible to copy or paste within NVDA's user interface while on secure desktops (lock screen, UAC screen and windows logon) as this is a security risk. (#1421)
* In Firefox 4, the move to containing virtual buffer command (NVDA+control+space) now works as it should to escape embedded objects such as Flash content. (#1429)
* When speaking of command keys is enabled, shifted characters are no longer incorrectly spoken as command keys. (#1422)
* When speaking of command keys is enabled, pressing space with modifiers other than shift (such as control and alt) is now reported as a command key. (#1424)
* Logging is now completely disabled when running on the logon, lock, UAC and other secure Windows screens, as this is a security risk. (#1435)
* In input help mode, Gestures are now logged even if they are not bound to a script (in accordance with the user guide). (#1425)

## 2011.1

Highlights of this release include automatic reporting of new text output in mIRC, PuTTY, Tera Term and SecureCRT; support for global plugins; announcement of bullets and numbering in Microsoft Word; additional key bindings for braille displays, including keys to move to the next and previous line; support for several Baum, HumanWare and APH braille displays; and reporting of colors for some controls, including IBM Lotus Symphony text controls.

### New Features

* Colors can now be reported for some controls. Automatic announcement can be configured in the Document Formatting preferences dialog. It can also be reported on demand using the report text formatting command (NVDA+f).
 * Initially, this is supported in standard IAccessible2 editable text controls (such as in Mozilla applications), RichEdit controls (such as in Wordpad) and IBM Lotus Symphony text controls.
* In virtual buffers, you can now select by page (using shift+pageDown and shift+pageUp) and paragraph (using shift+control+downArrow and shift+control+upArrow). (#639)
* NVDA now automatically reports new text output in mIRC, PuTTY, Tera Term and SecureCRT. (#936)
* Users can now add new key bindings or override existing ones for any script in NVDA by providing a single user input gesture map. (#194)
* Support for global plugins. Global plugins can add new functionality to NVDA which works across all applications. (#281)
* A small beep is now heard when typing characters with the shift key while capslock is on. This can be turned off by unchecking the related new option in the Keyboard settings dialog. (#663)
* hard page breaks are now announced when moving by line in Microsoft Word. (#758)
* Bullets and numbering are now spoken in Microsoft Word when moving by line. (#208)
* A command to toggle Sleep mode for the current application (NVDA+shift+s) is now available. Sleep mode (previously known as self voicing mode) disables all screen reading functionality in NVDA for a particular application. Very useful for applications that provide their own speech and or screen reading features. Press this command again to disable Sleep mode.
* Some additional braille display key bindings have been added. See the Supported Braille Displays section of the User Guide for details. (#209)
* For the convenience of third party developers, app modules as well as global plugins can now be reloaded without restarting NVDA. Use tools -> Reload plugins in the NVDA menu or NVDA+control+f3. (#544)
* NVDA now remembers the position you were at when returning to a previously visited web page. This applies until either the browser or NVDA is exited. (#132)
* Handy Tech braille displays can now be used without installing the Handy Tech universal driver. (#854)
* Support for several Baum, HumanWare and APH braille displays. (#937)
* The status bar in Media Player Classic Home Cinema is now recognised.
* The Freedom Scientific Focus 40 Blue braille display can now be used when connected via bluetooth. (#1345)

### Changes

* Position information is no longer reported by default in some cases where it was usually incorrect; e.g. most menus, the Running Applications bar, the Notification Area, etc. However, this can be turned on again by an added option in the Object Presentation settings dialog.
* Keyboard help has been renamed to input help to reflect that it handles input from sources other than the keyboard.
* Input Help no longer reports a script's code location via speech and braille as it is cryptic and irrelevant to the user. However, it is now logged for developers and advanced users.
* When NVDA detects that it has frozen, it continues to intercept NVDA modifier keys, even though it passes all other keys through to the system. This prevents the user from unintentionally toggling caps lock, etc. if they press an NVDA modifier key without realising NVDA has frozen. (#939)
* If keys are held down after using the pass next key through command, all keys (including key repeats) are now passed through until the last key is released.
* If an NVDA modifier key is pressed twice in quick succession to pass it through and the second press is held down, all key repeats will now be passed through as well.
* The volume up, down and mute keys are now reported in input help. This could be helpful if the user is uncertain as to what these keys are.
* The hotkey for the Review Cursor item in the NVDA Preferences menu has been changed from r to c to eliminate the conflict with the Braille Settings item.

### Bug Fixes

* When adding a new speech dictionary entry, the title of the dialog is now "Add dictionary entry" instead of "Edit dictionary entry". (#924)
* In speech dictionary dialogs, the content of the Regular expression and Case sensitive columns of the Dictionary entries list is now presented in the configured NVDA language instead of always in English.
* In AIM, position information is now announced in tree views.
* On sliders in the Voice Settings dialog, up arrow/page up/home now increase the setting and down arrow/page down/end decrease it. Previously, the opposite occurred, which is not logical and is inconsistent with the synth settings ring. (#221)
* In virtual buffers with screen layout disabled, some extraneous blank lines no longer appear.
* If an NVDA modifier key is pressed twice quickly but there is an intervening key press, the NVDA modifier key is no longer passed through on the second press.
* Punctuation keys are now spoken in input help even when speaking of punctuation is disabled. (#977)
* In the Keyboard Settings dialog, the keyboard layout names are now presented in the configured NVDA language instead of always in English. (#558)
* Fixed an issue where some items were rendered as empty in Adobe Reader documents; e.g. the links in the table of contents of the Apple iPhone IOS 4.1 User Guide.
* The "Use currently saved settings on the logon and other secure screens" button in NVDA's General Settings dialog now works if used immediately after NVDA is newly installed but before a secure screen has appeared. Previously, NVDA reported that copying was successful, but it actually had no effect. (#1194)
* It is no longer possible to have two NVDA settings dialogs open simultaneously. This fixes issues where one open dialog depends on another open dialog; e.g. changing the synthesiser while the Voice Settings dialog is open. (#603)
* On systems with UAC enabled, the "Use currently saved settings on the logon and other secure screens" button in NVDA's General Settings dialog no longer fails after the UAC prompt if the user's account name contains a space. (#918)
* In Internet Explorer and other MSHTML controls, NVDA now uses the URL as a last resort to determine the name of a link, rather than presenting empty links. (#633)
* NVDA no longer ignores the focus  in AOL Instant Messenger 7 menus. (#655)
* Announce the correct label for errors in the Microsoft Word Spell Check dialog (e.g. Not in dictionary, Grammar error, punctuation). Previously  they were all announced as grammar error. (#883)
* Typing in Microsoft Word while using a braille display should no longer cause garbled text to be typed, and a rare freeze when pressing a braille routing key in Word documents has been fixed. (#1212) However a limitation is that Arabic text can no longer be read in Word 2003 and below, while using a braille display. (#627)
* When pressing the delete key in an edit field, the text/cursor on a braille display should now always be updated appropriately to reflect the change. (#947)
* Changes on dynamic pages in Gecko2 documents (E.g. Firefox 4) while multiple tabs are open are now properly reflected by NVDA. Previously only changes in the first tab were reflected. (Mozilla bug 610985)
* NVDA can now properly announce the suggestions for grammar and punctuation errors in Microsoft Word spell check dialog. (#704)
* In Internet Explorer and other MSHTML controls, NVDA no longer presents destination anchors as empty links in its virtual buffer. Instead, these anchors are hidden as they should be. (#1326)
* Object navigation around and within standard groupbox windows is no longer broken and asymmetrical.
* In Firefox and other Gecko-based controls, NVDA will no longer get stuck in a subframe if it finishes loading before the outer document.
* NVDA  now appropriately announces the next character when deleting a character with numpadDelete. (#286)
* On the Windows XP logon screen, the user name is once again reported when the selected user is changed.
* Fixed problems when reading text in Windows command consoles with reporting of line numbers enabled.
* The Elements List dialog for virtual buffers is now usable by sighted users. All controls are visible on screen. (#1321)
* The list of entries in the Speech Dictionary dialog is now more readable by sighted users. The list is now large enough to show all of its columns on screen. (#90)
* On ALVA BC640/BC680 braille displays, NVDA no longer disregards display keys that are still held down after another key is released.
* Adobe Reader X no longer crashes after leaving the untagged document options before the processing dialog appears. (#1218)
* NVDA now switches to the appropriate braille display driver when you revert to saved configuration. (#1346)
* The Visual Studio 2008 Project Wizard is read correctly again. (#974)
* NVDA no longer completely fails to work in applications which contain non-ASCII characters in their executable name. (#1352)
* When reading by line in AkelPad with word wrap enabled, NVDA no longer reads the first character of the following line at the end of the current line.
* In the Visual Studio 2005/2008 code editor, NVDA no longer reads the entire text after every typed character. (#975)
* Fixed the issue where some braille displays weren't cleared properly when NVDA was exited or the display was changed.
* The initial focus is no longer sometimes spoken twice when NVDA starts. (#1359)

### Changes for Developers

* SCons is now used to prepare the source tree and create binary builds, portable archives, installers, etc. See readme.txt at the root of the source distribution for details.
* The key names used by NVDA (including key maps) have been made more friendly/logical; e.g. upArrow instead of extendedUp and numpadPageUp instead of prior. See the vkCodes module for a list.
* All input from the user is now represented by an inputCore.InputGesture instance. (#601)
 * Each source of input subclasses the base InputGesture class.
 * Key presses on the system keyboard are encompassed by the keyboardHandler.KeyboardInputGesture class.
 * Presses of buttons, wheels and other controls on a braille display are encompassed by subclasses of the braille.BrailleDisplayGesture class. These subclasses are provided by each braille display driver.
* Input gestures are bound to ScriptableObjects using the ScriptableObject.bindGesture() method on an instance or an __gestures dict on the class which maps gesture identifiers to script names. See baseObject.ScriptableObject for details.
* App modules no longer have key map files. All input gesture bindings must be done in the app module itself.
* All scripts now take an InputGesture instance instead of a key press.
 * KeyboardInputGestures can be sent on to the OS using the send() method of the gesture.
* To send an arbitrary key press, you must now create a KeyboardInputGesture using KeyboardInputGesture.fromName() and then use its send() method.
* Locales may now provide an input gesture map file to add new bindings or override existing bindings for scripts anywhere in NVDA. (#810)
 * Locale gesture maps should be placed in locale\LANG\gestures.ini, where LANG is the language code.
 * See inputCore.GlobalGestureMap for details of the file format.
* The new LiveText and Terminal NVDAObject behaviors facilitate automatic reporting of new text. See those classes in NVDAObjects.behaviors for details. (#936)
 * The NVDAObjects.window.DisplayModelLiveText overlay class can be used for objects which must retrieve text written to the display.
 * See the mirc and putty app modules for usage examples.
* There is no longer an _default app module. App modules should instead subclass appModuleHandler.AppModule (the base AppModule class).
* Support for global plugins which can globally bind scripts, handle NVDAObject events and choose NVDAObject overlay classes. (#281) See globalPluginHandler.GlobalPlugin for details.
* On SynthDriver objects, the available* attributes for string settings (e.g. availableVoices and availableVariants)  are now OrderedDicts keyed by ID instead of lists.
* synthDriverHandler.VoiceInfo now takes an optional language argument which specifies the language of the voice.
* SynthDriver objects now provide a language attribute which specifies the language of the current voice.
 * The base implementation uses the language specified on the VoiceInfo objects in availableVoices. This is suitable for most synthesisers which support one language per voice.
* Braille display drivers have been enhanced to allow buttons, wheels and other controls to be bound to NVDA scripts:
 * Drivers can provide a global input gesture map to add bindings for scripts anywhere in NVDA.
 * They can also provide their own scripts to perform display specific functions.
 * See braille.BrailleDisplayDriver for details and existing braille display drivers for examples.
* The 'selfVoicing' property on AppModule classes has now been renamed to 'sleepMode'.
* The app module events event_appLoseFocus and event_appGainFocus have now been renamed to event_appModule_loseFocus and event_appModule_gainFocus, respectivly, in order to make the naming convention consistent with app modules and tree interceptors.
* All braille display drivers should now use braille.BrailleDisplayDriver instead of braille.BrailleDisplayDriverWithCursor.
 * The cursor is now managed outside of the driver.
 * Existing drivers need only change their class statement accordingly and rename their _display method to display.

## 2010.2

Notable features of this release include greatly simplified object navigation; virtual buffers for Adobe Flash content; access to many previously inaccessible controls by retrieving text written to the screen; flat review of screen text; support for IBM Lotus Symphony documents; reporting of table row and column headers in Mozilla Firefox; and significantly improved user documentation.

### New Features

* Navigating through objects with the review cursor has been greatly simplified. The review cursor now excludes objects which aren't useful to the user; i.e. objects only used for layout purposes and unavailable objects.
* In applications using the Java Access Bridge (including OpenOffice.org), formatting can now be reported in text controls. (#358, #463)
* When moving the mouse over cells in Microsoft Excel, NVDA will appropriately announce them.
* In applications using the Java Access Bridge, the text of a dialog is now reported when the dialog appears. (#554)
* A virtualBuffer can now be used to navigate adobe Flash content. Object navigation and interacting with the controls directly (by turning on focus mode) is still supported. (#453)
* Editable text controls in the Eclipse IDE, including the code editor, are now accessible. You must be using Eclipse 3.6 or later. (#256, #641)
* NVDA can now retrieve most text written to the screen. (#40, #643)
 * This allows for reading of controls which do not expose information in more direct/reliable ways.
 * Controls made accessible by this feature include: some menu items which display icons (e.g. the Open With menu on files in Windows XP) (#151), editable text fields in Windows Live applications (#200), the errors list in Outlook Express (#582), the editable text control in TextPad (#605), lists in Eudora, many controls in Australian E-tax and the formula bar in Microsoft Excel.
* Support for the code editor in Microsoft Visual Studio 2005 and 2008. At least Visual Studio Standard is required; this does not work in the Express editions. (#457)
* Support for IBM Lotus Symphony documents.
* Early experimental support for Google Chrome. Please note that Chrome's screen reader support is far from complete and additional work may also be required in NVDA. You will need a recent development build of Chrome to try this.
* The state of toggle keys (caps lock, num lock and scroll lock) is now displayed in braille when they are pressed. (#620)
* Help balloons are now displayed in braille when they appear. (#652)
* Added a driver for the MDV Lilli braille display. (#241)
* When selecting an entire row or column in Microsoft Excel with the shortcut keys shift+space and control+space, the new selection is now reported. (#759)
* Table row and column headers can now be reported. This is configurable from the Document Formatting preferences dialog.
 * Currently, this is supported in documents in Mozilla applications such as Firefox (version 3.6.11 and later) and Thunderbird (version 3.1.5 and later). (#361)
* Introduced commands for flat review: (#58)
 * NVDA+numpad7  switches to flat review, placing the review cursor at the position of the current object, allowing you  to review the screen (or a document if within one) with the text review commands.
 * NVDA+numpad1 moves the review cursor into the object represented by the text at  the position of the review cursor, allowing you to navigate by object from that point.
* Current NVDA user settings can be  copied to be used on secure Windows screens such as the logon and UAC screens by pressing a button in the General Settings dialog. (#730)
* Support for Mozilla Firefox 4.
* Support for Microsoft Internet Explorer 9.

### Changes

* The sayAll by Navigator object (NVDA+numpadAdd), navigator object next in flow (NVDA+shift+numpad6) and navigator object previous in flow (NVDA+shift+numpad4) commands have been removed for the time being, due to bugginess and to free up the keys for other possible features.
* In the NVDA Synthesizer dialog, only the display name of the synthesizer is now listed. Previously, it was prefixed by the driver's name, which is only relevant internally.
* When in embedded applications or virtual buffers inside another virtualBuffer (e.g. Flash), you can now  press nvda+control+space to move out of the embedded application or virtual buffer to the containing document. Previously nvda+space  was used for this. Now nvda+space is specifically only for toggling brows/focus modes on virtualBuffers.
* If the speech viewer (enabled under the tools menu) is given the focus (e.g. it was clicked in) new text will not appear in the control until focus is moved away. This allows for selecting the text with greater ease (e.g. for copying).
* The Log Viewer and Python Console are maximised when activated.
* When focusing on a worksheet in Microsoft Excel and there is more than one cell selected, the selection range is announced, rather than just the active cell. (#763)
* Saving configuration and changing of particular sensitive options is now disabled when running on the logon, UAC and other secure Windows screens.
* Updated eSpeak speech synthesiser to 1.44.03.
* If NVDA is already running, activating the NVDA shortcut on the desktop (which includes pressing control+alt+n) will restart NVDA.
* Removed the report text under the mouse checkbox from the Mouse settings dialog and replaced it with an Enable mouse tracking checkbox, which better matches the toggle mouse tracking script (NVDA+m).
* Updates to the laptop keyboard layout so that it includes all commands available in the desktop layout and works correctly on non-English keyboards. (#798, #800)
* Significant improvements and updates to the user documentation, including documentation of the laptop keyboard commands and synchronisation of the Keyboard Commands Quick Reference with the User Guide. (#455)
* Updated liblouis braille translator to 2.1.1. Notably, this fixes some issues related to Chinese braille as well as characters which are undefined in the translation table. (#484, #499)

### Bug Fixes

* In µTorrent, the focused item in the torrents list no longer reports repeatedly or steals focus when a menu is open.
* In µTorrent, the names of the files in the Torrent Contents list are now reported.
* In Mozilla applications, focus is now correctly detected when it lands on an empty table or tree.
* In Mozilla applications, "not checked" is now correctly reported for checkable controls such as checkable table cells. (#571)
* In Mozilla applications, the text of correctly implemented ARIA dialogs is no longer ignored and will now be reported when the dialog appears. (#630)
* in Internet Explorer and other MSHTML controls, the ARIA level attribute is now  honoured correctly.
* In Internet Explorer and other MSHTML controls, the ARIA role is now chosen over other type information to give a much more correct and predictable ARIA experience.
* Stopped a rare crash in Internet Explorer when navigating through frames or iFrames.
* In Microsoft Word documents, right-to-left lines (such as Arabic text) can be read again. (#627)
* Greatly reduced lag when large amounts of text are displayed in a Windows command console on 64-bit systems. (#622)
* If Skype is already started when NVDA starts, it is no longer necessary to restart Skype to enable accessibility. This may also be true for other applications which check the system screen reader flag.
* In Microsoft Office applications, NVDA no longer crashes when speak foreground (NVDA+b) is pressed or when navigating some objects on toolbars. (#616)
* Fixed incorrect speaking of numbers containing a 0 after a separator; e.g. 1,023. (#593)
* Adobe Acrobat Pro and Reader 9 no longer crash when closing a file or performing certain other tasks. (#613)
* The selection is now announced when control+a is pressed to select all text in some editable text controls such as in Microsoft Word. (#761)
* In Scintilla controls (e.g. Notepad++), text is no longer incorrectly selected when NVDA moves the caret such as during say all. (#746)
* It is again possible to review the contents of cells in Microsoft Excel with the review cursor.
* NVDA can again read by line in certain problematic textArea fields in Internet Explorer 8. (#467)
* Windows Live Messenger 2009 no longer exits immediately after it is started while NVDA is running. (#677)
* In web browsers, It is no longer necessary to press tab to interact with an embedded object (such as Flash content) after pressing enter on the embedded object or returning from another application. (#775)
* In Scintilla controls (e.g. Notepad++), the beginning of long lines is no longer truncated when it scrolls off the screen. Also, these long lines will be correctly displayed in braille when they are selected.
* In Loudtalks, it is now possible to access the contact list.
* The URL of the document and "MSAAHTML Registered Handler" are no longer sometimes spuriously reported in Internet Explorer and other MSHTML controls. (#811)
* In tree views in the Eclipse IDE, the previously focused item is no longer incorrectly announced when focus moves to a new item.
* NVDA now functions correctly on a system where the current working directory has been removed from the DLL search path (by setting the CWDIllegalInDllSearch registry entry to 0xFFFFFFFF). Note that this is not relevant to most users. (#907)
* When the table navigation commands are used outside of a table in Microsoft Word, "edge of table" is no longer spoken after "not in table". (#921)
* When the table navigation commands cannot move due to being at the edge of a table in Microsoft Word, "edge of table" is now spoken in the configured NVDA language rather than always in English. (#921)
* In Outlook Express, Windows Mail and Windows Live Mail, the state of the checkboxes in message rules lists is now reported. (#576)
* The description of message rules can now be read in Windows Live Mail 2010.

## 2010.1

This release focuses primarily on bug fixes and improvements to the user experience, including some significant stability fixes.

### New Features

* NVDA no longer fails to start on a system with no audio output devices. Obviously, a braille display or the Silence synthesiser in conjunction with the Speech Viewer will need to be used for output in this case. (#425)
* A report landmarks checkbox has been added to the Document Formatting settings dialog which allows you to configure whether NVDA should announce landmarks in web documents. For compatibility with the previous release, the option is on by default.
* If speak command keys is enabled, NVDA will now announce the names of multimedia keys (e.g. play, stop, home page, etc.) on many keyboards when they are pressed. (#472)
* NVDA now announces the word being deleted when pressing control+backspace in controls that support it. (#491)
* Arrow keys can now be used in the Web formator window to navigate and read the text. (#452)
* The entry list in the Microsoft Office Outlook address book is now supported.
* NVDA better supports embedded editable (design mode) documents in Internet Explorer. (#402)
* a new script (nvda+shift+numpadMinus) allows you to move the system focus to the current navigator object.
* New scripts to lock and unlock the left and right mouse buttons. Useful for performing drag and drop operations. shift+numpadDivide to lock/unlock the left, shift+numpadMultiply to lock/unlock the right.
* New braille translation tables: German 8 dot computer braille, German grade 2, Finnish 8 dot computer braille, Chinese (Hong Kong, Cantonese), Chinese (Taiwan, Manderin). (#344, #369, #415, #450)
* It is now possible to disable the creation of the desktop shortcut (and thus the shortcut key) when installing NVDA. (#518)
* NVDA can now use IAccessible2 when present in 64 bit applications. (#479)
* Improved support for live regions in Mozilla applications. (#246)
* The NVDA Controller Client API is now provided to allow applications to control NVDA; e.g. to speak text, silence speech, display a message in Braille, etc.
* Information and error messages are now read in the logon screen in Windows Vista and Windows 7. (#506)
* In Adobe Reader, PDF interactive forms developed with Adobe LiveCycle are now supported. (#475)
* In Miranda IM, NVDA now automatically reads incoming messages in chat windows if reporting of dynamic content changes is enabled. Also, commands have been added to report the three most recent messages (NVDA+control+number). (#546)
* Input text fields are now supported in Adobe Flash content. (#461)

### Changes

* The extremely verbose keyboard help message in the Windows 7 Start menu is no longer reported.
* The Display synth has now been replaced with a new Speech Viewer. To activate it, choose Speech Viewer from the Tools menu. The speech viewer can be used independently of what ever speech synthesizer you are using. (#44)
* Messages on the braille display will automatically be dismissed if the user presses a key that results in a change such as the focus moving. Previously the message would always stay around for its configured time.
* Setting whether braille should be tethered to the focus or the review cursor (NVDA+control+t) can now be also set from the braille settings dialog, and is also now saved in the user's configuration.
* Updated eSpeak speech synthesiser to 1.43.
* Updated liblouis braille translator to 1.8.0.
* In virtual buffers, the reporting of elements when moving by character or word has been greatly improved. Previously, a lot of irrelevant information was reported and the reporting was very different to that when moving by line. (#490)
* The Control key now simply stops speech like other keys, rather than pausing speech. To pause/resume speech, use the shift key.
* Table row and column counts are no longer announced when reporting focus changes, as this announcement is rather verbose and usually not useful.

### Bug Fixes

* NVDA no longer fails to start if UI Automation support appears to be available but fails to initialise for some reason. (#483)
* The entire contents of a table row is no longer sometimes reported when moving focus inside a cell  in Mozilla applications. (#482)
* NVDA no longer lags for a long time when expanding tree view items that contain a very large amount of sub-items.
* When listing SAPI 5 voices, NVDA now tries to detect buggy voices and excludes them from the Voice Settings dialog and synthesiser settings ring. Previously, when there was just one problematic voice, NVDA's SAPI 5 driver would sometimes fail to start.
* Virtual buffers now honour the report object shortcut keys setting found in the Object Presentation dialog. (#486)
* In virtual buffers, row/column coordinates are no longer incorrectly read for row and column headers when reporting of tables is disabled.
* In virtual buffers, row/column coordinates are now correctly read when you leave a table and then re-enter the same table cell without visiting another cell first; e.g. pressing upArrow then downArrow on the first cell of a table. (#378)
* Blank lines in Microsoft Word documents and  Microsoft HTML edit controls are now shown appropriately on braille displays. Previously NVDA was displaying the current sentence on the display, not the current line for these situations. (#420)
* Multiple security fixes when running NVDA at Windows logon and on other secure desktops. (#515)
* The cursor position (caret) is now correctly updated when performing a Say All that goes off the bottom of the screen, in standard Windows edit fields and Microsoft Word documents. (#418)
* In virtual buffers, text is no longer incorrectly included for images inside links and clickables that are marked as being irrelevant to screen readers. (#423)
* Fixes to the laptop keyboard layout. (#517)
* When Braille is tethered to review when you focus on a Dos console window, the review cursor can now properly navigate the text in the console.
* While working with TeamTalk3 or TeamTalk4 Classic, the VU meter progress bar in the main window is no longer announced as it updates. Also, special characters can be read properly in the incoming chat window.
* Items are no longer spoken twice in the Windows 7 Start Menu. (#474)
* Activating same-page links in Firefox 3.6 appropriately moves the cursor in the virtualBuffer to the correct place on the page.
* Fixed the issue where some text was not rendered in Adobe Reader in certain PDF documents.
* NVDA no longer incorrectly speaks certain numbers separated by a dash; e.g. 500-1000. (#547)
* In Windows XP, NVDA no longer causes Internet Explorer to freeze when toggling checkboxes in Windows Update. (#477)
* When using the in-built eSpeak synthesiser, simultaneous speech and beeps no longer intermittently cause freezes on some systems. This was most noticeable, for example, when copying large amounts of data in Windows Explorer.
* NVDA no longer announces that a Firefox document has become busy (e.g. due to an update or refresh) when that document is in the background. This also caused the status bar of the foreground application to be spuriously announced.
* When switching Windows keyboard layouts (with control+shift or alt+shift), the full name of the layout is reported in both speech and braille. Previously it was only reported in speech, and alternative layouts (e.g. Dvorak) were not reported at all.
* If reporting of tables is disabled, table information is no longer announced when the focus changes.
* Certain standard tree view controls in 64 bit applications (e.g. the Contents tree view in Microsoft HTML Help) are now accessible. (#473)
* Fixed some problems with logging of messages containing non-ASCII characters. This could cause spurious errors in some cases on non-English systems. (#581)
* The information in the About NVDA dialog now appears in the user's configured language instead of always appearing in English. (#586)
* Problems are no longer encountered when using the synthesiser settings ring after the voice is changed to one which has less settings than the previous voice.
* In Skype 4.2, contact names are no longer spoken twice in the contact list.
* Fixed some potentially major memory leaks in the GUI and in virtual buffers. (#590, #591)
* Work around a nasty bug in some SAPI 4 synthesisers which was causing frequent errors and crashes in NVDA. (#597)

## 2009.1

Major highlights of this release include support for 64 bit editions of Windows; greatly improved support for Microsoft Internet Explorer and Adobe Reader documents; support for Windows 7; reading of the Windows logon, control+alt+delete and User Account Control (UAC) screens; and the ability to interact with Adobe Flash and Sun Java content on web pages. There have also been several significant stability fixes and improvements to the general user experience.

### New Features

* Official support for 64 bit editions of Windows! (#309)
* Added a synthesizer driver for the Newfon synthesizer. Note that this requires a special version of Newfon. (#206)
* In virtual buffers, focus mode and browse mode can now be reported using sounds instead of speech. This is enabled by default. It can be configured from the Virtual buffers dialog. (#244)
* NVDA no longer cancels speech when volume control keys are pressed on the keyboard, allowing the user to change the volume and listen to actual results immediately. (#287)
* Completely rewritten support for Microsoft Internet Explorer and Adobe Reader documents. This support has been unified with the core support used for Mozilla Gecko, so features such as fast page rendering, extensive quick navigation, links list, text selection, auto focus mode and braille support are now available with these documents.
* Improved support for the date selection control found in the Windows Vista Date / Time properties dialog.
* improved support for the Modern XP/Vista start menu (specifically the all programs, and places menus). Appropriate level information is now announced.
* The amount of text that is announced when moving the mouse is now configurable from the Mouse settings dialog. A choice of paragraph, line, word or character can be made.
* announce spelling errors under the cursor in Microsoft Word.
* support for the Microsoft Word 2007 spell checker. Partial support may be available for prior Microsoft Word versions.
* Better support for Windows Live Mail. Plain text messages can now be read and both the plain text and HTML message composers are useable.
* In Windows Vista, if the user moves to the secure desktop (either because a UAC control dialog appeared, or because control+alt+delete was pressed), NVDA will announce the fact that the user is now on the secure desktop.
* NVDA can announce text under the mouse within dos console windows.
* Support for UI Automation via the UI Automation client API available in Windows 7, as well as fixes to improve the experience of NVDA in Windows 7.
* NVDA can be configured to start automatically after you log on to Windows. The option is in the General Settings dialog.
* NVDA can read secure Windows screens such as the Windows logon, control+alt+delete and User Account Control (UAC) screens in Windows XP and above. Reading of the Windows logon screen can be configured from the General Settings dialog. (#97)
* Added a driver for the Optelec ALVA BC6 series braille displays.
* When browsing web documents, you can now press n and shift+n to skip forward and backward past blocks of links, respectively.
* When browsing web documents, ARIA landmarks are now reported, and you can move forward and backward through them using d and shift+d, respectively. (#192)
* The Links List dialog available when browsing web documents has now become an Elements List dialog which can list links, headings and landmarks. Headings and landmarks are presented hierarchically. (#363)
* The new Elements List dialog contains a "Filter by" field which allows you to filter the list to contain only those items including the text that was typed. (#173)
* Portable versions of NVDA now look in the 'userConfig' directory inside the NVDA directory, for the user's configuration. Like for the installer version, this keeps the user's configuration separate from NVDA itself.
* Custom app modules, braille display drivers and synth drivers can now be stored in the user's configuration  directory. (#337)
* Virtual buffers are now rendered in the background, allowing the user to interact with the system to some extent during the rendering process. The user will be notified that the document is being rendered if it takes longer than a second.
* If NVDA detects that it has frozen for some reason, it will automatically pass all keystrokes through so that the user has a better chance of recovering the system.
* Support for ARIA drag and drop in Mozilla Gecko. (#239)
* The document title and current line or selection is now spoken when you move focus inside a virtual buffer. This makes the behaviour when moving focus into virtual buffers consistent with that for normal document objects. (#210)
* In virtual buffers, you can now interact with embedded objects (such as Adobe Flash and Sun Java content) by pressing enter on the object. If it is accessible, you can then tab around it like any other application. To return focus to the document, press NVDA+space. (#431)
* In virtual buffers, o and shift+o move to the next and previous embedded object, respectively.
* NVDA can now fully access applications running as administrator in Windows Vista and later. You must install an official release of NVDA for this to work. This does not work for portable versions and snapshots. (#397)

### Changes

* NVDA no longer announces "NVDA started" when it starts.
* The startup and exit sounds are now played using NVDA's configured audio output device instead of the Windows default audio output device. (#164)
* Progress bar reporting has been improved. Most notably you can now configure NVDA to announce via both speech and beeps at the same time.
* Some generic roles, such as pane, application and frame, are no longer reported on focus unless the control is unnamed.
* The review copy command (NVDA+f10) copies the text from the start marker up to and including the current review position, rather than excluding the current position. This allows the last character of a line to be copied, which was not previously possible. (#430)
* the navigatorObject_where script (ctrl+NVDA+numpad5) has been removed. This key combination did not work on some keyboards, nore was the script found to be that useful.
* the navigatorObject_currentDimentions script has been remapped to NVDA+numpadDelete. The old key combination did not work on some keyboards. This script also now reports the width and height of the object instead of the right/bottom coordinates.
* Improved performance (especially on netbooks) when many beeps occur in quick succession; e.g. fast mouse movement with audio coordinates enabled. (#396)
* The NVDA error sound is no longer played in release candidates and final releases. Note that errors are still logged.

### Bug Fixes

* When NVDA is run from an 8.3 dos path, but it is installed in the related long path (e.g. progra~1 verses program files) NVDA will correctly  identify that it is an installed copy and properly load the user's settings.
* speaking the title of the current foreground window with nvda+t now works correctly when in menus.
* braille no longer shows useless information in its focus context such as unlabeled panes.
* stop announcing some useless information when the focus changes such as root panes, layered panes and scroll panes in Java or Lotus applications.
* Make the  keyword search field in Windows Help (CHM) viewer much more usable. Due to buggyness in that control, the current keyword could not be read as it would be continually changing.
* report correct page numbers in Microsoft Word if the page numbering has been specifically offset in the document.
* Better support for edit fields found in Microsoft Word dialogs (e.g. the Font dialog). It is now possible  to navigate these controls with the arrow keys.
* better support for Dos consoles. specifically: NVDA can now read the content of particular consoles it always used to think were blank. Pressing control+break no longer terminates NVDA.
* On Windows Vista and above, the NVDA installer now starts NVDA with normal user privileges when requested to run NVDA on the finish screen.
* Backspace is now handled correctly when speaking typed words. (#306)
* Don't incorrectly report "Start menu" for certain context menus in Windows Explorer/the Windows shell. (#257)
* NVDA now correctly handles ARIA labels in Mozilla Gecko when there is no other useful content. (#156)
* NVDA no longer incorrectly enables focus mode automatically for editable text fields which update their value when the focus changes; e.g. http://tigerdirect.com/. (#220)
* NVDA will now attempt to recover from some situations which would previously cause it to freeze completely. It may take up to 10 seconds for NVDA to detect and recover from such a freeze.
* When the NVDA language is set to "User default", use the user's Windows  display language setting instead of the Windows locale setting. (#353)
* NVDA now recognises the existence of controls in AIM 7.
* The pass key through command no longer gets stuck if a key is held down. Previously, NVDA stopped accepting commands if this occurred and had to be restarted. (#413)
* The taskbar is no longer ignored when it receives focus, which often occurs when exiting an application. Previously, NVDA behaved as if the focus had not changed at all.
* When reading text fields in applications which use the Java Access Bridge (including OpenOffice.org), NVDA now functions correctly when reporting of line numbers is enabled.
* The review copy command (NVDA+f10) gracefully handles the case where it is used on a position before the start marker. Previously, this could cause problems such as crashes in Notepad++.
* A certain control character (0x1) no longer causes strange eSpeak behaviour (such as changes in volume and pitch) when it is encountered in text. (#437)
* The report text selection command (NVDA+shift+upArrow) now gracefully reports that there is no selection in objects which do not support text selection.
* Fixed the issue where pressing the enter key on certain Miranda-IM buttons or links was causing NVDA to freeze. (#440)
* The current line or selection is now properly respected when spelling or copying the current navigator object.
* Worked around a Windows bug which was causing garbage to be spoken after the name of link controls in Windows Explorer and Internet Explorer dialogs. (#451)
* Fixed a problem with the report date and time command (NVDA+f12). Previously, date reporting was truncated on some systems. (#471)
* Fixed the issue where the system screen reader flag was sometimes inappropriately cleared after interacting with secure Windows screens. This could cause problems in applications which check the screen reader flag, including Skype, Adobe Reader and Jart. (#462)
* In an Internet Explorer 6 combo box, the active item is now reported when it is changed. (#342)

## 0.6p3

### New Features

* As Microsoft Excel's formula bar is inaccessible to NVDA, provide an NVDA specific dialog box for editing when the user presses f2 on a cell.
* Support for formatting in IAccessible2 text controls, including Mozilla applications.
* Spelling errors can now be reported where possible. This is configurable from the Document Formatting preferences dialog.
* NVDA can be configured to beep for either all or only visible progress bars. Alternatively, it can be configured to speak progress bar values every 10%.
* Links can now be identified in richedit controls.
* The mouse can now be moved to the character under the review cursor in most editable text controls. Previously, the mouse could only be moved to the center of the control.
* In virtual buffers, the review cursor now reviews the text of the buffer, rather than just the internal text of the navigator object (which is often not useful to the user). This means that you can navigate the virtual buffer hierarchically using object navigation and the review cursor will move to that point in the buffer.
* Handle some additional states on Java controls.
* If the title command (NVDA+t) is pressed twice, it spells the title. If pressed thrice, it is copied to the clipboard.
* Keyboard help now reads the names of modifier keys when pressed alone.
* Key names announced by keyboard help are now translatable.
* Added support for the recognized text field in SiRecognizer. (#198)
* Support for braille displays!
* Added a command (NVDA+c) to report the text on the Windows clipboard. (#193)
* In virtualBuffers, if NVDA automatically switches to focus mode, you can use the escape key to switch back to browse mode. NVDA+space can still also be used.
* In virtual buffers, when the focus changes or the caret is moved, NVDA can automatically switch to focus mode or browse mode as appropriate for the control under the caret. This is configured from the Virtual Buffers dialog. (#157)
* Rewritten SAPI4 synthesizer driver which replaces the sapi4serotek and sapi4activeVoice drivers and should fix the problems encountered with these drivers.
* The NVDA application now includes a manifest, which means that it no longer runs in compatibility mode in Windows Vista.
* The configuration file and speech dictionaries are now saved in the user's application data directory if NVDA was installed using the installer. This is necessary for Windows Vista and also allows multiple users to have individual NVDA configurations.
* Added support for position information for IAccessible2 controls.
* Added the ability to copy text to the clipboard using the review cursor. NVDA+f9 sets the start marker to the current position of the review cursor. NVDA+f10 retrieves the text between the start marker and the current position of the review cursor and copies it to the clipboard. (#240)
* Added support for some edit controls in pinacle tv software.
* When announcing selected text for long selections (512 characters or more), NVDA now speaks the number of selected characters, rather than speaking the entire selection. (#249)

### Changes

* If the audio output device is set to use the Windows default device (Microsoft Sound Mapper), NVDA will now switch to the new default device for eSpeak and tones when the default device changes. For example, NVDA will switch to a USB audio device if it automatically becomes the default device when it is connected.
* Improve performance of eSpeak with some Windows Vista audio drivers.
* reporting of links, headings, tables, lists and block quotes can now be configured from the Document Formatting settings dialog. Previously to configure these settings for virtual buffers, the virtual buffer settings dialog would have been used. Now all documents share this configuration.
* Rate is now the default setting in the speech synthesizer settings ring.
* Improve the loading and unloading of appModules.
* The title command (NVDA+t) now only reports the title instead of the entire object. If the foreground object has no name, the application's process name is used.
* Instead of virtual buffer pass through on and off, NVDA now reports focus mode (pass through on) and browse mode (pass through off).
* Voices are now stored in the configuration file by ID instead of by index. This makes voice settings more reliable across systems and configuration changes. The voice setting will not be preserved in old configurations and an error may be logged the first time a synthesizer is used. (#19)
* The level of a tree view item is now announced first if it has changed from the previously focused item for all tree views. Previously, this was only occurring for native Windows (SysTreeView32) tree views.

### Bug Fixes

* The last chunk of audio is no longer cut off when using NVDA with eSpeak on a remote desktop server.
* Fix problems with saving speech dictionaries for certain voices.
* Eliminate the lag when moving by units other than character (word, line, etc.) towards the bottom of large plain text documents in Mozilla Gecko virtual buffers. (#155)
* If speak typed words is enabled, announce the word when enter is pressed.
* Fix some character set issues in richedit documents.
* The NVDA log viewer now uses richedit instead of just edit to display the log. This improves reading by word with NVDA.
* Fix some issues related to embedded objects in richedit controls.
* NVDA now reads page numbers in Microsoft Word. (#120)
* Fix the issue where tabbing to a checked checkbox in a Mozilla Gecko virtual buffer and pressing space would not announce that the checkbox was being unchecked.
* Correctly report partially checked checkboxes in Mozilla applications.
* If the text selection expands or shrinks in both directions, read the selection as one chunk instead of two.
* When reading with the mouse, text in Mozilla Gecko edit fields should now be read.
* Say all should no longer cause certain SAPI5 synthesizers to crash.
* Fixed an issue which meant that text selection changes were not being read in Windows standard edit controls before the first focus change after NVDA was started.
* Fix mouse tracking in Java objects. (#185)
* NVDA no longer reports Java tree view items with no children as being collapsed.
* Announce the object with focus when a Java window comes to the foreground. Previously, only the top-level Java object was announced.
* The eSpeak synthesizer driver no longer stops speaking completely after a single error.
* Fix the issue whereby updated voice parameters (rate, pitch, etc.) were not saved when the voice was changed from the synthesizer settings ring.
* Improved the speaking of typed characters and words.
* Some new text that was previously not spoken in text console applications (such as some text adventure games) is now spoken.
* NVDA now ignores focus changes in background windows. Previously, a background focus change could be treated as if the real focus changed.
* Improved the detection of the focus when leaving context menus. Previously, NVDA often didn't react at all when leaving a context menu.
* NVDA now announces when the context menu is activated in the Start menu.
* The classic Start menu is now announced as Start menu instead of Application menu.
* Improved the reading of alerts such as those encountered in Mozilla Firefox. The text should no longer be read multiple times and other extraneous information will no longer be read. (#248)
* The text of focusable, read-only edit fields will no longer be included when retrieving the text of dialogs. This fixes, for example, the automatic reading of the entire license agreement in installers.
* NVDA no longer announces the unselection of text when leaving some edit controls (example: Internet Explorer address bar, Thunderbird 3 email address fields).
* When opening plain text emails in Outlook Express and Windows Mail, focus is correctly placed in the message ready for the user to read it. Previously the user had to press tab or click on the message in order to use cursor keys to read it.
* Fixed several major issues with the "Speak command keys" functionality.
* NVDA can now read text past 65535 characters in standard edit controls (e.g. a large file in Notepad).
* Improved line reading in MSHTML edit fields (Outlook Express editable messages and Internet Explorer text input fields).
* NVDA no longer sometimes freezes completely when editing text in OpenOffice. (#148, #180)

## 0.6p2

* Improved the default ESpeak voice in NVDA
* Added a laptop keyboard layout. Keyboard layouts can be configured from NVDA's  Keyboard settings dialog. (#60)
* Support for grouping items in SysListView32 controls, mainly found in Windows Vista. (#27)
* Report the checked state of treeview items in SysTreeview32 controls.
* Added shortcut keys for many of NVDA's configuration dialogs
* Support for IAccessible2 enabled applications such as Mozilla Firefox when running NVDA from portable media, with out having to register any special Dll files
* Fix a crash with the virtualBuffers Links List in Gecko applications. (#48)
* NVDA should no longer crash Mozilla Gecko applications such as Firefox and Thunderbird if NVDA is running with higher privilages than the Mozilla Gecko application. E.g. NVDA is  running as Administrator.
* Speech dictionaries (previously User dictionaries) now can be either case sensitive or insensitive, and the patterns can optionally be regular expressions. (#39)
* Whether or not NVDA uses a 'screen layout' mode for virtual buffer documents can now be configured from a settings dialog
* No longer report anchor tags with no href in Gecko documents as links. (#47)
* The NVDA find command now remembers what you last searched for, across all applications. (#53)
* Fix issues where the checked state would not be announced for some checkboxes and radio buttons in virtualBuffers
* VirtualBuffer pass-through mode is now specific to each document, rather than NVDA globally. (#33)
* Fixed some sluggishness with focus changes and incorrect speech interuption which sometimes occured when using NVDA on a system that had been on standby or was rather slow
* Improve support for combo boxes in Mozilla Firefox. Specifically when arrowing around them text isn't repeated, and when jumping out of them, ancestor controls are not announced unnecessarily. Also virtualBuffer commands now work when focused on one  when you are in a virtualBuffer.
* Improve accuracy of finding the statusbar in many applications. (#8)
* Added the NVDA interactive Python console tool, to enable developers to look at and manipulate NVDA's internals as it is running
* sayAll, reportSelection and reportCurrentLine scripts now work properly when in virtualBuffer pass-through mode. (#52)
* The increase rate and decrease rate scripts have been removed. Users should use the synth settings ring scripts (control+nvda+arrows) or the Voice settings dialog
* Improve the range and scale of the progress bar beeps
* Added more quick keys to the new virtualBuffers:  l for list, i for list item, e for edit field, b for button, x for checkbox, r for radio button, g for graphic, q for blockquote, c for combo box, 1 through 6 for respective heading levels, s for separator, m for frame. (#67, #102, #108)
* Canceling the loading of a new document in Mozilla Firefox now allows the user to keep using the old document's virtualBuffer if the old document hadn't yet really been destroyed. (#63)
* Navigating by words in virtualBuffers is now more accurate as  words do not accidentally contain text from more than one field. (#70)
* Improved accuracy of focus tracking and focus updating when navigating in Mozilla Gecko virtualBuffers.
* Added a findPrevious script (shift+NVDA+f3) for use in new virtualBuffers
* Improved sluggishness in Mozilla Gecko dialogs (in Firefox and Thunderbird). (#66)
* Add the ability to view the current log file for NVDA. it can be found in the NVDA menu -> Tools
* Scripts such as say time and date now take the current language in to account; punctuation and ordering of words now reflects the language
* The language combo box in NVDA's General settings dialog now shows full language names for ease of use
* When reviewing text in the current navigator object, the text is always up to date if it changes dynamically. E.g. reviewing the text of a list item in Task Manager. (#15)
* When moving with the mouse, the current paragraph of text under the mouse is now announced, rather than either all the text in that particular object or just the current word. Also audio coordinates, and announcement of object roles is optional, they are turned off by default
* Support for reading text with the mouse in Microsoft Word
* Fixed bug where leaving the menu bar in applications such as Wordpad would cause text selection to not be announced anymore
* In Winamp, the title of the track is no longer announced again and again when switching tracks, or pausing/resuming/stopping playback.
* In Winamp,  Added ability to announce state of the shuffle and repeat controls as they are switched. Works in the main window and in the playlist editor
* Improve the ability to activate particular fields in Mozilla Gecko virtualBuffers. May include clickable graphics, links containing paragraphs, and other weird structures
* Fixed an initial lag when opening NVDA dialogs on some systems. (#65)
* Add specific support for the Total Commander application
* Fix bug in the sapi4serotek driver where the pitch could get locked at a particular value, i.e. stays high after reading a capital letter. (#89)
* Announce clickable text and other fields as clickable in Mozilla Gecko VirtualBuffers. e.g.  a field which has an onclick HTML attribute. (#91)
* When moving around Mozilla Gecko virtualBuffers, scroll the current field in to view -- useful so sighted peers have an idea of where the user is up to in the document. (#57)
* Add basic support for ARIA live region show events in IAccessible2 enabled applications. Useful in the Chatzilla IRC application, new messages will now be read automatically
* Some slight improvements to help use ARIA enabled web applications,  e.g. Google Docs
* Stop adding extra blank lines to text when copying it from a virtualBuffer
* Stop the space key from activating a link in the Links List. Now it can be used like other letters in order to  start typing the name of a particular link you wish to go to
* The moveMouseToNavigator script (NVDA+numpadSlash) now moves the mouse to the centre of the navigator object, rather than the top left
* Added scripts to click the left and right mouse buttons (numpadSlash and numpadStar respectively)
* Improve access to the Windows System Tray. Focus hopefully should no longer seem to keep jumping back to one particular item. Reminder: to get to the System Tray use the Windows command WindowsKey+b. (#10)
* Improve performance and stop announcing extra text when holding down a cursor key in an edit field and it hits the end
* Stop the ability for NVDA to make the user wait while particular messages are spoken. Fixes some crashes/freezes with particular speech synthesizers. (#117)
* Added support for the Audiologic Tts3 speech synthesizer, contribution by Gianluca Casalino. (#105)
* Possibly improve performance when navigating around documents in Microsoft Word
* Improved accuracy when reading text of alerts in Mozilla Gecko applications
* Stop possible crashes when trying to save configuration on non-English versions of Windows. (#114)
* Add an NVDA welcome dialog. This dialog is designed to provide essential information for new users and allows CapsLock to be configured as an NVDA modifier key. This dialog will be displayed when NVDA is started by default until it is disabled.
* Fix basic support for Adobe Reader so it is possible to read documents  in  versions 8 and 9
* Fix some errors that may have occured when holding down keys before NVDA is properly initialized
* If the user has configured NVDA to save configuration on exit, make sure the configuration is properly saved when shutting down or logging out of  Windows.
* Added an NVDA logo sound to the beginning of the installer, contributed by Victer Tsaran
* NVDA, both running in the installer and otherwise, should properly clean up its system tray icon when it exits
* Labels for standard controls in NVDA's dialogs (such as Ok and cancel buttons) should now show in the language NVDA is set to, rather than just staying in English.
* NVDA's icon should now be  used for  the NVDA shortcuts in the start menu and on the Desktop, rather than a default application icon.
* Read cells in MS Excel when moving with tab and shift+tab. (#146)
* Fix some double speaking in particular lists in Skype.
* Improved caret tracking in IAccessible2 and Java applications; e.g. in Open Office and Lotus Symphony, NVDA properly waits for the caret to move in documents rather than accidentally reading the wrong word or line at the end of some paragraphs. (#119)
* Support for AkelEdit controls found in Akelpad 4.0
* NVDA no longer locks up in Lotus Synphony when moving from the document to the menu bar.
* NVDA no longer freezes in the Windows XP Add/Remove programs applet when launching an uninstaller. (#30)
* NVDA no longer freezes when opening Spybot Search and Destroy

## 0.6p1

### Access to web content with new in-process virtualBuffers (so far for Mozilla Gecko applications including Firefox3 and Thunderbird3)

* Load times have been improved almost by a factor of thirty (you no longer have to wait at all for most web pages to load in to the buffer)
* Added a links list (NVDA+f7)
* Improved the find dialog (control+nvda+f) so that it performs a case-insencitive search, plus fixed a few focus issues with that dialog box.
* It is now possible to select and copy text in the new virtualBuffers
* By default the new virtualBuffers represent the document in a screen layout (links and controls are not on separate lines unless they really are visually). You can toggle this feature with NVDA+v.
* It is possible to move by paragraph with control+upArrow and control+downArrow.
* Improved support for dynamic content
* Improved over all accuracy of reading lines and fields when arrowing up and down.

### Internationalization

* It is now possible to type accented characters that rely on a "dead character", while NVDA is running.
* NVDA now announces when the keyboard layout is changed (when pressing alt+shift).
* The announce date and time feature now takes the system's current regional and language options in to account.
* added czech translation (by Tomas Valusek with help from Jaromir Vit)
* added vietnamese translation by Dang Hoai Phuc
* Added Africaans (af_ZA) translation, by Willem van der Walt.
* Added russian translation by Dmitry Kaslin
* Added polish translation by DOROTA CZAJKA and friends.
* Added Japanese translation by Katsutoshi Tsuji.
* added Thai translation by Amorn Kiattikhunrat
* added croatian translation by Mario Percinic and Hrvoje Katic
* Added galician translation by Juan C. buno
* added ukrainian translation by Aleksey Sadovoy

### Speech

* NVDA now comes packaged with eSpeak 1.33 which contains many improvements, among those are improved languages, named variants, ability to speak faster.
* The voice settings dialog now allows you to change the variant of a synthesizer if it supports one. Variant is usually a slight variation on the current voice. (eSpeak supports variants).
* Added the ability to change the inflection of a voice in the voice settings dialog if the current synthesizer supports this. (eSpeak supports inflection).
* Added the ability to turn off speaking of object position information(e.g. 1 of 4). This option can be found in the Object presentation settings dialog.
* NVDA can now beep when speaking a capital letter. This can be turned on and off with a check box in the voice settings dialog. Also added a raise pitch for capitals check box to configure whether NVDA should actually do its normal pitch raise for capitals. So now you can have either raise pitch, say cap, or beep, for capitals.
* Added the ability to pause speech in NVDA (like found in Voice Over for the Mac). When NVDA is speaking something, you can press the control or shift keys to silence speech just like normal, but if you then tap the shift key again (as long as you havn't pressed any other keys) speech will continue from exactly where it left off.
* Added a virtual synthDriver which outputs text to a window instead of speaking via a speech synthesiser. This should be more pleasant for sighted developers who are not used to speech synthesis but want to know what is spoken by NVDA. There are probably still some bugs, so feedback is most definitely welcome.
* NVDA no longer by default speaks punctuation, you can enable speaking of punctuation with NVDA+p.
* eSpeak by default now speaks quite a bit slower, which should make it easier for people who are using eSpeak for the first time, when installing or starting to use NVDA.
* Added user dictionaries to NVDA. These allow you to make NVDA speak certain text differently. There are three dictionaries: default, voice, and temporary. Entries you add to the default dictionary will happen all the time in NVDA. Voice dictionaries are specific to the current synthesizer and voice you currently have set. And temporary dictionary is  for those times you quickly want to set a rule while you are doing a particular task, but you don't want it to be perminant (it will disappear if you close NVDA). For now the rules are regular expressions, not just normal text.
* Synthesizers can now use any audio output device on your system, by setting the output device combo box in the Synthesizer dialog before selecting the synthesizer you want.

### Performance

* NVDA no longer takes up a huge amount of system memory , when editing messages in mshtml edit controls
* Improved performance when reviewing text inside many controls that do not actually have a real cursor. e.g. MSN Messenger history window, treeview items, listview items etc.
* Improved performance in rich edit documents.
* NVDA should no longer slowly creep up in system memory size for no reason
* Fixed bugs when  trying to focus on a dos console window more than three or so times. NVDA did have a tendency to completely crash.

### Key commands

* NVDA+shift+numpad6 and NVDA+shift+numpad4 allow you to navigate to the next or previous object in flow respectively. This means that you can navigate in an application by only using these two keys with out having to worry about going up by parent, or down to first child as you move around the object hyerarchy. For instance in a web browser such as firefox, you could navigate the document by object, by just using these two keys. If next in flow or previous in flow takes you up and out of an object, or down in to an object, ordered beeps indicate the direction.
* You can now configure voice settings with out opening the voice settings dialog, by using the Synth Settings Ring. The synth settings ring is a group of voice settings you can toggle through by pressing control+NVDA+right and control+NVDA+left. To change a setting use control+NVDA+up and control+NVDA+down.
* Added a command to report the current selection in edit fields (NVDA+shift+upArrow).
* Quite a few NVDA commands that speak text (such as report current line etc) now can spell the text if pressed twice quickly.
* the capslock, numpad insert and extended insert can all be used as the NVDA modifier key. Also if one of these keys is used, pressing the key twice with out pressing any other keys will send the key through to the operating system, just like you'd pressed the key with out NVDA running. To make one of these keys be the NVDA modifier key, check its checkbox in the Keyboard settings dialog (used to be called the keyboard echo dialog).

### Application support

* Improved support for Firefox3 and Thunderbird3 documents. Load times have been improved by almost a factor of thirty, a screen layout is used by default (press nvda+v to toggle between this and no screen layout), a links list (nvda+f7 has been added), the find dialog (control+nvda+f) is now case-insensitive, much better support for dynamic content, selecting and copying text is now possible.
* In the MSN Messenger and Windows Live Messenger history windows, it is now possible to select and copy text.
* Improved support for the audacity application
* Added support for a few edit/text controls in Skype
* Improved support for Miranda instant messenger application
* Fixed some focus issues when opening html and plain text messages in Outlook Express.
* Outlook express newsgroup message fields are now labeled correctly
* NVDA can now read the addresses in the Outlook Express message fields (to/from/cc etc)
* NVDA should be now more accurate at announcing the next message in out look express when deleting a message from the message list.

### APIs and toolkits

* Improved object navigation for MSAA objects. If a window has a system menu, title bar, or scroll bars, you can now navigate to them.
* Added support for the IAccessible2 accessibility API. A part from the ability to announce more control types, this also allows NVDA to access the cursor in applications such as Firefox 3 and Thunderbird 3, allowing you to navigate, select or edit text.
* Added support for Scintilla edit controls (such controls can be found in Notepad++ or Tortoise SVN).
* Added support for Java applications (via the Java Access Bridge). This can provide basic support for Open Office (if Java is enabled), and any other stand-alone Java application. Note that java applets with in a web browser may not work yet.

### Mouse

* Improved support for reading what is under the mouse pointer as it moves. It is now much faster, and it also now has the ability in some controls such as standard edit fields, Java and IAccessible2 controls, to read the current word, not just the current object. This may be of some used to vision impared people who just want to read a specific bit of text with the mouse.
* Added a new config option, found in the mouse settings dialog. Play audio when mouse moves, when checked, plays a 40 ms beep each time the mouse moves, with its pitch (between 220 and 1760 hz) representing the y axis, and left/right volume, representing the x axis. This enables a blind person to get a rough idea of where the mouse is on the screen as its being moved. This feature also depends on reportObjectUnderMouse also being turned on. So this means that if you quickly need to disable both beeps and announcing of objects, then just press NVDA+m. The beeps are also louder or softer depending on how bright the screen is at that point.

### Object presentation and interaction

* Improved support for most common treeview controls. NVDA now tells you how many items are in the branch when you expand it. It also announces the level when moving in and out of branches. And, it announces the current item number and number of items, according to the current branch, not the entire treeview.
* Improved what is announced when focus changes as you move around applications or the operating system. Now instead of just hearing the control you land on, you hear information about any controls this control is positioned inside of. For instance if you tab and land on a button inside a groupbox, the groupbox will also get announced.
* NVDA now tries to speak the message inside many dialog boxes as they appear. This is accurate most of the time, though there are still many dialogs that arn't as good as they could be.
* Added a report object descriptions checkbox to the object presentation settings dialog. Power users may wish to sometimes uncheck this to stop NVDA announcing a lot of extra descriptions on particular controls,  such as in Java applications.
* NVDA automatically announces selected text in edit controls when focus moves to them. If there isn't any selected text, then it just announces the current line like usual.
* NVDA is a lot more careful now when it plays beeps to indicate progress bar changes in applications. It no longer goes crazy in Eclipse applications such as Lotus Notes/Symphony, and Accessibility Probe.

### User Interface

* Removed the NVDA interface window, and replaced it with a simple NVDA popup menu.
* NVDA's user interface settings dialog is now called General Settings. It also contains an extra setting: a combo box to set the log level, for what messages should go to NVDA's log file. Note that NVDA's log file is now called nvda.log not debug.log.
* Removed the report object group names checkBox from the object presentation settings dialog, reporting of group names now is handled differently.

## 0.5

* NVDA now has a built-in synthesizer called eSpeak, developed by Jonathan Duddington.It is very responsive and lite-weight, and has support for many different languages. Sapi synthesizers can still be used, but eSpeak will be used by default.
 * eSpeak does not depend on any special software to be installed, so it can be used with NVDA on any computer, on a USB thumb drive, or anywhere.
 * For more info on eSpeak, or to find other versions, go to http://espeak.sourceforge.net/.
* Fix bug where the wrong character was being announced when pressing delete in Internet Explorer / Outlook Express editable panes.
* Added support for more edit fields in Skype.
* VirtualBuffers only get loaded when focus is on the window that needs to be loaded. This fixes some problems when the preview pane is turned on in Outlook Express.
* Added commandline arguments to NVDA:
 * -m, --minimal: do not play startup/exit sounds and do not show the interface on startup if set to do so.
 * -q, --quit: quit any other already running instance of NVDA and then exit
 * -s, --stderr-file fileName: specify where NVDA should place uncaught errors and exceptions
 * -d, --debug-file fileName: specify where NVDA should place debug messages
 * -c, --config-file: specify an alternative configuration file
 * -h, -help: show a help message listing commandline arguments
* Fixed bug where punctuation symbols would not be translated to the appropriate language, when using a language other than english, and when speak typed characters was turned on.
* Added Slovak language files thanks to Peter Vagner
* Added a Virtual Buffer settings dialog and a Document Formatting settings dialog, from Peter Vagner.
* Added French translation thanks to Michel Such
* Added a script to toggle beeping of progress bars on and off (insert+u). Contributed by Peter Vagner.
* Made more messages in NVDA be translatable for other languages. This includes script descriptions when in keyboard help.
* Added a find dialog to the virtualBuffers (internet Explorer and Firefox). Pressing control+f when on a page brings up a dialog in which you can type some text to find. Pressing enter will then search for this text and place the virtualBuffer cursor on this line. Pressing f3 will also search for the next occurance of the text.
* When speak typed characters is turned on, more characters should be now spoken. Technically, now ascii characters from 32 to 255 can now be spoken.
* Renamed some control types for better readability. Editable text is now edit, outline is now tree view and push button is now button.
* When arrowing around list items in a list, or tree view items in a tree view, the control type (list item, tree view item) is no longer spoken, to speed up navigation.
* Has Popup (to indicate that a menu has a submenu) is now spoken as submenu.
* Where some language use control and alt (or altGR) to enter a special character, NVDA now will speak these characters when speak typed characters is on.
* Fixed some problems with reviewing static text controls.
* Added Translation for Traditional Chinese, thanks to Coscell Kao.
* Re-structured an important part of the NVDA code, which should now fix many issues with NVDA's user interface (including settings dialogs).
* Added Sapi4 support to NVDA. Currently there are two sapi4 drivers, one based on code contributed by Serotek Corporation, and one using the ActiveVoice.ActiveVoice com Interface. Both these drivers have issues, see which one works best for you.
* Now when trying to run a new copy of NVDA while an older copy is still running will cause the new copy to just exit. This fixes a major problem where running multiple copies of NVDA makes your system very unusable.
* Renamed the title of the NVDA user interface from NVDA Interface to NVDA.
* Fixed a bug in Outlook Express where pressing backspace at the start of an editable message would cause an error.
* Added patch from Rui Batista that adds a script to report the current battery status on laptops (insert+shift+b).
* Added a synth driver called Silence. This is a synth driver that does not speak anything, allowing NVDA to stay completely silent at all times. Eventually this could be used along with Braille support, when we have it.
* Added capitalPitchChange setting for synthesizers thanks to J.J. Meddaugh
* Added patch from J.J. Meddaugh that makes the toggle report objects under mouse script more like the other toggle scripts (saying on/off rather than changing the whole statement).
* Added spanish translation (es) contributed by Juan C. buo.
* Added Hungarian language file from Tamas Gczy.
* Added Portuguese language file from Rui Batista.
* Changing the voice in the voice settings dialog now sets the rate, pitch and volume sliders to the new values according to the synthesizer, rather than forcing the synthesizer to be set to the old values. This fixes issues where a synth like eloquence or viavoice seems to speek at a much faster rate than all other synths.
* Fixed a bug where either speech would stop, or NVDA would entirely crash, when in a Dos console window.
* If support for a particular language exists, NVDA now automatically can show its interface and speak its messages in the language Windows is set to. A particular language can still be chosen manualy from the user interface settings dialog as well.
* Added script 'toggleReportDynamicContentChanges' (insert+5). This toggles whether new text, or other dynamic changes should be automatically announced. So far this only works in Dos Console Windows.
* Added script 'toggleCaretMovesReviewCursor' (insert+6). This toggles whether the review cursor should be automatically repositioned when the system caret moves. This is useful in Dos console windows when trying to read information as the screen is updating.
* Added script 'toggleFocusMovesNavigatorObject' (insert+7). This toggles whether the navigator object is repositioned on the object with focus as it changes.
* Added some documentation translated in to various languages. So far there is French, Spannish and Finish.
* Removed some developer documentation from the binary distribution of NVDA, it is only now in the source version.
* Fixed a possible bug in Windows Live Messanger and MSN Messenger where arrowing up and down the contact list would cause errors.
* New messages are now automatically spoken when in a conversation using Windows Live Messenger. (only works for English versions so far)
* The history window in a Windows Live Messenger conversation can now be read by using the arrow keys. (Only works for English versions so far)
* Added script 'passNextKeyThrough' (insert+f2). Press this key, and then the next key pressed will be passed straight through to Windows. This is useful if you have to press a certain key in an application but NVDA uses that key for something else.
* NVDA no longer freezes up for more than a minute when opening very large documents in MS Word.
* Fixed a bug where moving out of a table in MS Word, and then moving back in, caused the current row/column numbers not to be spoken if moving back in to exactly the same cell.
* When starting NVDA with a synthesizer that doesn't exist, or is not working, the sapi5 synth will try and be loaded in stead, or if sapi5 isn't working, then speech will be set to silence.
* Increasing and decreasing rate scripts can no longer take the rate above 100 or below 0.
* If there is an error with a language when choosing it in the User Interface Settings dialog, a message box will alert the user to the fact.
* NVDA now asks if it should save configuration and restart if the user has just changed the language in the User Interface Settings Dialog. NVDA must be restarted for the language change to fully take effect.
* If a synthesizer can not be loaded, when choosing it from the synthesizer dialog, a message box alerts the user to the fact.
* When loading a synthesizer for the first time, NVDA lets the synthesizer choose the most suitable voice, rate and pitch parameters, rather than forcing it to defaults it thinks are ok. This fixes a problem where Eloquence and Viavoice sapi4 synths start speaking way too fast for the first time.<|MERGE_RESOLUTION|>--- conflicted
+++ resolved
@@ -10,13 +10,9 @@
 In order to use this feature, the application volume adjuster needs to be enabled in the Audio category of NVDA settings. (#16052, @mltony)
 * When editing in Microsoft PowerPoint text boxes, you can now move per sentence with `alt+upArrow`/`alt+downArrow`. (#17015, @LeonarddeR)
 * In Mozilla Firefox, NVDA will report the highlighted text when a URL containing a text fragment is visited. (#16910, @jcsteh)
-<<<<<<< HEAD
-* In the Add-on Store settings, a new combo box allows to configure the order of items in the Add-on Store list (#16681, @nvdaes)
-=======
 * NVDA can now report when a link destination points to the current page. (#141, @LeonarddeR, @nvdaes)
 * Added an action in the Add-on Store to cancel the install of add-ons. (#15578, @hwf1324)
 * It is now possible to specify a mirror URL to use for the Add-on Store. (#14974)
->>>>>>> 7e526e81
 
 ### Changes
 
