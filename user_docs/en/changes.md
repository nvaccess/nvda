--- conflicted
+++ resolved
@@ -45,12 +45,9 @@
   * This can be disabled in the "Add-on Store" category of settings.
   * NVDA checks daily for add-on updates.
   * Only updates within the same channel will be checked (e.g. installed beta add-ons will only notify for updates in the beta channel).
-<<<<<<< HEAD
 * You can check for new add-ons from the New available add-ons tab of the store. (#16681, @nvdaes)
   * From the Add-on store settings panel, new options are available to determine if the presence of new add-ons should be notified at startup, and the period of time to reset new add-ons.
-=======
 * Added support for the Help Tech Activator Pro displays. (#16668)
->>>>>>> 62c9122c
 
 ### Changes
 
