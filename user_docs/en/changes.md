# What's New in NVDA

## 2025.1

### Important notes

### New Features

* In Mozilla Firefox, NVDA will report the highlighted text when a URL containing a text fragment is visited. (#16910, @jcsteh)

### Changes

* The Report link destination, Character formatting information, and Speak selection dialogs, now include "Close" and "Copy" buttons for user convenience. (#17018, @XLTechie)
* The exit dialog now allows you to restart NVDA with add-ons disabled and debug logging enabled simultaneously. (#11538, @CyrilleB79)r

### Bug Fixes

* Native support for the Dot Pad tactile graphics device from Dot Inc as a multiline braille display. (#17007)

### Changes for Developers

Please refer to [the developer guide](https://www.nvaccess.org/files/nvda/documentation/developerGuide.html#API) for information on NVDA's API deprecation and removal process.

* Note: this is an Add-on API compatibility breaking release.
Add-ons will need to be re-tested and have their manifest updated.
<<<<<<< HEAD
* Updated Comtypes to 1.4.6. (#17061, @LeonarddeR)
=======
* `ui.browseableMessage` may now be called with options to present a button for copying to clipboard, and/or a button for closing the window. (#17018, @XLTechie)
>>>>>>> 811df339

#### API Breaking Changes

These are breaking API changes.
Please open a GitHub issue if your add-on has an issue with updating to the new API.

#### Deprecations

## 2024.4

This release includes a number of improvements in Microsoft Office, braille, and document formatting.

In Word or Excel, it is now possible to double-press the comment gesture to read the comment or note in a browsable dialog.
You can now use the review cursor selection command to select text in PowerPoint.
NVDA also no longer brailles garbage characters when showing row or column header text in tables in Word when using the object model.

NVDA can now be configured to report font attributes in speech and braille separately.

A new setting has been added to configure the timeout to perform a multiple press gesture, such as the report time/date command.

You can now configure how NVDA shows text formatting in braille, and set NVDA to show the start of paragraphs in braille.
NVDA can now speak the character at the cursor when performing a braille cursor routing action.
Cursor routing reliability has been improved, and support for routing keys in PowerPoint has been added.
All lines of cells will now be used when using a multi-line braille display via HID braille.
NVDA is no longer unstable after restarting NVDA during an automatic Braille Bluetooth scan.

eSpeak NG has been updated, adding support for the Faroese and Xextan languages.

There have also been a number of fixes, including to mouse tracking in Firefox, and the on-demand speech mode.

### New Features

* New braille features:
  * It is now possible to change the way NVDA displays certain text formatting attributes in braille.
    The available options are:
    * Liblouis (default): Uses formatting markers defined in the selected braille table.
    * Tags: Uses start and end tags to denote where certain font attributes begin and end. (#16864)
  * When the "Read by paragraph" option is enabled, NVDA can now be configured to indicate the start of paragraphs in braille. (#16895, @nvdaes)
  * When performing a braille cursor routing action, NVDA can now automatically speak the character at the cursor. (#8072, @LeonarddeR)
    * This option is disabled by default.
      You can enable "Speak character when routing cursor in text" in NVDA's braille settings.
* The comment command in Microsoft Word and notes command in Microsoft Excel can now be pressed twice to show the comment or note in a browsable message. (#16800, #16878, @Cary-Rowen)
* NVDA can now be configured to report font attributes in speech and braille separately. (#16755)
* The timeout to perform a multiple keypress is now configurable; this may be especially useful for people with dexterity impairment. (#11929, @CyrilleB79)

### Changes

* The `-c`/`--config-path` and `--disable-addons` command line options are now respected when launching an update from within NVDA. (#16937)
* eSpeak NG has been updated to 1.52-dev commit `961454ff`. (#16775)
  * Added new languages Faroese and Xextan.
* When using a multi-line braille display via the standard HID braille driver, all lines of cells will be used. (#16993, @alexmoon)

### Bug Fixes

* Braille fixes:
  * It is now possible to use braille display routing keys to move the text cursor in Microsoft PowerPoint. (#9101)
  * When accessing Microsoft Word without UI Automation, NVDA no longer outputs garbage characters in table headers defined with the set row and column header commands. (#7212)
  * The Seika Notetaker driver now correctly generates braille input for space, backspace and dots with space/backspace gestures. (#16642, @school510587)
  * Cursor routing is now much more reliable when a line contains one or more Unicode variation selectors or decomposed characters. (#10960, @mltony, @LeonarddeR)
  * NVDA no longer throws an error when panning the braille display forward in some empty edit controls. (#12885)
  * NVDA is no longer unstable after restarting NVDA during an automatic Braille Bluetooth scan. (#16933)
* It is now possible to use the review cursor selection commands to select text in Microsoft PowerPoint. (#17004)
* In on-demand speech mode, NVDA does not talk any more when a message is opened in Outlook, when a new page is loaded in a browser, or when displaying a new slide in a PowerPoint slideshow. (#16825, @CyrilleB79)
* In Mozilla Firefox, moving the mouse over text before or after a link now reliably reports the text. (#15990, @jcsteh)
* NVDA no longer occasionally fails to open browsable messages (such as pressing `NVDA+f` twice). (#16806, @LeonarddeR)
* Updating NVDA while add-on updates are pending no longer results in the add-on being removed. (#16837)
* It is now possible to interact with Data validation dropdown lists in Microsoft Excel 365. (#15138)
* NVDA is no longer as sluggish when arrowing up and down through large files in VS Code. (#17039)
* NVDA no longer becomes unresponsive after holding down an arrow key for a long time while in browse mode, particularly in Microsoft Word and Microsoft Outlook. (#16812)

### Changes for Developers

Please refer to [the developer guide](https://www.nvaccess.org/files/nvda/documentation/developerGuide.html#API) for information on NVDA's API deprecation and removal process.

* Component updates:
  * Updated py2exe to 0.13.0.2 (#16907, @dpy013)
  * Updated setuptools to 72.0 (#16907, @dpy013)
  * Updated Ruff to 0.5.6. (#16868, @LeonarddeR)
  * Updated nh3 to 0.2.18 (#17020, @dpy013)
* Added a `.editorconfig` file to NVDA's repository in order for several IDEs to pick up basic NVDA code style rules by default. (#16795, @LeonarddeR)
* Added support for custom speech symbol dictionaries. (#16739, #16823, @LeonarddeR)
  * Dictionaries can be provided in locale specific folders in an add-on package, e.g. `locale\en`.
  * Dictionary metadata can be added to an optional `symbolDictionaries` section in the add-on manifest.
  * Please consult the [Custom speech symbol dictionaries section in the developer guide](https://www.nvaccess.org/files/nvda/documentation/developerGuide.html#AddonSymbolDictionaries) for more details.
* It is now possible to redirect objects retrieved from on-screen coordinates, by using the `NVDAObject.objectFromPointRedirect` method. (#16788, @Emil-18)
* Running SCons with the parameter `--all-cores` will automatically pick the maximum number of available CPU cores. (#16943, #16868, @LeonarddeR)
* Developer info now includes information on app architecture (such as AMD64) for the navigator object. (#16488, @josephsl)

#### Deprecations

* The `bool` configuration key `[documentFormatting][reportFontAttributes]` is deprecated for removal in 2025.1, instead use `[fontAttributeReporting]`. (#16748)
  * The new key has an `int` value matching an `OutputMode` `enum` with options for speech, braille, speech and braille and off.
  * API consumers can use the `bool` value as previously, or check the `OutputMode` if handling speech or braille specifically.
  * These keys are currently synchronized until 2025.1.
* `NVDAObjects.UIA.InaccurateTextChangeEventEmittingEditableText` is deprecated with no replacement. (#16817, @LeonarddeR)

## 2024.3.1

This is a patch release to fix a bug with the automatic add-on update notification.

### Bug Fixes

* When automatically checking for add-on updates, NVDA no longer freezes on poor connections. (#17036)

## 2024.3

The Add-on Store will now notify you if any add-on updates are available on NVDA startup.

There are now options to apply Unicode normalization to speech and braille output.
This can be useful when reading characters that are unknown to a particular speech synthesizer or braille table and which have a compatible alternative, like the bold and italic characters commonly used on social media.
It also allows reading of equations in the Microsoft Word equation editor.

Help Tech Activator Pro braille displays are now supported.

Unassigned commands have been added to scroll the mouse wheel vertically and horizontally.

There are several bug fixes, particularly for the Windows 11 Emoji Panel and Clipboard history.
For web browsers, there are fixes for reporting error messages, figures, captions, table labels and checkbox/radio button menu items.

LibLouis has been updated, adding new Braille tables for Cyrillic Serbian, Yiddish, several ancient languages, Turkish, and the International Phonetic Alphabet.
eSpeak has been updated, adding support for the Karakalpak language.
Unicode CLDR has also been updated.

### New Features

* New key commands:
  * Added unassigned commands for vertical and horizontal scrolling of the mouse wheel, to enhance navigation on web pages and apps with dynamic content, such as Dism++. (#16462, @Cary-Rowen)
* Added support for Unicode Normalization to speech and braille output. (#11570, #16466 @LeonarddeR).
  * This can be useful when reading characters that are unknown to a particular speech synthesizer or braille table and which have a compatible alternative, like the bold and italic characters commonly used on social media.
  * It also allows reading of equations in the Microsoft Word equation editor. (#4631)
  * You can enable this functionality for both speech and braille in their respective settings categories in the NVDA Settings dialog.
* By default, after NVDA startup, you will be notified if any add-on updates are available. (#15035)
  * This can be disabled in the "Add-on Store" category of settings.
  * NVDA checks daily for add-on updates.
  * Only updates within the same channel will be checked (e.g. installed beta add-ons will only notify for updates in the beta channel).
* Added support for the Help Tech Activator Pro displays. (#16668)

### Changes

* Component updates:
  * eSpeak NG has been updated to 1.52-dev commit `54ee11a79`. (#16495)
    * Added new language Karakalpak.
  * Updated Unicode CLDR to version 45.0. (#16507, @OzancanKaratas)
  * Updated fast_diff_match_patch (used to detect changes in terminals and other dynamic content) to version 2.1.0. (#16508, @codeofdusk)
  * Updated LibLouis braille translator to [3.30.0](https://github.com/liblouis/liblouis/releases/tag/v3.30.0). (#16652, @codeofdusk)
    * New braille tables:
      * Cyrillic Serbian.
      * Yiddish.
      * Several ancient languages: Biblical Hebrew, Akkadian, Syriac, Ugaritic and transliterated Cuneiform text.
      * Turkish grade 2. (#16735)
      * International Phonetic Alphabet. (#16773)
  * Updated NSIS to 3.10 (#16674, @dpy013)
  * Updated markdown to 3.6 (#16725, @dpy013)
  * Updated nh3 to 0.2.17 (#16725, @dpy013)
* The fallback braille input table is now equal to the fallback output table, which is Unified English Braille Code grade 1. (#9863, @JulienCochuyt, @LeonarddeR)
* NVDA will now report figures with no accessible children, but with a label or description. (#14514)
* When reading by line in browse mode, "caption" is no longer reported on each line of a long figure or table caption. (#14874)
* In the Python console, the last unexecuted command will no longer be lost when moving in the input history. (#16653, @CyrilleB79)
* A unique anonymous ID is now sent as part of optional NVDA usage statistics gathering. (#16266)
* By default, a new folder will be created when making a portable copy.
A warning message will inform you if you try writing to a non-empty directory. (#16686)

### Bug Fixes

* Windows 11 fixes:
  * NVDA will no longer appear to get stuck when closing the clipboard history and emoji panel. (#16346, #16347, @josephsl)
  * NVDA will announce visible candidates again when opening the IME interface. (#14023, @josephsl)
  * NVDA will no longer announce "clipboard history" twice when navigating through the emoji panel menu items. (#16532, @josephsl)
  * NVDA will no longer cut off speech and braille when reviewing kaomojis and symbols in the emoji panel. (#16533, @josephsl)
* Web browser fixes:
  * Error messages referenced with `aria-errormessage` are now reported in Google Chrome and Mozilla Firefox. (#8318)
  * If present, NVDA will now use `aria-labelledby` to provide accessible names for tables in Mozilla Firefox. (#5183)
  * NVDA will correctly announce radio and checkbox menu items when first entering sub-menus in Google Chrome and Mozilla Firefox. (#14550)
  * NVDA's browse mode find functionality is now more accurate when the page contains emojis. (#16317, @LeonarddeR)
  * In Mozilla Firefox, NVDA now correctly reports the current character, word and line when the cursor is at the insertion point at the end of a line. (#3156, @jcsteh)
  * No longer cause Google Chrome to crash when closing a document or exiting Chrome. (#16893)
* NVDA will announce correctly the autocomplete suggestions in Eclipse and other Eclipse-based environments on Windows 11. (#16416, @thgcode)
* Improved reliability of automatic text readout, particularly in terminal applications. (#15850, #16027, @Danstiv)
* It is once again possible to reset the configuration to factory defaults reliably. (#16755, @Emil-18)
* NVDA will correctly announce selection changes when editing a cell's text in Microsoft Excel. (#15843)
* In applications using Java Access Bridge, NVDA will now correctly read the last blank line of a text instead of repeating the previous line. (#9376, @dmitrii-drobotov)
* In LibreOffice Writer (version 24.8 and newer), when toggling text formatting (bold, italic, underline, subscript/superscript, alignment) using the corresponding keyboard shortcut, NVDA announces the new formatting attribute (e.g. "Bold on", "Bold off"). (#4248, @michaelweghorn)
* When navigating with the cursor keys in text boxes in applications which use UI Automation, NVDA no longer sometimes reports the wrong character, word, etc. (#16711, @jcsteh)
* When pasting into the Windows 10/11 Calculator, NVDA now correctly reports the full number pasted. (#16573, @TristanBurchett)
* Speech is no longer silent after disconnecting from and reconnecting to a Remote Desktop session. (#16722, @jcsteh)
* Support added for text review commands for an object's name in Visual Studio Code. (#16248, @Cary-Rowen)
* Playing NVDA sounds no longer fails on a mono audio device. (#16770, @jcsteh)
* NVDA will report addresses when arrowing through To/CC/BCC fields in outlook.com / Modern Outlook. (#16856)
* NVDA now handles add-on installation failures more gracefully. (#16704)

### Changes for Developers

* NVDA now uses Ruff instead of flake8 for linting. (#14817)
* Fixed NVDA's build system to work properly when using Visual Studio 2022 version 17.10 and above. (#16480, @LeonarddeR)
* A fixed width font is now used in Log Viewer and in the NVDA Python Console so that the cursor remains in the same column during vertical navigation.
It is especially useful to read the error location markers in tracebacks. (#16321, @CyrilleB79)
* Support for custom braille tables has been added. (#3304, #16208, @JulienCochuyt, @LeonarddeR)
  * Tables can be provided in the `brailleTables` folder in an add-on package.
  * Table metadata can be added to an optional `brailleTables` section in the add-on manifest or to a `.ini` file with the same format found in the brailleTables subdirectory of the scratchpad directory.
  * Please consult the [braille translation tables section in the developer guide](https://www.nvaccess.org/files/nvda/documentation/developerGuide.html#BrailleTables) for more details.
* When a `gainFocus` event is queued with an object that has a valid `focusRedirect` property, the object pointed to by the `focusRedirect` property is now held by `eventHandler.lastQueuedFocusObject`, rather than the originally queued object. (#15843)
* NVDA will log its executable architecture (x86) at startup. (#16432, @josephsl)
* `wx.CallAfter`, which is wrapped in `monkeyPatches/wxMonkeyPatches.py`, now includes proper `functools.wraps` indication. (#16520, @XLTechie)
* There is a new module for scheduling tasks `utils.schedule`, using the pip module `schedule`. (#16636)
  * You can use `scheduleThread.scheduleDailyJobAtStartUp` to automatically schedule a job that happens after NVDA starts, and every 24 hours after that.
  Jobs are scheduled with a delay to avoid conflicts.
  * `scheduleThread.scheduleDailyJob` and `scheduleJob` can be used to schedule jobs at custom times, where a `JobClashError` will be raised on a known job scheduling clash.
* It is now possible to create app modules for apps hosting Edge WebView2 (msedgewebview2.exe) controls. (#16705, @josephsl)

## 2024.2

There is a new feature called sound split.
This allows splitting NVDA sounds into one channel (e.g. left) while sounds from all other applications are directed to the other channel (e.g. right).

There are new commands for modifying the synth settings ring, allowing users to jump to the first or last setting, and to increase or decrease the current setting in larger steps.
There are also new quick navigation commands, allowing users to bind gestures to quickly jump between: paragraph, vertically aligned paragraph, same style text, different style text, menu item, toggle button, progress bar, figure, and math formula.

There are many new braille features and bug fixes.
A new braille mode called "display speech output" has been added.
When active, the braille display shows exactly what NVDA speaks.
Support was also added for the BrailleEdgeS2 and BrailleEdgeS3 displays.
LibLouis was updated, adding new detailed (with capital letters indicated) Belarusian and Ukrainian Braille tables, a Lao table, and a Spanish table for reading Greek texts.

eSpeak was updated, adding new language Tigrinya.

There are many minor bug fixes for applications, such as Thunderbird, Adobe Reader, web browsers, Nudi and Geekbench.

### New Features

* New key commands:
  * New Quick Navigation command `p` for jumping to next/previous text paragraph in browse mode. (#15998, @mltony)
  * New unassigned Quick Navigation commands, which can be used to jump to the next/previous:
    * figure (#10826)
    * vertically aligned paragraph (#15999, @mltony)
    * menu item (#16001, @mltony)
    * toggle button (#16001, @mltony)
    * progress bar (#16001, @mltony)
    * math formula (#16001, @mltony)
    * same style text (#16000, @mltony)
    * different style text (#16000, @mltony)
  * Added commands to jump first, last, forward and backward through the synth settings ring. (#13768, #16095, @rmcpantoja)
    * Setting the first/last setting in the synth settings ring has no assigned gesture. (#13768)
    * Decrease and increase the current setting of the synth settings ring in a larger step (#13768):
      * Desktop: `NVDA+control+pageUp` and `NVDA+control+pageDown`.
      * Laptop: `NVDA+control+shift+pageUp` and `NVDA+control+shift+pageDown`.
  * Added a new unassigned input gesture to toggle the reporting of figures and captions. (#10826, #14349)
* Braille:
  * Added support for the BrailleEdgeS2 and BrailleEdgeS3 displays. (#16033, #16279, @EdKweon)
  * A new braille mode called "display speech output" has been added. (#15898, @Emil-18)
    * When active, the braille display shows exactly what NVDA speaks.
    * It can be toggled by pressing `NVDA+alt+t`, or from the braille settings dialog.
* Sound split: (#12985, @mltony)
  * Allows splitting NVDA sounds into one channel (e.g. left) while sounds from all other applications are directed to the other channel (e.g. right).
  * Toggled by `NVDA+alt+s`.
* Reporting row and column headers is now supported in contenteditable HTML elements. (#14113)
* Added an option to disable the reporting of figures and captions in Document Formatting settings. (#10826, #14349)
* In Windows 11, NVDA will announce alerts from voice typing and suggested actions including the top suggestion when copying data such as phone numbers to the clipboard (Windows 11 2022 Update and later). (#16009, @josephsl)
* NVDA will keep the audio device awake after speech stops, in order to prevent the start of the next speech being clipped with some audio devices such as Bluetooth headphones. (#14386, @jcsteh, @mltony)
* HP Secure Browser is now supported. (#16377)

### Changes

* Add-on Store:
  * The minimum and the last tested NVDA version for an add-on are now displayed in the "other details" area. (#15776, @Nael-Sayegh)
  * The community reviews action will be available in all tabs of the store. (#16179, @nvdaes)
* Component updates:
  * Updated LibLouis Braille translator to [3.29.0](https://github.com/liblouis/liblouis/releases/tag/v3.29.0). (#16259, @codeofdusk)
    * New detailed (with capital letters indicated) Belarusian and Ukrainian Braille tables.
    * New Spanish table for reading Greek texts.
    * New table for Lao Grade 1. (#16470)
  * eSpeak NG has been updated to 1.52-dev commit `cb62d93fd7`. (#15913)
    * Added new language Tigrinya.
* Changed several gestures for BrailleSense devices to avoid conflicts with characters of the French braille table. (#15306)
  * `alt+leftArrow` is now mapped to `dot2+dot7+space`
  * `alt+rightArrow` is now mapped to `dot5+dot7+space`
  * `alt+upArrow` is now mapped to `dot2+dot3+dot7+space`
  * `alt+downArrow` is now mapped to `dot5+dot6+dot7+space`
* Padding dots commonly used in tables of contents are not reported anymore at low punctuation levels. (#15845, @CyrilleB79)

### Bug Fixes

* Windows 11 fixes:
  * NVDA will once again announce hardware keyboard input suggestions. (#16283, @josephsl)
  * In Version 24H2 (2024 Update and Windows Server 2025), mouse and touch interaction can be used in quick settings. (#16348, @josephsl)
* Add-on Store:
  * When pressing `ctrl+tab`, focus properly moves to the new current tab title. (#14986, @ABuffEr)
  * If cache files are not correct, NVDA no longer will restart. (#16362, @nvdaes)
* Fixes for Chromium-based browsers when used with UIA:
  * Fixed bugs causing NVDA to hang. (#16393, #16394)
  * Backspace key is now working correctly in Gmail sign-in fields. (#16395)
* Backspace now works correctly when using Nudi 6.1 with NVDA's "Handle keys from other applications" setting enabled. (#15822, @jcsteh)
* Fixed a bug where audio coordinates would be played while the application is in sleep mode when "Play audio coordinates when mouse moves" is enabled. (#8059, @hwf1324)
* In Adobe Reader, NVDA no longer ignores alternative text set on formulas in PDFs. (#12715)
* Fixed a bug causing NVDA to fail to read the ribbon and options within Geekbench. (#16251, @mzanm)
* Fixed a rare case when saving the configuration may fail to save all profiles. (#16343, @CyrilleB79)
* In Firefox and Chromium-based browsers, NVDA will correctly enter focus mode when pressing enter when positioned within a presentational list (ul / ol) inside editable content. (#16325)
* Column state change is now correctly reported when selecting columns to display in Thunderbird message list. (#16323)
* The command line switch `-h`/`--help` works properly again. (#16522, @XLTechie)
* NVDA's support for the Poedit translation software version 3.4 or higher correctly functions when translating languages with 1 or more than 2 plural forms (e.g. Chinese, Polish). (#16318)

### Changes for Developers

Please refer to [the developer guide](https://www.nvaccess.org/files/nvda/documentation/developerGuide.html#API) for information on NVDA's API deprecation and removal process.

* Instantiating `winVersion.WinVersion` objects with unknown Windows versions above 10.0.22000 such as 10.0.25398 returns "Windows 11 unknown" instead of "Windows 10 unknown" for release name. (#15992, @josephsl)
* Make the AppVeyor build process easier for NVDA forks, by adding configurable variables in appveyor.yml to disable or modify NV Access specific portions of the build scripts. (#16216, @XLTechie)
* Added a how-to document, explaining the process of building NVDA forks on AppVeyor. (#16293, @XLTechie)

## 2024.1

A new "on-demand" speech mode has been added.
When speech is on-demand, NVDA does not speak automatically (e.g. when moving the cursor) but still speaks when calling commands whose goal is explicitly to report something (e.g. report window title).
In the Speech category of NVDA's settings, it is now possible to exclude unwanted speech modes from the Cycle speech modes command (`NVDA+s`).

A new Native Selection mode (toggled by `NVDA+shift+f10`) is now available in NVDA's browse mode for Mozilla Firefox.
When turned on, selecting text in browse mode will also manipulate Firefox's own native selection.
Copying text with `control+c` will pass straight through to Firefox, thus copying the rich content, rather than NVDA's plain text representation.

The Add-on Store now supports bulk actions (e.g. installing, enabling add-ons) by selecting multiple add-ons
There is a new action to open a reviews webpage for the selected add-on.

The audio output device and ducking mode options have been removed from the "Select Synthesizer" dialog.
They can be found in the audio settings panel which can be opened with `NVDA+control+u`.

eSpeak-NG, LibLouis braille translator, and Unicode CLDR have been updated.
New Thai, Filipino and Romanian braille tables are available.

There are many bug fixes, particularly for the Add-on Store, braille, Libre Office, Microsoft Office and audio.

### Important notes

* This release breaks compatibility with existing add-ons.
* Windows 7, and Windows 8 are no longer supported.
Windows 8.1 is the minimum Windows version supported.

### New Features

* Add-on Store:
  * The Add-on Store now supports bulk actions (e.g. installing, enabling add-ons) by selecting multiple add-ons. (#15350, #15623, @CyrilleB79)
  * A new action has been added to open a dedicated webpage to see or provide feedback about the selected add-on. (#15576, @nvdaes)
* Added support for Bluetooth Low Energy HID Braille displays. (#15470)
* A new Native Selection mode (toggled by `NVDA+shift+f10`) is now available in NVDA's browse mode for Mozilla Firefox.
When turned on, selecting text in browse mode will also manipulate Firefox's own native selection.
Copying text with `control+c` will pass straight through to Firefox, thus copying the rich content, rather than NVDA's plain text representation.
Note however that as Firefox is handling the actual copy, NVDA will not report a "copy to clipboard" message in this mode. (#15830)
* When copying text in Microsoft Word with NVDA's browse mode enabled, formatting is now also included.
A side affect of this is that NVDA will no longer report a "copy to clipboard" message when pressing `control+c` in Microsoft Word / Outlook browse mode, as the application is now handling the copy, not NVDA. (#16129)
* A new "on-demand" speech mode has been added.
When speech is on-demand, NVDA does not speak automatically (e.g. when moving the cursor) but still speaks when calling commands whose goal is explicitly to report something (e.g. report window title). (#481, @CyrilleB79)
* In the Speech category of NVDA's settings, it is now possible to exclude unwanted speech modes from the Cycle speech modes command (`NVDA+s`). (#15806, @lukaszgo1)
  * If you are currently using the NoBeepsSpeechMode add-on consider uninstalling it, and disabling "beeps" and "on-demand" modes in the settings.

### Changes

* NVDA no longer supports Windows 7 and Windows 8.
Windows 8.1 is the minimum Windows version supported. (#15544)
* Component updates:
  * Updated LibLouis braille translator to [3.28.0](https://github.com/liblouis/liblouis/releases/tag/v3.28.0). (#15435, #15876, @codeofdusk)
    * Added new Thai, Romanian, and Filipino Braille tables.
  * eSpeak NG has been updated to 1.52-dev commit `530bf0abf`. (#15036)
  * CLDR emoji and symbol annotations has been updated to version 44.0. (#15712, @OzancanKaratas)
  * Updated Java Access Bridge to 17.0.9+8Zulu (17.46.19). (#15744)
* Key Commands:
  * The following commands now support two and three presses to spell the reported information and spell with character descriptions: report selection, report clipboard text and report focused object. (#15449, @CyrilleB79)
  * The command to toggle the screen curtain now has a default gesture: `NVDA+control+escape`. (#10560, @CyrilleB79)
  * When pressed four times, the report selection command now shows the selection in a browsable message. (#15858, @Emil-18)
* Microsoft Office:
  * When requesting formatting information on Excel cells, borders and background will only be reported if there is such formatting. (#15560, @CyrilleB79)
  * NVDA will again no longer report unlabelled groupings such as in recent versions of Microsoft Office 365 menus. (#15638)
* The audio output device and ducking mode options have been removed from the "Select Synthesizer" dialog.
They can be found in the audio settings panel which can be opened with `NVDA+control+u`. (#15512, @codeofdusk)
* The option "Report role when mouse enters object" in NVDA's mouse settings category has been renamed to "Report object when mouse enters it".
This option now announces additional relevant information about an object when the mouse enters it, such as states (checked/pressed) or cell coordinates in a table. (#15420, @LeonarddeR)
* New items have been added to the Help menu for the NV Access "Get Help" page and Shop. (#14631)
* NVDA's support for [Poedit](https://poedit.net) is overhauled for Poedit version 3 and above.
Users of Poedit 1 are encouraged to update to Poedit 3 if they want to rely on enhanced accessibility in Poedit, such as shortcuts to read translator notes and comments. (#15313, #7303, @LeonarddeR)
* Braille viewer and speech viewer are now disabled in secure mode. (#15680)
* During object navigation, disabled (unavailable) objects will not be ignored anymore. (#15477, @CyrilleB79)
* Added table of contents to key commands document. (#16106)

### Bug Fixes

* Add-on Store:
  * When the status of an add-on is changed while it has focus, e.g. a change from "downloading" to "downloaded", the updated item is now announced correctly. (#15859, @LeonarddeR)
  * When installing add-ons install prompts are no longer overlapped by the restart dialog. (#15613, @lukaszgo1)
  * When reinstalling an incompatible add-on it is no longer forcefully disabled. (#15584, @lukaszgo1)
  * Disabled and incompatible add-ons can now be updated. (#15568, #15029)
  * NVDA now recovers and displays an error in a case where an add-on fails to download correctly. (#15796)
  * NVDA no longer fails to restart intermittently after opening and closing Add-on Store. (#16019, @lukaszgo1)
* Audio:
  * NVDA no longer freezes briefly when multiple sounds are played in rapid succession. (#15311, #15757, @jcsteh)
  * If the audio output device is set to something other than the default and that device becomes available again after being unavailable, NVDA will now switch back to the configured device instead of continuing to use the default device. (#15759, @jcsteh)
  * NVDA now resumes audio if the configuration of the output device changes or another application releases exclusive control of the device. (#15758, #15775, @jcsteh)
* Braille:
  * Multi line braille displays will no longer crash the BRLTTY driver and are treated as one continuous display. (#15386)
  * More objects which contain useful text are detected, and text content is displayed in braille. (#15605)
  * Contracted braille input works properly again. (#15773, @aaclause)
  * Braille is now updated when moving the navigator object between table cells in more situations (#15755, @Emil-18)
  * The result of reporting current focus, current navigator object, and current selection commands is now shown in braille. (#15844, @Emil-18)
  * The Albatross braille driver no longer handles a Esp32 microcontroller as an Albatross display. (#15671)
* LibreOffice:
  * Words deleted using the `control+backspace` keyboard shortcut are now also properly announced when the deleted word is followed by whitespace (like spaces and tabs). (#15436, @michaelweghorn)
  * Announcement of the status bar using the `NVDA+end` keyboard shortcut now also works for dialogs in LibreOffice version 24.2 and newer. (#15591, @michaelweghorn)
  * All expected text attributes are now supported in LibreOffice versions 24.2 and above.
  This makes the announcement of spelling errors work when announcing a line in Writer. (#15648, @michaelweghorn)
  * Announcement of heading levels now also works for LibreOffice versions 24.2 and newer. (#15881, @michaelweghorn)
* Microsoft Office:
  * In Excel with UIA disabled, braille is updated, and the active cell content is spoken, when `control+y`, `control+z` or `alt+backspace` is pressed. (#15547)
  * In Word with UIA disabled braille is updated when `control+v`, `control+x`, `control+y`, `control+z`, `alt+backspace`, `backspace` or `control+backspace` is pressed.
  It is also updated with UIA enabled, when typing text and braille is tethered to review and review follows caret. (#3276)
  * In Word, the landing cell will now be correctly reported when using the native Word commands for table navigation `alt+home`, `alt+end`, `alt+pageUp` and `alt+pageDown`. (#15805, @CyrilleB79)
* Reporting of object shortcut keys has been improved. (#10807, #15816, @CyrilleB79)
* The SAPI4 synthesizer now properly supports volume, rate and pitch changes embedded in speech. (#15271, @LeonarddeR)
* Multi line state is now correctly reported in applications using Java Access Bridge. (#14609)
* NVDA will announce dialog content for more Windows 10 and 11 dialogs. (#15729, @josephsl)
* NVDA will no longer fail to read a newly loaded page in Microsoft Edge when using UI Automation. (#15736)
* When using say all or commands which spell text, pauses between sentences or characters no longer gradually decrease over time. (#15739, @jcsteh)
* NVDA no longer sometimes freezes when speaking a large amount of text. (#15752, @jcsteh)
* When accessing Microsoft Edge using UI Automation, NVDA is able to activate more controls in browse mode. (#14612)
* NVDA will not fail to start anymore when the configuration file is corrupted, but it will restore the configuration to default as it did in the past. (#15690, @CyrilleB79)
* Fixed support for System List view (`SysListView32`) controls in Windows Forms applications. (#15283, @LeonarddeR)
* It is not possible anymore to overwrite NVDA's Python console history. (#15792, @CyrilleB79)
* NVDA should remain responsive when being flooded with many UI Automation events, e.g. when large chunks of text are printed to a terminal or when listening to voice messages in WhatsApp messenger. (#14888, #15169)
  * This new behavior can be disabled using the new "Use enhanced event processing" setting in NVDA's advanced settings.
* NVDA is again able to track the focus in applications running within Windows Defender Application Guard (WDAG). (#15164)
* The speech text is no longer updated when the mouse moves in the Speech Viewer. (#15952, @hwf1324)
* NVDA will again switch back to browse mode when closing combo boxes with `escape` or `alt+upArrow` in Firefox or Chrome. (#15653)
* Arrowing up and down in combo boxes in iTunes will no longer inappropriately switch back to browse mode. (#15653)

### Changes for Developers

Please refer to [the developer guide](https://www.nvaccess.org/files/nvda/documentation/developerGuide.html#API) for information on NVDA's API deprecation and removal process.

* Note: this is an Add-on API compatibility breaking release.
Add-ons will need to be re-tested and have their manifest updated.
* Building NVDA now requires Visual Studio 2022.
Please refer to the [NVDA docs](https://github.com/nvaccess/nvda/blob/release-2024.1/projectDocs/dev/createDevEnvironment.md) for the specific list of Visual Studio components. (#14313)
* Added the following extension points:
  * `treeInterceptorHandler.post_browseModeStateChange`. (#14969, @nvdaes)
  * `speech.speechCanceled`. (#15700, @LeonarddeR)
  * `_onErrorSoundRequested` (should be retrieved calling `logHandler.getOnErrorSoundRequested()`) (#15691, @CyrilleB79)
* It is now possible to use plural forms in an add-on's translations. (#15661, @beqabeqa473)
* Included python3.dll in the binary distribution for use by add-ons with external libraries utilizing the [stable ABI](https://docs.python.org/3.11/c-api/stable.html). (#15674, @mzanm)
* The `BrailleDisplayDriver` base class now has `numRows` and `numCols` properties to provide information about multi line braille displays.
Setting `numCells` is still supported for single line braille displays and `numCells` will return the total number of cells for multi line braille displays. (#15386)
* Updated BrlAPI for BRLTTY to version 0.8.5, and its corresponding python module to a Python 3.11 compatible build. (#15652, @LeonarddeR)
* Added the `speech.speakSsml` function, which allows you to write NVDA speech sequences using [SSML](https://www.w3.org/TR/speech-synthesis11/). (#15699, @LeonarddeR)
  * The following tags are currently supported and translated to appropriate NVDA speech commands:
    * `Prosody` (`pitch`, `rate` and `volume`). Only multiplication (e.g. `200%` are supported.
    * `say-as` with the `interpret` attribute set to `characters`
    * `voice` with the `xml:lang` set to an XML language
    * `break` with the `time` attribute set to a value in milliseconds, e.g. `200ms`
    * `mark` with the `name` attribute set to a mark name, e.g. `mark1`, requires providing a callback
  * Example: `speech.speakSsml('<speak><prosody pitch="200%">hello</prosody><break time="500ms" /><prosody rate="50%">John</prosody></speak>')`
  * The SSML parsing capabilities are backed by the `SsmlParser` class in the `speechXml` module.
* Changes to the NVDA Controller Client library:
  * The file names of the library no longer contain a suffix denoting the architecture, i.e. `nvdaControllerClient32/64.dll` are now called `nvdaControllerClient.dll`. (#15718, #15717, @LeonarddeR)
  * Added an example to demonstrate using nvdaControllerClient.dll from Rust. (#15771, @LeonarddeR)
  * Added the following functions to the controller client: (#15734, #11028, #5638, @LeonarddeR)
    * `nvdaController_getProcessId`: To get the process id (PID) of the current instance of NVDA the controller client is using.
    * `nvdaController_speakSsml`: To instruct NVDA to speak according to the given SSML. This function also supports:
      * Providing the symbol level.
      * Providing the priority of speech to be spoken.
      * Speaking both synchronously (blocking) and asynchronously (instant return).
    * `nvdaController_setOnSsmlMarkReachedCallback`: To register a callback of type `onSsmlMarkReachedFuncType` that is called in synchronous mode for every `<mark />` tag encountered in the SSML sequence provided to `nvdaController_speakSsml`.
  * Note: the new functions in the controller client only support NVDA 2024.1 and above.
* Updated `include` dependencies:
  * detours to `4b8c659f549b0ab21cf649377c7a84eb708f5e68`. (#15695)
  * ia2 to `3d8c7f0b833453f761ded6b12d8be431507bfe0b`. (#15695)
  * sonic to `8694c596378c24e340c09ff2cd47c065494233f1`. (#15695)
  * w3c-aria-practices to `9a5e55ccbeb0f1bf92b6127c9865da8426d1c864`. (#15695)
  * wil to `5e9be7b2d2fe3834a7107f430f7d4c0631f69833`. (#15695)
* Device info yielded by `hwPortUtils.listUsbDevices` now contain the bus reported description of the USB device (key `busReportedDeviceDescription`). (#15764, @LeonarddeR)
* For USB serial devices, `bdDetect.getConnectedUsbDevicesForDriver` and `bdDetect.getDriversForConnectedUsbDevices` now yield device matches containing a `deviceInfo` dictionary enriched with data about the USB device, such as `busReportedDeviceDescription`. (#15764, @LeonarddeR)
* When the configuration file `nvda.ini` is corrupted, a backup copy is saved before it is reinitialized. (#15779, @CyrilleB79)
* When defining a script with the script decorator, the `speakOnDemand` boolean argument can be specified to control if a script should speak while in "on-demand" speech mode. (#481, @CyrilleB79)
  * Scripts that provide information (e.g. say window title, report time/date) should speak in the "on-demand" mode.
  * Scripts that perform an action (e.g. move the cursor, change a parameter) should not speak in the "on-demand" mode.
* Fixed bug where deleting git-tracked files during `scons -c` resulted in missing UIA COM interfaces on rebuild. (#7070, #10833, @hwf1324)
* Fix a bug where some code changes were not detected when building `dist`, that prevented a new build from being triggered.
Now `dist` always rebuilds. (#13372, @hwf1324)
* A `gui.nvdaControls.MessageDialog` with default type of standard, no longer throws a None conversion exception because no sound is assigned. (#16223, @XLTechie)

#### API Breaking Changes

These are breaking API changes.
Please open a GitHub issue if your Add-on has an issue with updating to the new API.

* NVDA is now built with Python 3.11. (#12064)
* Updated pip dependencies:
  * configobj to 5.1.0dev commit `e2ba4457c4651fa54f8d59d8dcdd3da950e956b8`. (#15544)
  * Comtypes to 1.2.0. (#15513, @codeofdusk)
  * Flake8 to 4.0.1. (#15636, @lukaszgo1)
  * py2exe to 0.13.0.1dev commit `4e7b2b2c60face592e67cb1bc935172a20fa371d`. (#15544)
  * robotframework to 6.1.1. (#15544)
  * SCons to 4.5.2. (#15529, @LeonarddeR)
  * sphinx to 7.2.6. (#15544)
  * wxPython to 4.2.2a commit `0205c7c1b9022a5de3e3543f9304cfe53a32b488`. (#12551, #16257)
* Removed pip dependencies:
  * typing_extensions, these should be supported natively in Python 3.11 (#15544)
  * nose, instead unittest-xml-reporting is used to generate XML reports. (#15544)
* `IAccessibleHandler.SecureDesktopNVDAObject` has been removed.
Instead, when NVDA is running on the user profile, track the existence of the secure desktop with the extension point: `winAPI.secureDesktop.post_secureDesktopStateChange`. (#14488)
* `braille.BrailleHandler.handlePendingCaretUpdate` has been removed with no public replacement. (#15163, @LeonarddeR)
* `bdDetect.addUsbDevices and bdDetect.addBluetoothDevices` have been removed.
Braille display drivers should implement the `registerAutomaticDetection` class method instead.
That method receives a `DriverRegistrar` object on which the `addUsbDevices` and `addBluetoothDevices` methods can be used. (#15200, @LeonarddeR)
* The default implementation of the check method on `BrailleDisplayDriver` now requires both the `threadSafe` and `supportsAutomaticDetection` attributes to be set to `True`. (#15200, @LeonarddeR)
* Passing lambda functions to `hwIo.ioThread.IoThread.queueAsApc` is no longer possible, as functions should be weakly referenceable. (#14627, @LeonarddeR)
* `IoThread.autoDeleteApcReference` has been removed. (#14924, @LeonarddeR)
* To support capital pitch changes, synthesizers must now explicitly declare their support for the `PitchCommand` in the `supportedCommands` attribute on the driver. (#15433, @LeonarddeR)
* `speechDictHandler.speechDictVars` has been removed. Use `NVDAState.WritePaths.speechDictsDir` instead of `speechDictHandler.speechDictVars.speechDictsPath`. (#15614, @lukaszgo1)
* `languageHandler.makeNpgettext` and `languageHandler.makePgettext` have been removed.
`npgettext` and `pgettext` are supported natively now. (#15546)
* The app module for [Poedit](https://poedit.net) has been changed significantly. The `fetchObject` function has been removed. (#15313, #7303, @LeonarddeR)
* The following redundant types and constants have been removed from `hwPortUtils`: (#15764, @LeonarddeR)
  * `PCWSTR`
  * `HWND` (replaced by `ctypes.wintypes.HWND`)
  * `ULONG_PTR`
  * `ULONGLONG`
  * `NULL`
  * `GUID` (replaced by `comtypes.GUID`)
* `gui.addonGui.AddonsDialog` has been removed. (#15834)
* `touchHandler.TouchInputGesture.multiFingerActionLabel` has been removed with no replacement. (#15864, @CyrilleB79)
* `NVDAObjects.IAccessible.winword.WordDocument.script_reportCurrentHeaders` has been removed with no replacement. (#15904, @CyrilleB79)
* The following app modules are removed.
Code which imports from one of them, should instead import from the replacement module. (#15618, @lukaszgo1)

| Removed module name |Replacement module|
|---|---|
|`azardi-2.0` |`azardi20`|
|`azuredatastudio` |`code`|
|`azuredatastudio-insiders` |`code`|
|`calculatorapp` |`calculator`|
|`code - insiders` |`code`|
|`commsapps` |`hxmail`|
|`dbeaver` |`eclipse`|
|`digitaleditionspreview` |`digitaleditions`|
|`esybraille` |`esysuite`|
|`hxoutlook` |`hxmail`|
|`miranda64` |`miranda32`|
|`mpc-hc` |`mplayerc`|
|`mpc-hc64` |`mplayerc`|
|`notepad++` |`notepadPlusPlus`|
|`searchapp` |`searchui`|
|`searchhost` |`searchui`|
|`springtoolsuite4` |`eclipse`|
|`sts` |`eclipse`|
|`teamtalk3` |`teamtalk4classic`|
|`textinputhost` |`windowsinternal_composableshell_experiences_textinput_inputapp`|
|`totalcmd64` |`totalcmd`|
|`win32calc` |`calc`|
|`winmail` |`msimn`|
|`zend-eclipse-php` |`eclipse`|
|`zendstudio` |`eclipse`|

#### Deprecations

* Using `watchdog.getFormattedStacksForAllThreads` is deprecated - please use `logHandler.getFormattedStacksForAllThreads` instead. (#15616, @lukaszgo1)
* `easeOfAccess.canConfigTerminateOnDesktopSwitch` has been deprecated, as it became obsolete since Windows 7 is no longer supported. (#15644, @LeonarddeR)
* `winVersion.isFullScreenMagnificationAvailable` has been deprecated - use `visionEnhancementProviders.screenCurtain.ScreenCurtainProvider.canStart` instead. (#15664, @josephsl)
* The following Windows release constants has been deprecated from winVersion module (#15647, @josephsl):
  * `winVersion.WIN7`
  * `winVersion.WIN7_SP1`
  * `winVersion.WIN8`
* The `bdDetect.KEY_*` constants have been deprecated.
Use `bdDetect.DeviceType.*` instead. (#15772, @LeonarddeR).
* The `bdDetect.DETECT_USB` and `bdDetect.DETECT_BLUETOOTH` constants have been deprecated with no public replacement. (#15772, @LeonarddeR).
* Using `gui.ExecAndPump` is deprecated - please use `systemUtils.ExecAndPump` instead. (#15852, @lukaszgo1)

## 2023.3.4

This is a patch release to fix a security issue and installer issue.
Please responsibly disclose security issues following NVDA's [security policy](https://github.com/nvaccess/nvda/blob/master/security.md).

### Security Fixes

* Prevents loading custom configuration while secure mode is forced.
([GHSA-727q-h8j2-6p45](https://github.com/nvaccess/nvda/security/advisories/GHSA-727q-h8j2-6p45))

### Bug Fixes

* Fixed bug which caused the NVDA process to fail to exit correctly. (#16123)
* Fixed bug where if the previous NVDA process failed to exit correctly, an NVDA installation could fail to an unrecoverable state. (#16122)

## 2023.3.3

This is a patch release to fix a security issue.
Please responsibly disclose security issues following NVDA's [security policy](https://github.com/nvaccess/nvda/blob/master/security.md).

### Security Fixes

* Prevents possible reflected XSS attack from crafted content to cause arbitrary code execution.
([GHSA-xg6w-23rw-39r8](https://github.com/nvaccess/nvda/security/advisories/GHSA-xg6w-23rw-39r8))

## 2023.3.2

This is a patch release to fix a security issue.
The security patch in 2023.3.1 was not resolved correctly.
Please responsibly disclose security issues following NVDA's [security policy](https://github.com/nvaccess/nvda/blob/master/security.md).

### Security Fixes

* The security patch in 2023.3.1 was not resolved correctly.
Prevents possible system access and arbitrary code execution with system privileges for unauthenticated users.
([GHSA-h7pp-6jqw-g3pj](https://github.com/nvaccess/nvda/security/advisories/GHSA-h7pp-6jqw-g3pj))

## 2023.3.1

This is a patch release to fix a security issue.
Please responsibly disclose security issues following NVDA's [security policy](https://github.com/nvaccess/nvda/blob/master/security.md).

### Security Fixes

* Prevents possible system access and arbitrary code execution with system privileges for unauthenticated users.
([GHSA-h7pp-6jqw-g3pj](https://github.com/nvaccess/nvda/security/advisories/GHSA-h7pp-6jqw-g3pj))

## 2023.3

This release includes improvements to performance, responsiveness and stability of audio output.
Options have been added to control the volume of NVDA sounds and beeps, or to have them follow the volume of the voice you are using.

NVDA can now periodically refresh OCR results, speaking new text as it appears.
This can be configured in the Windows OCR category of NVDA's settings dialog.

There's been several braille fixes, improving device detection and caret movement.
It is now possible to opt-out unwanted drivers from automatic detection, to improve autodetection performance.
There are also new BRLTTY commands.

There's also been bug fixes for the Add-on Store, Microsoft Office, Microsoft Edge context menus, and Windows Calculator.

### New Features

* Enhanced sound management:
  * A new Audio Settings panel:
    * This can be opened with `NVDA+control+u`. (#15497)
    * An option in Audio settings to have the volume of NVDA sounds and beeps follow the volume setting of the voice you are using. (#1409)
    * An option in Audio settings to separately configure the volume of NVDA sounds. (#1409, #15038)
    * The settings to change audio output device and toggle audio ducking have been moved to the new Audio settings panel from the Select Synthesizer dialog.
    These options will be removed from the "select synthesizer" dialog in 2024.1. (#15486, #8711)
  * NVDA will now output audio via the Windows Audio Session API (WASAPI), which may improve the responsiveness, performance and stability of NVDA speech and sounds. (#14697, #11169, #11615, #5096, #10185, #11061)
  * Note: WASAPI is incompatible with some add-ons.
  Compatible updates are available for these add-ons, please update them before updating NVDA.
  Incompatible versions of these add-ons will be disabled when updating NVDA:
    * Tony's Enhancements version 1.15 or older. (#15402)
    * NVDA global commands extension 12.0.8 or older. (#15443)
* NVDA is now able to continually update the result when performing optical character recognition (OCR), speaking new text as it appears. (#2797)
  * To enable this functionality, enable the option "Periodically refresh recognized content" in the Windows OCR category of NVDA's settings dialog.
  * Once enabled, you can toggle speaking new text by toggling report dynamic content changes (pressing `NVDA+5`).
* When using automatic detection of braille displays, it is now possible to opt-out drivers from detection from the braille display selection dialog. (#15196)
* A new option in Document Formatting settings, "Ignore blank lines for line indentation reporting". (#13394)
* Added an unassigned gesture to navigate by tab groupings in browse mode. (#15046)

### Changes

* Braille:
  * When the text in a terminal changes without updating the caret, the text on a braille display will now properly update when positioned on a changed line.
  This includes situations where braille is tethered to review. (#15115)
  * More BRLTTY key bindings are now mapped to NVDA commands (#6483):
    * `learn`: toggle NVDA input help
    * `prefmenu`: open the NVDA menu
    * `prefload`/`prefsave`: Load/save NVDA configuration
    * `time`: Show time
    * `say_line`: Speak the current line where the review cursor is located
    * `say_below`: Say all using review cursor
  * The BRLTTY driver is only available when a BRLTTY instance with BrlAPI enabled is running. (#15335)
  * The advanced setting to enable support for HID braille has been removed in favor of a new option.
  You can now disable specific drivers for braille display auto detection in the braille display selection dialog. (#15196)
* Add-on Store: Installed add-ons will now be listed in the Available Add-ons tab, if they are available in the store. (#15374)
* Some shortcut keys have been updated in the NVDA menu. (#15364)

### Bug Fixes

* Microsoft Office:
  * Fixed crash in Microsoft Word when Document formatting options "report headings" and "report comments and notes" were not enabled. (#15019)
  * In Word and Excel, text alignment will be correctly reported in more situations. (#15206, #15220)
  * Fixes the announcement of some cell formatting shortcuts in Excel. (#15527)
* Microsoft Edge:
  * NVDA will no longer jump back to the last browse mode position when opening the context menu in Microsoft Edge. (#15309)
  * NVDA is once again able to read context menus of downloads in Microsoft Edge. (#14916)
* Braille:
  * The braille cursor and selection indicators will now always be updated correctly after showing or hiding respective indicators with a gesture. (#15115)
  * Fixed bug where Albatross braille displays try to initialize although another braille device has been connected. (#15226)
* Add-on Store:
  * Fixed bug where unchecking "include incompatible add-ons" would result in incompatible add-ons still being listed in the store. (#15411)
  * Add-ons blocked due to compatibility reasons should now be filtered correctly when toggling the filter for enabled/disabled status. (#15416)
  * Fixed bug preventing overridden enabled incompatible add-ons being upgraded or replaced using the external install tool. (#15417)
  * Fixed bug where NVDA would not speak until restarted after add-on installation. (#14525)
  * Fixed bug where add-ons cannot be installed if a previous download failed or was cancelled. (#15469)
  * Fixed issues with handling incompatible add-ons when upgrading NVDA. (#15414, #15412, #15437)
* NVDA once again announces calculation results in the Windows 32bit calculator on Server, LTSC and LTSB versions of Windows. (#15230)
* NVDA no longer ignores focus changes when a nested window (grand child window) gets focus. (#15432)
* Fixed a potential cause of crashing during NVDA startup. (#15517)

### Changes for Developers

Please refer to [the developer guide](https://www.nvaccess.org/files/nvda/documentation/developerGuide.html#API) for information on NVDA's API deprecation and removal process.

* `braille.handler.handleUpdate` and `braille.handler.handleReviewMove` have been changed in order not to update instantly.
Before this change, when either of these methods was called very often, this would drain many resources.
These methods now queue an update at the end of every core cycle instead.
They should also be thread safe, making it possible to call them from background threads. (#15163)
* Added official support to register custom braille display drivers in the automatic braille display detection process.
Consult the `braille.BrailleDisplayDriver` class documentation for more details.
Most notably, the `supportsAutomaticDetection` attribute must be set to `True` and the `registerAutomaticDetection` `classmethod` must be implemented.  (#15196)

#### Deprecations

* `braille.BrailleHandler.handlePendingCaretUpdate` is now deprecated with no public replacement.
It will be removed in 2024.1. (#15163)
* Importing the constants `xlCenter`, `xlJustify`, `xlLeft`, `xlRight`, `xlDistributed`, `xlBottom`, `xlTop` from `NVDAObjects.window.excel` is deprecated.
Use `XlHAlign` or `XlVAlign` enumerations instead. (#15205)
* The mapping `NVDAObjects.window.excel.alignmentLabels` is deprecated.
Use the `displayString` methods of `XlHAlign` or `XlVAlign` enumerations instead. (#15205)
* `bdDetect.addUsbDevices` and `bdDetect.addBluetoothDevices` have been deprecated.
Braille display drivers should implement the `registerAutomaticDetection` classmethod instead.
That method receives a `DriverRegistrar` object on which the `addUsbDevices` and `addBluetoothDevices` methods can be used. (#15200)
* The default implementation of the check method on `BrailleDisplayDriver` uses `bdDetect.driverHasPossibleDevices` for devices that are marked as thread safe.
Starting from NVDA 2024.1, in order for the base method to use `bdDetect.driverHasPossibleDevices`, the `supportsAutomaticDetection` attribute must be set to `True` as well. (#15200)

## 2023.2

This release introduces the Add-on Store to replace the Add-ons Manager.
In the Add-on Store you can browse, search, install and update community add-ons.
You can now manually override incompatibility issues with outdated add-ons at your own risk.

There are new braille features, commands, and display support.
There are also new input gestures for OCR and flattened object navigation.
Navigating and reporting formatting in Microsoft Office is improved.

There are many bug fixes, particularly for braille, Microsoft Office, web browsers and Windows 11.

eSpeak-NG, LibLouis braille translator, and Unicode CLDR have been updated.

### New Features

* Add-on Store has been added to NVDA. (#13985)
  * Browse, search, install and update community add-ons.
  * Manually override incompatibility issues with outdated add-ons.
  * The Add-ons Manager has been removed and replaced by the Add-on Store.
  * For more information please read the updated user guide.
* New input gestures:
  * An unbound gesture to cycle through the available languages for Windows OCR. (#13036)
  * An unbound gesture to cycle through the braille show messages modes. (#14864)
  * An unbound gesture to toggle showing the selection indicator for braille. (#14948)
  * Added default keyboard gesture assignments to move to the next or previous object in a flattened view of the object hierarchy. (#15053)
    * Desktop: `NVDA+numpad9` and `NVDA+numpad3` to move to the previous and next objects respectively.
    * Laptop: `shift+NVDA+[` and `shift+NVDA+]` to move to the previous and next objects respectively.
* New braille features:
  * Added support for the Help Tech Activator braille display. (#14917)
  * A new option to toggle showing the selection indicator (dots 7 and 8). (#14948)
  * A new option to optionally move the system caret or focus when changing the review cursor position with braille routing keys. (#14885, #3166)
  * When pressing `numpad2` three times to report the numerical value of the character at the position of the review cursor, the information is now also provided in braille. (#14826)
  * Added support for the `aria-brailleroledescription` ARIA 1.3 attribute, allowing web authors to override the type of an element shown on the braille display. (#14748)
  * Baum braille driver: added several braille chord gestures for performing common keyboard commands such as `windows+d` and `alt+tab`.
  Please refer to the NVDA User Guide for a full list. (#14714)
* Added pronunciation of Unicode symbols:
  * braille symbols such as `⠐⠣⠃⠗⠇⠐⠜`. (#13778)
  * Mac Option key symbol `⌥`. (#14682)
* Added gestures for Tivomatic Caiku Albatross braille displays. (#14844, #15002)
  * showing the braille settings dialog
  * accessing the status bar
  * cycling the braille cursor shape
  * cycling the braille show messages mode
  * toggling the braille cursor on/off
  * toggling the "braille show selection indicator" state
  * cycling the "braille move system caret when routing review cursor" mode. (#15122)
* Microsoft Office features:
  * When highlighted text is enabled Document Formatting, highlight colours are now reported in Microsoft Word. (#7396, #12101, #5866)
  * When colors are enabled Document Formatting, background colours are now reported in Microsoft Word. (#5866)
  * When using Excel shortcuts to toggle format such as bold, italic, underline and strike through of a cell in Excel, the result is now reported. (#14923)
* Experimental enhanced sound management:
  * NVDA can now output audio via the Windows Audio Session API (WASAPI), which may improve the responsiveness, performance and stability of NVDA speech and sounds. (#14697)
  * WASAPI usage can be enabled in Advanced settings.
  Additionally, if WASAPI is enabled, the following Advanced settings can also be configured.
    * An option to have the volume of NVDA sounds and beeps follow the volume setting of the voice you are using. (#1409)
    * An option to separately configure the volume of NVDA sounds. (#1409, #15038)
  * There is a known issue with intermittent crashing when WASAPI is enabled. (#15150)
* In Mozilla Firefox and Google Chrome, NVDA now reports when a control opens a dialog, grid, list or tree if the author has specified this using `aria-haspopup`. (#8235)
* It is now possible to use system variables (such as `%temp%` or `%homepath%`) in the path specification while creating portable copies of NVDA. (#14680)
* In Windows 10 May 2019 Update and later, NVDA can announce virtual desktop names when opening, changing, and closing them. (#5641)
* A system wide parameter has been added to allow users and system administrators to force NVDA to start in secure mode. (#10018)

### Changes

* Component updates:
  * eSpeak NG has been updated to 1.52-dev commit `ed9a7bcf`. (#15036)
  * Updated LibLouis braille translator to [3.26.0](https://github.com/liblouis/liblouis/releases/tag/v3.26.0). (#14970)
  * CLDR has been updated to version 43.0. (#14918)
* LibreOffice changes:
  * When reporting the review cursor location, the current cursor/caret location is now reported relative to the current page in LibreOffice Writer 7.6 and newer, similar to what is done for Microsoft Word. (#11696)
  * Announcement of the status bar (e.g. triggered by `NVDA+end`) works for LibreOffice. (#11698)
  * When moving to a different cell in LibreOffice Calc, NVDA no longer incorrectly announces the coordinates of the previously focused cell when cell coordinate announcement is disabled in NVDA's settings. (#15098)
* Braille changes:
  * When using a braille display via the Standard HID braille driver, the dpad can be used to emulate the arrow keys and enter.
  Also `space+dot1` and `space+dot4` now map to up and down arrow respectively. (#14713)
  * Updates to dynamic web content (ARIA live regions) are now displayed in braille.
  This can be disabled in the Advanced Settings panel. (#7756)
* Dash and em-dash symbols will always be sent to the synthesizer. (#13830)
* Distance reported in Microsoft Word will now honour the unit defined in Word's advanced options even when using UIA to access Word documents. (#14542)
* NVDA responds faster when moving the cursor in edit controls. (#14708)
* Script for reporting the destination of a link now reports from the caret / focus position rather than the navigator object. (#14659)
* Portable copy creation no longer requires that a drive letter be entered as part of the absolute path. (#14680)
* If Windows is configured to display seconds in the system tray clock, using `NVDA+f12` to report the time now honors that setting. (#14742)
* NVDA will now report unlabeled groupings that have useful position information, such as in recent versions of Microsoft Office 365 menus. (#14878)

### Bug Fixes

* Braille:
  * Several stability fixes to input/output for braille displays, resulting in less frequent errors and crashes of NVDA. (#14627)
  * NVDA will no longer unnecessarily switch to no braille multiple times during auto detection, resulting in a cleaner log and less overhead. (#14524)
  * NVDA will now switch back to USB if a HID Bluetooth device (such as the HumanWare Brailliant or APH Mantis) is automatically detected and an USB connection becomes available.
  This only worked for Bluetooth Serial ports before. (#14524)
  * When no braille display is connected and the braille viewer is closed by pressing `alt+f4` or clicking the close button, the display size of the braille subsystem will again be reset to no cells. (#15214)
* Web browsers:
  * NVDA no longer occasionally causes Mozilla Firefox to crash or stop responding. (#14647)
  * In Mozilla Firefox and Google Chrome, typed characters are no longer reported in some text boxes even when speak typed characters is disabled. (#8442)
  * You can now use browse mode in Chromium Embedded Controls where it was not possible previously. (#13493, #8553)
  * In Mozilla Firefox, moving the mouse over text after a link now reliably reports the text. (#9235)
  * The destination of graphic links is now reported accurately in more cases in Chrome and Edge. (#14783)
  * When trying to report the URL for a link without a href attribute NVDA is no longer silent.
  Instead NVDA reports that the link has no destination. (#14723)
  * In Browse mode, NVDA will no longer incorrectly ignore focus moving to a parent or child control e.g. moving from a control to its parent list item or gridcell. (#14611)
    * Note however that this fix only applies when the Automatically set focus to focusable elements" option in Browse Mode settings is turned off (which is the default).
* Fixes for Windows 11:
  * NVDA can once again announce Notepad status bar contents. (#14573)
  * Switching between tabs will announce the new tab name and position for Notepad and File Explorer. (#14587, #14388)
  * NVDA will once again announce candidate items when entering text in languages such as Chinese and Japanese. (#14509)
  * It is once again possible to open the Contributors and License items on the NVDA Help menu. (#14725)
* Microsoft Office fixes:
  * When rapidly moving through cells in Excel, NVDA is now less likely to report the wrong cell or selection. (#14983, #12200, #12108)
  * When landing on an Excel cell from outside a work sheet, braille and focus highlighter are no longer needlessly updated to the object that had focus previously. (#15136)
  * NVDA no longer fails to announce focusing password fields in Microsoft Excel and Outlook. (#14839)
* For symbols which do not have a symbol description in the current locale, the default English symbol level will be used. (#14558, #14417)
* It is now possible to use the backslash character in the replacement field of a dictionaries entry, when the type is not set to regular expression. (#14556)
* In Windows 10 and 11 Calculator, a portable copy of NVDA will no longer do nothing or play error tones when entering expressions in standard calculator in compact overlay mode. (#14679)
* NVDA again recovers from many more situations such as applications that stop responding which previously caused it to freeze completely. (#14759)
* When forcing UIA support with certain terminal and consoles, a bug is fixed which caused a freeze and the log file to be spammed. (#14689)
* NVDA will no longer refuse to save the configuration after a configuration reset. (#13187)
* When running a temporary version from the launcher, NVDA will not mislead users into thinking they can save the configuration. (#14914)
* NVDA now generally responds slightly faster to commands and focus changes. (#14928)
* Displaying the OCR settings will not fail on some systems anymore. (#15017)
* Fix bug related to saving and loading the NVDA configuration, including switching synthesizers. (#14760)
* Fix bug causing text review "flick up" touch gesture to move pages rather than move to previous line. (#15127)

### Changes for Developers

Please refer to [the developer guide](https://www.nvaccess.org/files/nvda/documentation/developerGuide.html#API) for information on NVDA's API deprecation and removal process.

* Suggested conventions have been added to the add-on manifest specification.
These are optional for NVDA compatibility, but are encouraged or required for submitting to the Add-on Store. (#14754)
  * Use `lowerCamelCase` for the name field.
  * Use `<major>.<minor>.<patch>` format for the version field (required for add-on datastore).
  * Use `https://` as the schema for the url field (required for add-on datastore).
* Added a new extension point type called `Chain`, which can be used to iterate over iterables returned by registered handlers. (#14531)
* Added the `bdDetect.scanForDevices` extension point.
Handlers can be registered that yield `BrailleDisplayDriver/DeviceMatch` pairs that don't fit in existing categories, like USB or Bluetooth. (#14531)
* Added extension point: `synthDriverHandler.synthChanged`. (#14618)
* The NVDA Synth Settings Ring now caches available setting values the first time they're needed, rather than when loading the synthesizer. (#14704)
* You can now call the export method on a gesture map to export it to a dictionary.
This dictionary can be imported in another gesture by passing it either to the constructor of `GlobalGestureMap` or to the update method on an existing map. (#14582)
* `hwIo.base.IoBase` and its derivatives now have a new constructor parameter to take a `hwIo.ioThread.IoThread`.
If not provided, the default thread is used. (#14627)
* `hwIo.ioThread.IoThread` now has a `setWaitableTimer` method to set a waitable timer using a python function.
Similarly, the new `getCompletionRoutine` method allows you to convert a python method into a completion routine safely. (#14627)
* `offsets.OffsetsTextInfo._get_boundingRects` should now always return `List[locationHelper.rectLTWH]` as expected for a subclass of `textInfos.TextInfo`. (#12424)
* `highlight-color` is now a format field attribute. (#14610)
* NVDA should more accurately determine if a logged message is coming from NVDA core. (#14812)
* NVDA will no longer log inaccurate warnings or errors about deprecated appModules. (#14806)
* All NVDA extension points are now briefly described in a new, dedicated chapter in the Developer Guide. (#14648)
* `scons checkpot` will no longer check the `userConfig` subfolder anymore. (#14820)
* Translatable strings can now be defined with a singular and a plural form using `ngettext` and `npgettext`. (#12445)

#### Deprecations

* Passing lambda functions to `hwIo.ioThread.IoThread.queueAsApc` is deprecated.
Instead, functions should be weakly referenceable. (#14627)
* Importing `LPOVERLAPPED_COMPLETION_ROUTINE` from `hwIo.base` is deprecated.
Instead import from `hwIo.ioThread`. (#14627)
* `IoThread.autoDeleteApcReference` is deprecated.
It was introduced in NVDA 2023.1 and was never meant to be part of the public API.
Until removal, it behaves as a no-op, i.e. a context manager yielding nothing. (#14924)
* `gui.MainFrame.onAddonsManagerCommand` is deprecated, use `gui.MainFrame.onAddonStoreCommand` instead. (#13985)
* `speechDictHandler.speechDictVars.speechDictsPath` is deprecated, use `NVDAState.WritePaths.speechDictsDir` instead. (#15021)
* Importing `voiceDictsPath` and `voiceDictsBackupPath` from `speechDictHandler.dictFormatUpgrade` is deprecated.
Instead use `WritePaths.voiceDictsDir` and `WritePaths.voiceDictsBackupDir` from `NVDAState`. (#15048)
* `config.CONFIG_IN_LOCAL_APPDATA_SUBKEY` is deprecated.
Instead use `config.RegistryKey.CONFIG_IN_LOCAL_APPDATA_SUBKEY`. (#15049)

## 2023.1

A new option has been added, "Paragraph Style" in "Document Navigation".
This can be used with text editors that do not support paragraph navigation natively, such as Notepad and Notepad++.

There is a new global command to report the destination of a link, mapped to `NVDA+k`.

Support for annotated web content (such as comments and footnotes) has improved.
Press `NVDA+d` to cycle through summaries when annotations are reported (e.g. "has comment, has footnote").

Tivomatic Caiku Albatross 46/80 braille displays are now supported.

Support for ARM64 and AMD64 versions of Windows has improved.

There are many bug fixes, notably Windows 11 fixes.

eSpeak, LibLouis, Sonic rate boost and Unicode CLDR have been updated.
There are new Georgian, Swahili (Kenya) and Chichewa (Malawi) braille tables.

Note:

* This release breaks compatibility with existing add-ons.

### New Features

* Microsoft Excel via UI Automation: Automatic reporting of column and row headers in tables. (#14228)
  * Note: This is referring to tables formatted via the "Table" button on the Insert pane of the Ribbon.
  "First Column" and "Header Row" in "Table Style Options" correspond to column and row headers respectively.
  * This is not referring to screen reader specific headers via named ranges, which is currently not supported via UI Automation.
* An unassigned script has been added to toggle delayed character descriptions. (#14267)
* Added an experimental option to leverage the UIA notification support in Windows Terminal to report new or changed text in the terminal, resulting in improved stability and responsivity. (#13781)
  * Consult the user guide for limitations of this experimental option.
* On Windows 11 ARM64, browse mode is now available in AMD64 apps such as Firefox, Google Chrome and 1Password. (#14397)
* A new option has been added, "Paragraph Style" in "Document Navigation".
This adds support for single line break (normal) and multi line break (block) paragraph navigation.
This can be used with text editors that do not support paragraph navigation natively, such as Notepad and Notepad++. (#13797)
* The presence of multiple annotations are now reported.
`NVDA+d` now cycles through reporting the summary of each annotation target for origins with multiple annotation targets.
For example, when text has a comment and a footnote associated with it. (#14507, #14480)
* Added support for Tivomatic Caiku Albatross 46/80 braille displays. (#13045)
* New global command: Report link destination (`NVDA+k`).
Pressed once will speak/braille the destination of the link that is in the navigator object.
Pressing twice will show it in a window, for more detailed review. (#14583)
* New unmapped global command (Tools category): Report link destination in a window.
Same as pressing `NVDA+k` twice, but may be more useful for braille users. (#14583)

### Changes

* Updated LibLouis braille translator to [3.24.0](https://github.com/liblouis/liblouis/releases/tag/v3.24.0). (#14436)
  * Major updates to Hungarian, UEB, and Chinese bopomofo braille.
  * Support for the Danish braille standard 2022.
  * New braille tables for Georgian literary braille, Swahili (Kenya) and Chichewa (Malawi).
* Updated Sonic rate boost library to commit `1d70513`. (#14180)
* CLDR has been updated to version 42.0. (#14273)
* eSpeak NG has been updated to 1.52-dev commit `f520fecb`. (#14281, #14675)
  * Fixed reporting of large numbers. (#14241)
* Java applications with controls using the selectable state will now announce when an item is not selected rather than when the item is selected. (#14336)

### Bug Fixes

* Windows 11 fixes:
  * NVDA will announce search highlights when opening Start menu. (#13841)
  * On ARM, x64 apps are no longer identified as ARM64 applications. (#14403)
  * Clipboard history menu items such as "pin item" can be accessed. (#14508)
  * In Windows 11 22H2 and newer, it is again possible to use mouse and touch interaction to interact with areas such as the system tray overflow window and "Open With" dialog. (#14538, #14539)
* Suggestions are reported when typing an @mention in in Microsoft Excel comments. (#13764)
* In the Google Chrome location bar, suggestion controls (switch to tab, remove suggestion etc) are now reported when selected. (#13522)
* When requesting formatting information, colors are now explicitly reported in Wordpad or log viewer, rather than only "Default color". (#13959)
* In Firefox, activating the "Show options" button on GitHub issue pages now works reliably. (#14269)
* The date picker controls in Outlook 2016 / 365 Advanced search dialog now report their label and value. (#12726)
* ARIA switch controls are now actually reported as switches in Firefox, Chrome and Edge, rather than checkboxes. (#11310)
* NVDA will automatically announce the sort state on an HTML table column header when changed by pressing an inner button. (#10890)
* A landmark or region's name is always automatically spoken when jumping inside from outside using quick navigation or focus in browse mode. (#13307)
* When beep or announce 'cap' for capitals is enabled with delayed character descriptions, NVDA no longer beeps or announces 'cap' twice. (#14239)
* Controls in tables in Java applications will now be announced more accurately by NVDA. (#14347)
* Some settings will no longer be unexpectedly different when used with multiple profiles. (#14170)
  * The following settings have been addressed:
    * Line indentation in Document formatting settings.
    * Cell borders in doc formatting settings
    * Show messages in braille settings
    * Tether Braille in braille settings
  * In some rare cases, these settings used in profiles may be unexpectedly modified when installing this version of NVDA.
  * Please check these options in your profiles after upgrading NVDA to this version.
* Emojis should now be reported in more languages. (#14433)
* The presence of an annotation is no longer missing in braille for some elements. (#13815)
* Fixed an issue where config changes not save correctly when changing between a "Default" option and the value of the "Default" option. (#14133)
* When configuring NVDA there will always be at least one key defined as an NVDA key. (#14527)
* When accessing the NVDA menu via the notification area, NVDA will not suggest a pending update anymore when no update is available. (#14523)
* Remaining, elapsed and total time is now reported correctly for audio files over a day long in foobar2000. (#14127)
* In web browsers such as Chrome and Firefox, alerts such as file downloads are shown in braille in addition to being spoken. (#14562)
* Bug fixed when navigating to the first and last column in a table in Firefox (#14554)
* When NVDA is launched with `--lang=Windows` parameter, it is again possible to open NVDA's General settings dialog. (#14407)
* NVDA no longer fails to continue reading in Kindle for PC after turning the page. (#14390)

### Changes for Developers

Note: this is an Add-on API compatibility breaking release.
Add-ons will need to be re-tested and have their manifest updated.
Please refer to [the developer guide](https://www.nvaccess.org/files/nvda/documentation/developerGuide.html#API) for information on NVDA's API deprecation and removal process.

* System tests should now pass when run locally on non-English systems. (#13362)
* In Windows 11 on ARM, x64 apps are no longer identified as ARM64 applications. (#14403)
* It is no longer necessary to use `SearchField` and `SuggestionListItem` `UIA` `NVDAObjects` in new UI Automation scenarios, where automatic reporting of search suggestions, and where typing has been exposed via UI Automation with the `controllerFor` pattern.
This functionality is now available generically via `behaviours.EditableText` and the base `NVDAObject` respectively. (#14222)
* The UIA debug logging category when enabled now produces significantly more logging for UIA event handlers and utilities. (#14256)
* NVDAHelper build standards updated. (#13072)
  * Now uses the C++20 standard, was C++17.
  * Now uses the `/permissive-` compiler flag which disables permissive behaviors, and sets the `/Zc` compiler options for strict conformance.
* Some plugin objects (e.g. drivers and add-ons) now have a more informative description in the NVDA python console. (#14463)
* NVDA can now be fully compiled with Visual Studio 2022, no longer requiring the Visual Studio 2019 build tools. (#14326)
* More detailed logging for NVDA freezes to aid debugging. (#14309)
* The singleton `braille._BgThread` class has been replaced with `hwIo.ioThread.IoThread`. (#14130)
  * A single instance `hwIo.bgThread` (in NVDA core) of this class provides background i/o for thread safe braille display drivers.
  * This new class is not a singleton by design, add-on authors are encouraged to use their own instance when doing hardware i/o.
* The processor architecture for the computer can be queried from `winVersion.WinVersion.processorArchitecture attribute.` (#14439)
* New extension points have been added. (#14503)
  * `inputCore.decide_executeGesture`
  * `tones.decide_beep`
  * `nvwave.decide_playWaveFile`
  * `braille.pre_writeCells`
  * `braille.filter_displaySize`
  * `braille.decide_enabled`
  * `braille.displayChanged`
  * `braille.displaySizeChanged`
* It is possible to set useConfig to False on supported settings for a synthesizer driver. (#14601)

#### API Breaking Changes

These are breaking API changes.
Please open a GitHub issue if your Add-on has an issue with updating to the new API.

* The configuration specification has been altered, keys have been removed or modified:
  * In `[documentFormatting]` section (#14233):
    * `reportLineIndentation` stores an int value (0 to 3) instead of a boolean
    * `reportLineIndentationWithTones` has been removed.
    * `reportBorderStyle` and `reportBorderColor` have been removed and are replaced by `reportCellBorders`.
  * In `[braille]` section (#14233):
    * `noMessageTimeout` has been removed, replaced by a value for `showMessages`.
    * `messageTimeout` cannot take the value 0 anymore, replaced by a value for `showMessages`.
    * `autoTether` has been removed; `tetherTo` can now take the value "auto" instead.
  * In `[keyboard]` section  (#14528):
    * `useCapsLockAsNVDAModifierKey`, `useNumpadInsertAsNVDAModifierKey`, `useExtendedInsertAsNVDAModifierKey` have been removed.
    They are replaced by `NVDAModifierKeys`.
* The `NVDAHelper.RemoteLoader64` class has been removed with no replacement. (#14449)
* The following functions in `winAPI.sessionTracking` are removed with no replacement. (#14416, #14490)
  * `isWindowsLocked`
  * `handleSessionChange`
  * `unregister`
  * `register`
  * `isLockStateSuccessfullyTracked`
* It is no longer possible to enable/disable the braille handler by setting `braille.handler.enabled`.
To disable the braille handler programatically, register a handler to `braille.handler.decide_enabled`. (#14503)
* It is no longer possible to update the display size of the handler by setting `braille.handler.displaySize`.
To update the displaySize programatically, register a handler to `braille.handler.filter_displaySize`.
Refer to `brailleViewer` for an example on how to do this. (#14503)
* There have been changes to the usage of `addonHandler.Addon.loadModule`. (#14481)
  * `loadModule` now expects dot as a separator, rather than backslash.
  For example "lib.example" instead of "lib\example".
  * `loadModule` now raises an exception when a module can't be loaded or has errors, instead of silently returning `None` without giving information about the cause.
* The following symbols have been removed from `appModules.foobar2000` with no direct replacement. (#14570)
  * `statusBarTimes`
  * `parseIntervalToTimestamp`
  * `getOutputFormat`
  * `getParsingFormat`
* The following are no longer singletons - their get method has been removed.
Usage of `Example.get()` is now `Example()`. (#14248)
  * `UIAHandler.customAnnotations.CustomAnnotationTypesCommon`
  * `UIAHandler.customProps.CustomPropertiesCommon`
  * `NVDAObjects.UIA.excel.ExcelCustomProperties`
  * `NVDAObjects.UIA.excel.ExcelCustomAnnotationTypes`

#### Deprecations

* `NVDAObjects.UIA.winConsoleUIA.WinTerminalUIA` is deprecated and usage is discouraged. (#14047)
* `config.addConfigDirsToPythonPackagePath` has been moved.
Use `addonHandler.packaging.addDirsToPythonPackagePath` instead. (#14350)
* `braille.BrailleHandler.TETHER_*` are deprecated.
Use `configFlags.TetherTo.*.value` instead. (#14233)
* `utils.security.postSessionLockStateChanged` is deprecated.
Use `utils.security.post_sessionLockStateChanged` instead. (#14486)
* `NVDAObject.hasDetails`, `NVDAObject.detailsSummary`, `NVDAObject.detailsRole` has been deprecated.
Use `NVDAObject.annotations` instead. (#14507)
* `keyboardHandler.SUPPORTED_NVDA_MODIFIER_KEYS` is deprecated with no direct replacement.
Consider using the class `config.configFlags.NVDAKey` instead. (#14528)
* `gui.MainFrame.evaluateUpdatePendingUpdateMenuItemCommand` has been deprecated.
Use `gui.MainFrame.SysTrayIcon.evaluateUpdatePendingUpdateMenuItemCommand` instead. (#14523)

## 2022.4

This release includes several new key commands, including table say all commands.
A "Quick Start Guide" section has been added to the User Guide.
There are also several bug fixes.

eSpeak has been updated and LibLouis has been updated.
There are new Chinese, Swedish, Luganda and Kinyarwanda braille tables.

### New Features

* Added a "Quick Start Guide" section to the User Guide. (#13934)
* Introduced a new command to check the keyboard shortcut of the current focus. (#13960)
  * Desktop: `shift+numpad2`.
  * Laptop: `NVDA+ctrl+shift+.`.
* Introduced new commands to move the review cursor by page where supported by the application. (#14021)
  * Move to previous page:
    * Desktop: `NVDA+pageUp`.
    * Laptop: `NVDA+shift+pageUp`.
  * Move to next page:
    * Desktop: `NVDA+pageDown`.
    * Laptop: `NVDA+shift+pageDown`.
* Added the following table commands. (#14070)
  * Say all in column: `NVDA+control+alt+downArrow`
  * Say all in row: `NVDA+control+alt+rightArrow`
  * Read entire column: `NVDA+control+alt+upArrow`
  * Read entire row: `NVDA+control+alt+leftArrow`
* Microsoft Excel via UI Automation: NVDA now announces when moving out of a table within a spreadsheet. (#14165)
* Reporting table headers can now be configured separately for rows and columns. (#14075)

### Changes

* eSpeak NG has been updated to 1.52-dev commit `735ecdb8`. (#14060, #14079, #14118, #14203)
  * Fixed reporting of Latin characters when using Mandarin. (#12952, #13572, #14197)
* Updated LibLouis braille translator to [3.23.0](https://github.com/liblouis/liblouis/releases/tag/v3.23.0). (#14112)
  * Added braille tables:
    * Chinese common braille (simplified Chinese characters)
    * Kinyarwanda literary braille
    * Luganda literary braille
    * Swedish uncontracted braille
    * Swedish partially contracted braille
    * Swedish contracted braille
    * Chinese (China, Mandarin) Current Braille System (no tones) (#14138)
* NVDA now includes the architecture of the operating system as part of user statistics tracking. (#14019)

### Bug Fixes

* When updating NVDA using the Windows Package Manager CLI (aka winget), a released version of NVDA is no longer always treated as newer than whatever alpha version is installed. (#12469)
* NVDA will now correctly announce Group boxes in Java applications. (#13962)
* Caret properly follows spoken text during "say all" in applications such as Bookworm, WordPad, or the NVDA log viewer. (#13420, #9179)
* In programs using UI Automation, partially checked checkboxes will be reported correctly. (#13975)
* Improved performance and stability in Microsoft Visual Studio, Windows Terminal, and other UI Automation based applications. (#11077, #11209)
  * These fixes apply to Windows 11 Sun Valley 2 (version 22H2) and later.
  * Selective registration for UI Automation events and property changes now enabled by default.
* Text reporting, Braille output, and password suppression now work as expected in the embedded Windows Terminal control in Visual Studio 2022. (#14194)
* NVDA is now DPI aware when using multiple monitors.
There are several fixes for using a DPI setting higher than 100% or multiple monitors.
Issues may still exist with versions of Windows older than Windows 10 1809.
For these fixes to work, applications which NVDA interacts with also need to be DPI aware.
Note there are still known issues with Chrome and Edge. (#13254)
  * Visual highlighting frames should now be correctly placed in most applications. (#13370, #3875, #12070)
  * Touch screen interaction should now be accurate for most applications. (#7083)
  * Mouse tracking should now work for most applications. (#6722)
* Orientation state (landscape/portrait) changes are now correctly ignored when there is no change (e.g. monitor changes). (#14035)
* NVDA will announce dragging items on screen in places such as rearranging Windows 10 Start menu tiles and virtual desktops in Windows 11. (#12271, #14081)
* In advanced settings, "Play a sound for logged errors" option is now correctly restored to its default value when pressing the "Restore defaults" button. (#14149)
* NVDA can now select text using the `NVDA+f10` keyboard shortcut on Java applications. (#14163)
* NVDA will no longer get stuck in a menu when arrowing up and down threaded conversations in Microsoft Teams. (#14355)

### Changes for Developers

Please refer to [the developer guide](https://www.nvaccess.org/files/nvda/documentation/developerGuide.html#API) for information on NVDA's API deprecation and removal process.

* The [NVDA API Announcement mailing list](https://groups.google.com/a/nvaccess.org/g/nvda-api/about) was created. (#13999)
* NVDA no longer processes `textChange` events for most UI Automation applications due to their extreme negative performance impact. (#11002, #14067)

#### Deprecations

* `core.post_windowMessageReceipt` is deprecated, use `winAPI.messageWindow.pre_handleWindowMessage` instead.
* `winKernel.SYSTEM_POWER_STATUS` is deprecated and usage is discouraged, this has been moved to `winAPI._powerTracking.SystemPowerStatus`.
* `winUser.SM_*` constants are deprecated, use `winAPI.winUser.constants.SystemMetrics` instead.

## 2022.3.3

This is a minor release to fix issues with 2022.3.2, 2022.3.1 and 2022.3.
This also addresses a security issue.

### Security Fixes

* Prevents possible system access (e.g. NVDA Python console) for unauthenticated users.
([GHSA-fpwc-2gxx-j9v7](https://github.com/nvaccess/nvda/security/advisories/GHSA-fpwc-2gxx-j9v7))

### Bug Fixes

* Fixed bug where if NVDA freezes when locking, NVDA will allow access to the users desktop while on the Windows lock screen. (#14416)
* Fixed bug where if NVDA freezes when locking, NVDA will not behave correctly, as if the device was still locked. (#14416)
* Fixed accessibility issues with the Windows "forgot my PIN" process and Windows update/install experience. (#14368)
* Fixed bug when trying to install NVDA in some Windows environments, e.g. Windows Server. (#14379)

### Changes for Developers

#### Deprecations

* `utils.security.isObjectAboveLockScreen(obj)` is deprecated, instead use `obj.isBelowLockScreen`. (#14416)
* The following functions in `winAPI.sessionTracking` are deprecated for removal in 2023.1. (#14416)
  * `isWindowsLocked`
  * `handleSessionChange`
  * `unregister`
  * `register`
  * `isLockStateSuccessfullyTracked`

## 2022.3.2

This is a minor release to fix regressions with 2022.3.1 and address a security issue.

### Security Fixes

* Prevents possible system level access for unauthenticated users.
([GHSA-3jj9-295f-h69w](https://github.com/nvaccess/nvda/security/advisories/GHSA-3jj9-295f-h69w))

### Bug Fixes

* Fixes a regression from 2022.3.1 where certain functionality was disabled on secure screens. (#14286)
* Fixes a regression from 2022.3.1 where certain functionality was disabled after sign-in, if NVDA started on the lock screen. (#14301)

## 2022.3.1

This is a minor release to fix several security issues.
Please responsibly disclose security issues to <info@nvaccess.org>.

### Security Fixes

* Fixed exploit where it was possible to elevate from user to system privileges.
([GHSA-q7c2-pgqm-vvw5](https://github.com/nvaccess/nvda/security/advisories/GHSA-q7c2-pgqm-vvw5))
* Fixed a security issue allowing access to the python console on the lock screen via a race condition for NVDA startup.
([GHSA-72mj-mqhj-qh4w](https://github.com/nvaccess/nvda/security/advisories/GHSA-72mj-mqhj-qh4w))
* Fixed issue where speech viewer text is cached when locking Windows.
([GHSA-grvr-j2h8-3qm4](https://github.com/nvaccess/nvda/security/advisories/GHSA-grvr-j2h8-3qm4))

### Bug Fixes

* Prevent an unauthenticated user from updating settings for speech and Braille viewer on the lock screen. ([GHSA-grvr-j2h8-3qm4](https://github.com/nvaccess/nvda/security/advisories/GHSA-grvr-j2h8-3qm4))

## 2022.3

A significant amount of this release was contributed by the NVDA development community.
This includes delayed character descriptions and improved Windows Console support.

This release also includes several bug fixes.
Notably, up-to-date versions of Adobe Acrobat/Reader will no longer crash when reading a PDF document.

eSpeak has been updated, which introduces 3 new languages: Belarusian, Luxembourgish and Totontepec Mixe.

### New Features

* In the Windows Console Host used by Command Prompt, PowerShell, and the Windows Subsystem for Linux on Windows 11 version 22H2 (Sun Valley 2) and later:
  * Vastly improved performance and stability. (#10964)
  * When pressing `control+f` to find text, the review cursor position is updated to follow the found term. (#11172)
  * Reporting of typed text that does not appear on-screen (such as passwords) is disabled by default.
It can be re-enabled in NVDA's advanced settings panel. (#11554)
  * Text that has scrolled offscreen can be reviewed without scrolling the console window. (#12669)
  * More detailed text formatting information is available. ([microsoft/terminal PR 10336](https://github.com/microsoft/terminal/pull/10336))
* A new Speech option has been added to read character descriptions after a delay. (#13509)
* A new Braille option has been added to determine if scrolling the display forward/back should interrupt speech. (#2124)

### Changes

* eSpeak NG has been updated to 1.52-dev commit `9de65fcb`. (#13295)
  * Added languages:
    * Belarusian
    * Luxembourgish
    * Totontepec Mixe
* When using UI Automation to access Microsoft Excel spreadsheet controls, NVDA is now able to report when a cell is merged. (#12843)
* Instead of reporting "has details" the purpose of details is included where possible, for example "has comment". (#13649)
* The installation size of NVDA is now shown in Windows Programs and Feature section. (#13909)

### Bug Fixes

* Adobe Acrobat / Reader 64 bit will no longer crash when reading a PDF document. (#12920)
  * Note that the most up to date version of Adobe Acrobat / Reader is also required to avoid the crash.
* Font size measurements are now translatable in NVDA. (#13573)
* Ignore Java Access Bridge events where no window handle can be found for Java applications.
This will improve performance for some Java applications including IntelliJ IDEA. (#13039)
* Announcement of selected cells for LibreOffice Calc is more efficient and no longer results in a Calc freeze when many cells are selected. (#13232)
* When running under a different user, Microsoft Edge is no longer inaccessible. (#13032)
* When rate boost is off, eSpeak's rate does not drop anymore between rates 99% and 100%. (#13876)
* Fix bug which allowed 2 Input Gestures dialogs to open. (#13854)

### Changes for Developers

* Updated Comtypes to version 1.1.11. (#12953)
* In builds of Windows Console (`conhost.exe`) with an NVDA API level of 2 (`FORMATTED`) or greater, such as those included with Windows 11 version 22H2 (Sun Valley 2), UI Automation is now used by default. (#10964)
  * This can be overridden by changing the "Windows Console support" setting in NVDA's advanced settings panel.
  * To find your Windows Console's NVDA API level, set "Windows Console support" to "UIA when available", then check the NVDA+F1 log opened from a running Windows Console instance.
* The Chromium virtual buffer is now loaded even when the document object has the MSAA `STATE_SYSTEM_BUSY` exposed via IA2. (#13306)
* A config spec type `featureFlag` has been created for use with experimental features in NVDA. See `devDocs/featureFlag.md` for more information. (#13859)

#### Deprecations

There are no deprecations proposed in 2022.3.

## 2022.2.4

This is a patch release to fix a security issue.

### Bug Fixes

* Fixed an exploit where it was possible to open the NVDA python console via the log viewer on the lock screen.
([GHSA-585m-rpvv-93qg](https://github.com/nvaccess/nvda/security/advisories/GHSA-585m-rpvv-93qg))

## 2022.2.3

This is a patch release to fix an accidental API breakage introduced in 2022.2.1.

### Bug Fixes

* Fixed a bug where NVDA did not announce "Secure Desktop" when entering a secure desktop.
This caused NVDA remote to not recognize secure desktops. (#14094)

## 2022.2.2

This is a patch release to fix a bug introduced in 2022.2.1 with input gestures.

### Bug Fixes

* Fixed a bug where input gestures didn't always work. (#14065)

## 2022.2.1

This is a minor release to fix a security issue.
Please responsibly disclose security issues to <info@nvaccess.org>.

### Security Fixes

* Fixed exploit where it was possible to run a python console from the lockscreen. (GHSA-rmq3-vvhq-gp32)
* Fixed exploit where it was possible to escape the lockscreen using object navigation. (GHSA-rmq3-vvhq-gp32)

### Changes for Developers

#### Deprecations

These deprecations are currently not scheduled for removal.
The deprecated aliases will remain until further notice.
Please test the new API and provide feedback.
For add-on authors, please open a GitHub issue if these changes stop the API from meeting your needs.

* `appModules.lockapp.LockAppObject` should be replaced with `NVDAObjects.lockscreen.LockScreenObject`. (GHSA-rmq3-vvhq-gp32)
* `appModules.lockapp.AppModule.SAFE_SCRIPTS` should be replaced with `utils.security.getSafeScripts()`. (GHSA-rmq3-vvhq-gp32)

## 2022.2

This release includes many bug fixes.
Notably, there are significant improvements for Java based applications, braille displays and Windows features.

New table navigation commands have been introduced.
Unicode CLDR has been updated.
LibLouis has been updated, which includes a new German braille table.

### New Features

* Support for interacting with Microsoft Loop Components in Microsoft Office products. (#13617)
* New table navigation commands have been added. (#957)
 * `control+alt+home/end` to jump to first/last column.
 * `control+alt+pageUp/pageDown` to jump to first/last row.
* An unassigned script to cycle through language and dialect switching modes has been added. (#10253)

### Changes

* NSIS has been updated to version 3.08. (#9134)
* CLDR has been updated to version 41.0. (#13582)
* Updated LibLouis braille translator to [3.22.0](https://github.com/liblouis/liblouis/releases/tag/v3.22.0). (#13775)
  * New braille table: German grade 2 (detailed)
* Added new role for "busy indicator" controls. (#10644)
* NVDA now announces when an NVDA action cannot be performed. (#13500)
  * This includes when:
    * Using the NVDA Windows Store version.
    * In a secure context.
    * Waiting for a response to a modal dialog.

### Bug Fixes

* Fixes for Java based applications:
  * NVDA will now announce read-only state. (#13692)
  * NVDA will now announce disabled/enabled state correctly. (#10993)
  * NVDA will now announce function key shortcuts. (#13643)
  * NVDA can now beep or speak on progress bars. (#13594)
  * NVDA will no longer incorrectly remove text from widgets when presenting to the user. (#13102)
  * NVDA will now announce the state of toggle buttons. (#9728)
  * NVDA will now identify the window in a Java application with multiple windows. (#9184)
  * NVDA will now announce position information for tab controls. (#13744)
* Braille fixes:
  * Fix braille output when navigating certain text in Mozilla rich edit controls, such as drafting a message in Thunderbird. (#12542)
  * When braille is tethered automatically and the mouse is moved with mouse tracking enabled,
   text review commands now update the braille display with the spoken content. (#11519)
  * It is now possible to pan the braille display through content after use of text review commands. (#8682)
* The NVDA installer can now run from directories with special characters. (#13270)
* In Firefox, NVDA no longer fails to report items in web pages when aria-rowindex, aria-colindex, aria-rowcount or aria-colcount attributes are invalid. (#13405)
* The cursor does not switch row or column anymore when using table navigation to navigate through merged cells. (#7278)
* When reading non-interactive PDFs in Adobe Reader, the type and state of form fields (such as checkboxes and radio buttons) are now reported. (#13285)
* "Reset configuration to factory defaults" is now accessible in the NVDA menu during secure mode. (#13547)
* Any locked mouse keys will be unlocked when NVDA exits, previously the mouse button would remain locked. (#13410)
* Visual Studio now reports line numbers. (#13604)
  * Note that for line number reporting to work, showing line numbers must be enabled in Visual Studio and NVDA.
* Visual Studio now correctly reports line indentation. (#13574)
* NVDA will once again announce Start menu search result details in recent Windows 10 and 11 releases. (#13544)
* In Windows 10 and 11 Calculator version 10.1908 and later,
NVDA will announce results when more commands are pressed, such as commands from scientific mode. (#13383)
* In Windows 11, it is again possible to navigate and interact with user interface elements,
such as Taskbar and Task View using mouse and touch interaction. (#13506)
* NVDA will announce status bar content in Windows 11 Notepad. (#13688)
* Navigator object highlighting now shows up immediately upon activation of the feature. (#13641)
* Fix reading single column list view items. (#13659, #13735)
* Fix eSpeak automatic language switching for English and French falling back to British English and French (France). (#13727)
* Fix OneCore automatic language switching when trying to switch to a formerly installed language. (#13732)

### Changes for Developers

* Compiling NVDA dependencies with Visual Studio 2022 (17.0) is now supported.
For development and release builds, Visual Studio 2019 is still used. (#13033)
* When retrieving the count of selected children via accSelection,
the case where a negative child ID or an IDispatch is returned by `IAccessible::get_accSelection` is now handled properly. (#13277)
* New convenience functions `registerExecutableWithAppModule` and `unregisterExecutable` were added to the `appModuleHandler` module.
They can be used to use a single App Module with multiple executables. (#13366)

#### Deprecations

These are proposed API breaking changes.
The deprecated part of the API will continue to be available until the specified release.
If no release is specified, the plan for removal has not been determined.
Note, the roadmap for removals is 'best effort' and may be subject to change.
Please test the new API and provide feedback.
For add-on authors, please open a GitHub issue if these changes stop the API from meeting your needs.

* `appModuleHandler.NVDAProcessID` is deprecated, use `globalVars.appPid` instead. (#13646)
* `gui.quit` is deprecated, use `wx.CallAfter(mainFrame.onExitCommand, None)` instead. (#13498)
  -
* Some alias appModules are marked as deprecated.
Code which imports from one of them, should instead import from the replacement module.  (#13366)

| Removed module name |Replacement module|
|---|---|
|azuredatastudio |code|
|azuredatastudio-insiders |code|
|calculatorapp |calculator|
|code - insiders |code|
|commsapps |hxmail|
|dbeaver |eclipse|
|digitaleditionspreview |digitaleditions|
|esybraille |esysuite|
|hxoutlook |hxmail|
|miranda64 |miranda32|
|mpc-hc |mplayerc|
|mpc-hc64 |mplayerc|
|notepad++ |notepadPlusPlus|
|searchapp |searchui|
|searchhost |searchui|
|springtoolsuite4 |eclipse|
|sts |eclipse|
|teamtalk3 |teamtalk4classic|
|textinputhost |windowsinternal_composableshell_experiences_textinput_inputapp|
|totalcmd64 |totalcmd|
|win32calc |calc|
|winmail |msimn|
|zend-eclipse-php |eclipse|
|zendstudio |eclipse|

## 2022.1

This release includes major improvements to UIA support with MS Office.
For Microsoft Office 16.0.15000 and higher on Windows 11, NVDA will use UI Automation to access Microsoft Word documents by default.
This provides a significant performance improvement over the old Object model access.

There are improvements to braille display drivers including Seika Notetaker, Papenmeier and HID Braille.
There are also various Windows 11 bug fixes, for apps such as Calculator, Console, Terminal, Mail and Emoji Panel.

eSpeak-NG and LibLouis have been updated, adding new Japanese, German and Catalan tables.

Note:

 * This release breaks compatibility with existing add-ons.

### New Features

* Support for reporting notes in MS Excel with UI Automation enabled on Windows 11. (#12861)
* In recent builds of Microsoft Word via UI Automation on Windows 11, the existence of bookmarks, draft comments and resolved comments are now reported in both speech and braille. (#12861)
* The new `--lang` command line parameter allows overriding the configured NVDA language. (#10044)
* NVDA now warns about command line parameters which are unknown and not used by any add-ons. (#12795)
* In Microsoft Word accessed via UI Automation, NVDA will now make use of mathPlayer to read and navigate Office math equations. (#12946)
  * For this to work, you must be running Microsoft Word 365/2016 build 14326 or later.
  * MathType equations must also be manually converted to Office Math by selecting each, opening the context menu, choosing Equation options, Convert to Office Math.
* Reporting of "has details" and the associated command to summarize the details relation have been updated to work in focus mode. (#13106)
* Seika Notetaker can now be auto-detected when connected via USB and Bluetooth. (#13191, #13142)
  * This affects the following devices: MiniSeika (16, 24 cells), V6, and V6Pro (40 cells)
  * Manually selecting the bluetooth COM port is also now supported.
* Added a command to toggle the braille viewer; there is no default associated gesture. (#13258)
* Added commands for toggling multiple modifiers simultaneously with a Braille display (#13152)
* The Speech Dictionary dialog now features a "Remove all" button to help clear a whole dictionary. (#11802)
* Added support for Windows 11 Calculator. (#13212)
* In Microsoft Word with UI Automation enabled on Windows 11, line numbers and section numbers can now be reported. (#13283, #13515)
* For Microsoft Office 16.0.15000 and higher on Windows 11, NVDA will use UI Automation to access Microsoft Word documents by default, providing a significant performance improvement over the old Object model access. (#13437)
 * This includes documents in Microsoft Word itself, and also the message reader and composer in Microsoft Outlook.

### Changes

* Espeak-ng has been updated to 1.51-dev commit `7e5457f91e10`. (#12950)
* Updated liblouis braille translator to [3.21.0](https://github.com/liblouis/liblouis/releases/tag/v3.21.0). (#13141, #13438)
  * Added new braille table: Japanese (Kantenji) literary braille.
  * Added new German 6 dot computer braille table.
  * Added Catalan grade 1 braille table. (#13408)
* NVDA will report selection and merged cells in LibreOffice Calc 7.3 and above. (#9310, #6897)
* Updated Unicode Common Locale Data Repository (CLDR) to 40.0. (#12999)
* `NVDA+Numpad Delete` reports the location of the caret or focused object by default. (#13060)
* `NVDA+Shift+Numpad Delete` reports the location of the review cursor. (#13060)
* Added default bindings for toggling modifier keys to Freedom Scientific displays (#13152)
* "Baseline" is no longer reported via the report text formatting command (`NVDA+f`). (#11815)
* Activate long description no longer has a default gesture assigned. (#13380)
* Report details summary now has a default gesture (`NVDA+d`). (#13380)
* NVDA needs to be restarted after installing MathPlayer. (#13486)

### Bug Fixes

* Clipboard manager pane should no longer incorrectly steal focus when opening some Office programs. (#12736)
* On a system where the user has chosen to swap the primary mouse button from the left to the right, NVDA will no longer accidentally bring up a context menu instead of activating an item, in applications such as web browsers. (#12642)
* When moving the review cursor past the end of text controls, such as in Microsoft Word with UI Automation, "bottom" is correctly reported in more situations. (#12808)
* NVDA can report the application name and version for binaries placed in system32 when running under 64-bit version of Windows. (#12943)
* Improved consistency of output reading in terminal programs. (#12974)
  * Note that in some situations, when inserting or deleting characters in the middle of a line, the characters after the caret may again be read out.
* MS word with UIA: heading quick nav in browse mode no longer gets stuck on the final heading of a document, nor is this heading shown twice in the NVDA elements list. (#9540)
* In Windows 8 and later, the File Explorer status bar can now be retrieved using the standard gesture NVDA+end (desktop) / NVDA+shift+end (laptop). (#12845)
* Incoming messages in the chat of Skype for Business are reported again. (#9295)
* NVDA can again duck audio when using the SAPI5 synthesizer on Windows 11. (#12913)
* In Windows 10 Calculator, NVDA will announce labels for history and memory list items. (#11858)
* Gestures such as scrolling and routing again work with HID Braille devices. (#13228)
* Windows 11 Mail: After switching focus between apps, while reading a long email, NVDA no longer gets stuck on a line of the email. (#13050)
* HID braille: chorded gestures (e.g. `space+dot4`) can be successfully performed from the Braille display. (#13326)
* Fixed an issue where multiple settings dialogs could be opened at the same time. (#12818)
* Fixed a problem where some Focus Blue Braille displays would stop working after waking the computer from sleep. (#9830)
* "Baseline" is no longer spuriously reported when the "report superscript and subscript" option is active. (#11078)
* In Windows 11, NVDA will no longer prevent navigation in emoji panel when selecting emojis. (#13104)
* Prevents a bug causing double-reporting when using Windows Console and Terminal. (#13261)
* Fixed several cases where list items could not be reported in 64 bit applications, such as REAPER. (#8175)
* In the Microsoft Edge downloads manager, NVDA will now automatically switch to focus mode once the list item with the most recent download gains focus. (#13221)
* NVDA no longer causes 64-bit versions of Notepad++ 8.3 and above to crash. (#13311)
* Adobe Reader no longer crashes on startup if Adobe Reader's protected mode is enabled. (#11568)
* Fixed a bug where selecting the Papenmeier Braille Display Driver caused NVDA to crash. (#13348)
* In Microsoft word with UIA: page number and other formatting is no longer inappropriately announced when moving from a blank table cell to a cell with content, or from the end of the document into existing content. (#13458, #13459)
* NVDA will no longer fail to report the page title and start automatically reading, when a page loads in Google chrome 100. (#13571)
* NVDA no longer crashes when resetting the NVDA configuration to factory defaults while speak command keys is on. (#13634)

### Changes for Developers

* Note: this is a Add-on API compatibility breaking release. Add-ons will need to be re-tested and have their manifest updated.
* Although NVDA still requires Visual Studio 2019, Builds should no longer fail if a newer version of Visual Studio (E.g. 2022) is installed along side 2019. (#13033, #13387)
* Updated SCons to version 4.3.0. (#13033)
* Updated py2exe to version 0.11.1.0. (#13510)
* `NVDAObjects.UIA.winConsoleUIA.WinConsoleUIA.isImprovedTextRangeAvailable` has been removed. Use `apiLevel` instead. (#12955, #12660)
* `TVItemStruct` has been removed from `sysTreeView32`. (#12935)
* `MessageItem` has been removed from the Outlook appModule. (#12935)
* `audioDucking.AUDIODUCKINGMODE_*` constants are now a `DisplayStringIntEnum`. (#12926)
  * usages should be replaced with `AudioDuckingMode.*`
  * usages of `audioDucking.audioDuckingModes` should be replaced with `AudioDuckingMode.*.displayString`
* `audioDucking.ANRUS_ducking_*` constants usages should be replaced with `ANRUSDucking.*`. (#12926)
* `synthDrivers.sapi5` changes (#12927):
  * `SPAS_*` usages should be replaced with `SPAudioState.*`
  * `constants.SVSF*` usages should be replaced with `SpeechVoiceSpeakFlags.*`
    * Note: `SVSFlagsAsync` should be replaced with `SpeechVoiceSpeakFlags.Async` not `SpeechVoiceSpeakFlags.lagsAsync`
  * `constants.SVE*` usages should be replaced with `SpeechVoiceEvents.*`
* The `soffice` appModule has the following classes and functions removed `JAB_OOTableCell`, `JAB_OOTable`, `gridCoordStringToNumbers`. (#12849)
* `core.CallCancelled` is now `exceptions.CallCancelled`. (#12940)
* All constants starting with RPC from `core` and `logHandler` are moved into `RPCConstants.RPC` enum. (#12940)
* It is recommended that `mouseHandler.doPrimaryClick` and `mouseHandler.doSecondaryClick` functions should be used to click the mouse to perform a logical action such as activating (primary) or secondary (show context menu),
rather than using `executeMouseEvent` and specifying the left or right mouse button specifically.
This ensures code will honor the Windows user setting for swapping the primary mouse button. (#12642)
* `config.getSystemConfigPath` has been removed - there is no replacement. (#12943)
* `shlobj.SHGetFolderPath` has been removed - please use `shlobj.SHGetKnownFolderPath` instead. (#12943)
* `shlobj` constants have been removed. A new enum has been created, `shlobj.FolderId` for usage with `SHGetKnownFolderPath`. (#12943)
* `diffHandler.get_dmp_algo` and `diffHandler.get_difflib_algo` have been replaced with `diffHandler.prefer_dmp` and `diffHandler.prefer_difflib` respectively. (#12974)
* `languageHandler.curLang` has been removed - to get the current NVDA language use `languageHandler.getLanguage()`. (#13082)
* A `getStatusBarText` method can be implemented on an appModule to customize the way NVDA fetches the text from the status bar. (#12845)
* `globalVars.appArgsExtra` has been removed. (#13087)
  * If your add-on need to process additional command line arguments see the documentation of `addonHandler.isCLIParamKnown` and the developer guide for details.
* The UIA handler module and other UIA support modules are now part of a UIAHandler package. (#10916)
  * `UIAUtils` is now `UIAHandler.utils`
  * `UIABrowseMode` is now `UIAHandler.browseMode`
  * `_UIAConstants` is now `UIAHandler.constants`
  * `_UIACustomProps` is now `UIAHandler.customProps`
  * `_UIACustomAnnotations` is now `UIAHandler.customAnnotations`
* The `IAccessibleHandler` `IA2_RELATION_*` constants have been replaced with the `IAccessibleHandler.RelationType` enum. (#13096)
  * Removed `IA2_RELATION_FLOWS_FROM`
  * Removed `IA2_RELATION_FLOWS_TO`
  * Removed `IA2_RELATION_CONTAINING_DOCUMENT`
* `LOCALE_SLANGUAGE`, `LOCALE_SLIST` and `LOCALE_SLANGDISPLAYNAME` are removed from `languageHandler` - use members of `languageHandler.LOCALE` instead. (#12753)
* Switched from Minhook to Microsoft Detours as a hooking library for NVDA. Hooking with this library is mainly used to aid the display model. (#12964)
* `winVersion.WIN10_RELEASE_NAME_TO_BUILDS` is removed. (#13211)
* SCons now warns to build with a number of jobs that is equal to the number of logical processors in the system.
This can dramatically decrease build times on multi core systems. (#13226, #13371)
* `characterProcessing.SYMLVL_*` constants are removed - please use `characterProcessing.SymbolLevel.*` instead. (#13248)
* Functions `loadState` and `saveState` are removed from addonHandler - please use `addonHandler.state.load` and `addonHandler.state.save` instead. (#13245)
* Moved the UWP/OneCore interaction layer of NVDAHelper [from C++/CX to C++/Winrt](https://docs.microsoft.com/en-us/windows/uwp/cpp-and-winrt-apis/move-to-winrt-from-cx). (#10662)
* It is now mandatory to subclass `DictionaryDialog` to use it. (#13268)
* `config.RUN_REGKEY`, `config.NVDA_REGKEY` are deprecated, please use `config.RegistryKey.RUN`, `config.RegistryKey.NVDA` instead. These will be removed in 2023. (#13242)
* `easeOfAccess.ROOT_KEY`, `easeOfAccess.APP_KEY_PATH` are deprecated, please use`easeOfAccess.RegistryKey.ROOT`, `easeOfAccess.RegistryKey.APP` instead. These will be removed in 2023. (#13242)
* `easeOfAccess.APP_KEY_NAME` has been deprecated, to be removed in 2023. (#13242)
* `DictionaryDialog` and `DictionaryEntryDialog` are moved from `gui.settingsDialogs` to `gui.speechDict`. (#13294)
* IAccessible2 relations are now shown in developer info for IAccessible2 objects. (#13315)
* `languageHandler.windowsPrimaryLCIDsToLocaleNames` has been removed, instead use `languageHandler.windowsLCIDToLocaleName` or `winKernel.LCIDToLocaleName`. (#13342)
* `UIAAutomationId` property for UIA objects should be preferred over `cachedAutomationId`. (#13125, #11447)
  * `cachedAutomationId` can be used if obtained directly from the element.
* `NVDAObjects.window.scintilla.CharacterRangeStruct` has moved to `NVDAObjects.window.scintilla.Scintilla.CharacterRangeStruct`. (#13364)
* Boolean `gui.isInMessageBox` is removed, please use the function `gui.message.isModalMessageBoxActive` instead. (#12984, #13376)
* `controlTypes` has been split up into various submodules. (#12510, #13588)
  * `ROLE_*` and `STATE_*` have been replaced with `Role.*` and `State.*`.
  * Although still available, the following should be considered deprecated:
    * `ROLE_*` and `STATE_*`, use `Role.*` and `State.*` instead.
    * `roleLabels`, `stateLabels` and `negativeStateLabels`, usages like `roleLabels[ROLE_*]` should be replaced with their equivalent `Role.*.displayString` or `State.*.negativeDisplayString`.
    * `processPositiveStates` and `processNegativeStates` should use `processAndLabelStates` instead.
* Excel cell state constants (`NVSTATE_*`) are now values in the `NvCellState` enum, mirrored in the `NvCellState` enum in `NVDAObjects/window/excel.py` and mapped to `controlTypes.State` via _nvCellStatesToStates. (#13465)
* `EXCEL_CELLINFO` struct member `state` is now `nvCellStates`.
* `mathPres.ensureInit` has been removed, MathPlayer is now initialized when NVDA starts. (#13486)

## 2021.3.5

This is a minor release to fix a security issue.
Please responsibly disclose security issues to <info@nvaccess.org>.

### Security Fixes

* Addressed security advisory `GHSA-xc5m-v23f-pgr7`.
  * The symbol pronunciation dialog is now disabled in secure mode.

## 2021.3.4

This is a minor release to fix several security issues raised.
Please responsibly disclose security issues to <info@nvaccess.org>.

### Security Fixes

* Addressed security advisory `GHSA-354r-wr4v-cx28`. (#13488)
  * Remove the ability to start NVDA with debug logging enabled when NVDA runs in secure mode.
  * Remove the ability to update NVDA when NVDA runs in secure mode.
* Addressed security advisory `GHSA-wg65-7r23-h6p9`. (#13489)
  * Remove the ability to open the input gestures dialog in secure mode.
  * Remove the ability to open the default, temporary and voice dictionary dialogs in secure mode.
* Addressed security advisory `GHSA-mvc8-5rv9-w3hx`. (#13487)
  * The wx GUI inspection tool is now disabled in secure mode.

## 2021.3.3

This release is identical to 2021.3.2.
A bug existed in NVDA 2021.3.2 where it incorrectly identified itself as 2021.3.1.
This release correctly identifies itself as 2021.3.3.

## 2021.3.2

This is a minor release to fix several security issues raised.
Please responsibly disclose security issues to <info@nvaccess.org>.

### Bug Fixes

* Security fix: Prevent object navigation outside of the lockscreen on Windows 10 and Windows 11. (#13328)
* Security fix: The addons manager dialog is now disabled on secure screens. (#13059)
* Security fix: NVDA context help is no longer available on secure screens. (#13353)

## 2021.3.1

This is a minor release to fix several issues in 2021.3.

### Changes

* The new HID Braille protocol is no longer preferred when another braille display driver can be used. (#13153)
* The new HID Braille protocol can be disabled via a setting in the advanced settings panel. (#13180)

### Bug Fixes

* Landmark is once again abbreviated in braille. #13158
* Fixed unstable braille display auto detection for Humanware Brailliant and APH Mantis Q40 braille displays when using Bluetooth. (#13153)

## 2021.3

This release introduces support for the new HID Braille specification.
This specification aims to standardise support for Braille Displays without needing individual drivers.
There are updates to eSpeak-NG and LibLouis, including new Russian and Tshivenda tables.
Error sounds can be enabled in stable builds of NVDA via a new advanced settings option.
Say all in Word now scrolls the view to keep the current position visible.
There are lots of improvements when using Office with UIA.
One UIA fix is that Outlook now ignores more types of layout tables in messages.

Important notes:

Due to an update to our security certificate, a small number of users get an error when NVDA 2021.2 checks for updates.
NVDA now asks Windows to update security certificates, which will prevent this error in future.
Affected users will need to download this update manually.

### New Features

* Adds an input gesture for toggling settings for reporting the style of cell borders. (#10408)
* Support for the new HID Braille specification which aims to standardise support for Braille Displays. (#12523)
  * Devices that support this specification will be auto detected by NVDA.
  * For technical details on NVDA's implementation of this specification, see https://github.com/nvaccess/nvda/blob/master/devDocs/hidBrailleTechnicalNotes.md
* Add support for the VisioBraille Vario 4 Braille Device. (#12607)
* Error notifications can be enabled (advanced settings) when using any version of NVDA. (#12672)
* In Windows 10 and later, NVDA will announce the suggestion count when entering search terms in apps such as Settings and Microsoft Store. (#7330, #12758, #12790)
* Table navigation is now supported in grid controls created using the Out-GridView cmdlet in PowerShell. (#12928)

### Changes

* Espeak-ng has been updated to 1.51-dev commit `74068b91bcd578bd7030a7a6cde2085114b79b44`. (#12665)
* NVDA will default to eSpeak if no installed OneCore voices support the NVDA preferred language. (#10451)
* If OneCore voices consistently fail to speak, revert to eSpeak as a synthesizer. (#11544)
* When reading status bar with `NVDA+end`, the review cursor is no longer moved to its location.
If you need this functionality please assign a gesture to the appropriate script in the Object Navigation category in the Input Gestures dialog. (#8600)
* When opening a settings dialog which is already open, NVDA sets focus on the existing dialog rather than raise an error. (#5383)
* Updated liblouis braille translator to [3.19.0](https://github.com/liblouis/liblouis/releases/tag/v3.19.0). (#12810)
  * New braille tables: Russian grade 1, Tshivenda grade 1, Tshivenda grade 2
* Instead of "marked content" or "mrkd", "highlight" or "hlght" will be announced for speech and braille respectively. (#12892)
* NVDA will no longer attempt to exit when dialogs are awaiting a required action (eg Confirm/Cancel). (#12984)

### Bug Fixes

* Tracking keyboard modifiers (such as Control, or Insert) is more robust when watchdog is recovering. (#12609)
* It is once again possible to check for NVDA updates on certain systems; e.g. clean Windows installs. (#12729)
* NVDA correctly announces blank table cells in Microsoft Word when using UI automation. (#11043)
* In ARIA data grid cells on the web, the Escape key will now be passed through to the grid and no longer turn off focus mode unconditionally. (#12413)
* When reading a header cell of a table in Chrome, fix the column name being announced twice. (#10840)
* NVDA no longer reports a numerical value for UIA sliders that have a textual representation of their value defined. (UIA ValuePattern is now preferred over RangeValuePattern). (#12724)
* NVDA no longer treats the value of UIA sliders as always percentage based.
* Reporting the location of a cell in Microsoft Excel when accessed via UI Automation again works correctly on Windows 11. (#12782)
* NVDA no longer sets invalid Python locales. (#12753)
* If a disabled addon is uninstalled and then re-installed it is re-enabled. (#12792)
* Fixed bugs around updating and removing addons where the addon folder has been renamed or has files opened. (#12792, #12629)
* When using UI Automation to access Microsoft Excel spreadsheet controls, NVDA no longer redundantly announces when a single cell is selected. (#12530)
* More dialog text is automatically read in LibreOffice Writer, such as in confirmation dialogs. (#11687)
* Reading / navigating with browse mode in Microsoft Word via UI automation now ensures the document is always scrolled so that the current browse mode position is visible, and that the caret position in focus mode correctly reflects the browse mode position. (#9611)
* When performing Say all in Microsoft Word via UI automation, the document is now automatically scrolled, and the caret position is correctly updated. (#9611)
* When reading emails in Outlook and NVDA is accessing the message with UI Automation, certain tables are now marked as layout tables, which means they will no longer be reported by default. (#11430)
* A rare error when changing audio devices has been fixed. (#12620)
* Input with literary braille tables should behave more reliably when in edit fields. (#12667)
* When navigating the Windows system tray calendar, NVDA now reports the day of the week in full. (#12757)
* When using a Chinese input method such as Taiwan - Microsoft Quick in Microsoft Word, scrolling the braille display forward and backward no longer incorrectly keeps jumping back to the original caret position. (#12855)
* When accessing Microsoft Word documents via UIA, navigating by sentence (alt+downArrow / alt+upArrow) is again possible. (#9254)
* When accessing MS Word with UIA, paragraph indenting is now reported. (#12899)
* When accessing MS Word with UIA, change tracking command and some other localized commands are now reported in Word . (#12904)
* Fixed duplicate braille and speech when 'description' matches 'content' or 'name'. (#12888)
* In MS Word with UIA enabled, more accurate playing of spelling error sounds as you type. (#12161)
* In Windows 11, NVDA will no longer announce "pane" when pressing Alt+Tab to switch between programs. (#12648)
* The new Modern Comments side track pane is now supported in MS Word when not accessing the document via UIA. Press alt+f12 to move between the side track pane and the document. (#12982)

### Changes for Developers

* Building NVDA now requires Visual Studio 2019 16.10.4 or later.
To match the production build environment, update Visual Studio to keep in sync with the [current version AppVeyor is using](https://www.appveyor.com/docs/windows-images-software/#visual-studio-2019). (#12728)
* `NVDAObjects.UIA.winConsoleUIA.WinConsoleUIA.isImprovedTextRangeAvailable` has been deprecated for removal in 2022.1. (#12660)
  * Instead use `apiLevel` (see the comments at `_UIAConstants.WinConsoleAPILevel` for details).
* Transparency of text background color sourced from GDI applications (via the display model), is now exposed for add-ons or appModules. (#12658)
* `LOCALE_SLANGUAGE`, `LOCALE_SLIST` and `LOCALE_SLANGDISPLAYNAME` are moved to the `LOCALE` enum in languageHandler.
They are still available at the module level but are deprecated and to be removed in NVDA 2022.1. (#12753)
* The usage of functions `addonHandler.loadState` and `addonHandler.saveState` should be replaced with their equivalents `addonHandler.state.save` and `addonHandler.state.load` before 2022.1. (#12792)
* Braille output can now be checked in system tests. (#12917)

## 2021.2

This release introduces preliminary Windows 11 support.
While Windows 11 is yet to be released, this release has been tested on preview versions of Windows 11.
This includes an important fix for Screen Curtain (see important notes).
The COM Registration Fixing Tool can now resolve more problems when running NVDA.
There are updates to the synthesizer eSpeak and braille translator LibLouis.
There are also various bug fixes and improvements, notably for braille support and Windows terminals, calculator, emoji panel and clipboard history.

### Important notes

Due to a change in the Windows Magnification API, Screen Curtain had to be updated to support the newest versions of Windows.
Use NVDA 2021.2 to activate Screen Curtain with Windows 10 21H2 (10.0.19044) or later.
This includes Windows 10 Insiders and Windows 11.
For security purposes, when using a new version of Windows, get visual confirmation that the Screen Curtain makes the screen entirely black.

### New Features

* Experimental support for ARIA annotations:
  * adds a command to read a summary of details of an object with aria-details. (#12364)
  * adds an option in advanced preferences to report if an object has details in browse mode. (#12439)
* In Windows 10 Version 1909 and later (including Windows 11), NVDA will announce suggestion count when performing searches in File Explorer. (#10341, #12628)
* In Microsoft Word, NVDA now announces the result of indent and hanging indent shortcuts when executed. (#6269)

### Changes

* Espeak-ng has been updated to 1.51-dev commit `ab11439b18238b7a08b965d1d5a6ef31cbb05cbb`. (#12449, #12202, #12280, #12568)
* If article is enabled in the user preferences for document formatting, NVDA announces "article" after the content. (#11103)
* Updated liblouis braille translator to [3.18.0](https://github.com/liblouis/liblouis/releases/tag/v3.18.0). (#12526)
  * New braille tables: Bulgarian grade 1, Burmese grade 1, Burmese grade 2, Kazakh grade 1, Khmer grade 1, Northern Kurdish grade 0, Sepedi grade 1, Sepedi grade 2, Sesotho grade 1, Sesotho grade 2, Setswana grade 1, Setswana grade 2, Tatar grade 1, Vietnamese grade 0, Vietnamese grade 2, Southern Vietnamese grade 1, Xhosa grade 1, Xhosa grade 2, Yakut grade 1, Zulu grade 1, Zulu grade 2
* Windows 10 OCR was renamed to Windows OCR. (#12690)

### Bug Fixes

* In Windows 10 Calculator, NVDA will announce calculator expressions on a braille display. (#12268)
* In terminal programs on Windows 10 version 1607 and later, when inserting or deleting characters in the middle of a line, the characters to the right of the caret are no longer read out. (#3200)
  * Diff Match Patch now enabled by default. (#12485)
* The braille input works properly with the following contracted tables: Arabic grade 2, Spanish grade 2, Urdu grade 2, Chinese (China, Mandarin) grade 2. (#12541)
* The COM Registration Fixing Tool now resolves more issues, especially on 64 bit Windows. (#12560)
* Improvements to button handling for the Seika Notetaker braille device from Nippon Telesoft. (#12598)
* Improvements to announcing the Windows emoji panel and clipboard history. (#11485)
* Updated the Bengali alphabet character descriptions. (#12502)
* NVDA exits safely when a new process is started. (#12605)
* Reselecting the Handy Tech braille display driver from the Select Braille Display dialog no longer causes errors. (#12618)
* Windows version 10.0.22000 or later is recognized as Windows 11, not Windows 10. (#12626)
* Screen curtain support has been fixed and tested for Windows versions up until 10.0.22000. (#12684)
* If no results are shown when filtering input gestures, the input gesture configuration dialog continues to work as expected. (#12673)
* Fixed a bug where the first menu item of a submenu is not announced in some contexts. (#12624)

### Changes for Developers

* `characterProcessing.SYMLVL_*` constants should be replaced using their equivalent `SymbolLevel.*` before 2022.1. (#11856, #12636)
* `controlTypes` has been split up into various submodules, symbols marked for deprecation must be replaced before 2022.1. (#12510)
  * `ROLE_*` and `STATE_*` constants should be replaced to their equivalent `Role.*` and `State.*`.
  * `roleLabels`, `stateLabels` and `negativeStateLabels` have been deprecated, usages such as `roleLabels[ROLE_*]` should be replaced to their equivalent `Role.*.displayString` or `State.*.negativeDisplayString`.
  * `processPositiveStates` and `processNegativeStates` have been deprecated for removal.
* On Windows 10 Version 1511 and later (including Insider Preview builds), the current Windows feature update release name is obtained from Windows Registry. (#12509)
* Deprecated: `winVersion.WIN10_RELEASE_NAME_TO_BUILDS` will be removed in 2022.1, there is no direct replacement. (#12544)

## 2021.1

This release includes optional experimental support for UIA in Excel and Chromium browsers.
There are fixes for several languages, and for accessing links in Braille.
There are updates to Unicode CLDR, mathematical symbols, and LibLouis.
As well as many bug fixes and improvements, including in Office, Visual Studio, and several languages.

Note:

 * This release breaks compatibility with existing add-ons.
 * This release also drops support for Adobe Flash.

### New Features

* Early support for UIA with Chromium based browsers (such as Edge). (#12025)
* Optional experimental support for Microsoft Excel via UI Automation. Only recommended for Microsoft Excel build 16.0.13522.10000 or higher. (#12210)
* Easier navigation of output in NVDA Python Console. (#9784)
  * alt+up/down jumps to the previous/next output result (add shift for selecting).
  * control+l clears the output pane.
* NVDA now reports the categories assigned to an appointment in Microsoft Outlook, if any. (#11598)
* Support for the Seika Notetaker braille display from Nippon Telesoft. (#11514)

### Changes

* In browse mode, controls can now be activated with braille cursor routing on their descriptor (ie. "lnk" for a link). This is especially useful for activating eg. check-boxes with no labels. (#7447)
* NVDA now prevents the user from performing Windows 10 OCR if screen curtain is enabled. (#11911)
* Updated Unicode Common Locale Data Repository (CLDR) to 39.0. (#11943, #12314)
* Added more mathematical symbols to the symbols dictionary. (#11467)
* The user guide, changes file, and key commands listing now have a refreshed appearance. (#12027)
* "Unsupported" now reported when attempting to toggle screen layout in applications that do not support it, such as Microsoft Word. (#7297)
* 'Attempt to cancel speech for expired focus events' option in the advanced settings panel now enabled by default. (#10885)
  * This behaviour can be disabled by setting this option to "No".
  * Web applications (E.G. Gmail) no longer speak outdated information when moving focus rapidly.
* Updated liblouis braille translator to [3.17.0](https://github.com/liblouis/liblouis/releases/tag/v3.17.0). (#12137)
  * New braille tables: Belarusian literary braille, Belarusian computer braille, Urdu grade 1, Urdu grade 2.
* Support for Adobe Flash content has been removed from NVDA due to the use of Flash being actively discouraged by Adobe. (#11131)
* NVDA will exit even with windows still open, the exit process now closes all NVDA windows and dialogs. (#1740)
* The Speech Viewer can now be closed with `alt+F4` and has a standard close button for easier interaction with users of pointing devices. (#12330)
* The Braille Viewer now has a standard close button for easier interaction with users of pointing devices. (#12328)
* In the Elements List dialog, the accelerator key on the "Activate" button has been removed in some locales to avoid collision with an element type radio button label. When available, the button is still the default of the dialog and as such can still be invoked by simply pressing enter from the elements list itself. (#6167)

### Bug Fixes

* The list of messages in Outlook 2010 is once again readable. (#12241)
* In terminal programs on Windows 10 version 1607 and later, when inserting or deleting characters in the middle of a line, the characters to the right of the caret are no longer read out. (#3200)
  * This experimental fix must be manually enabled in NVDA's advanced settings panel by changing the diff algorithm to Diff Match Patch.
* In MS Outlook, inappropriate distance reporting when shift+tabbing from the message body to the subject field should not occur anymore. (#10254)
* In the Python Console, inserting a tab for indentation at the beginning of a non-empty input line and performing tab-completion in the middle of an input line are now supported. (#11532)
* Formatting information and other browseable messages no longer present unexpected blank lines when screen layout is turned off. (#12004)
* It is now possible to read comments in MS Word with UIA enabled. (#9285)
* Performance when interacting with Visual Studio has been improved. (#12171)
* Fix graphical bugs such as missing elements when using NVDA with a right-to-left layout. (#8859)
* Respect the GUI layout direction based on the NVDA language, not the system locale. (#638)
  * known issue for right-to-left languages: the right border of groupings clips with labels/controls. (#12181)
* The python locale is set to match the language selected in preferences consistently, and will occur when using the default language. (#12214)
* TextInfo.getTextInChunks no longer freezes when called on Rich Edit controls such as the NVDA log viewer. (#11613)
* It is once again possible to use NVDA in languages containing underscores in the locale name such as de_CH on Windows 10 1803 and 1809. (#12250)
* In WordPad, configuration of superscript/subscript reporting works as expected. (#12262)
* NVDA no longer fails to announce the newly focused content on a web page if the old focus disappears and is replaced by the new focus in the same position. (#12147)
* Strikethrough, superscript and subscript formatting for entire Excel cells are now reported if the corresponding option is enabled. (#12264)
* Fixed copying config during installation from a portable copy when default destination config directory is empty. (#12071, #12205)
* Fixed incorrect announcement of some letters with accents or diacritic when 'Say cap before capitals' option is checked. (#11948)
* Fixed the pitch change failure in SAPI4 speech synthesizer. (#12311)
* The NVDA installer now also honors the `--minimal` command line parameter and does not play the start-up sound, following the same documented behavior as an installed or portable copy NVDA executable. (#12289)
* In MS Word or Outlook, the table quick navigation key can now jump to layout table if "Include layout tables" option is enabled in Browse mode settings. (#11899)
* NVDA will no longer announce "↑↑↑" for emojis in particular languages. (#11963)
* Espeak now supports Cantonese and Mandarin again. (#10418)
* In the new Chromium based Microsoft Edge, text fields such as the address bar are now announced when empty. (#12474)
* Fix Seika Braille driver. (#10787)

### Changes for Developers

* Note: this is an Add-on API compatibility breaking release. Add-ons will need to be re-tested and have their manifest updated.
* NVDA's build system now fetches all Python dependencies with pip and stores them in a Python virtual environment. This is all done transparently.
  * To build NVDA, SCons should continue to be used in the usual way. E.g. executing scons.bat in the root of the repository. Running `py -m SCons` is no longer supported, and `scons.py` has also been removed.
  * To run NVDA from source, rather than executing `source/nvda.pyw` directly, the developer should now use `runnvda.bat` in the root of the repository. If you do try to execute `source/nvda.pyw`, a message box will alert you this is no longer supported.
  * To perform unit tests, execute `rununittests.bat [<extra unittest discover options>]`
  * To perform system tests: execute `runsystemtests.bat [<extra robot options>]`
  * To perform linting, execute `runlint.bat <base branch>`
  * Please refer to readme.md for more details.
* The following Python dependencies have also been upgraded:
  * comtypes updated to 1.1.8.
  * pySerial updated to 3.5.
  * wxPython updated to 4.1.1.
  * Py2exe updated to 0.10.1.0.
* `LiveText._getTextLines` has been removed. (#11639)
  * Instead, override `_getText` which returns a string of all text in the object.
* `LiveText` objects can now calculate diffs by character. (#11639)
  * To alter the diff behaviour for some object, override the `diffAlgo` property (see the docstring for details).
* When defining a script with the script decorator, the 'allowInSleepMode' boolean argument can be specified to control if a script is available in sleep mode or not. (#11979)
* The following functions are removed from the config module. (#11935)
  * canStartOnSecureScreens - use config.isInstalledCopy instead.
  * hasUiAccess and execElevated - use them from the systemUtils module.
  * getConfigDirs - use globalVars.appArgs.configPath instead.
* Module level REASON_* constants are removed from controlTypes - please use controlTypes.OutputReason instead. (#11969)
* REASON_QUICKNAV has been removed from browseMode - use controlTypes.OutputReason.QUICKNAV instead. (#11969)
* `NVDAObject` (and derivatives) property `isCurrent` now strictly returns Enum class `controlTypes.IsCurrent`. (#11782)
  * `isCurrent` is no longer Optional, and thus will not return None.
    * When an object is not current `controlTypes.IsCurrent.NO` is returned.
* The `controlTypes.isCurrentLabels` mapping has been removed. (#11782)
  * Instead use the `displayString` property on a `controlTypes.IsCurrent` enum value.
    * For example: `controlTypes.IsCurrent.YES.displayString`.
* `winKernel.GetTimeFormat` has been removed - use `winKernel.GetTimeFormatEx` instead. (#12139)
* `winKernel.GetDateFormat` has been removed - use `winKernel.GetDateFormatEx` instead. (#12139)
* `gui.DriverSettingsMixin` has been removed - use `gui.AutoSettingsMixin`. (#12144)
* `speech.getSpeechForSpelling` has been removed - use `speech.getSpellingSpeech`. (#12145)
* Commands cannot be directly imported from speech as `import speech; speech.ExampleCommand()` or `import speech.manager; speech.manager.ExampleCommand()` - use `from speech.commands import ExampleCommand` instead. (#12126)
* `speakTextInfo` will no longer send speech through `speakWithoutPauses` if reason is `SAYALL`, as `SayAllHandler` does this manually now. (#12150)
* The `synthDriverHandler` module is no longer star imported into `globalCommands` and `gui.settingsDialogs` - use `from synthDriverHandler import synthFunctionExample` instead. (#12172)
* `ROLE_EQUATION` has been removed from controlTypes - use `ROLE_MATH` instead. (#12164)
* `autoSettingsUtils.driverSetting` classes are removed from `driverHandler` - please use them from `autoSettingsUtils.driverSetting`. (#12168)
* `autoSettingsUtils.utils` classes are removed from `driverHandler` - please use them from `autoSettingsUtils.utils`. (#12168)
* Support of `TextInfo`s that do not inherit from `contentRecog.BaseContentRecogTextInfo` is removed. (#12157)
* `speech.speakWithoutPauses` has been removed - please use `speech.speechWithoutPauses.SpeechWithoutPauses(speakFunc=speech.speak).speakWithoutPauses` instead. (#12195, #12251)
* `speech.re_last_pause` has been removed - please use `speech.speechWithoutPauses.SpeechWithoutPauses.re_last_pause` instead. (#12195, #12251)
* `WelcomeDialog`, `LauncherDialog` and `AskAllowUsageStatsDialog` are moved to the `gui.startupDialogs`. (#12105)
* `getDocFilePath` has been moved from `gui` to the `documentationUtils` module. (#12105)
* The gui.accPropServer module as well as the AccPropertyOverride and ListCtrlAccPropServer classes from the gui.nvdaControls module have been removed in favor of WX native support for overriding accessibility properties. When enhancing accessibility of WX controls, implement wx.Accessible instead. (#12215)
* Files in `source/comInterfaces/` are now more easily consumable by developer tools such as IDEs. (#12201)
* Convenience methods and types have been added to the winVersion module for getting and comparing Windows versions. (#11909)
  * isWin10 function found in winVersion module has been removed.
  * class winVersion.WinVersion is a comparable and order-able type encapsulating Windows version information.
  * Function winVersion.getWinVer has been added to get a winVersion.WinVersion representing the currently running OS.
  * Convenience constants have been added for known Windows releases, see winVersion.WIN* constants.
* IAccessibleHandler no longer star imports everything from IAccessible and IA2 COM interfaces - please use them directly. (#12232)
* TextInfo objects now have start and end properties which can be compared mathematically with operators such as < <= == != >= >. (#11613)
  * E.g. ti1.start <= ti2.end
  * This usage is now prefered instead of ti1.compareEndPoints(ti2,"startToEnd") <= 0
* TextInfo start and end properties can also be set to each other. (#11613)
  * E.g. ti1.start = ti2.end
  * This usage is prefered instead of ti1.SetEndPoint(ti2,"startToEnd")
* `wx.CENTRE_ON_SCREEN` and `wx.CENTER_ON_SCREEN` are removed, use `self.CentreOnScreen()` instead. (#12309)
* `easeOfAccess.isSupported` has been removed, NVDA only supports versions of Windows where this evaluates to `True`. (#12222)
* `sayAllHandler` has been moved to `speech.sayAll`. (#12251)
  * `speech.sayAll.SayAllHandler` exposes the functions `stop`, `isRunning`, `readObjects`, `readText`, `lastSayAllMode`.
  * `SayAllHandler.stop` also resets the `SayAllHandler` `SpeechWithoutPauses` instance.
  * `CURSOR_REVIEW` and `CURSOR_CARET` has been replaced with `CURSOR.REVIEW` and `CURSOR.CARET`.
* `speech.SpeechWithoutPauses` has been moved to `speech.speechWithoutPauses.SpeechWithoutPauses`. (#12251)
* `speech.curWordChars` has been renamed `speech._curWordChars`. (#12395)
* the following have been removed from `speech` and can be accessed through `speech.getState()`. These are readonly values now. (#12395)
  * speechMode
  * speechMode_beeps_ms
  * beenCanceled
  * isPaused
* to update `speech.speechMode` use `speech.setSpeechMode`. (#12395)
* the following have been moved to `speech.SpeechMode`. (#12395)
  * `speech.speechMode_off` becomes `speech.SpeechMode.off`
  * `speech.speechMode_beeps` becomes `speech.SpeechMode.beeps`
  * `speech.speechMode_talk` becomes `speech.SpeechMode.talk`
* `IAccessibleHandler.IAccessibleObjectIdentifierType` is now `IAccessibleHandler.types.IAccessibleObjectIdentifierType`. (#12367)
* The following in `NVDAObjects.UIA.WinConsoleUIA` have been changed (#12094)
  * `NVDAObjects.UIA.winConsoleUIA.is21H1Plus` renamed `NVDAObjects.UIA.winConsoleUIA.isImprovedTextRangeAvailable`.
  * `NVDAObjects.UIA.winConsoleUIA.consoleUIATextInfo` renamed to start class name with upper case.
  * `NVDAObjects.UIA.winConsoleUIA.consoleUIATextInfoPre21H1` renamed `NVDAObjects.UIA.winConsoleUIA.ConsoleUIATextInfoWorkaroundEndInclusive`
    * The implementation works around both end points being inclusive (in text ranges) before [microsoft/terminal PR 4018](https://github.com/microsoft/terminal/pull/4018)
    * Workarounds for `expand`, `collapse`, `compareEndPoints`, `setEndPoint`, etc

## 2020.4

This release includes new Chinese Input methods, an update to Liblouis and the elements list (NVDA+f7) now works in focus mode.
Context sensitive help is now available when pressing F1 in NVDA dialogs.
Improvements to symbol pronunciation rules, speech dictionary, Braille message and skim reading.
Bug fixes and improvements to Mail, Outlook, Teams, Visual Studio, Azure Data Studio, Foobar2000.
On the web, there are improvements to Google Docs, and greater support for ARIA.
Plus many other important bug fixes and improvements.

### New Features

* Pressing F1 inside NVDA dialogs will now open the help file to most relevant section. (#7757)
* Support for auto complete suggestions (IntelliSense) in Microsoft SQL Server Management Studio plus Visual Studio 2017 and higher. (#7504)
* Symbol pronunciation: Support for grouping in a complex symbol definition and support group references in a replacement rule making them simpler and more powerful. (#11107)
* Users are now notified when attempting to create Speech Dictionary entries with invalid regular expression substitutions. (#11407)
  * Specifically grouping errors are now detected.
* Added support for the new chinese Traditional Quick and Pinyin Input methods in Windows 10. (#11562)
* Tab headers are now considered form fields with quick navigation f key. (#10432)
* Added a command to toggle reporting of marked (highlighted) text; There is no default associated gesture. (#11807)
* Added the --copy-portable-config command line parameter that allows you to automatically copy the provided configuration to the user account when silently installing NVDA. (#9676)
* Braille routing is now supported with the Braille Viewer for mouse users, hover to route to a braille cell. (#11804)
* NVDA will now automatically detect the Humanware Brailliant BI 40X and 20X devices via both USB and Bluetooth. (#11819)

### Changes

* Updated liblouis braille translator to version 3.16.1:
 * Addresses multiple crashes
 * Adds Bashkir grade 1 Braille table
 * Adds Coptic 8 dot computer braille table
 * Adds Russian literary braille and Russian literary braille (detailed) tables
 * Adds Added Afrikaans grade 2 braille table
 * Removes the Russian grade 1 Braille table
* When reading with say all in browse mode, the find next and find previous commands do not stop reading anymore if Allow skim reading option is enabled; say all rather resumes from after the next or previous found term. (#11563)
* For HIMS braille displays F3 has been remapped to Space + dots 148. (#11710)
* Improvements to the UX of the "braille message timeout" and "Show messages indefinitely" options. (#11602)
* In web browsers and other applications that support browse mode, the Elements List dialog (NVDA+F7) can now be invoked when in focus mode. (#10453)
* Updates to ARIA live regions are now suppressed when reporting of dynamic content changes is disabled. (#9077)
* NVDA will now report "Copied to clipboard" before the copied text. (#6757)
* Presentation of graphical view table in disk management has been improved. (#10048)
* Labels for controls are now disabled (greyed out) when the control is disabled. (#11809)
* Updated CLDR emoji annotation to version 38. (#11817)
* The inbuilt "Focus Highlight" feature has been renamed "Vision Highlight". (#11700)

### Bug Fixes

* NVDA once again works correctly with edit fields when using the Fast Log Entry application. (#8996)
* Report elapsed time in Foobar2000 if no total time is available (e.g. when playing a live stream). (#11337)
* NVDA now honors the aria-roledescription attribute on elements in editable content in web pages. (#11607)
* 'list' is no longer announced on every line of a list in Google Docs or other editable content in Google Chrome. (#7562)
* When arrowing by character or word from one list item to another in editable content on the web, entering the new list item is now announced. (#11569)
* NVDA now reads the correct line when the caret is placed at the end of a link on the end of a list item in Google Docs or other editable content on the web. (#11606)
* On Windows 7, opening and closing the start menu from the desktop now sets focus correctly. (#10567)
* When "attempt to cancel expired focus events" is enabled, the title of the tab is now announced again when switching tabs in Firefox. (#11397)
* NVDA no longer fails to announce a list item after typing a character in a list when speaking with the SAPI5 Ivona voices. (#11651)
* It is again possible to use browse mode when reading emails in Windows 10 Mail 16005.13110 and later. (#11439)
* When using the SAPI5 Ivona voices from harposoftware.com, NVDA is now able to save configuration, switch synthesizers, and no longer will stay silent after restarting. (#11650)
* It is now possible to enter number 6 in computer braille from a braille keyboard on HIMS displays. (#11710)
* Major performance improvements in Azure Data Studio. (#11533, #11715)
* With "Attempt to Cancel speech for expired focus events" enabled the title of the NVDA Find dialog is announced again. (#11632)
* NVDA should no longer freeze when waking the computer and focus lands in a Microsoft Edge document. (#11576)
* It is no longer necessary to press tab or move focus after closing a context menu in MS Edge for browse mode to be functional again. (#11202)
* NVDA no longer fails to read items in list views within a 64-bit application such as Tortoise SVN. (#8175)
* ARIA treegrids are now exposed as normal tables in browse mode in both Firefox and Chrome. (#9715)
* A reverse search can now be initiated with 'find previous' via NVDA+shift+F3 (#11770)
* An NVDA script is no longer treated as being repeated if an unrelated key press happens in between the two executions of the script. (#11388)
* Strong and emphasis tags in Internet Explorer can again be suppressed from being reported by turning off Report Emphasis in NVDA's Document Formatting settings. (#11808)
* A freeze of several seconds experienced by a small amount of users when arrowing between cells in Excel should no longer occur. (#11818)
* In Microsoft Teams builds with version numbers like 1.3.00.28xxx, NVDA no longer fails reading messages in chats or Teams channels due to an incorrectly focused menu. (#11821)
* Text marked both as being a spelling and grammar error at the same time in Google Chrome will be appropriately announced as both a spelling and grammar error by NVDA. (#11787)
* When using Outlook (French locale), the shortcut for 'Reply all' (control+shift+R) works again. (#11196)
* In Visual Studio, IntelliSense tool tips that provide additional details about the currently selected IntelliSense item are now only reported once. (#11611)
* In Windows 10 Calculator, NVDA will not announce progress of calculations if speak typed characters is disabled. (#9428)
* NVDA no longer crashes when using English US grade 2 and expand to computer Braille at the cursor is on, when displaying certain content such as a URL in Braille. (#11754)
* It is again possible to report formatting information for the focused Excel cell using NVDA+F. (#11914)
* QWERTY input on Papenmeier braille displays that support it again works and no longer causes NVDA to randomly freeze. (#11944)
* In Chromium based browsers, several cases were solved where table navigation didn't work and NVDA didn't report the number of rows/columns of the table. (#12359)

### Changes for Developers

* System tests can now send keys using spy.emulateKeyPress, which takes a key identifier that conforms to NVDA's own key names, and by default also blocks until the action is executed. (#11581)
* NVDA no longer requires the current directory to be the NVDA application directory in order to function. (#6491)
* The aria live politeness setting for live regions can now be found on NVDA Objects using the liveRegionPoliteness property. (#11596)
* It is now possible to define separate gestures for Outlook and Word document. (#11196)

## 2020.3

This release includes several large improvements to stability and performance particularly in Microsoft Office applications. There are new settings to toggle touchscreen support and graphics reporting.
The existence of marked (highlighted) content can be reported in browsers, and there are new German braille tables.

### New Features

* You can now toggle reporting of graphics from NVDA's document formatting settings. Note that disabling this option will still read the alternative texts of graphics. (#4837)
* You can now toggle NVDA's touchscreen support. An option has been added to the Touch Interaction panel of NVDA's settings. The default gesture is NVDA+control+alt+t. (#9682)
* Added new German braille tables. (#11268)
* NVDA now detects read-only text UIA controls. (#10494)
* The existence of marked (highlighted) content is reported in both speech and braille in all web browsers. (#11436)
 * This can be toggled on and off by a new NVDA Document Formatting option for Highlighting.
* New emulated system keyboard keys can be added from NVDA's Input gestures dialog. (#6060)
  * To do this, press the add button after you selected the Emulated system keyboard keys category.
* Handy Tech Active Braille with joystick is now supported. (#11655)
* "Automatic focus mode for caret movement" setting is now compatible with disabling "Automatically set focus to focusable elements". (#11663)

### Changes

* The Report formatting script (NVDA+f) has now been changed to report the formatting at the system caret rather than at the review cursor position. To report formatting at the review cursor position now use NVDA+shift+f. (#9505)
* NVDA no longer automatically sets the system focus to focusable elements by default in browse mode, improving performance and stability. (#11190)
* CLDR updated from version 36.1 to version 37. (#11303)
* Updated eSpeak-NG to 1.51-dev, commit 1fb68ffffea4
* You can now utilize table navigation in list boxes with checkable list items when the particular list has multiple columns. (#8857)
* In the Add-ons manager, when prompted to confirm removal of an add-on, "No" is now the default. (#10015)
* In Microsoft Excel, the Elements List dialog now presents formulas in their localized form. (#9144)
* NVDA now reports the correct terminology for notes in MS Excel. (#11311)
* When using the "move review cursor to focus" command in browse mode, the review cursor is now set at the position of the virtual caret. (#9622)
* Information reported in browse mode, such as the formatting info with NVDA+F, are now displayed in a slightly bigger window centered on screen. (#9910)

### Bug Fixes

* NVDA now always speaks when navigating by word and landing on any single symbol followed by white space, whatever the verbosity settings. (#5133)
* In applications using QT 5.11 or newer, object descriptions are again reported. (#8604)
* When deleting a word with control+delete, NVDA no longer remains silent. (#3298, #11029)
  * Now the word to the right of the deleted word is announced.
* In general settings panel, the language list is now sorted correctly. (#10348)
* In the Input Gestures dialog, significantly improved performance while filtering. (#10307)
* You can now send Unicode characters beyond U+FFFF from a braille display. (#10796)
* NVDA will announce Open With dialog content in Windows 10 May 2020 Update. (#11335)
* A new experimental option in Advanced settings (Enable selective registration for UI Automation events and property changes) can provide major performance improvements in Microsoft Visual Studio and other UIAutomation based applications if enabled. (#11077, #11209)
* For checkable list items, the selected state is no longer announced redundantly, and if applicable, the unselected state is announced instead. (#8554)
* On Windows 10 May 2020 Update, NVDA now shows the Microsoft Sound Mapper when viewing output devices from synthesizer dialog. (#11349)
* In Internet Explorer, numbers are now announced correctly for ordered lists if the list does not start with 1. (#8438)
* In Google chrome, NVDA will now report not checked for all checkable controls (not just check boxes) that are currently not checked. (#11377)
* It is once again possible to navigate in various controls when NVDA's language is set to Aragonese. (#11384)
* NVDA should no longer sometimes freeze in Microsoft Word when rapidly arrowing up and down or typing characters with Braille enabled. (#11431, #11425, #11414)
* NVDA no longer appends nonexistent trailing space when copying the current navigator object to the clipboard. (#11438)
* NVDA no longer activates the Say All profile if there is nothing to read. (#10899, #9947)
* NVDA is no longer unable to read the features list in Internet Information Services (IIS) Manager. (#11468)
* NVDA now keeps the audio device open improving performance on some sound cards (#5172, #10721)
* NVDA will no longer freeze or exit when holding down control+shift+downArrow in Microsoft Word. (#9463)
* The expanded / collapsed state of directories in the navigation treeview on drive.google.com is now always reported by NVDA. (#11520)
* NVDA will auto detect the NLS eReader Humanware braille display via Bluetooth as its Bluetooth name is now "NLS eReader Humanware". (#11561)
* Major performance improvements in Visual Studio Code. (#11533)

### Changes For Developers

* The GUI Helper's BoxSizerHelper.addDialogDismissButtons supports a new "separated" keyword argument, for adding a standard horizontal separator to dialogs (other than messages and single input dialogs). (#6468)
* Additional properties were added to app modules, including path for the executable (appPath), is a Windows Store app (isWindowsStoreApp), and machine architecture for the app (appArchitecture). (#7894)
* It is now possible to create app modules for apps hosted inside wwahost.exe on Windows 8 and later. (#4569)
* A fragment of the log can now be delimited and then copied to clipboard using NVDA+control+shift+F1. (#9280)
* NVDA-specific objects that are found by Python's cyclic garbage collector are now logged when being deleted by the collector to aide in removing reference cycles from NVDA. (#11499)
 * The majority of NVDA's classes are tracked including NVDAObjects, appModules, GlobalPlugins, SynthDrivers, and TreeInterceptors.
 * A class that needs to be tracked should inherit from garbageHandler.TrackedObject.
* Significant debug logging for MSAA events can be now enabled in NVDA's Advanced settings. (#11521)
* MSAA winEvents for the currently focused object are no longer filtered out along with other events if the event count for a given thread is exceeded. (#11520)

## 2020.2

Highlights of this release include support for a new braille display from Nattiq, better support for ESET antivirus GUI and Windows Terminal, performance improvements in 1Password, and with Windows OneCore synthesizer. Plus many other important bug fixes and improvements.

### New Features

* Support for new braille displays:
  * Nattiq nBraille (#10778)
* Added script to open NVDA configuration directory (no default gesture). (#2214)
* Better support for ESET antivirus GUI. (#10894)
* Added support for Windows Terminal. (#10305)
* Added a command to report the active configuration profile (no default gesture). (#9325)
* Added a command to toggle reporting of subscripts and superscripts (no default gesture). (#10985)
* Web applications (E.G. Gmail) no longer speak outdated information when moving focus rapidly. (#10885)
  * This experimental fix must be manually enabled via the 'Attempt to cancel speech for expired focus events' option in the advanced settings panel.
* Many more symbols have been added to the default symbols dictionary. (#11105)

### Changes

* Updated liblouis braille translator from 3.12 to [3.14.0](https://github.com/liblouis/liblouis/releases/tag/v3.14.0). (#10832, #11221)
* The reporting of superscripts and subscripts is now controlled separately to the reporting of font attributes. (#10919)
* Due to changes made in VS Code, NVDA no longer disables browse mode in Code by default. (#10888)
* NVDA no longer reports "top" and "bottom" messages when moving the review cursor directly to the first or last line of the current navigator object with the move to top and move to bottom review cursor scripts respectively. (#9551)
* NVDA no longer reports  "left" and "right" messages when directly moving the review cursor to the first or last character of the line for the current navigator object with the move to beginning of line and move to end of line review cursor scripts respectively. (#9551)

### Bug Fixes

* NVDA now starts correctly when the log file cannot be created. (#6330)
* In recent releases of Microsoft Word 365, NVDA will no longer announce "delete back word" when Control+Backspace is pressed while editing a document. (#10851)
* In Winamp, NVDA will once again announce toggle status of shuffle and repeat. (#10945)
* NVDA is no longer extremely sluggish when moving within the list of items in 1Password. (#10508)
* The Windows OneCore speech synthesizer no longer lags between utterances. (#10721)
* NVDA no longer freezes when you open the context menu for 1Password in the system notification area. (#11017)
* In Office 2013 and older:
  * Ribbons are announced when focus moves to them for the first time. (#4207)
  * Context menu items  are once again reported properly. (#9252)
  * Ribbon sections are consistently announced when navigating with Control+arrows. (#7067)
* In browse mode in Mozilla Firefox and Google Chrome, text no longer incorrectly appears on a separate line when web content uses CSS display: inline-flex. (#11075)
* In browse mode with Automatically set system focus to focusable elements disabled, it is now possible to activate elements that aren't focusable.
* In browse mode with Automatically set system focus to focusable elements disabled, it is now possible to activate elements reached by pressing the tab key. (#8528)
* In browse mode with Automatically set system focus to focusable elements disabled, activating certain elements no longer clicks in an incorrect location. (#9886)
* NVDA error sounds are no longer heard when accessing DevExpress text controls. (#10918)
* The tool-tips of the icons in the system tray are no longer reported upon keyboard navigation if their text is equal to the name of the icons, to avoid double announcing. (#6656)
* In browse mode with 'Automatically set system focus to focusable elements' disabled, switching to focus mode with NVDA+space now focuses the element under the caret. (#11206)
* It is once again possible to check for NVDA updates on certain systems; e.g. clean Windows installs. (#11253)
* Focus is not moved in Java application when the selection is changed in an unfocused tree, table or list. (#5989)

### Changes For Developers

* execElevated and hasUiAccess have moved from config module to systemUtils module. Usage via config module is deprecated. (#10493)
* Updated configobj to 5.1.0dev commit f9a265c4. (#10939)
* Automated testing of NVDA with Chrome and a HTML sample is now possible. (#10553)
* IAccessibleHandler has been converted into a package, OrderedWinEventLimiter has been extracted to a module and unit tests added (#10934)
* Updated BrlApi to version 0.8 (BRLTTY 6.1). (#11065)
* Status bar retrieval may now be customized by an AppModule. (#2125, #4640)
* NVDA no longer listens for IAccessible EVENT_OBJECT_REORDER. (#11076)
* A broken ScriptableObject (such as a GlobalPlugin missing a call to its base class' init method) no longer breaks NVDA's script handling. (#5446)

## 2020.1

Highlights of this release include support for several new braille displays from HumanWare and APH, plus many other important bug fixes such as the ability to again read math in Microsoft Word using MathPlayer / MathType.

### New Features

* The currently selected item in listboxes is again presented in browse mode in Chrome, similar to NVDA 2019.1. (#10713)
* You can now perform right mouse clicks on touch devices by doing a one finger tap and hold. (#3886)
* Support for New braille displays: APH Chameleon 20, APH Mantis Q40, HumanWare BrailleOne, BrailleNote Touch v2, and NLS eReader. (#10830)

### Changes

* NVDA will prevent the system from locking or going to sleep when in say all. (#10643)
* Support for out-of-process iframes in Mozilla Firefox. (#10707)
* Updated liblouis braille translator to version 3.12. (#10161)

### Bug Fixes

* Fixed NVDA not announcing Unicode minus symbol (U+2212). (#10633)
* When installing add-on from add-ons manager, names of files and folders in the browse window are no longer reported twice. (#10620, #2395)
* In Firefox, when loading Mastodon with the advanced web interface enabled, all timelines now render correctly in browse mode. (#10776)
* In browse mode, NVDA now reports "not checked" for unchecked check boxes where it sometimes didn't previously. (#10781)
* ARIA switch controls no longer report confusing information such as "not pressed checked" or "pressed checked". (#9187)
* SAPI4 voices should no longer refuse to speak certain text. (#10792)
* NVDA can again read and interact with math equations in Microsoft Word. (#10803)
* NVDA will again announce text being unselected in browse mode if pressing an arrow key while text is selected. (#10731).
* NVDA no longer exits if there is an error initializing eSpeak. (#10607)
* Errors caused by unicode in translations for shortcuts no longer stop the installer, mitigated by falling back to the English text. (#5166, #6326)
* Arrowing out and away from lists and tables in sayAll with skim reading enabled no longer continuously announces exiting the list or table. (#10706)
* Fix mouse tracking for some MSHTML elements in Internet Explorer. (#10736)

### Changes for Developers

* Developer documentation is now build using sphinx. (#9840)
* Several speech functions have been split into two. (#10593)
  The speakX version remains, but now depends on a getXSpeech function which returns a speech sequence.
  * speakObjectProperties now relies on getObjectPropertiesSpeech
  * speakObject now relies on getObjectSpeech
  * speakTextInfo now relies on getTextInfoSpeech
  * speakWithoutPauses has been converted into a class, and refactored, but should not break compatibility.
  * getSpeechForSpelling is deprecated (though still available) use getSpellingSpeech instead.
  Private changes that should not affect addon developers:
  * _speakPlaceholderIfEmpty is now _getPlaceholderSpeechIfTextEmpty
  * _speakTextInfo_addMath is now _extendSpeechSequence_addMathForTextInfo
* Speech 'reason' has been converted to an Enum, see controlTypes.OutputReason class. (#10703)
  * Module level 'REASON_*' constants are deprecated.
* Compiling NVDA dependencies now requires Visual Studio 2019 (16.2 or newer). (#10169)
* Updated SCons to version 3.1.1. (#10169)
* Again allow behaviors._FakeTableCell to have no location defined (#10864)

## 2019.3

NVDA 2019.3 is a very significant release containing many under-the-hood changes including the upgrade of Python 2 to Python 3, and a major re-write of NVDA's speech subsystem.
Although these changes do break compatibility with older NVDA add-ons, the upgrade to Python 3 is necessary for security, and the changes to speech allow for  some exciting innovations in the near future.
 Other highlights in this release include 64 bit support for Java VMs, Screen Curtain and Focus Highlight functionality, support for more braille displays and a new Braille viewer, and many many other bug fixes.

### New Features

* The accuracy of the move mouse to navigator object command has been improved in text fields in Java applications. (#10157)
* Added support for  the following Handy Tech Braille displays (#8955):
 * Basic Braille Plus 40
 * Basic Braille Plus 32
 * Connect Braille
* All user-defined gestures can now be removed via a new "Reset to factory defaults" button in the Input Gestures dialog. (#10293)
* Font reporting in Microsoft Word now includes if text is marked as hidden. (#8713)
* Added a command to move the review cursor to the position previously set as start marker for selection or copy: NVDA+shift+F9. (#1969)
* In Internet Explorer, Microsoft Edge and recent versions of Firefox and Chrome, landmarks are now reported in focus mode and object navigation. (#10101)
* In Internet Explorer, Google Chrome and Mozilla Firefox, You can now navigate by article and grouping using quick navigation scripts. These scripts are unbound by default and can be assigned in the Input Gestures dialog when the dialog is opened from a browse mode document. (#9485, #9227)
 * Figures are also reported. They are considered objects and therefore navigable with the o quick navigation key.
* In Internet Explorer, Google Chrome and Mozilla Firefox, article elements are now reported with object navigation, and optionally in browse mode if turned on in Document Formatting settings. (#10424)
* Added screen curtain, which when enabled, makes the whole screen black on Windows 8 and later. (#7857)
 * Added a script to enable screen curtain (until next restart with one press, or always while NVDA is running with two presses), no default gesture is assigned.
 * Can be enabled and configured via the 'vision' category in NVDA's settings dialog.
* Added screen highlight functionality to NVDA. (#971, #9064)
 * Highlighting of the focus, navigator object, and browse mode caret position can be enabled and configured via the 'vision' category in NVDA's settings dialog.
 * Note: This feature is incompatible with the focus highlight add-on, however, the add-on can still be used while the built-in highlighter is disabled.
* Added Braille Viewer tool, allows viewing braille output via an on-screen window. (#7788)

### Changes

* The user guide now describes how to use NVDA in the Windows Console. (#9957)
* Running nvda.exe now defaults to replacing an already running copy of NVDA. The -r|--replace command line parameter is still accepted, but ignored. (#8320)
* On Windows 8 and later, NVDA will now report product name and version information for hosted apps such as apps downloaded from Microsoft Store using information provided by the app. (#4259, #10108)
* When toggling track changes on and off with the keyboard in Microsoft Word, NVDA will announce the state of the setting. (#942)
* The NVDA version number is now logged as the first message in the log. This occurs even if logging has been disabled from the GUI. (#9803)
* The settings dialog no longer allows for changing the configured log level if it has been overridden from the command line. (#10209)
* In Microsoft Word, NVDA now announces the display state of non printable characters when pressing the toggle shortcut Ctrl+Shift+8 . (#10241)
* Updated Liblouis braille translator to commit 58d67e63. (#10094)
* When CLDR characters (including emojis) reporting is enabled, they are announced at all punctuation levels. (#8826)
* Third party python packages included in NVDA, such as comtypes, now log their warnings and errors to the NVDA log. (#10393)
* Updated Unicode Common Locale Data Repository emoji annotations to version 36.0. (#10426)
* When focussing a grouping in browse mode, the description is now also read. (#10095)
* The Java Access Bridge is now included with NVDA to enable access to Java applications, including for 64 bit Java VMs. (#7724)
* If the Java Access Bridge is not enabled for the user, NVDA automatically enables it at NVDA startup. (#7952)
* Updated eSpeak-NG to 1.51-dev, commit ca65812ac6019926f2fbd7f12c92d7edd3701e0c. (#10581)

### Bug Fixes

* Emoji and other 32 bit unicode characters now take less space on a braille display when they are shown as hexadecimal values. (#6695)
* In Windows 10, NVDA will announce tooltips from universal apps if NVDA is configured to report tooltips in object presentation dialog. (#8118)
* On Windows 10 Anniversary Update and later, typed text is now reported in Mintty. (#1348)
* On Windows 10 Anniversary Update and later, output in the Windows Console that appears close to the caret is no longer spelled out. (#513)
* Controls in Audacitys compressor dialog are now announced when navigating the dialog. (#10103)
* NVDA no longer treats spaces as words in object review in Scintilla based editors such as Notepad++. (#8295)
* NVDA will prevent the  system from entering sleep mode when scrolling through text with braille display gestures. (#9175)
* On Windows 10, braille will now follow when editing cell contents in Microsoft Excel and in other UIA text controls where it was lagging behind. (#9749)
* NVDA will once again report suggestions in the Microsoft Edge address bar. (#7554)
* NVDA is no longer silent when focusing an HTML tab control header in Internet Explorer. (#8898)
* In Microsoft Edge based on EdgeHTML, NVDA will no longer play search suggestion sound when the window becomes maximized. (#9110, #10002)
* ARIA 1.1 combo boxes are now supported in Mozilla Firefox and Google Chrome. (#9616)
* NVDA will no longer report content of visually hidden columns for list items in SysListView32 controls. (#8268)
* The settings dialog no longer shows "info" as the current log level when in secure mode. (#10209)
* In Start menu for Windows 10 Anniversary Update and later, NVDA will announce details of search results. (#10340)
* In browse mode, if moving the cursor or using quick navigation causes the document to change, NVDA no longer speaks incorrect content in some cases. (#8831, #10343)
* Some bullet names in Microsoft Word have been corrected. (#10399)
* In Windows 10 May 2019 Update and later, NVDA will once again announce first selected emoji or clipboard item when emoji panel and clipboard history opens, respectively. (#9204)
* In Poedit, it is once again possible to view some translations for right to left languages. (#9931)
* In the Settings app in Windows 10 April 2018 Update and later, NVDA will no longer announce progress bar information for volume meters found in the System/Sound page. (#10412)
* Invalid regular expressions in speech dictionaries no longer completely break speech in NVDA. (#10334)
* When reading bulleted items in Microsoft Word with UIA enabled, the bullet from the next list item is no longer inappropriately announced. (#9613)
* Some rare braille translation issues and errors with liblouis have been resolved. (#9982)
* Java applications started before NVDA are now accessible without the need to restart the Java app. (#10296)
* In Mozilla Firefox, when the focused element becomes marked as current (aria-current), this change is no longer spoken multiple times. (#8960)
* NVDA will now treat certain composit unicode characters such as e-acute as one single character when moving through text. (#10550)
* Spring Tool Suite Version 4 is now supported. (#10001)
* Don't double speak name when aria-labelledby relation target is an inner element. (#10552)
* On Windows 10 version 1607 and later, typed characters from Braille keyboards are spoken in more situations. (#10569)
* When changing the audio output device, tones played by NVDA will now play through the newly selected device. (#2167)
* In Mozilla Firefox, moving focus in browse mode is faster. This makes moving the cursor in browse mode more responsive in many cases. (#10584)

### Changes for Developers

* Updated Python to 3.7. (#7105)
* Updated pySerial to version 3.4. (#8815)
* Updated wxPython to 4.0.3 to support Python 3.5 and later. (#9630)
* Updated six to version 1.12.0. (#9630)
* Updated py2exe to version 0.9.3.2 (in development, commit b372a8e from albertosottile/py2exe#13). (#9856)
* Updated UIAutomationCore.dll comtypes module to version 10.0.18362. (#9829)
* The tab-completion in the Python console only suggests attributes starting with an underscore if the underscore is first typed. (#9918)
* Flake8 linting tool has been integrated with SCons reflecting code requirements for Pull Requests. (#5918)
* As NVDA no longer depends on pyWin32, modules such as win32api and win32con are no longer available to add-ons. (#9639)
 * win32api calls can be replaced with direct calls to win32 dll functions via ctypes.
 * win32con constants should be defined in your files.
* The "async" argument in nvwave.playWaveFile has been renamed to "asynchronous". (#8607)
* speakText and speakCharacter methods on synthDriver objects are no longer supported.
 * This functionality is handled by SynthDriver.speak.
* SynthSetting classes in synthDriverHandler have been removed. Now use driverHandler.DriverSetting classes instead.
* SynthDriver classes should no longer expose index via the lastIndex property.
 * Instead, they should notify the synthDriverHandler.synthIndexReached action with the index, once all previous audio has finished playing before that index.
* SynthDriver classes must now notify the synthDriverHandler.synthDoneSpeaking action, once all audio from a SynthDriver.speak call has completed playing.
* SynthDriver classes must support the speech.PitchCommand in their speak method, as changes in pitch for speak spelling now depends on this functionality.
* The speech function getSpeechTextForProperties has been renamed to getPropertiesSpeech. (#10098)
* The braille function getBrailleTextForProperties has been renamed to getPropertiesBraille. (#10469)
* Several speech functions have been changed to return speech sequences. (#10098)
 * getControlFieldSpeech
 * getFormatFieldSpeech
 * getSpeechTextForProperties now called getPropertiesSpeech
 * getIndentationSpeech
 * getTableInfoSpeech
* Added a textUtils module to simplify string differences between Python 3 strings and Windows unicode strings. (#9545)
 * See the module documentation and textInfos.offsets module for example implementations.
* Deprecated functionality now removed. (#9548)
 * AppModules removed:
  * Windows XP sound recorder.
  * Klango Player, which is abandoned software.
 * configobj.validate wrapper removed.
  * New code should use from configobj import validate instead of import validate
 * textInfos.Point and textInfos.Rect replaced by locationHelper.Point and locationHelper.RectLTRB respectively.
 * braille.BrailleHandler._get_tether and braille.BrailleHandler.set_tether have been removed.
 * config.getConfigDirs has been removed.
 * config.ConfigManager.getConfigValidationParameter has been replaced by getConfigValidation
 * inputCore.InputGesture.logIdentifier property has been removed.
   * Use _get_identifiers in inputCore.InputGesture instead.
 * synthDriverHandler.SynthDriver.speakText/speakCharacter have been removed.
 * Removed several synthDriverHandler.SynthSetting classes.
   * Previously kept for backwards compatibility (#8214), now considered obsolete.
   * Drivers that used the SynthSetting classes should be updated to use the DriverSetting classes.
 * Some legacy code has been removed, particularly:
  * Support for the Outlook pre 2003 message list.
  * An overlay class for the classic start menu, only found in Windows Vista and earlier.
  * Dropped support for Skype 7, as it is definitely not working any more.
* Added a framework to create vision enhancement providers; modules that can change screen contents, optionally based on input from NVDA about object locations. (#9064)
 * Add-ons can bundle their own providers in a visionEnhancementProviders folder.
 * See the vision and visionEnhancementProviders modules for the implementation of the framework and examples, respectively.
 * Vision enhancement providers are enabled and configured via the 'vision' category in NVDA's settings dialog.
* Abstract class properties are now supported on objects that inherit from baseObject.AutoPropertyObject (e.g. NVDAObjects and TextInfos). (#10102)
* Introduced displayModel.UNIT_DISPLAYCHUNK as a textInfos unit constant specific to DisplayModelTextInfo. (#10165)
 * This new constant allows walking over the text in a DisplayModelTextInfo in a way that more closely resembles how the text chunks are saved in the underlying model.
* displayModel.getCaretRect now returns an instance of locationHelper.RectLTRB. (#10233)
* The UNIT_CONTROLFIELD and UNIT_FORMATFIELD constants have been moved from virtualBuffers.VirtualBufferTextInfo to the textInfos package. (#10396)
* For every entry in the NVDA log, information about the originating thread is now included. (#10259)
* UIA TextInfo objects can now be moved/expanded by the page, story and formatField text units. (#10396)
* External modules (appModules and globalPlugins) are now less likely to be able to break the creation of NVDAObjects.
 * Exceptions caused by the "chooseNVDAObjectOverlayClasses" and "event_NVDAObject_init" methods are now properly caught and logged.
* The aria.htmlNodeNameToAriaLandmarkRoles dictionary has been renamed to aria.htmlNodeNameToAriaRoles. It now also contains roles that aren't landmarks.
* scriptHandler.isCurrentScript has been removed due to lack of use. There is no replacement. (#8677)

## 2019.2.1

This is a minor release to fix several crashes present in 2019.2. Fixes include:

* Addressed several crashes in Gmail seen in both Firefox and Chrome when interacting with particular popup menus such as when creating filters or changing certain Gmail settings. (#10175, #9402, #8924)
* In Windows 7, NVDA no longer causes Windows Explorer to crash when the mouse is used in the start menu. (#9435)
* Windows Explorer on Windows 7 no longer crashes when accessing metadata edit fields. (#5337)
* NVDA no longer freezes when interacting with images with a base64 URI in Mozilla Firefox or Google Chrome. (#10227)

## 2019.2

Highlights of this release include auto detection of Freedom Scientific braille displays, an experimental setting in the Advanced panel to stop browse mode from automatically moving focus (which may provide performance improvements), a rate boost option for the Windows OneCore synthesizer to achieve very fast rates, and many other bug fixes.

### New Features

* NVDA's Miranda NG support  works with newer versions of the client. (#9053)
* You can now disable browse mode by default by disabling the new "Enable browse mode on page load" option in NVDA's browse mode settings. (#8716)
 * Note that when this option is disabled, you can still enable browse mode manually by pressing NVDA+space.
* You can now filter symbols in the punctuation/symbol pronunciation dialog, similar to how filtering works in the elements list and input gestures dialog. (#5761)
* A command has been added to change the mouse text unit resolution (how much text will be spoken when the mouse moves), it has not been assigned a default gesture. (#9056)
* The windows OneCore synthesizer now has a rate boost option, which allows for significantly faster speech. (#7498)
* The Rate Boost option is now configurable from the Synth Settings Ring for supported speech synthesizers. (Currently eSpeak-NG and Windows OneCore). (#8934)
* Configuration profiles can now be manually activated with gestures. (#4209)
 * The gesture must be configured in the "Input gestures" dialog.
* In Eclipse, added support for autocompletion in code editor. (#5667)
 * Additionally, Javadoc information can be read from the editor when it is present by using NVDA+d.
* Added an experimental option to the Advanced Settings panel that allows you to stop the system focus from following the browse mode cursor (Automatically set system focus to focusable elements). (#2039) Although this may not be suitable to turn off for all websites, this may fix:
 * Rubber band effect: NVDA sporadically undoes the last browse mode keystroke by jumping to the previous location.
 * Edit boxes steal system focus when arrowing down through them on some websites.
 * Browse mode keystrokes are slow to respond.
* For braille display drivers that support it, driver settings can now be changed from the braille settings category in NVDA's settings dialog. (#7452)
* Freedom Scientific braille displays are now supported by braille display auto detection. (#7727)
* Added a command to show the replacement for the symbol under the review cursor. (#9286)
* Added an experimental option to the Advanced Settings panel that allows you to try out a new, work-in-progress rewrite of NVDA's Windows Console support using the Microsoft UI Automation API. (#9614)
* In the Python Console, the input field now supports pasting multiple lines from the clipboard. (#9776)

### Changes

* Synthesizer volume is now increased and decreased by 5 instead of 10 when using the settings ring. (#6754)
* Clarified the text in the add-on manager when NVDA is launched with the --disable-addons flag. (#9473)
* Updated Unicode Common Locale Data Repository emoji annotations to version 35.0. (#9445)
* The hotkey for the filter field in the elements list in browse mode has changed to alt+y. (#8728)
* When an auto detected braille display is connected via Bluetooth, NVDA will keep searching for USB displays supported by the same driver and switch to a USB connection if it becomes available. (#8853)
* Updated eSpeak-NG to commit 67324cc.
* Updated liblouis braille translator to version 3.10.0. (#9439, #9678)
* NVDA will now report the word 'selected' after reporting the text a user has just selected.(#9028, #9909)
* In Microsoft Visual Studio Code, NVDA is in focus mode by default. (#9828)

### Bug Fixes

* NVDA no longer crashes when an add-on directory is empty. (#7686)
* LTR and RTL marks are no longer reported in Braille or per-character speech when accessing the properties window. (#8361)
* When jumping to form fields with Browse Mode quick navigation, the entire form field is now announced rather than just the first line. (#9388)
* NVDA will no longer become silent after exiting the Windows 10 Mail app. (#9341)
* NVDA no longer fails to start when the users regional settings are set to a locale unknown to NVDA, such as English (Netherlands). (#8726)
* When browse mode is enabled in Microsoft Excel and you switch to a browser in focus mode or vice versa, browse mode state is now reported appropriately. (#8846)
* NVDA now properly reports the line at the mouse cursor in Notepad++ and other Scintilla based editors. (#5450)
* In Google Docs (and other web-based editors), braille no longer sometimes incorrectly shows "lst end" before the cursor in the middle of a list item. (#9477)
* In the Windows 10 May 2019 Update, NVDA no longer speaks many volume notifications if changing the volume with hardware buttons when File Explorer has focus. (#9466)
* Loading the punctuation/symbol pronunciation dialog is now much faster when using symbol dictionaries containing over 1000 entries. (#8790)
* In Scintilla controls such as Notepad++, NVDA can read the correct line when wordwrap is enabled. (#9424)
* In Microsoft Excel, the cell location is announced after it changes due to the shift+enter or shift+numpadEnter gestures. (#9499)
* In Visual Studio 2017 and up, in the Objects Explorer window, the selected item in objects tree or members tree with categories is now reported correctly. (#9311)
* Add-ons with names that only differ in capitalization are no longer treated as separate add-ons. (#9334)
* For Windows OneCore voices, the rate set in NVDA is no longer affected by the rate set in Windows 10 Speech Settings. (#7498)
* The log can now be opened with NVDA+F1 when there is no developer info for the current navigator object. (#8613)
* It is again possible to use NVDA's table navigation commands in Google Docs, in Firefox and Chrome. (#9494)
* The bumper keys now work correctly on Freedom Scientific braille displays. (#8849)
* When reading the first character of a document in Notepad++ 7.7 X64, NVDA no longer freezes for up to ten seconds. (#9609)
* HTCom can now be used with a Handy Tech Braille display in combination with NVDA. (#9691)
* In Mozilla Firefox, updates to a live region are no longer reported if the live region is in a background tab. (#1318)
* NVDA's browse mode Find dialog no longer fails to function if NVDA's About dialog is currently open in the background. (#8566)

### Changes for Developers

* You can now set the "disableBrowseModeByDefault" property on app modules to leave browse mode off by default. (#8846)
* The extended window style of a window is now exposed using the `extendedWindowStyle` property on Window objects and their derivatives. (#9136)
* Updated comtypes package to 1.1.7. (#9440, #8522)
* When using the report module info command, the order of information has changed to present the module first. (#7338)
* Added an example to demonstrate using nvdaControllerClient.dll from C#. (#9600)
* Added a new isWin10 function to the winVersion module which returns whether or not this copy of NVDA is running on (at least) the supplied release version of Windows 10 (such as 1903). (#9761)
* The NVDA Python console now  contains more useful modules in its namespace (such as appModules, globalPlugins, config and textInfos). (#9789)
* The result of the last executed command in the NVDA Python console is now accessible from the _ (line) variable. (#9782)
 * Note that this shadows the gettext translation function also called "_". To access the translation function: del _

## 2019.1.1

This point release fixes the following bugs:

* NVDA no longer causes Excel 2007 to crash or refuses to report if a cell has a formula. (#9431)
* Google Chrome no longer crashes when interacting with certain listboxes. (#9364)
* An issue has been fixed which prevented copying a users configuration to the system configuration profile. (#9448)
* In Microsoft Excel, NVDA again uses the localized message when reporting the location of merged cells. (#9471)

## 2019.1

Highlights of this release include performance improvements when accessing both Microsoft word and Excel, stability and security improvements such as support for add-ons with version compatibility information, and many other bug fixes.

Please note that starting from this release of NVDA, custom appModules, globalPlugins, braille display drivers and synth drivers will no longer be automatically loaded from your NVDA user configuration directory.
Rather these  should be installed as part of an NVDA add-on. For those developing code for an add-on, code for testing can be placed in a new developer scratchpad directory in the NVDA user configuration directory,  if the Developer scratchpad option  is turned on in NVDA's new Advanced settings panel.
These changes are necessary to better ensure compatibility of custom code, so that NVDA does not break when this code becomes incompatible with newer releases.
Please refer to the list of changes further down for more details on this and how add-ons are now better versioned.

### New Features

* New braille tables: Afrikaans, Arabic 8 dot computer braille, Arabic grade 2, Spanish grade 2. (#4435, #9186)
* Added an option to NVDA's mouse settings to make NVDA handle situations where the mouse is controlled by another application. (#8452)
 * This will allow NVDA to track the mouse when a system is controlled remotely using TeamViewer or other remote control software.
* Added the `--enable-start-on-logon` command line parameter to allow configuring whether silent installations of NVDA set NVDA to start at Windows logon or not. Specify true to start at logon or false to not start at logon. If the --enable-start-on-logon argument is not specified at all then NVDA will default to starting at logon, unless it was  already configured not to by a previous installation. (#8574)
* It is possible to turn NVDA's logging features off by setting logging level to "disabled" from General settings panel. (#8516)
* The presence of formulae in LibreOffice and Apache OpenOffice spreadsheets is now reported. (#860)
* In Mozilla Firefox and Google Chrome, browse mode now reports the selected item in list boxes and trees.
 * This works in Firefox 66 and later.
 * This does not work for certain list boxes (HTML select controls) in Chrome.
* Early support for apps such as Mozilla Firefox on computers with ARM64 (e.g. Qualcomm Snapdragon) processors. (#9216)
* A new Advanced Settings category has been added to NVDA's Settings dialog, including an option to try out NVDA's new support for Microsoft Word via the Microsoft UI Automation API. (#9200)
* Added support for the graphical view in Windows Disk Management. (#1486)
* Added support for Handy Tech Connect Braille and Basic Braille 84. (#9249)

### Changes

* Updated liblouis braille translator to version 3.8.0. (#9013)
* Add-on authors now can enforce a minimum required NVDA version for their add-ons. NVDA will refuse to install or load an add-on whose minimum required NVDA version is higher than the current NVDA version. (#6275)
* Add-on authors can now specify the last version of NVDA the add-on has been tested against. If an add-on has been only tested against a  version of NVDA lower than the current version, then NVDA will refuse to install or load the add-on. (#6275)
* This version of NVDA will allow installing and loading of add-ons  that do not yet contain Minimum and Last Tested NVDA version information, but upgrading to future versions of NVDA (E.g. 2019.2) may automatically cause these older add-ons to be disabled.
* The move mouse to navigator object command is now available in Microsoft Word as well as for UIA controls, particularly Microsoft Edge. (#7916, #8371)
* Reporting of text under the mouse has been improved within Microsoft Edge and other UIA applications. (#8370)
* When NVDA is started with the `--portable-path` command line parameter, the provided path is automatically filled in when trying to create a portable copy of NVDA using the NVDA menu. (#8623)
* Updated the path to the Norwegian braille table to reflect the standard from the year 2015. (#9170)
* When navigating by paragraph (control+up or down arrows) or navigating by table cell (control+alt+arrows), the existence of spelling errors will no longer be announced, even if NVDA is configured to announce these automatically. This is because paragraphs and table cells can be quite large, and detecting spelling errors in some applications can be very costly. (#9217)
* NVDA no longer automatically loads custom appModules, globalPlugins and braille and synth drivers from the NVDA user configuration directory. This code should be instead packaged as an add-on with correct version information, ensuring that incompatible code is not run with current versions of NVDA. (#9238)
 * For developers who need to test code as it is being developed,  enable NVDA's developer scratchpad directory in the Advanced category of NVDA settings, and place your code in the 'scratchpad' directory found in the NVDA user configuration directory when this option is enabled.

### Bug Fixes

* When using OneCore speech synthesizer on Windows 10 April 2018 Update and later, large chunks of silence are no longer inserted between speech utterances. (#8985)
* When moving by character in plain text controls (such as Notepad) or browse mode, 32 bit emoji characters consisting of two UTF-16 code points (such as 🤦) will now read properly. (#8782)
* Improved restart confirmation dialog after changing NVDA's interface language. The text and the button labels are now more concise and less confusing. (#6416)
* If a 3rd party speech synthesizer fails to load, NVDA will fall back to Windows OneCore speech synthesizer on Windows 10, rather than espeak. (#9025)
* Removed the "Welcome Dialog" entry in the NVDA menu while on secure screens. (#8520)
* When tabbing or using quick navigation in browse mode, legends on tab panels are now reported more consistently. (#709)
* NVDA will now announce selection changes for certain time pickers such as in the Alarms and Clock app in Windows 10. (#5231)
* In Windows 10's Action Center, NVDA will announce status messages when toggling quick actions such as brightness and focus assist. (#8954)
* In action Center in Windows 10 October 2018 Update and earlier, NVDA will recognize brightness quick action control as a button instead of a toggle button. (#8845)
* NVDA will again track cursor and announce deleted characters in the Microsoft Excel  go to and find edit fields. (#9042)
* Fixed a rare browse mode crash in Firefox. (#9152)
* NVDA no longer fails to report the focus for some controls in the Microsoft Office 2016 ribbon when collapsed.
* NVDA no longer fails to report the suggested contact when entering addresses in new messages in Outlook 2016. (#8502)
* The last few cursor routing keys on 80 cell eurobraille displays no longer route the cursor to a position at or just after the start of the braille line. (#9160)
* Fixed table navigation in threaded view in Mozilla Thunderbird. (#8396)
* In Mozilla Firefox and Google Chrome, switching to focus mode now works correctly for certain list boxes and trees (where the list box/tree is not itself focusable but its items are) . (#3573, #9157)
* Browse mode is now correctly turned on by default when reading messages in Outlook 2016/365 if using NVDA's experimental UI Automation support for Word Documents. (#9188)
* NVDA is now less likely to freeze in such a way that the only way to escape is signing out from your current windows session. (#6291)
* In Windows 10 October 2018 Update and later, when opening cloud clipboard history with clipboard empty, NVDA will announce clipboard status. (#9103)
* In Windows 10 October 2018 Update and later, when searching for emojis in emoji panel, NVDA will announce top search result. (#9105)
* NVDA no longer freezes in the main window of Oracle VirtualBox 5.2 and above. (#9202)
* Responsiveness in Microsoft Word when navigating by line, paragraph or table cell may be significantly improved in some documents. A reminder that for best performance, set Microsoft Word to Draft view with alt+w,e after opening a document. (#9217)
* In Mozilla Firefox and Google Chrome, empty alerts are no longer reported. (#5657)
* Significant performance improvements when navigating cells in Microsoft Excel, particularly when the spreadsheet contains comments and or validation dropdown lists. (#7348)
* It should be no longer necessary to turn off in-cell editing in Microsoft Excel's options to access the cell edit control with NVDA in Excel 2016/365. (#8146).
* Fixed a freeze in Firefox sometimes seen when quick navigating by landmarks, if the Enhanced Aria add-on is in use. (#8980)

### Changes for Developers

* NVDA can now  be built with all editions of Microsoft Visual Studio 2017 (not just the Community edition). (#8939)
* You can now include log output from liblouis into the NVDA log by setting the louis boolean flag in the debugLogging section of the NVDA configuration. (#4554)
* Add-on authors are now able to provide NVDA version compatibility information in add-on manifests. (#6275, #9055)
 * minimumNVDAVersion: The minimum required version of NVDA for an add-on to work properly.
 * lastTestedNVDAVersion: The last version of NVDA an add-on has been tested with.
* OffsetsTextInfo objects can now implement the _getBoundingRectFromOffset method to allow retrieval of bounding rectangles per characters instead of points. (#8572)
* Added a boundingRect property to TextInfo objects to retrieve the bounding rectangle of a range of text. (#8371)
* Properties and methods within classes can now be marked as abstract in NVDA. These classes will raise an error if instantiated. (#8294, #8652, #8658)
* NVDA can log the time since input when text is spoken, which helps in measuring perceived responsiveness. This can be enabled by setting the timeSinceInput setting to True in the debugLog section of the NVDA configuration. (#9167)

## 2018.4.1

This release fixes a crash at start up if NVDA's user interface language is set to Aragonese. (#9089)

## 2018.4

Highlights of this release include performance improvements in recent Mozilla Firefox versions, announcement of emojis with all synthesizers, reporting of replied/forwarded status in Outlook, reporting the distance of the cursor to the edge of a Microsoft Word page, and many bug fixes.

### New Features

* New braille tables: Chinese (China, Mandarin) grade 1 and grade 2. (#5553)
* Replied / Forwarded status is now reported on mail items in the Microsoft Outlook message list. (#6911)
* NVDA is now able to read descriptions for emoji as well as other characters that are part of the Unicode Common Locale Data Repository. (#6523)
* In Microsoft Word, the cursor's distance from the top and left edges of the page can be reported by pressing NVDA+numpadDelete. (#1939)
* In Google Sheets with braille mode enabled, NVDA no longer announces 'selected' on every cell when moving focus between cells. (#8879)
* Added support for Foxit Reader and Foxit Phantom PDF. (#8944)
* Added support for the DBeaver database tool. (#8905)

### Changes

* "Report help balloons" in the Object Presentations dialog has been renamed to "Report notifications" to include reporting of toast notifications in Windows 8 and later. (#5789)
* In NVDA's keyboard settings, the checkboxes to enable or disable NVDA modifier keys are now displayed in a list rather than as separate checkboxes.
* NVDA will no longer present redundant information when reading clock system tray on some versions of Windows. (#4364)
* Updated liblouis braille translator to version 3.7.0. (#8697)
* Updated eSpeak-NG to commit 919f3240cbb.

### Bug Fixes

* In Outlook 2016/365, the category and flag status are reported for messages. (#8603)
* When NVDA is set to languages such as Kirgyz, Mongolian or Macedonian, it no longer shows a dialog on start-up warning that the language is not supported by the Operating System. (#8064)
* Moving the mouse to the navigator object will now much more accurately move the mouse to the browse mode position in Mozilla Firefox, Google Chrome and Acrobat Reader DC. (#6460)
* Interacting with combo boxes on the web in Firefox, Chrome and Internet Explorer has been improved. (#8664)
* If running on the Japanese version of Windows XP or Vista, NVDA now displays OS version requirements message as expected. (#8771)
* Performance improvements when navigating large pages with lots of dynamic changes in Mozilla Firefox. (#8678)
* Braille no longer shows font attributes  if they have been disabled in  Document Formatting settings. (#7615)
* NVDA no longer fails to track focus in File Explorer and other applications using UI Automation when another app is busy (such as batch processing audio). (#7345)
* In ARIA menus on the web, the Escape key will now be passed through to the menu and no longer turn off focus mode unconditionally. (#3215)
* In the new Gmail web interface, when using quick navigation inside messages while reading them, the entire body of the message is no longer reported after the element to which you just navigated. (#8887)
* After updating NVDA, Browsers such as Firefox and google Chrome should no longer crash, and browse mode should continue to correctly reflect updates to any currently loaded documents. (#7641)
* NVDA no longer reports clickable multiple times in a row when navigating clickable content in Browse Mode. (#7430)
* Gestures performed on baum Vario 40 braille displays will no longer fail to execute. (#8894)
* In Google Slides with Mozilla Firefox, NVDA no longer reports selected text on every control with focus. (#8964)

### Changes for Developers

* gui.nvdaControls now contains two classes to create accessible lists with check boxes. (#7325)
 * CustomCheckListBox is an accessible subclass of wx.CheckListBox.
 * AutoWidthColumnCheckListCtrl adds accessible check boxes to an AutoWidthColumnListCtrl, which itself is based on wx.ListCtrl.
* If you need to make a wx widget accessible which isn't already, it is possible to do so by using an instance of gui.accPropServer.IAccPropServer_impl. (#7491)
 * See the implementation of gui.nvdaControls.ListCtrlAccPropServer for more info.
* Updated configobj to 5.1.0dev commit 5b5de48a. (#4470)
* The config.post_configProfileSwitch action now takes the optional prevConf keyword argument, allowing handlers to take action based on differences between configuration before and after the profile switch. (#8758)

## 2018.3.2

This is a minor release to work around a crash in Google Chrome when navigating tweetts on [www.twitter.com](http://www.twitter.com). (#8777)

## 2018.3.1

This is a minor release to fix a critical bug in NVDA which caused 32 bit versions of Mozilla Firefox to crash. (#8759)

## 2018.3

Highlights of this release include automatic detection of many Braille displays, support for new Windows 10 features including the Windows 10 Emoji input panel, and many other bug fixes.

### New Features

* NVDA will report grammar errors when appropriately exposed by web pages in Mozilla Firefox and Google Chrome. (#8280)
* Content marked as being either inserted or deleted in web pages is now reported in Google Chrome. (#8558)
* Added support for BrailleNote QT and Apex BT's scroll wheel when BrailleNote is used as a braille display with NVDA. (#5992, #5993)
* Added scripts for reporting elapsed and total time of current track in Foobar2000. (#6596)
* The Mac command key symbol (⌘) is now announced when reading text with any synthesizer. (#8366)
* Custom roles via the aria-roledescription attribute are now supported in all web browsers. (#8448)
* New braille tables: Czech 8 dot, Central Kurdish, Esperanto, Hungarian, Swedish 8 dot computer braille. (#8226, #8437)
* Support has been added to automatically detect braille displays in the background. (#1271)
 * ALVA, Baum/HumanWare/APH/Orbit, Eurobraille, Handy Tech, Hims, SuperBraille and HumanWare BrailleNote and Brailliant BI/B displays are currently supported.
 * You can enable this feature by selecting the automatic option from the list of braille displays in NVDA's braille display selection dialog.
 * Please consult the documentation for additional details.
* Added support for various modern input features introduced in recent Windows 10 releases. These include emoji panel (Fall Creators Update), dictation (Fall Creators Update), hardware keyboard input suggestions (April 2018 Update), and cloud clipboard paste (October 2018 Update). (#7273)
* Content marked as a block quote using ARIA (role blockquote) is now supported in Mozilla Firefox 63. (#8577)

### Changes

* The list of available languages in NVDA's General Settings is now sorted based on language names instead of ISO 639 codes. (#7284)
* Added default gestures for Alt+Shift+Tab and Windows+Tab with all supported Freedom Scientific braille displays. (#7387)
* For ALVA BC680 and protocol converter displays, it is now possible to assign different functions to the left and right smart pad, thumb and etouch keys. (#8230)
* For ALVA BC6 displays, the key combination sp2+sp3 will now announce the current date and time, whereas sp1+sp2 emulates the Windows key. (#8230)
* The user is asked once when NVDA starts if they are happy sending usage statistics to NV Access when checking for NVDA updates. (#8217)
* When checking for updates, if the user has agreed to allow sending usage statistics to NV Access, NVDA will now send the name of the current synth driver and braille display in use, to aide in better prioritization for future work on these drivers. (#8217)
* Updated liblouis braille translator to version 3.6.0. (#8365)
* Updated the path to the correct Russian eight-dots Braille table. (#8446)
* Updated eSpeak-ng to 1.49.3dev commit 910f4c2. (#8561)

### Bug Fixes

* Accessible labels for controls in Google Chrome are now more readily reported in browse mode when the label does not appear as content itself. (#4773)
* Notifications are now supported in Zoom. For example, this includes mute/unmute status, and incoming messages. (#7754)
* Switching braille context presentation when in browse mode no longer causes braille output to stop following browse mode cursor. (#7741)
* ALVA BC680 braille displays no longer intermittently fail to initialize. (#8106)
* By default, ALVA BC6 displays will no longer execute emulated system keyboard keys when pressing key combinations involving sp2+sp3 to trigger internal functionality. (#8230)
* Pressing sp2 on an ALVA BC6 display to emulate the alt key now works as advertised. (#8360)
* NVDA no longer announces redundant keyboard layout changes. (#7383, #8419)
* Mouse tracking is now much more accurate in Notepad and other plain text edit controls when in a document with more than 65535 characters. (#8397)
* NVDA will recognize more dialogs in Windows 10 and other modern applications. (#8405)
* On Windows 10 October 2018 Update and Server 2019 and above, NVDA no longer fails to track the system focus when an application freezes or floods the system with events. (#7345, #8535)
* Users are now informed when attempting to read or copy an empty status bar. (#7789)
* Fixed an issue where the "not checked" state on controls is not reported in speech if the control has previously been half checked. (#6946)
* In the list of languages in NVDA's General Settings, language name for Burmese is displayed correctly on Windows 7. (#8544)
* In Microsoft Edge, NVDA will announce notifications such as reading view availability and page load progress. (#8423)
* When navigating into a list on the web, NVDA will now report its label if the web author has provided one. (#7652)
* When manually assigning functions to gestures for a particular braille display, these gestures now always show up as being assigned to that display. Previously, they showed up as if they were assigned to the currently active display. (#8108)
* The 64-bit version of Media Player Classic is now supported. (#6066)
* Several improvements to braille support in Microsoft Word with UI Automation enabled:
 * Similar to other multiline text fields, When positioned at the start of a document in Braille, the display is now panned such that the first character of the document is at the start of the display. (#8406)
 * Reduced overly verbose focus presentation in both speech and braille when focusing a Word document. (#8407)
 * Cursor routing in braille now works correctly when in a list in a Word document. (#7971)
 * Newly inserted bullets/numbers in a Word document are correctly reported in both speech and braille. (#7970)
* In Windows 10 1803 and later, it is now possible to install add-ons if the "Use Unicode UTF-8 for worldwide language support" feature is enabled. (#8599)
* NVDA will no longer make iTunes 12.9 and newer completely unusable to interact with. (#8744)

### Changes for Developers

* Added scriptHandler.script, which can function as a decorator for scripts on scriptable objects. (#6266)
* A system test framework has been introduced for NVDA. (#708)
* Some changes have been made to the hwPortUtils module: (#1271)
 * listUsbDevices now yields dictionaries with device information including hardwareID and devicePath.
 * Dictionaries yielded by listComPorts now also contain a usbID entry for COM ports with USB VID/PID information in their hardware ID.
* Updated wxPython to 4.0.3. (#7077)
* As NVDA now only supports Windows 7 SP1 and later, the key "minWindowsVersion" used to check if UIA should be enabled for a particular release of Windows has been removed. (#8422)
* You can now register to be notified about configuration saves/reset actions via new config.pre_configSave, config.post_configSave, config.pre_configReset, and config.post_configReset actions. (#7598)
 * config.pre_configSave is used to be notified when NVDA's configuration is about to be saved, and config.post_configSave is called after configuration has been saved.
 * config.pre_configReset and config.post_configReset includes a factory defaults flag to specify if settings are reloaded from disk (false) or reset to defaults (true).
* config.configProfileSwitch has been renamed to config.post_configProfileSwitch to reflect the fact that this action is called after profile switch takes place. (#7598)
* UI Automation interfaces updated to Windows 10 October 2018 Update and Server 2019 (IUIAutomation6 / IUIAutomationElement9). (#8473)

## 2018.2.1

This release includes translation updates due to last-minute removal of a feature which caused problems.

## 2018.2

Highlights of this release include Support for tables in Kindle for PC, support for HumanWare BrailleNote Touch and BI14 Braille displays, Improvements to both Onecore and Sapi5 speech synthesizers, improvements in Microsoft Outlook and much more.

### New Features

* row and column span for table cells is now reported in speech and braille. (#2642)
* NVDA table navigation commands are now supported in Google Docs (with Braille mode enabled). (#7946)
* Added ability to read and navigate tables in Kindle for PC. (#7977)
* Support for HumanWare BrailleNote touch and Brailliant BI 14 braille displays via both USB and bluetooth. (#6524)
* In Windows 10 Fall Creators Update and later, NVDA can announce notifications from apps such as Calculator and Windows Store. (#7984)
* New braille translation tables: Lithuanian 8 dot, Ukrainian, Mongolian grade 2. (#7839)
* Added a script to report formatting information for the text under a specific braille cell. (#7106)
* When updating NVDA, it is now possible to postpone the installation of the update to a later moment. (#4263)
* New languages: Mongolian, Swiss German.
* You can now toggle control, shift, alt, windows and NVDA from your braille keyboard and combine these modifiers with braille input (e.g. press control+s). (#7306)
 * You can assign these new modifier toggles using the commands found under Emulated system keyboard keys in the Input gestures dialog.
* Restored support for Handy Tech Braillino and Modular (with old firmware) displays. (#8016)
* Date and time for supported Handy Tech devices (such as Active Braille and Active Star) will now automatically be synchronized by NVDA when out of sync more than five seconds. (#8016)
* An input gesture can be assigned to temporarily disable all configuration profile triggers. (#4935)

### Changes

* The status column in the addons manager has been changed to indicate if the addon is enabled or disabled rather than running or suspended. (#7929)
* Updated liblouis braille translator to 3.5.0. (#7839)
* The Lithuanian braille table has been renamed to Lithuanian 6 dot to avoid confusion with the new 8 dot table. (#7839)
* The French (Canada) grade 1 and grade 2 tables have been removed. Instead, the French (unified) 6 dot computer braille and Grade 2 tables will be used respectively. (#7839)
* The secondary routing buttons on Alva BC6, EuroBraille and Papenmeier braille displays now report formatting information for the text under the braille cell of that button. (#7106)
* Contracted braille input tables will automatically fall back to uncontracted mode in non-editable cases (i.e. controls where there is no cursor or in browse mode). (#7306)
* NVDA is now less verbose when an appointment or time slot in the Outlook calendar covers an entire day. (#7949)
* All of NVDA's Preferences can now be found in one settings dialog under NVDA Menu -> Preferences -> Settings, rather than scattered throughout many dialogs. (#577)
* The default speech synthesizer when running on Windows 10 is now oneCore speech rather than eSpeak. (#8176)

### Bug Fixes

* NVDA no longer fails to read focused controls in the Microsoft Account sign-in screen in Settings after entering an email address. (#7997)
* NVDA no longer fails to read the page when going back to a previous page in Microsoft Edge. (#7997)
* NVDA will no longer incorrectly announce the final character of a windows 10 sign-in PIN as the machine unlocks. (#7908)
* Labels of checkboxes and radio buttons in Chrome and Firefox are no longer reported twice when tabbing or using quick navigation in Browse mode. (#7960)
* aria-current with a value of false will be announced as "false" instead of "true". (#7892).
* Windows OneCore Voices no longer fails to load if the configured voice has been uninstalled. (#7553)
* Changing voices in the Windows OneCore Voices is now a lot faster. (#7999)
* Fixed malformed braille output for several braille tables, including capital signs in 8 dot contracted Danish braille. (#7526, #7693)
* NVDA can now report more bullet types in Microsoft Word. (#6778)
* Pressing the report formatting script no longer incorrectly moves the reviewPosition and therefore pressing it multiple times no longer gives different results. (#7869)
* Braille input no longer allows you to use contracted braille in cases where it is not supported (i.e. whole words will no longer be sent to the system outside text content and in browse mode). (#7306)
* Fixed connection stability issues for Handy Tech Easy Braille and Braille Wave displays. (#8016)
* On Windows 8 and later, NVDA will no longer announce "unknown" when opening quick link menu )Windows+X) and selecting items from this menu. (#8137)
* Model specific gestures to buttons on Hims displays are now working as advertised in the user guide. (#8096)
* NVDA will now try to correct system COM registration issues causing programs such as Firefox and Internet Explorer to become inaccessible and report "Unknown" by NVDA. (#2807)
* Worked around a bug in Task Manager causing NVDA to not allow users to access the contents of specific details about processes. (#8147)
* Newer Microsoft SAPI5 voices no longer lag at the end of speech, making it much more efficient to navigate with these voices. (#8174)
* NVDA no longer reports (LTR and RTL marks) in Braille or per-character speech when accessing the clock in recent versions of Windows. (#5729)
* Detection of scroll keys on Hims Smart Beetle displays is once more no longer unreliable. (#6086)
* In some text controls, particularly in Delphi applications, the information provided about editing and navigating is now much more reliable. (#636, #8102)
* In Windows 10 RS5, NVDA no longer reports extra redundant information when switching tasks with alt+tab. (#8258)

### Changes for developers

* The developer info for UIA objects now contains a list of the UIA patterns available. (#5712)
* App modules can now force certain windows to always use UIA by implementing the isGoodUIAWindow method. (#7961)
* The hidden boolean flag "outputPass1Only" in the braille section of the configuration has again been removed. Liblouis no longer supports pass 1 only output. (#7839)

## 2018.1.1

This is a special release of NVDA which addresses   a bug in the Onecore Windows Speech synthesizer driver, which was causing it to speak with a higher pitch and speed in Windows 10 Redstone 4 (1803). (#8082)

## 2018.1

Highlights of this release include  support for charts in Microsoft word and PowerPoint, support for new braille displays including Eurobraille and the Optelec protocol converter, improved support for Hims and Optelec braille displays, performance improvements for Mozilla Firefox 58 and higher, and much more.

### New Features

* It is now possible to interact with charts in Microsoft Word and Microsoft PowerPoint, similar to the existing support for charts in Microsoft Excel. (#7046)
 * In Microsoft Word:  When in browse mode, cursor to an embedded chart and press enter to interact with it.
 * In Microsoft PowerPoint when editing a slide: tab to a chart object, and press enter or space to interact with the chart.
 * To stop interacting with a chart, press escape.
* New language: Kyrgyz.
* Added support for VitalSource Bookshelf. (#7155)
* Added support for the Optelec protocol converter, a device that allows one to use Braille Voyager and Satellite displays using the ALVA BC6 communication protocol. (#6731)
* It is now possible to use braille input with an ALVA 640 Comfort braille display. (#7733)
 * NVDA's braille input functionality can be used with these as well as other BC6 displays with firmware 3.0.0 and above.
* Early support for Google Sheets with Braille mode enabled. (#7935)
* Support for Eurobraille Esys, Esytime and Iris braille displays. (#7488)

### Changes

* The HIMS Braille Sense/Braille EDGE/Smart Beetle and Hims Sync Braille display drivers have been replaced by one driver. The new driver will automatically be activated for former syncBraille driver users. (#7459)
 * Some keys , notably scroll keys, have been reassigned to follow the conventions used by Hims products. Consult the user guide for more details.
* When typing with the on-screen keyboard via touch interaction, by default you now need to double tap each key the same way you would activate any other control. (#7309)
 * To use the existing "touch typing" mode where simply lifting your finger off the key is enough to activate it, Enable this option in the new Touch Interaction settings dialog found in the Preferences menu.
* It is no longer necessary to explicitly tether braille to focus or review, as this will happen automatically by default. (#2385)
 * Note that automatic tethering to review will only occur when using a review cursor or object navigation command. Scrolling will not activate this new behavior.

### Bug Fixes

* Browseable messages such as showing current formatting when pressing NVDA+f twice quickly no longer fails when NVDA is installed on a path with non-ASCII characters. (#7474)
* Focus is now once again restored correctly when returning to Spotify from another application. (#7689)
* In Windows 10 Fall Creaters Update, NVDA no longer fails to update when Controlled Folder Access is enabled from Windows Defender Security Center. (#7696)
* Detection of scroll keys on Hims Smart Beetle displays is no longer unreliable. (#6086)
* A slight performance improvement when rendering large amounts of content in Mozilla Firefox 58 and later. (#7719)
* In Microsoft Outlook, reading emails containing tables no longer causes errors. (#6827)
* Braille display gestures that emulate system keyboard key modifiers can now also be combined with other emulated system keyboard keys if one or more of the involved gestures are model specific. (#7783)
* In Mozilla Firefox, browse mode now works correctly in pop-ups created by extensions such as LastPass and bitwarden. (#7809)
* NVDA no longer sometimes freezes on every focus change if Firefox or Chrome have stopped responding such as due to a freeze or crash. (#7818)
* In twitter clients such as Chicken Nugget, NVDA will no longer ignore the last 20 characters of 280 character tweets when reading them. (#7828)
* NVDA now uses the correct language when announcing symbols when text is selected. (#7687)
* In recent versions of Office 365, it is again possible to navigate Excel charts using the arrow keys. (#7046)
* In speech and braille output, control states will now always be reported in the same order, regardless whether they are positive or negative. (#7076)
* In apps such as Windows 10 Mail, NVDA will no longer fail to announce deleted characters when pressing backspace. (#7456)
* All keys on the Hims Braille Sense Polaris displays are now working as expected. (#7865)
* NVDA no longer fails to start on Windows 7 complaining about an internal api-ms dll, when a particular version of the Visual Studio 2017 redistributables have been installed by another application. (#7975)

### Changes for developers

* Added a hidden boolean flag to the braille section in the configuration: "outputPass1Only". (#7301, #7693, #7702)
 * This flag defaults to true. If false, liblouis multi pass rules will be used for braille output.
* A new dictionary (braille.RENAMED_DRIVERS) has been added to allow for smooth transition for users using drivers that have been superseded by others. (#7459)
* Updated comtypes package to 1.1.3. (#7831)
* Implemented a generic system in braille.BrailleDisplayDriver to deal with displays which send confirmation/acknowledgement packets. See the handyTech braille display driver as an example. (#7590, #7721)
* A new "isAppX" variable in the config module can be used to detect if NVDA is running as a Windows Desktop Bridge Store app. (#7851)
* For document implementations such as NVDAObjects or browseMode that have a textInfo, there is now a new documentBase.documentWithTableNavigation class that can be inherited from to gain standard table navigation scripts. Please refer to this class to see which helper methods must be provided by your implementation for table navigation to work. (#7849)
* The scons batch file now better handles when  Python 3 is also installed, making use of the launcher to specifically launch python 2.7 32 bit. (#7541)
* hwIo.Hid now takes an additional parameter exclusive, which defaults to True. If set to False, other applications are allowed to communicate with a device while it is connected to NVDA. (#7859)

## 2017.4

Highlights of this release include many  fixes and enhancements to web support including browse mode for web dialogs by default, better reporting of field group labels in browse mode, support for new Windows 10 technologies such as Windows Defender Application Guard and Windows 10 on ARM64, and automatic reporting of screen orientation and battery status.
Please note that this version of NVDA no longer supports Windows XP or Windows Vista. The minimum requirement for NVDA is now windows 7 with Service Pack 1.

### New Features

* In browse mode, it is now possible to skip past/to the start of landmarks using the skip to end/beginning of container commands (comma/shift+comma). (#5482)
* In Firefox, Chrome and Internet Explorer, quick navigation to edit fields and form fields now includes editable rich text content (I.e. contentEditable). (#5534)
* In web browsers, the Elements List can now list form fields and buttons. (#588)
* Initial support for Windows 10 on ARM64. (#7508)
* Early support for reading and interactive navigation of mathematical content for Kindle books with accessible math. (#7536)
* Added support for Azardi e-book reader. (#5848)
* Version information for add-ons is now reported when being updated. (#5324)
* Added new command line parameters to create a portable copy of NVDA. (#6329)
* Support for Microsoft Edge running within Windows Defender Application Guard in Windows 10 Fall Creators Update. (#7600)
* If running on a laptop or tablet, NVDA will now report when a charger is connected/disconnected, and when the screen orientation changes. (#4574, #4612)
* New language: Macedonian.
* New braille translation tables: Croatian grade 1, Vietnamese grade 1. (#7518, #7565)
* Support for the Actilino braille display from Handy Tech has been added. (#7590)
* Braille input for Handy Tech braille displays is now supported. (#7590)

### Changes

* The minimum supported Operating System for NVDA is now Windows 7 Service Pack 1, or Windows Server 2008 R2 Service Pack 1. (#7546)
* Web dialogs in Firefox and Chrome web browsers now automatically use browse Mode, unless inside of a web application. (#4493)
* In browse mode, tabbing and moving with quick navigation commands no longer announces jumping out of containers such as lists and tables, which makes navigating more efficient. (#2591)
* In Browse mode for Firefox and Chrome, the name of form field groups are now announced when moving into them with quick navigation or when tabbing. (#3321)
* In browse mode, the quick navigation command for embedded objects (o and shift+o) now includes audio and video elements as well as elements with the aria roles application and dialog. (#7239)
* Espeak-ng has been updated to 1.49.2, resolving some issues with producing release builds. (#7385, #7583)
* On the third activation of the 'read status bar' command, its contents is copied to the clipboard. (#1785)
* When assigning gestures to keys on a Baum display, you can limit them to the model of the braille display in use (e.g. VarioUltra or Pronto). (#7517)
* The hotkey for the filter field in the elements list in browse mode has changed from alt+f to alt+e. (#7569)
* An unbound command has been added for browse mode to toggle the inclusion of layout tables on the fly. You can find this command in the Browse mode category of the Input Gestures dialog. (#7634)
* Upgraded liblouis braille translator to 3.3.0. (#7565)
* The hotkey for the regular expression radio button in the dictionary dialog has changed from alt+r to alt+e. (#6782)
* Voice dictionary files are now versioned and have been moved to the 'speechDicts/voiceDicts.v1' directory. (#7592)
* Versioned files (user configuration, voice dictionaries) modifications are no longer saved when NVDA is run from the launcher. (#7688)
* The Braillino, Bookworm and Modular (with old firmware) braille displays from Handy Tech are no longer supported out of the box. Install the Handy Tech Universal Driver and NVDA add-on to use these displays. (#7590)

### Bug Fixes

* Links are now indicated in braille in applications such as Microsoft Word. (#6780)
* NVDA no longer becomes noticeably slower when many tabs are open in either Firefox or Chrome web browsers. (#3138)
* Cursor routing for the MDV Lilli Braille display no longer incorrectly moves one braille cell ahead of where it should be. (#7469)
* In Internet Explorer and other MSHTML documents, the HTML5 required attribute is now supported to indicate the required state of a form field. (#7321)
* Braille displays are now updated when typing Arabic characters in a left-aligned WordPad document. (#511)
* Accessible labels for controls in Mozilla Firefox are now more readily reported in browse mode when the label does not appear as content itself. (#4773)
* On windows 10 Creaters Update, NVDA can again access Firefox after a restart of NVDA. (#7269)
* When restarting NVDA with Mozilla Firefox in focus, browse mode will again be available, though you may need to alt+tab away and back again. (#5758)
* It is now possible to access math content in Google Chrome on a system with out Mozilla Firefox installed. (#7308)
* The Operating System and other applications should be more stable directly after installing NVDA before rebooting, as compaired with installs of previous NVDA versions. (#7563)
* When using a content recognition command (e.g. NVDA+r), NVDA now reports an error message instead of nothing if the navigator object has disappeared. (#7567)
* Backward scrolling functionality has been fixed for Freedom Scientific braille displays containing a left bumper bar. (#7713)

### Changes for Developers

* "scons tests" now checks that translatable strings have translator comments. You can also run this alone with "scons checkPot". (#7492)
* There is now a new extensionPoints module which provides a generic framework to enable code extensibility at specific points in the code. This allows interested parties to register to be notified when some action occurs (extensionPoints.Action), to modify a specific kind of data (extensionPoints.Filter) or to participate in deciding whether something will be done (extensionPoints.Decider). (#3393)
* You can now register to be notified about configuration profile switches via the config.configProfileSwitched Action. (#3393)
* Braille display gestures that emulate system keyboard key modifiers (such as control and alt) can now be combined with other emulated system keyboard keys without explicit definition. (#6213)
 * For example, if you have a key on your display bound to the alt key and another display key to downArrow, combining these keys will result in the emulation of alt+downArrow.
* The braille.BrailleDisplayGesture class now has an extra model property. If provided, pressing a key will generate an additional, model specific gesture identifier. This allows a user to bind gestures limited to a specific braille display model.
 * See the baum driver as an example for this new functionality.
* NVDA is now compiled with Visual Studio 2017 and the Windows 10 SDK. (#7568)

## 2017.3

Highlights of this release include input of contracted braille, support for new Windows OneCore voices available on Windows 10, in-built support for Windows 10 OCR, and many significant improvements regarding Braille and the web.

### New Features

* A Braille setting has been added to "show messages indefinitely". (#6669)
* In Microsoft Outlook message lists, NVDA now reports if a message is flagged. (#6374)
* In Microsoft PowerPoint, the exact type of a shape is now reported when editing a slide (such as triangle, circle, video or arrow), rather than just "shape". (#7111)
* Mathematical content (provided as MathML) is now supported in Google Chrome. (#7184)
* NVDA can now speak using the new Windows OneCore voices (also known as Microsoft Mobile voices) included in Windows 10. You access these by selecting Windows OneCore voices in NVDA's Synthesizer dialog. (#6159)
* NVDA user configuration files can now be stored in the user's local application data folder. This is enabled via a setting in the registry. See "System Wide Parameters" in the User Guide for more details. (#6812)
* In web browsers, NVDA now reports placeholder values for fields (specifically, aria-placeholder is now supported). (#7004)
* In Browse mode for Microsoft Word, it is now possible to navigate to spelling  errors using quick navigation (w and shift+w). (#6942)
* Added support for the Date picker control found in Microsoft Outlook Appointment dialogs. (#7217)
* The currently selected suggestion is now reported in Windows 10 Mail to/cc fields and the Windows 10 Settings search field. (#6241)
* A sound is now playd to indicate the  appearance of suggestions in certain search fields in Windows 10 (E.g. start screen, settings search, Windows 10 mail to/cc fields). (#6241)
* NVDA now automatically reports notifications in Skype for Business Desktop, such as when someone starts a conversation with you. (#7281)
* NVDA now automatically reports incoming chat messages while in a Skype for Business conversation. (#7286)
* NVDA now automatically reports notifications in Microsoft Edge, such as when a download starts. (#7281)
* You can now type in both contracted and uncontracted braille on a braille display with a braille keyboard. See the Braille Input section of the User Guide for details. (#2439)
* You can now enter Unicode braille characters from the braille keyboard on a braille display by selecting Unicode braille as the input table in Braille Settings. (#6449)
* Added support for the SuperBraille braille display used in Taiwan. (#7352)
* New braille translation tables: Danish 8 dot computer braille, Lithuanian, Persian 8 dot computer braille, Persian grade 1, Slovenian 8 dot computer braille. (#6188, #6550, #6773, #7367)
* Improved English (U.S.) 8 dot computer braille table, including support for bullets, the euro sign and accented letters. (#6836)
* NVDA can now use the OCR functionality included in Windows 10 to recognize the text of images or inaccessible applications. (#7361)
 * The language can be set from the new Windows 10 OCR dialog in NVDA Preferences.
 * To recognize the content of the current navigator object, press NVDA+r.
 * See the Content Recognition section of the User Guide for further details.
* You can now choose what context information is shown on a braille display when an object gets focus using the new "Focus context presentation" setting in the Braille Settings dialog. (#217)
 * For example, the "Fill display for context changes" and "Only when scrolling back" options can make working with lists and menus more efficient, since the items won't continually change their position on the display.
 * See the section on the "Focus context presentation" setting in the User Guide for further details and examples.
* In Firefox and Chrome, NVDA now supports complex dynamic grids such as spreadsheets where only some of the content might be loaded or displayed (specifically, the aria-rowcount, aria-colcount, aria-rowindex and aria-colindex attributes introduced in ARIA 1.1). (#7410)

### Changes

* An unbound command has been added to restart NVDA on demand. You can find it in the Miscelaneous category of the Input Gestures dialog. (#6396)
* The keyboard layout can now be set from the NVDA Welcome dialog. (#6863)
* Many more control types and states have been abbreviated for braille. Landmarks have also been abbreviated. Please see "Control Type, State and Landmark Abbreviations" under Braille in the User Guide for a complete list. (#7188, #3975)
* Updated eSpeak NG to 1.49.1. (#7280)
* The output and input table lists in the Braille Settings dialog are now sorted alphabetically. (#6113)
* Updated liblouis braille translator to 3.2.0. (#6935)
* The default braille table is now Unified English Braille Code grade 1. (#6952)
* By default, NVDA now only shows the parts of the context information that have changed on a braille display when an object gets focus. (#217)
 * Previously, it always showed as much context information as possible, regardless of whether you have seen the same context information before.
 * You can revert to the old behaviour by changing the new "Focus context presentation" setting in the Braille Settings dialog to "Always fill display".
* When using Braille, the cursor can be configured to be a different shape when tethered to focus or review. (#7122)
* The NVDA logo has been updated. The updated NVDA logo is a stylised blend of the letters NVDA in white, on a solid purple background. This ensures it will be visible on any colour background, and uses the purple from the NV Access logo. (#7446)

### Bug Fixes

* Editable div elements in Chrome no longer have their label reported as their value while in browse mode. (#7153)
* Pressing end while in browse mode for an empty Microsoft Word document no longer causes a runtime error. (#7009)
* Browse mode is now correctly   supported in Microsoft Edge where a document has been given a specific ARIA role of document. (#6998)
* In browse mode, you can now select or unselect to the end of the line using shift+end even when the caret is on the last character of the line. (#7157)
* If a dialog contains a progress bar, the dialog text is now updated in braille when the progress bar changes. This means, for example, that the remaining time can now be read in NVDA's "Downloading Update" dialog. (#6862)
* NVDA will now announce selection changes for certain Windows 10 combo boxes such as AutoPlay in Settings. (#6337).
* Pointless information is no longer announced when entering Meeting / Appointment creation dialogs in Microsoft Outlook. (#7216)
* Beeps for indeterminate progress bar dialogs such as the update checker only when progress bar output is configured to include beeps. (#6759)
* In Microsoft Excel 2003 and 2007, cells are again reported when arrowing around a worksheet. (#7243)
* In Windows 10 Creators Update and later, browse mode is again automatically enabled when reading emails in Windows 10 Mail. (#7289)
* On most braille displays with a braille keyboard, dot 7 now erases the last entered braille cell or character, and dot 8 presses the enter key. (#6054)
* In editable text, when moving the caret (e.g. with the cursor keys or backspace), NVDA's spoken feedback is now more accurate in many cases, particularly in Chrome and terminal applications. (#6424)
* The content of the Signature Editor in Microsoft Outlook 2016 can now be read. (#7253)
* In Java Swing applications, NVDA no longer sometimes causes the application to crash when navigating tables. (#6992)
* In Windows 10 Creators Update, NVDA will no longer announce toast notifications multiple times. (#7128)
* In The start menu in Windows 10, pressing Enter to close the start menu after a search no longer causes NVDA to announce search text. (#7370)
* Performing quick navigation to headings in Microsoft Edge is now significantly faster. (#7343)
* In Microsoft Edge, navigating in browse mode no longer skips large parts of certain web pages such as the Wordpress 2015 theme. (#7143)
* In Microsoft Edge, landmarks are correctly localized in languages other than English. (#7328)
* Braille now correctly follows the selection when selecting text beyond the width of the display. For example, if you select multiple lines with shift+downArrow, braille now shows the last line you selected. (#5770)
* In Firefox, NVDA no longer spuriously reports "section" several times when opening details for a tweet on twitter.com. (#5741)
* Table navigation commands are no longer available for layout tables in Browse Mode unless reporting of layout tables is enabled. (#7382)
* In Firefox and Chrome, Browse Mode table navigation commands now skip over hidden table cells. (#6652, #5655)

### Changes for Developers

* Timestamps in the log now include milliseconds. (#7163)
* NVDA must now be built with Visual Studio Community 2015. Visual Studio Express is no longer supported. (#7110)
 * The Windows 10 Tools and SDK are now also required, which can be enabled when installing Visual Studio.
 * See the Installed Dependencies section of the readme for additional details.
* Support for content recognizers such as OCR and image description tools can be easily implemented using the new contentRecog package. (#7361)
* The Python json package is now included in NVDA binary builds. (#3050)

## 2017.2

Highlights of this release include full support for audio ducking in the Windows 10 Creators Update; fixes for several selection issues in browse mode, including problems with select all; significant improvements in Microsoft Edge support; and improvements on the web such as indication of elements marked as current (using aria-current).

### New Features

* Cell border information can now be reported in Microsoft Excel by using NVDA+f. (#3044)
* In web browsers, NVDA now indicates when an element has been marked as current (specifically, using the aria-current attribute). (#6358)
* Automatic language switching is now supported in Microsoft Edge. (#6852)
* Added support for Windows Calculator on Windows 10 Enterprise LTSB (Long-Term Servicing Branch) and Server. (#6914)
* Performing the read current line command three times quickly spells the line with character descriptions. (#6893)
* New language: Burmese.
* Unicode up and down arrows and fraction symbols are now spoken appropriately. (#3805)

### Changes

* When navigating with simple review  in applications using UI Automation, more extraneous objects are now ignored, making navigation easier. (#6948, #6950)

### Bug Fixes

* Web page menu items can now be activated while in browse mode. (#6735)
* Pressing escape while the configuration profile "Confirm Deletion" dialog is active now dismisses the dialog. (#6851)
* Fixed some crashes in Mozilla Firefox and other Gecko applications where the multi-process feature is enabled. (#6885)
* Reporting of background color in screen review is now more accurate when  text was drawn with a transparent background. (#6467)
* Improved support for control descriptions provided on web pages in Internet Explorer 11 (specifically, support for aria-describedby within iframes and when multiple IDs are provided). (#5784)
* In the Windows 10 Creators Update, NVDA's audio ducking again works as in previous Windows releases; i.e. Duck with speech and sounds, always duck and no ducking are all available. (#6933)
* NVDA will no longer fail to navigate to or report certain (UIA) controls where a keyboard shortcut is not defined. (#6779)
* Two empty spaces are no longer added in keyboard shortcut information for certain (UIA) controls. (#6790)
* Certain combinations of keys on HIMS displays (e.g. space+dot4) no longer fail intermittently. (#3157)
* Fixed an issue when opening a serial port on systems using certain languages other than English which caused connecting to braille displays to fail in some cases. (#6845)
* Reduced the chance of the configuration file being corrupted when Windows shuts down. Configuration files are now written to a temporary file before replacing the actual configuration file. (#3165)
* When performing the read current line command twice quickly to spell the line, the appropriate language is now used for the spelled characters. (#6726)
* Navigating by line in Microsoft Edge is now up to three times faster in the Windows 10 Creators Update. (#6994)
* NVDA no longer announces "Web Runtime grouping" when focusing Microsoft Edge documents in the Windows 10 Creators Update. (#6948)
* All existing versions of SecureCRT are now supported. (#6302)
* Adobe Acrobat Reader no longer crashes in certain PDF documents (specifically, those containing empty ActualText attributes). (#7021, #7034)
* In browse mode in Microsoft Edge, interactive tables (ARIA grids) are no longer skipped when navigating to tables with t and shift+t. (#6977)
* In browse mode, pressing shift+home after selecting forward now unselects to the beginning of the line as expected. (#5746)
* In browse mode, select all (control+a) no longer fails to select all text if the caret is not at the start of the text. (#6909)
* Fixed some other rare selection problems in browse mode. (#7131)

### Changes for Developers

* Commandline arguments are now processed with Python's argparse module, rather than optparse. This allows certain options such as -r and -q to be handled exclusively. (#6865)
* core.callLater now queues the callback to NVDA's main queue after the given delay, rather than waking the core and executing it directly. This stops possible freezes due to the  core accidentally going to sleep after processing a callback, in the midle of  a modal call such as the desplaying of a message box. (#6797)
* The InputGesture.identifiers property has been changed so that it is no longer normalized. (#6945)
 * Subclasses no longer need to normalize identifiers before returning them from this property.
 * If you want normalized identifiers, there is now an InputGesture.normalizedIdentifiers property which normalizes the identifiers returned by the identifiers property .
* The InputGesture.logIdentifier property is now deprecated. Callers should use InputGesture.identifiers[0] instead. (#6945)
* Removed some deprecated code:
 * `speech.REASON_*` constants: `controlTypes.REASON_*` should be used instead. (#6846)
 * `i18nName` for synth settings: `displayName` and `displayNameWithAccelerator` should be used instead. (#6846, #5185)
 * `config.validateConfig`. (#6846, #667)
 * `config.save`: `config.conf.save` should be used instead. (#6846, #667)
* The list of completions in the autocomplete context menu of the Python Console no longer shows  any object path leading up to the final symbol being completed. (#7023)
* There is now a unit testing framework for NVDA. (#7026)
 * Unit tests and infrastructure are located in the tests/unit directory. See the docstring in the tests\unit\init.py file for details.
 * You can run tests using "scons tests". See the "Running Tests" section of readme.md for details.
 * If you are submitting a pull request for NVDA, you should first run the tests and ensure they pass.

## 2017.1

Highlights of this release include reporting of sections and text columns in Microsoft Word; Support for reading, navigating and annotating books in Kindle for PC; and improved support for Microsoft Edge.

### New Features

* In Microsoft Word, the types of section breaks and section numbers can now be reported. This is enabled with the "Report page numbers" option in the Document Formatting dialog. (#5946)
* In Microsoft Word, text columns can now be reported. This is enabled with the "Report page numbers" option in the document formatting dialog. (#5946)
* Automatic language switching is now supported in WordPad. (#6555)
* The NVDA find command (NVDA+control+f) is now supported in browse mode in Microsoft Edge. (#6580)
* Quick navigation for buttons in browse mode (b and shift+b) is now supported in Microsoft Edge. (#6577)
* When copying a sheet in Microsoft Excel, column and row headers are remembered. (#6628)
* Support for reading and navigating books in Kindle for PC version 1.19, including access to links, footnotes, graphics, highlighted text and user notes. Please see the Kindle for PC section of the NVDA User Guide for further information. (#6247, #6638)
* Browse mode table navigation is now supported in Microsoft Edge. (#6594)
* In Microsoft Excel, the report review cursor location command (desktop: NVDA+numpadDelete, laptop: NVDA+delete) now reports the name of the worksheet and the cell location. (#6613)
* Added an option to the exit dialog to restart with debug level logging. (#6689)

### Changes

* The minimum braille cursor blink rate is now 200 ms. If this was previously set lower, it will be increased to 200 ms. (#6470)
* A check box has been added to the braille settings dialog to allow enabling/disabling braille cursor blinking. Previously a value of zero was used to achieve this. (#6470)
* Updated eSpeak NG (commit e095f008, 10 January 2017). (#6717)
* Due to changes In the Windows 10 Creators Update, the "Always duck" mode is no longer available in NVDA's Audio ducking settings. It is still available on older windows 10 releases. (#6684)
* Due to changes in the  Windows 10 Creators Update, the "Duck when outputting speech and sounds" mode can no longer ensure audio has ducked fully before starting to speak, nor will it keep audio ducked long enough after speaking to stop rappid bouncing in volume. These changes do not   affect older windows 10 releases. (#6684)

### Bug Fixes

* Fixed freeze in Microsoft Word when moving by paragraph through a large document while in browse mode. (#6368)
* Tables in Microsoft Word that have been copied from Microsoft Excel are no longer treeted as layout tables and therefore are no longer ignored. (#5927)
* When trying to type in Microsoft Excel while in protected view, NVDA now makes a sound rather than speaking characters that were not actually typed. (#6570)
* Pressing escape in Microsoft Excel no longer incorrectly switches to browse mode, unless the user has previously switched to browse mode explicitly with NVDA+space and then entered focus mode by pressing enter on a form field. (#6569)
* NVDA no longer freezes in Microsoft Excel spreadsheets where an entire row or column is merged. (#6216)
* Reporting of cropped/overflowed text in Microsoft Excel cells should now be more accurate. (#6472)
* NVDA now reports when a check box is read-only. (#6563)
* The NVDA launcher will no longer show a warning dialog when it can't play the logo sound due to no audio device being available. (#6289)
* Controls in the Microsoft Excel Ribbon that are unavailable are now reported as such. (#6430)
* NVDA will no longer announce "pane" when minimizing windows. (#6671)
* Typed characters are now spoken in Universal Windows Platform (UWP) apps (including Microsoft Edge) in the Windows 10 Creators Update. (#6017)
* Mouse tracking now works across all screens on computers with multiple monitors. (#6598)
* NVDA no longer becomes unusable after exiting Windows Media Player while focused on a slider control. (#5467)

### Changes for Developers

* Profiles and configuration files are now automatically upgraded to meet the requirements of schema modifications. If there is an error during upgrade, a notification is shown, the configuration is reset and the old configuration file is available in the NVDA log at 'Info' level. (#6470)

## 2016.4

Highlights of this release include improved support for Microsoft Edge; browse mode in the Windows 10 Mail app; and significant improvements to NVDA's dialogs.

### New Features

* NVDA can now indicate line indentation using tones. This can be configured using the "Line indentation reporting" combo box in NVDA's Document Formatting preferences dialog. (#5906)
* Support for the Orbit Reader 20 braille display. (#6007)
* An option to open the speech viewer window on startup has been added. This can be enabled via a check box in the speech viewer window. (#5050)
* When re-opening the speech viewer window, the location and dimensions will now be restored. (#5050)
* Cross-reference fields in Microsoft Word are now treated like hyperlinks. They are reported as links and can be activated. (#6102)
* Support for the Baum SuperVario2, Baum Vario 340 and HumanWare Brailliant2 braille displays. (#6116)
* Initial support for the Anniversary update of Microsoft Edge. (#6271)
* Browse mode is now used when reading emails in the Windows 10 mail app. (#6271)
* New language: Lithuanian.

### Changes

* Updated liblouis braille translator to 3.0.0. This includes significant enhancements to Unified English Braille. (#6109, #4194, #6220, #6140)
* In the Add-ons Manager, the Disable add-on and Enable add-on buttons now have keyboard shortcuts (alt+d and alt+e, respectively). (#6388)
* Various padding and alignment issues in NVDA's dialogs have been resolved. (#6317, #5548, #6342, #6343, #6349)
* The document formatting dialog has been adjusted so that the contents scrolls. (#6348)
* Adjusted the layout of the Symbol Pronunciation dialog so the full width of the dialog is used for the symbols list. (#6101)
* In browse mode in web browsers, the edit field (e and shift+e) and form field (f and shift+f) single letter navigation commands can now be used to move to read-only edit fields. (#4164)
* In NVDA's Document Formatting settings, "Announce formatting changes after the cursor" has been renamed to "Report formatting changes after the cursor", as it affects braille as well as speech. (#6336)
* Adjusted the appearance of the NVDA "Welcome dialog". (#6350)
* NVDA dialog boxes now have their "ok" and "cancel" buttons aligned to the right of the dialog. (#6333)
* Spin Controls are now used for numeric input fields such as the "Capital pitch change percentage" setting  in the Voice Settings dialog. You can enter the desired value or use the up and down arrow keys to adjust the value. (#6099)
* The way IFrames (documents embedded within documents) are reported has been made more consistent across web browsers. IFrames are now reported as "frame" in Firefox. (#6047)

### Bug Fixes

* Fixed a rare error when exiting NVDA while the speech viewer is open. (#5050)
* Image maps now render as expected in browse mode in Mozilla Firefox. (#6051)
* While in the dictionary dialog, pressing the enter key now saves any changes you have made and closes the dialog. Previously, pressing enter did nothing. (#6206)
* Messages are now displayed in braille when changing input modes for an input method (native input/alphanumeric, full shaped/half shaped, etc.). (#5892, #5893)
* When disabling and then immediately re-enabling an add-on or vice versa, the add-on status now correctly reverts to what it was previously. (#6299)
* When using Microsoft Word, page number fields in headers can now be read. (#6004)
* The mouse can now be used to move focus between the symbol list and the edit fields in the symbol pronunciation dialog. (#6312)
* In browse mode in Microsoft Word, Fixed an issue that stops the elements list from appearing when a document contains an invalid hyperlink. (#5886)
* After being closed via the task bar or the alt+F4 shortcut, the speech viewer check box in the NVDA menu will now reflect the actual visibility of the window. (#6340)
* The reload plugins command no longer causes problems for triggered configuration profiles, new documents in web browsers and screen review. (#2892, #5380)
* In the list of languages in NVDA's General Settings dialog, languages such as Aragonese are now displayed correctly on Windows 10. (#6259)
* Emulated system keyboard keys (e.g. a button on a braille display which emulates pressing the tab key) are now presented in the configured NVDA language in input help and the Input Gestures dialog. Previously, they were always presented in English. (#6212)
* Changing the NVDA language (from the General Settings dialog) now has no effect until NVDA is restarted. (#4561)
* It is no longer possible to leave the Pattern field blank for a new speech dictionary entry. (#6412)
* Fixed a rare issue when scanning for serial ports on some systems which made some braille display drivers unusable. (#6462)
* In Microsoft Word, Numbered bullets in table cells are now read  when moving by cell. (#6446)
* It is now possible to assign gestures to commands for the Handy Tech braille display driver in the NVDA Input Gestures dialog. (#6461)
* In Microsoft Excel, pressing enter or numpadEnter when navigating a spreadsheet now correctly reports navigation to the next row. (#6500)
* iTunes no longer intermittently freezes forever when using browse mode for the iTunes Store, Apple Music, etc. (#6502)
* Fixed crashes in 64 bit Mozilla and Chrome-based applications. (#6497)
* In Firefox with multi-process enabled, browse mode and editable text fields now function correctly. (#6380)

### Changes for Developers

* It is now possible to provide app modules for executables containing a dot (.) in their names. Dots are replaced with underscores (_). (#5323)
* The new gui.guiHelper module includes utilities to simplify the creation of wxPython GUIs, including automatic management of spacing. This facilitates better visual appearance and consistency, as well as easing creation of new GUIs for blind developers. (#6287)

## 2016.3

Highlights of this release include the ability to disable individual add-ons; support for form fields in Microsoft Excel; significant improvements to reporting of colors; fixes and improvements related to several braille displays; and fixes and improvements to support for Microsoft Word.

### New Features

* Browse mode can now be used to read PDF documents in Microsoft Edge in the Windows 10 Anniversary Update. (#5740)
* Strikethrough and double-strikethrough are now reported if appropriate in Microsoft Word. (#5800)
* In Microsoft Word, the title of a table is now reported if one has been provided. If there is a description, it can be accessed using the open long description command (NVDA+d) in browse mode. (#5943)
* In Microsoft Word, NVDA now reports position information when moving paragraphs (alt+shift+downArrow and alt+shift+upArrow). (#5945)
* In Microsoft Word, line spacing is now reported via NVDA's report formatting command, when changing it with various Microsoft word shortcut keys, and when moving to text with different line spacing if Report Line Spacing is turned on in NVDA's Document Formatting Settings. (#2961)
* In Internet Explorer, HTML5 structural elements are now recognised. (#5591)
* Reporting of comments (such as in Microsoft Word) can now be disabled via a Report Comments checkbox in NVDA's Document Formatting settings dialog. (#5108)
* It is now possible to disable individual add-ons in the Add-ons Manager. (#3090)
* Additional key assignments have been added for ALVA BC640/680 series braille displays. (#5206)
* There is now a command to move the braille display to the current focus. Currently, only the ALVA BC640/680 series has a key assigned to this command, but it can be assigned manually for other displays in the Input Gestures dialog if desired. (#5250)
* In Microsoft Excel, you can now interact with form fields. You move to form fields using the Elements List or single letter navigation in browse mode. (#4953)
* You can now assign an input gesture to toggle simple review mode using the Input Gestures dialog. (#6173)

### Changes

* NVDA now reports colors using a basic well-understood set of 9 color hues and 3 shades, with brightness and paleness variations. This is rather than using more subjective and less understood color names. (#6029)
* The existing NVDA+F9 then NVDA+F10 behavior has been modified to select text on the first press of F10. When F10 is pressed twice (in quick succession) the text is copied to the clipboard. (#4636)
* Updated eSpeak NG to version Master 11b1a7b (22 June 2016). (#6037)

### Bug Fixes

* In browse mode in Microsoft Word, copying to the clipboard now preserves formatting. (#5956)
* In Microsoft Word, NVDA now reports appropriately when using Word's own table navigation commands (alt+home, alt+end, alt+pageUp and alt+pageDown) and table selection commands (shift added to the navigation commands). (#5961)
* In Microsoft Word dialog boxes, NVDA's object navigation has been greatly improved. (#6036)
* In some applications such as Visual Studio 2015, shortcut keys (e.g. control+c for Copy) are now reported as expected. (#6021)
* Fixed a rare issue when scanning for serial ports on some systems which made some braille display drivers unusable. (#6015)
* Reporting colors in Microsoft Word is now more accurate as changes in Microsoft Office Themes are now taken into account. (#5997)
* Browse mode for Microsoft Edge and support for Start Menu search suggestions is again available on Windows 10 builds after April 2016. (#5955)
* In Microsoft Word, automatic table header reading works better when dealing with merged cells. (#5926)
* In the Windows 10 Mail app, NVDA no longer fails to read the content of messages. (#5635)
* When speak command keys is on, lock keys such as caps lock are no longer announced twice. (#5490)
* Windows User Account Control dialogs are again read correctly in the Windows 10 Anniversary update. (#5942)
* In the Web Conference Plugin (such as used on out-of-sight.net) NVDA no longer beeps and speaks progress bar updates related to microphone input. (#5888)
* Performing a Find Next or Find Previous command in Browse Mode will now correctly do a  case sensitive search if the original Find was case sensitive. (#5522)
* When editing dictionary entries, feedback is now given for invalid regular expressions. NVDA no longer crashes if a dictionary file contains an invalid regular expression. (#4834)
* If NVDA is unable to communicate with a braille display (e.g. because it has been disconnected), it will automatically disable use of the display. (#1555)
* Slightly improved performance of filtering in the Browse Mode Elements List in some cases. (#6126)
* In Microsoft Excel, the background pattern names reported by NVDA now match those used by Excel. (#6092)
* Improved support for the Windows 10 logon screen, including announcement of alerts and activating of the password field with touch. (#6010)
* NVDA now correctly detects the secondary routing buttons on ALVA BC640/680 series braille displays. (#5206)
* NVDA can again report Windows Toast notifications in recent builds of Windows 10. (#6096)
* NVDA no longer occasionally stops recognising key presses on Baum compatible and HumanWare Brailliant B braille displays. (#6035)
* If reporting of line numbers is enabled in NVDA's Document Formatting preferences, line numbers are now shown on a braille display. (#5941)
* When speech mode is off, reporting objects (such as pressing NVDA+tab to report the focus) now appears in the Speech Viewer as expected. (#6049)
* In the Outlook 2016 message list,  associated draft information is no longer reported. (#6219)
* In Google Chrome and Chrome-based browsers in a language other than English, browse mode no longer fails to work in many documents. (#6249)

### Changes for Developers

* Logging information directly from a property no longer results in the property  being called recursively over and over again. (#6122)

## 2016.2.1

This release fixes crashes in Microsoft Word:

* NVDA no longer causes Microsoft Word to crash immediately after it starts in Windows XP. (#6033)
* Removed reporting of grammar errors, as this causes crashes in Microsoft Word. (#5954, #5877)

## 2016.2

Highlights of this release include the ability to indicate spelling errors while typing; support for reporting grammar errors in Microsoft Word; and improvements and fixes to Microsoft Office support.

### New Features

* In browse mode in Internet Explorer and other MSHTML controls, using first letter navigation to move by annotation (a and shift+a) now moves to inserted and deleted text. (#5691)
* In Microsoft Excel, NVDA now reports the level of a group of cells, as well as whether it is collapsed or expanded. (#5690)
* Pressing the Report text formatting command (NVDA+f) twice presents the information in browse mode so it can be reviewed. (#4908)
* In Microsoft Excel 2010 and later, cell shading and gradient fill is now reported. Automatic reporting is controlled by the Report colors option in NVDA's Document Formatting preferences. (#3683)
* New braille translation table: Koine Greek. (#5393)
* In the Log Viewer, you can now save the log using the shortcut key control+s. (#4532)
* If reporting of spelling errors is enabled and supported in the focused control, NVDA will play a sound to alert you of a spelling error made while typing. This can be disabled using the new "Play sound for spelling errors while typing" option in NVDA's Keyboard Settings dialog. (#2024)
* Grammar errors are now reported in Microsoft Word. This can be disabled using the new "Report grammar errors" option in NVDA's Document Formatting preferences dialog. (#5877)

### Changes

* In browse mode and editable text fields, NVDA now treats numpadEnter the same as the main enter key. (#5385)
* NVDA has switched to the eSpeak NG speech synthesizer. (#5651)
* In Microsoft Excel, NVDA no longer ignores a column header for a cell when there is a blank row between the cell and the header. (#5396)
* In Microsoft Excel, coordinates are now announced before headers to eliminate ambiguity between headers and content. (#5396)

### Bug Fixes

* In browse mode, when attempting to use single letter navigation to move to an element which isn't supported for the document, NVDA reports that this isn't supported rather than reporting that there is no element in that direction. (#5691)
* When listing sheets in the Elements List in Microsoft Excel, sheets containing only charts are now included. (#5698)
* NVDA no longer reports extraneous information when switching windows in a Java application with multiple windows such as IntelliJ or Android Studio. (#5732)
* In Scintilla based editors such as Notepad++, braille is now updated correctly when moving the cursor using a braille display. (#5678)
* NVDA no longer sometimes crashes when enabling braille output. (#4457)
* In Microsoft Word, paragraph indentation is now always reported in the measurement unit chosen by the user (e.g. centimeters or inches). (#5804)
* When using a braille display, many NVDA messages that were previously only spoken are now brailled as well. (#5557)
* In accessible Java applications, the level of tree view items is now reported. (#5766)
* Fixed crashes in Adobe Flash in Mozilla Firefox in some cases. (#5367)
* In Google Chrome and Chrome-based browsers, documents within dialogs or applications can now be read in browse mode. (#5818)
* In Google Chrome and Chrome-based browsers, you can now force NVDA to switch to browse mode in web dialogs or applications. (#5818)
* In Internet Explorer and other MSHTML controls, moving focus to certain controls (specifically, where aria-activedescendant is used) no longer incorrectly switches to browse mode. This occurred, for example, when moving to suggestions in address fields when composing a message in Gmail. (#5676)
* In Microsoft Word, NVDA no longer freezes in large tables when reporting of table row/column headers is enabled. (#5878)
* In Microsoft word, NVDA no longer incorrectly reports text with an outline level (but not a built-in heading style) as a heading. (#5186)
* In browse mode in Microsoft Word, the Move past end/to start of container commands (comma and shift+comma) now work for tables. (#5883)

### Changes for Developers

* NVDA's C++ components are now built with Microsoft Visual Studio 2015. (#5592)
* You can now present a text or HTML message to the user in browse mode using ui.browseableMessage. (#4908)
* In the User Guide, when a <!-- KC:setting command is used for a setting which has a common key for all layouts, the key may now be placed after a full-width colon (：) as well as the regular colon (:). (#5739) -->

## 2016.1

Highlights of this release include the ability to optionally lower the volume of other sounds; improvements to braille output and braille display support; several significant fixes to Microsoft Office support; and fixes to browse mode in iTunes.

### New Features

* New braille translation tables: Polish 8 dot computer braille, Mongolian. (#5537, #5574)
* You can turn off the braille cursor and change its shape using the new Show cursor and Cursor shape options in the Braille Settings dialog. (#5198)
* NVDA can now connect to a HIMS Smart Beetle braille display via Bluetooth. (#5607)
* NVDA can optionally lower the volume of other sounds when installed on Windows 8 and later. This can be configured using the Audio ducking mode option in the NVDA Synthesizer dialog or by pressing NVDA+shift+d. (#3830, #5575)
* Support for the APH Refreshabraille in HID mode and the Baum VarioUltra and Pronto! when connected via USB. (#5609)
* Support for HumanWare Brailliant BI/B braille displays when the protocol is set to OpenBraille. (#5612)

### Changes

* Reporting of emphasis is now disabled by default. (#4920)
* In the Elements List dialog in Microsoft Excel, the shortcut for Formulas has been changed to alt+r so that it is different to the shortcut for the Filter field. (#5527)
* Updated liblouis braille translator to 2.6.5. (#5574)
* The word "text" is no longer reported when moving the focus or review cursor to text objects. (#5452)

### Bug Fixes

* In iTunes 12, browse mode now updates correctly when a new page loads in the iTunes Store. (#5191)
* In Internet Explorer and other MSHTML controls, moving to specific heading levels with single letter navigation now behaves as expected when the level of a heading is overridden for accessibility purposes (specifically, when aria-level overrides the level of an h tag). (#5434)
* In Spotify, focus no longer frequently lands on "unknown" objects. (#5439)
* Focus is now restored correctly when returning to Spotify from another application. (#5439)
* When toggling between browse mode and focus mode, the mode is reported in braille as well as speech. (#5239)
* The Start buttn on the Taskbar is no longer reported as a list and/or as selected in some versions of Windows. (#5178)
* Messages such as "inserted" are no longer reported when composing messages in Microsoft Outlook. (#5486)
* When using a braille display and text is selected on the current line (e.g. when searching in a text editor for text which occurs on the same line), the braille display will be scrolled if appropriate. (#5410)
* NVDA no longer silently exits when closing a Windows command console with alt+f4 in Windows 10. (#5343)
* In the Elements List in browse mode, when you change the type of element, the Filter by field is now cleared. (#5511)
* In editable text in Mozilla applications, moving the mouse again reads the appropriate line, word, etc. as expected instead of the entire content. (#5535)
* When moving the mouse in editable text in Mozilla applications, reading no longer stops at elements such as links within the word or line being read. (#2160, #5535)
* In Internet Explorer, the shoprite.com website can now be read in browse mode instead of reporting as blank. (Specifically, malformed lang attributes are now handled gracefully.) (#5569)
* In Microsoft Word, tracked changes such as "inserted" are no longer reported when track changes markup is not displayed. (#5566)
* When a toggle button is focused, NVDA now reports when it is changed from pressed to not pressed. (#5441)
* Reporting of mouse shape changes again works as expected. (#5595)
* When speaking line indentation, non-breaking spaces are now treated as normal spaces. Previously, this could cause announcements such as "space space space" instead  of "3 space". (#5610)
* When closing a modern Microsoft input method candidate list, focus is correctly restored to either the input composition or the underlying document. (#4145)
* In Microsoft Office 2013 and later, when the ribbon is set to show only tabs, items in the ribbon are again reported as expected when a tab is activated. (#5504)
* Fixes and improvements to touch screen gesture detection and binding. (#5652)
* Touch screen hovers are no longer reported in input help. (#5652)
* NVDA no longer fails to list comments in the Elements List for Microsoft Excel if a comment is  on a merged cell. (#5704)
* In a very rare case, NVDA no longer fails to read sheet content in Microsoft Excel with reporting of row and column headers enabled. (#5705)
* In Google Chrome, navigating within an Input composition when entering east Asian characters now works as expected. (#4080)
* When searching Apple Music in iTunes, browse mode for the search results document is now updated as expected. (#5659)
* In Microsoft Excel, pressing shift+f11 to create a new sheet now reports your new position instead of reporting nothing. (#5689)
* Fixed problems with braille display output when entering Korean characters. (#5640)

### Changes for Developers

* The new audioDucking.AudioDucker class allows code which outputs audio to indicate when background audio should be ducked. (#3830)
* nvwave.WavePlayer's constructor now has a wantDucking keyword argument which specifies whether background audio should be ducked while audio is playing. (#3830)
 * When this is enabled (which is the default), it is essential that WavePlayer.idle be called when appropriate.
* Enhanced I/O for braille displays: (#5609)
 * Thread-safe braille display drivers can declare themselves as such using the BrailleDisplayDriver.isThreadSafe attribute. A driver must be thread-safe to benefit from the following features.
 * Data is written to thread-safe braille display drivers in the background, thus improving performance.
 * hwIo.Serial extends pyserial to call a callable when data is received instead of drivers having to poll.
 * hwIo.Hid provides support for braille displays communicating via USB HID.
 * hwPortUtils and hwIo can optionally provide detailed debug logging, including devices found and all data sent and received.
* There are several new properties accessible from touch screen gestures: (#5652)
 * MultitouchTracker objects now contain a childTrackers property which contains the MultiTouchTrackers the tracker was composed of. For example, 2 finger double tap has child trackers for two 2-finger taps. The 2-finger taps themselves have child trackers for two taps.
 * MultiTouchTracker objects now also contain a rawSingleTouchTracker property if the tracker was the result of one single finger doing a tap, flick or hover. The SingleTouchTracker allows access to the underlying ID assigned to the finger by the operating system and whether or not the finger is still in contact at the current time.
 * TouchInputGestures now have x and y properties, removing the need to access the tracker for trivial cases.
 * TouchInputGesturs now contain a preheldTracker property, which is a MultitouchTracker object representing the other fingers held while this action was being performed.
* Two new touch screen gestures can be emitted: (#5652)
 * Plural tap and holds (e.g. double tap and hold)
 * A generalized identifier with finger count removed for holds (e.g. hold+hover for 1finger_hold+hover).

## 2015.4

Highlights of this release include performance improvements in Windows 10; inclusion in the Ease of Access Center in Windows 8 and later; enhancements for Microsoft Excel, including listing and renaming of sheets and access to locked cells in protected sheets; and support for editing of rich text in Mozilla Firefox, Google Chrome and Mozilla Thunderbird.

### New Features

* NVDA now appears in the Ease of Access Center in Windows 8 and later. (#308)
* When moving around cells in Excel, formatting changes are now automatically reported if the appropriate options are turned on in NVDA's Document Formatting Settings dialog. (#4878)
* A Report Emphasis option has been added to NVDA's Document formatting settings dialog. On by default, this option allows NVDA to automatically report the existence of emphasised text in documents. So far, this is only supported for em and strong tags in Browse Mode for Internet Explorer and other MSHTML controls. (#4920)
* The existence of inserted and deleted text is now reported in Browse Mode for Internet Explorer and other MSHTML controls if NVDA's Report Editor Revisions option is enabled. (#4920)
* When viewing track changes in NVDA's Elements List for Microsoft Word, more information such as what formatting properties were changed is now displayed. (#4920)
* Microsoft Excel: listing and renaming of sheets is now possible from NVDA's Elements List (NVDA+f7). (#4630, #4414)
* It is now possible to configure whether actual symbols are sent to speech synthesizers (e.g. to cause a pause or change in inflection) in the Symbol Pronunciation dialog. (#5234)
* In Microsoft Excel, NVDA now reports any input messages set by the sheet author on cells. (#5051)
* Support for the Baum Pronto! V4 and VarioUltra braille displays when connected via Bluetooth. (#3717)
* Support for editing of rich text in Mozilla applications such as Google Docs with braille support enabled in Mozilla Firefox and HTML composition in Mozilla Thunderbird. (#1668)
* Support for editing of rich text in Google Chrome and Chrome-based browsers such as Google Docs with braille support enabled. (#2634)
 * This requires Chrome version 47 or later.
* In browse mode in Microsoft Excel, you can navigate to locked cells in protected sheets. (#4952)

### Changes

* The Report Editor Revisions option in NVDA's Document formatting settings dialog is now turned on by default. (#4920)
* When moving by character in Microsoft Word with NVDA's Report Editor Revisions option enabled, less information is now reported for track changes, which makes navigation more efficient. To view the extra information, use the Elements List. (#4920)
* Updated liblouis braille translator to 2.6.4. (#5341)
* Several symbols (including basic mathematical symbols) have been moved to level some so that they are spoken by default. (#3799)
* If the synthesizer supports it, speech should now pause for parentheses and the en dash (–). (#3799)
* When selecting text, the text is reported before the indication of selection instead of after. (#1707)

### Bug Fixes

* Major performance improvements when navigating the Outlook 2010/2013 message list. (#5268)
* In a chart in Microsoft Excel, navigating with certain keys (such as changing sheets with control+pageUp and control+pageDown) now works correctly. (#5336)
* Fixed the visual appearance of the buttons in the warning dialog which is displayed when you attempt to downgrade NVDA. (#5325)
* In Windows 8 and later, NVDA now starts a lot earlier when configured to start after logging on to Windows. (#308)
 * If you enabled this using a previous version of NVDA, you will need to disable it and enable it again in order for the change to take effect. Follow this procedure:
  1. Open the General Settings dialog.
  1. Uncheck the Automatically start NVDA after I log on to Windows checkbox.
  1. Press the OK button.
  1. Open the General Settings dialog again.
  1. Check the Automatically start NVDA after I log on to Windows checkbox.
  1. Press the OK button.
* Performance enhancements for UI Automation including  File Explorer and Task Viewer. (#5293)
* NVDA now correctly switches to focus mode when tabbing to read-only ARIA grid controls in Browse Mode for Mozilla Firefox and other Gecko-based controls. (#5118)
* NVDA now correctly reports "no previous" instead of "no next" when there are no more objects when flicking left on a touch screen.
* Fixed problems when typing multiple words into the filter field in the Input Gestures dialog. (#5426)
* NVDA no longer freezes in some cases when reconnecting to a HumanWare Brailliant BI/B series display via USB. (#5406)
* In languages with conjunct characters, character descriptions now work as expected for upper case English characters. (#5375)
* NVDA should no longer occasionally freeze when bringing up the Start Menu in Windows 10. (#5417)
* In Skype for Desktop, notifications which are displayed before a previous notification disappears are now reported. (#4841)
* Notifications are now reported correctly in Skype for Desktop 7.12 and later. (#5405)
* NVDA now correctly reports the focus when dismissing a context menu in some applications such as Jart. (#5302)
* In Windows 7 and later, Color is again reported in certain applications such as Wordpad. (#5352)
* When editing in Microsoft PowerPoint, pressing enter now reports automatically entered text such as a bullet or number. (#5360)

## 2015.3

Highlights of this release include initial support for Windows 10; the ability to disable single letter navigation in browse mode (useful for some web apps); improvements in Internet Explorer; and fixes for garbled text when typing in certain applications with braille enabled.

### New Features

* The existence of spelling errors is announced in editable fields for Internet Explorer and other MSHTML controls. (#4174)
* Many more Unicode math symbols are now spoken when they appear in text. (#3805)
* Search suggestions in the Windows 10 start screen are automatically reported. (#5049)
* Support for the EcoBraille 20, EcoBraille 40, EcoBraille 80 and EcoBraille Plus braille displays. (#4078)
* In browse mode, you can now toggle single letter navigation on and off by pressing NVDA+shift+space. When off, single letter keys are passed to the application, which is useful for some web applications such as Gmail, Twitter and Facebook. (#3203)
* New braille translation tables: Finnish 6 dot, Irish grade 1, Irish grade 2, Korean grade 1 (2006), Korean grade 2 (2006). (#5137, #5074, #5097)
* The QWERTY keyboard on the Papenmeier BRAILLEX Live Plus braille display is now supported. (#5181)
* Experimental support for the Microsoft Edge web browser and browsing engine in Windows 10. (#5212)
* New language: Kannada.

### Changes

* Updated liblouis braille translator to 2.6.3. (#5137)
* When attempting to install an earlier version of NVDA than is currently installed, you will now be warned that this is not recommended and that NVDA should be completely uninstalled before proceeding. (#5037)

### Bug Fixes

* In browse mode for Internet Explorer and other MSHTML controls, quick navigation by form field no longer incorrectly includes presentational list items. (#4204)
* In Firefox, NVDA no longer inappropriately reports the content of an ARIA tab panel when focus moves inside it. (#4638)
* In Internet Explorer and other MSHTML controls, tabbing into sections, articles or dialogs  no longer inappropriately reports all content in the container. (#5021, #5025)
* When using Baum/HumanWare/APH braille displays with a braille keyboard, braille input no longer stops functioning after pressing another type of key on the display. (#3541)
* In Windows 10, extraneous information is no longer reported when pressing alt+tab or alt+shift+tab to switch between applications. (#5116)
* Typed text is no longer garbled when using certain applications such as Microsoft Outlook with a braille display. (#2953)
* In browse mode in Internet Explorer and other MSHTML controls, the correct content is now reported when an element appears or changes and is immediately focused. (#5040)
* In browse mode in Microsoft Word, single letter navigation now updates the braille display and the review cursor as expected. (#4968)
* In braille, extraneous spaces are no longer displayed between or after indicators for controls and formatting. (#5043)
* When an application is responding slowly and you switch away from that application, NVDA is now much more responsive in other applications in most cases. (#3831)
* Windows 10 Toast notifications are now reported as expected. (#5136)
* The value is now reported as it changes in certain (UI Automation) combo boxes where this was not working previously.
* In browse mode in web browsers, tabbing now behaves as expected after tabbing to a frame document. (#5227)
* The Windows 10 lock screen can now be dismissed using a touch screen. (#5220)
* In Windows 7 and later, text is no longer garbled when typing in certain applications such as Wordpad and Skype with a braille display. (#4291)
* On the Windows 10 lock screen, it is no longer possible to read the clipboard, access running applications with the review cursor, change NVDA configuration, etc. (#5269)

### Changes for Developers

* You can now inject raw input from a system keyboard that is not handled natively by Windows (e.g. a QWERTY keyboard on a braille display) using the new keyboardHandler.injectRawKeyboardInput function. (#4576)
* eventHandler.requestEvents has been added to request particular events that are blocked by default; e.g. show events from a specific control or certain events even when in the background. (#3831)
* Rather than a single i18nName attribute, synthDriverHandler.SynthSetting now has separate displayNameWithAccelerator and displayName attributes to avoid reporting of the accelerator in the synth settings ring in some languages.
 * For backwards compatibility, in the constructor, displayName is optional and will be derived from displayNameWithAccelerator if not provided. However, if you intend to have an accelerator for a setting, both should be provided.
 * The i18nName attribute is deprecated and may be removed in a future release.

## 2015.2

Highlights of this release include the ability to read charts in Microsoft Excel and support for reading and interactive navigation of mathematical content.

### New Features

* Moving forward and backward by sentence in Microsoft Word and Outlook is now possible with alt+downArrow and alt+upArrow respectively. (#3288)
* New braille translation tables for several Indian languages. (#4778)
* In Microsoft Excel, NVDA now reports when a cell has overflowing or cropped content. (#3040)
* In Microsoft Excel, you can now use the Elements List (NVDA+f7) to allow listing of charts, comments and formulas. (#1987)
* Support for reading charts in Microsoft Excel. To use this, select the chart using the Elements List (NVDA+f7) and then use the arrow keys to move between the data points. (#1987)
* Using MathPlayer 4 from Design Science, NVDA can now read and interactively navigate mathematical content in web browsers and in Microsoft Word and PowerPoint. See the "Reading Mathematical Content" section in the User Guide for details. (#4673)
* It is now possible to assign input gestures (keyboard commands, touch gestures, etc.) for all NVDA preferences dialogs and document formatting options using the Input Gestures dialog. (#4898)

### Changes

* In NVDA's Document Formatting dialog, the keyboard shortcuts for Report lists, Report links, Report line numbers and Report font name have been changed. (#4650)
* In NVDA's Mouse Settings dialog, keyboard shortcuts have been added for play audio coordinates when mouse moves and brightness controls audio coordinates volume. (#4916)
* Significantly improved reporting of color names. (#4984)
* Updated liblouis braille translator to 2.6.2. (#4777)

### Bug Fixes

* Character descriptions are now handled correctly for conjunct characters in certain Indian languages. (#4582)
* If the "Trust voice's language when processing characters and symbols" option is enabled, the Punctuation/Symbol pronunciation dialog now correctly uses the voice language. Also, the language for which pronunciation is being edited is shown in the dialog's title. (#4930)
* In Internet Explorer and other MSHTML controls, typed characters are no longer inappropriately announced in editable combo boxes such as the Google search field on the Google home page. (#4976)
* When selecting colors in Microsoft Office applications, color names are now reported. (#3045)
* Danish braille output now works again. (#4986)
* PageUp/pageDown can again be used to change slides within a PowerPoint slide show. (#4850)
* In Skype for Desktop 7.2 and later, typing notifications are now reported and problems immediately after moving focus out of a conversation have been fixed. (#4972)
* Fixed problems when typing certain punctuation/symbols such as brackets into the filter field in the Input Gestures dialog. (#5060)
* In Internet Explorer and other MSHTML controls, pressing g or shift+g to navigate to graphics now includes elements marked as images for accessibility purposes (i.e. ARIA role img). (#5062)

### Changes for Developers

* brailleInput.handler.sendChars(mychar) will no longer filter out a character if it is equal to the previous character by ensuring that the key sent is correctly released. (#4139)
* Scripts for changing touch modes will now honor new labeles added to touchHandler.touchModeLabels. (#4699)
* Add-ons can provide their own math presentation implementations. See the mathPres package for details. (#4509)
* Speech commands have been implemented to insert a break between words and to change the pitch, volume and rate. See BreakCommand, PitchCommand, VolumeCommand and RateCommand in the speech module. (#4674)
 * There is also speech.PhonemeCommand to insert specific pronunciation, but the current implementations only support a very limited number of phonemes.

## 2015.1

Highlights of this release include browse mode for documents in Microsoft Word and Outlook; major enhancements to support for Skype for Desktop; and significant fixes for Microsoft Internet Explorer.

### New Features

* You can now add new symbols in the Symbol Pronunciation dialog. (#4354)
* In the Input Gestures dialog, you can use the new "Filter by" field to show only gestures containing specific words. (#4458)
* NVDA now automatically reports new text in mintty. (#4588)
* In the browse mode Find dialog, there is now an option to perform a case sensitive search. (#4584)
* Quick navigation (pressing h to move by heading, etc.) and Elements List (NVDA+f7) are now available in Microsoft Word documents by turning on browse mode with NVDA+space. (#2975)
* Reading HTML messages in Microsoft Outlook 2007 and later has been majorly improved as Browse mode is automatically enabled for these messages. If browse mode is not enabled in some rare situations, you can force it on with NVDA+space. (#2975)
* Table column headers in Microsoft word are automatically reported for tables where a header row has been explicitly specified by the author via Microsoft word's table properties. (#4510)
 * However, For tables where rows have been merged, this will not work automatically. In this situation, you can still set column headers manually in NVDA with NVDA+shift+c.
* In Skype for Desktop, notifications are now reported. (#4741)
* In Skype for Desktop, you can now report and review recent messages using NVDA+control+1 through NVDA+control+0; e.g. NVDA+control+1 for the most recent message and NVDA+control+0 for the tenth most recent. (#3210)
* In a conversation in Skype for Desktop, NVDA now reports when a contact is typing. (#3506)
* NVDA can now be installed silently via the command line without starting the installed copy after installation. To do this, use the --install-silent option. (#4206)
* Support for the Papenmeier BRAILLEX Live 20, BRAILLEX Live and BRAILLEX Live Plus braille displays. (#4614)

### Changes

* In NVDA's Document Formatting settings dialog, the option to report spelling errors now has a shortcut key (alt+r). (#793)
* NVDA will now use the synthesizer/voice's language for character and symbol processing (including punctuation/symbol names), regardless of whether automatic language switching is turned on. To turn off this feature so that NVDA again uses its interface language, uncheck the new option in Voice settings called Trust Voice's language when processing characters and symbols. (#4210)
* Support for the Newfon synthesizer has been removed. Newfon is now available as an NVDA add-on. (#3184)
* Skype for Desktop 7 or later is now required for use with NVDA; earlier versions are not supported. (#4218)
* Downloading of NVDA updates is now more secure. (Specifically, the update information is retrieved via https and the hash of the file is verified after it is downloaded.) (#4716)
* eSpeak has been upgraded to version 1.48.04 (#4325)

### Bug Fixes

* In Microsoft Excel, merged row and column header cells are now handled correctly. For example, if A1 and B1 are merged, then B2 will now have A1 and B1 reported as its column header rather than nothing at all. (#4617)
* When editing the content of a text box in Microsoft PowerPoint 2003, NVDA will correctly report the content of each line. Previously, in each paragraph, lines would increasingly be off by one character. (#4619)
* All of NVDA's dialogs are now centred on the screen, improving visual presentation and usability. (#3148)
* In Skype for desktop, when entering an introductory message to add a contact, entering and moving through the text now works correctly. (#3661)
* When focus moves to a new item in tree views in the Eclipse IDE, if the previously focused item is a check box, it is no longer incorrectly announced. (#4586)
* In the Microsoft Word spell check dialog, the next error will be automatically reported when the last one has been changed or ignored using respective shortcut keys. (#1938)
* Text can again be read correctly in places such as Tera Term Pro's terminal window and documents in Balabolka. (#4229)
* Focus now correctly returns to the document being edited When finishing input composition of text in Korean and other east Asian languages while editing within a frame in Internet Explorer and other MSHTML documents. (#4045)
* In the Input Gestures dialog, when selecting a keyboard layout for a keyboard gesture being added, pressing escape now closes the menu as expected instead of closing the dialog. (#3617)
* When removing an add-on, the add-on directory is now correctly deleted after restarting NVDA. Previously, you had to restart twice. (#3461)
* Major problems have been fixed when using Skype for Desktop 7. (#4218)
* When you send a message in Skype for Desktop, it is no longer read twice. (#3616)
* In Skype for Desktop, NVDA should no longer occasionally spuriously read a large flood of messages (perhaps even an entire conversation). (#4644)
* fixed a problem where NVDA's Report date/time command did not honor the regional settings specified by the user in some cases. (#2987)
* In browse mode, nonsensical text (sometimes spanning several lines) is no longer presented for certain graphics such as found on Google Groups. (Specifically, this occurred with base64 encoded images.) (#4793)
* NVDA should no longer freeze after a few seconds when moving focus away from a Windows Store app as it becomes suspended. (#4572)
* The aria-atomic attribute on live regions in Mozilla Firefox is now honored even when the atomic element itself changes. Previously, it only affected descendant elements. (#4794)
* Browse mode will reflect updates, and live regions will be announced, for   browse mode documents within ARIA applications embedded in a document in Internet Explorer or other MSHTML controls. (#4798)
* When text is changed or added in live regions in Internet Explorer and other MSHTML controls where the author has specified that text is relevant, only the changed or added text is announced, rather than all of the text in the containing element. (#4800)
* Content indicated by the aria-labelledby attribute on elements in Internet Explorer and other MSHTML controls correctly replaces the original content  where it is appropriate to do so. (#4575)
* When checking spelling in Microsoft Outlook 2013, the misspelled word is now announced. (#4848)
* In Internet Explorer and other MSHTML controls, content inside elements hidden with visibility:hidden is no longer inappropriately presented in browse mode. (#4839, #3776)
* In Internet Explorer and other MSHTML controls, the title attribute on form controls no longer inappropriately takes preference over other label associations. (#4491)
* In Internet Explorer and other MSHTML controls, NVDA no longer ignores focusing  of elements  due to the aria-activedescendant attribute. (#4667)

### Changes for Developers

* Updated wxPython to 3.0.2.0. (#3763)
* Updated Python to 2.7.9. (#4715)
* NVDA no longer crashes when restarting after removing or updating an add-on which imports speechDictHandler in its installTasks module. (#4496)

## 2014.4

### New Features

* New languages: Colombian Spanish, Punjabi.
* It is now possible to restart NVDA or restart NVDA with add-ons disabled from NVDA's exit dialog. (#4057)
 * NVDA can also be started with add-ons disabled by using the --disable-addons command line option.
* In speech dictionaries, it is now possible to specify that a pattern should only match if it is a whole word; i.e. it does not occur as part of a larger word. (#1704)

### Changes

* If an object you have moved to with object navigation is inside a browse mode document, but the object you were on previously was not, the review mode is automatically set to document. Previously, this only happened if the navigator object was moved due to the focus changing. (#4369)
* The Braille display and Synthesizer lists in the respective settings dialogs are now alphabetically sorted except for No braille/No speech, which are now at the bottom. (#2724)
* Updated liblouis braille translator to 2.6.0. (#4434, #3835)
* In browse mode, pressing e and shift+e to navigate to edit fields now includes editable combo boxes. This includes the search box in the latest version of Google Search. (#4436)
* Clicking the NVDA icon in the Notification Area with the left mouse button now opens the NVDA menu instead of doing nothing. (#4459)

### Bug Fixes

* When moving focus back to a browse mode document (e.g. alt+tabbing to an already opened web page), the review cursor is properly positioned at the virtual caret, rather than the focused control (e.g. a nearby link). (#4369)
* In PowerPoint slide shows, the review cursor correctly follows the virtual caret. (#4370)
* In Mozilla Firefox and other Gecko-based browsers, new content within a live region will be announced even if the new content has a usable ARIA live type different to the parent live region; e.g. when content marked as assertive is added to a live region marked as polite. (#4169)
* In Internet Explorer and other MSHTML controls, some cases where a document is contained within another document no longer prevent the user from accessing some of the content (specifically, framesets inside framesets). (#4418)
* NVDA no longer crashes when attempting to use a Handy Tech braille display in some cases. (#3709)
* In Windows Vista, a spurious "Entry Point Not Found" dialog is no longer displayed in several cases such as when starting NVDA from the Desktop shortcut or via the shortcut key. (#4235)
* Serious problems with editable text controls in dialogs in recent versions of Eclipse have been fixed. (#3872)
* In Outlook 2010, moving the caret now works as expected in the location field of appointments and meeting requests. (#4126)
* Inside a live region, content which is marked as not being live (e.g. aria-live="off") is now correctly ignored. (#4405)
* When reporting the text of a status bar that has a name, the name is now correctly separated from the first word of the status bar text. (#4430)
* In password entry fields with speaking of typed words enabled, multiple asterisks are no longer pointlessly reported when beginning new words. (#4402)
* In the Microsoft Outlook message list, items are no longer pointlessly announced as Data Items. (#4439)
* When selecting text in the code editing control in the Eclipse IDE, the entire selection is no longer announced every time the selection changes. (#2314)
* Various versions of Eclipse, such as Spring Tool Suite and the version included in the Android Developer Tools bundle, are now recognised as Eclipse and handled appropriately. (#4360, #4454)
* Mouse tracking and touch exploration in Internet Explorer and other MSHTML controls (including many Windows 8 applications) is now much more accurate  on high DPI displays or when document zoom is changed. (#3494)
* Mouse tracking and touch exploration in Internet Explorer and other MSHTML controls will now announce the label of more buttons. (#4173)
* When using a Papenmeier BRAILLEX braille display with BrxCom, keys on the display now work as expected. (#4614)

### Changes for Developers

* For executables which host many different apps (e.g. javaw.exe), code can now be provided to load specific app modules for each app instead of loading the same app module for all hosted apps. (#4360)
 * See the code documentation for appModuleHandler.AppModule for details.
 * Support for javaw.exe is implemented.

## 2014.3

### New Features

* The sounds played when NVDA starts and exits can be disabled via a new option in the General Settings dialog. (#834)
* Help for add-ons can be accessed from the Add-ons Manager for add-ons which support this. (#2694)
* Support for the Calendar in Microsoft Outlook 2007 and above (#2943) including:
 * Announcement of the current time when moving around with the arrow keys.
 * Indication if the selected time is within any appointments.
 * announcement of the selected appointment when pressing tab.
 * Smart filtering of the date so as to only announce the date if the new selected time or appointment is on a different day to the last.
* Enhanced support for the Inbox and other message lists in Microsoft Outlook 2010 and above (#3834) including:
 * The ability to silence column headers (from, subject, etc.) by turning off the Report Table row and column headers option in Document Formatting settings.
 * The ability to use table navigation commands (control + alt + arrows) to move through the individual columns.
* Microsoft word: If an inline image has no alternative text set, NVDA will instead report the title of the image if the author has provided one. (#4193)
* Microsoft Word: NVDA can now report paragraph indenting with  the report formatting command (NVDA+f). It can also be reported automatically when the new Report Paragraph indenting option is enabled in Document Formatting settings. (#4165)
* Report automatically inserted text such as a new bullet, number or tab indent when pressing enter in editable documents and text fields. (#4185)
* Microsoft word: Pressing NVDA+alt+c will report  the text of a comment if the cursor is within one. (#3528)
* Improved support for automatic column and row header reading in Microsoft Excel (#3568) including:
 * Support of Excel defined name ranges to identify header cells (compatible with Jaws screen reader) .
 * The set column header (NVDA+shift+c) and set row header (NVDA+shift+r) commands now store the settings in the worksheet so that they are available the next time the sheet is opened, and will be available to other screen readers that support the defined name range scheme.
 * These commands can also now be used multiple times per sheet to set different headers for different regions.
* Support for automatic column and row header reading in Microsoft Word (#3110) including:
 * Support of Microsoft Word bookmarks to identify header cells (compatible with Jaws screen reader).
 -  set column header (NVDA+shift+c) and set row header (NVDA+shift+r) commands  while on the first header cell in a table allow you to tell NVDA that these headers should be reported automatically.  Settings are stored in the document so that they are available the next time the document is opened, and will be available to other screen readers that support the bookmark scheme.
* Microsoft Word: Report the distance from the left edge of the page when the tab key is pressed. (#1353)
* Microsoft Word: provide feedback in speech and braille for most available formatting shortcut keys (bold, italic, underline, alignment, outline level, superscript, subscript and font size). (#1353)
* Microsoft Excel: If the selected cell contains comments, they can be now reported by pressing NVDA+alt+c. (#2920)
* Microsoft Excel: Provide an NVDA-specific dialog to edit the comments on the currently selected cell when pressing Excel's shift+f2 command to enter comment editing mode. (#2920)
* Microsoft Excel: speech and braille feedback for many more selection movement shortcuts (#4211) including:
 * Vertical page movement (pageUp and pageDown);
 * Horizontal page movement (alt+pageUp and alt+pageDown);
 * Extend selection (the above keys with Shift added); and
 * Selecting the current region (control+shift+8).
* Microsoft Excel: The vertical and horizontal  alignment for cells can now be reported with the report formatting command (NVDA+f). It can also be reported automatically if the Report alignment option in Document Formatting settings is enabled. (#4212)
* Microsoft Excel: The style of a cell can now be reported with the report formatting command (NVDA+f). It can also be reported automatically if the Report Style option in Document formatting settings is enabled. (#4213)
* Microsoft PowerPoint: when moving shapes around a slide with the arrow keys, the shape's current location is now reported (#4214) including:
 * The distance between the shape and each of the  slide edges is reported.
 * If the shape covers or is covered by another shape, then the distance overlapped and the overlapped shape are reported.
 * To report this information at any time without moving a shape, press the report location command (NVDA+delete).
 * When selecting a shape, if it is covered by another shape, NVDA will report that it is obscured.
* The report location command (NVDA+delete) is more context specific in some situations. (#4219)
 * In standard edit fields and browse mode, the cursor position as a percentage through the content and its screen coordinates are reported.
 * On shapes in PowerPoint Presentations, position of the shape relative to the slide and other shapes is reported.
 * Pressing this command twice will produce the previous behaviour of reporting the location information for the entire control.
* New language: Catalan.

### Changes

* Updated liblouis braille translator to 2.5.4. (#4103)

### Bug Fixes

* In Google Chrome and Chrome-based browsers, certain chunks of text (such as those with emphasis) are no longer repeated when reporting the text of an alert or dialog. (#4066)
* In browse mode in Mozilla applications, pressing enter on a button, etc. no longer fails to activate it (or activates the wrong control) in certain cases such as the buttons at the top of Facebook. (#4106)
* Useless information is no longer announced when tabbing in iTunes. (#4128)
* In certain lists in iTunes such as the Music list, moving to the next item using object navigation now works correctly. (#4129)
* HTML elements considered headings because of WAI ARIA markup are now included in the Browse mode Elements list and quick navigation for Internet Explorer documents. (#4140)
* Following same-page links in recent versions of Internet Explorer now correctly moves to and reports the destination position in browse mode  documents. (#4134)
* Microsoft Outlook 2010 and above: Overall access to secure dialogs such as the New profiles and mail setup dialogs has been improved. (#4090, #4091, #4095)
* Microsoft Outlook: Useless verbosity has been decreased in command toolbars when navigating through  certain dialogs. (#4096, #3407)
* Microsoft word: Tabbing to a blank cell in a table no longer incorrectly announces exiting the table. (#4151)
* Microsoft Word: The first character past the end of a table (including a new blank line) is no longer incorrectly considered to be inside the table. (#4152)
* Microsoft Word 2010 spell check dialog: The actual misspelled word is reported rather than  inappropriately reporting just the first bold word. (#3431)
* In browse mode in Internet Explorer and other MSHTML controls, tabbing or using single letter navigation to move to form fields again reports the label in many cases where it didn't (specifically, where HTML label elements are used). (#4170)
* Microsoft Word: Reporting the existence and placement of comments is more accurate. (#3528)
* Navigation of certain dialogs in MS Office products such as Word, Excel and Outlook has been improved by no longer reporting particular control container toolbars which are not useful to the user. (#4198)
* Task panes such as clipboard manager or File recovery no longer accidentilly seem to gain focus when opening an application such as Microsoft Word or Excel, which was sometimes causing the user to have to switch away from and back to the application to use the document or spreadsheet.  (#4199)
* NVDA no longer fails to run on recent Windows Operating Systems if the user's Windows language is set to Serbian (Latin). (#4203)
* Pressing numlock while in input help mode now correctly toggles numlock, rather than causing the keyboard and the Operating System to become out of sync in regards to the state of this key. (#4226)
* In Google Chrome, the title of the document is again reported when switching tabs. In NVDA 2014.2, this did not occur in some cases. (#4222)
* In Google Chrome and Chrome-based browsers, the URL of the document is no longer reported when reporting the document. (#4223)
* When running say all with the No speech synthesizer selected (useful for automated testing), say all will now complete instead of stopping after the first few lines. (#4225)
* Microsoft Outlook's Signature dialog: The Signature editing field is now accessible, allowing for full cursor tracking and format detection. (#3833)
* Microsoft Word: When reading the last line of a table cell, the entire table cell is no longer read. (#3421)
* Microsoft Word: When reading the first or last line of a table of contents, the entire table of contents is no longer read. (#3421)
* When speaking typed words and in some other cases, words are no longer incorrectly broken at marks such as vowel signs and virama in Indic languages. (#4254)
* Numeric editable text fields in GoldWave are now handled correctly. (#670)
* Microsoft Word: when moving by paragraph with control+downArrow / control+upArrow, it is no longer necessary to press them twice if moving through bulleted or numbered lists. (#3290)

### Changes for Developers

* NVDA now has unified support for add-on documentation. See the Add-on Documentation section of the Developer Guide for details. (#2694)
* When providing gesture bindings on a ScriptableObject via __gestures, it is now possible to provide the None keyword as the script. This unbinds the gesture in any base classes. (#4240)
* It is now possible to change the shortcut key used to start NVDA for locales where the normal shortcut causes problems. (#2209)
 * This is done via gettext.
 * Note that the text for the Create desktop shortcut option in the Install NVDA dialog, as well as the shortcut key in the User Guide, must also be updated.

## 2014.2

### New Features

* Announcement of text selection is now possible in some custom edit fields where display information is used. (#770)
* In accessible Java applications, position information is now announced for radio buttons and other controls that expose group information. (#3754)
* In accessible Java applications, keyboard shortcuts are now announced for controls that have them. (#3881)
* In browse mode, labels on landmarks are now reported. They are also included in the Elements List dialog. (#1195)
* In browse mode, labelled regions are now treated as landmarks. (#3741)
* In Internet Explorer documents and applications, Live Regions (part of the W3c ARIA standard) are now supported, thus allowing web authors to mark particular content to be automatically spoken as it changes. (#1846)

### Changes

* When exiting a dialog or application within a browse mode document, the browse mode document's name and type is no longer announced. (#4069)

### Bug Fixes

* The standard Windows System menu is no longer accidentally silenced in Java applications. (#3882)
* When copying text from screen review, line breaks are no longer ignored. (#3900)
* Pointless whitespace objects are no longer reported in some applications when the focus changes or when using object navigation with simple review enabled. (#3839)
* Message boxes and other dialogs produced by NVDA again cause previous speech to be canceled before announcing the dialog.
* In browse mode, the labels of controls such as links and buttons are now rendered correctly where the label has been overridden by the author for accessibility purposes (specifically, using aria-label or aria-labelledby). (#1354)
* In Browse mode in Internet Explorer, text contained within an element marked as presentational (ARIA role="presentation") is no longer inappropriately ignored. (#4031)
* It is now again possible to type Vietnamese text using the Unikey software. To do this, uncheck the new Handle keys from other applications checkbox in NVDA's Keyboard settings dialog. (#4043)
* In browse mode, radio and check menu items are reported as controls instead of just clickable text. (#4092)
* NVDA no longer incorrectly switches from focus mode to browse mode when a radio or check menu item is focused. (#4092)
* In Microsoft PowerPoint with speaking of typed words enabled, characters erased with backspace are no longer announced as part of the typed word. (#3231)
* In Microsoft Office 2010 Options dialogs, the labels of combo boxes are reported correctly. (#4056)
* In browse mode in Mozilla applications, using quick navigation commands to move to the next or previous button or form field now includes toggle buttons as expected. (#4098)
* The content of alerts in Mozilla applications is no longer reported twice. (#3481)
* In browse mode, containers and landmarks are no longer inappropriately repeated while navigating within them at the same time as page content is changing (e.g. navigating the Facebook and Twitter websites). (#2199)
* NVDA recovers in more cases when switching away from applications that stop responding. (#3825)
* The caret (insertion point) again correctly updates when doing a sayAll command while in editable text drawn directly to the screen. (#4125)

## 2014.1

### New Features

* Support for Microsoft PowerPoint 2013. Note that protected view is not supported. (#3578)
* In Microsoft word and Excel, NVDA can now read the selected symbol when choosing symbols using the Insert Symbols dialog. (#3538)
* It is now possible to choose if content in documents should be identified as clickable via a new option in the Document Formatting settings dialog. This option is on by default in accordance with the previous behavior. (#3556)
* Support for braille displays connected via Bluetooth on a computer running the Widcomm Bluetooth Software. (#2418)
* When editing text in PowerPoint, hyperlinks are now reported. (#3416)
* When in ARIA applications or dialogs on the web, it is now possible to force NVDA to switch to browse mode with NVDA+space allowing document-style navigation of the application or dialog. (#2023)
* In Outlook Express / Windows Mail / Windows Live Mail, NVDA now reports if a message has an attachment or is flagged. (#1594)
* When navigating tables in accessible Java applications, row and column coordinates are now reported, including  column and  row headers if they exist. (#3756)

### Changes

* For Papenmeier braille displays, the move to flat review/focus command has been removed. Users can assign their own keys using the Input Gestures dialog. (#3652)
* NVDA now relies  on the Microsoft VC runtime version 11, which means it can no longer be run on Operating systems older than Windows XP Service Pack 2 or Windows Server 2003 Service Pack 1.
* Punctuation level Some will now speak star (*) and plus (+) characters. (#3614)
* Upgraded eSpeak to version 1.48.04 which includes many language fixes and fixes several crashes. (#3842, #3739, #3860)

### Bug Fixes

* When moving around or selecting cells in Microsoft Excel, NVDA should no longer inappropriately announce the old cell rather than the new cell when Microsoft Excel is slow to move the selection. (#3558)
* NVDA properly handles opening a dropdown list for a cell in Microsoft Excel via the context menu. (#3586)
* New page content in iTunes 11 store pages is now shown properly in browse mode when following a link in the store or when opening the store initially. (#3625)
* Buttons for previewing songs in the iTunes 11 store now show their label in browse mode. (#3638)
* In browse mode in Google Chrome, the labels of check boxes and radio buttons are now rendered correctly. (#1562)
* In Instantbird, NVDA no longer reports useless information every time you move to a contact in the Contacts list. (#2667)
* In browse mode in Adobe Reader, the correct text is now rendered for buttons, etc. where the label has been overridden using a tooltip or other means. (#3640)
* In browse mode in Adobe Reader, extraneous graphics containing the text "mc-ref" will no longer be rendered. (#3645)
* NVDA no longer reports all cells in Microsoft Excel as underlined in their formatting information. (#3669)
* No longer show meaningless characters in browse mode documents such as those found in the Unicode private usage range. In some cases these were stopping more useful labels from being shown. (#2963)
* Input composition for entering east-asian characters no longer fails in PuTTY. (#3432)
* Navigating in a document after a canceled say all no longer results in NVDA sometimes incorrectly announcing that you have left a field (such as a table) lower in the document that the say all never actually spoke. (#3688)
* When using browse mode quick navigation commands  while in say all with skim reading enabled, NVDA more accurately announces the new field; e.g. it now says a heading is a heading, rather than just its text. (#3689)
* The jump to end or start of container quick navigation commands now honor the skim reading during say all setting; i.e. they will no longer cancel the current say all. (#3675)
* Touch gesture names listed in NVDA's Input Gestures dialog are now friendly and localized. (#3624)
* NVDA no longer causes certain programs to crash when moving the mouse over their rich edit (TRichEdit) controls. Programs include Jarte 5.1 and BRfácil. (#3693, #3603, #3581)
* In Internet Explorer and other MSHTML controls, containers such as tables marked as presentation by ARIA are no longer reported to the user. (#3713)
* in Microsoft Word, NVDA no longer inappropriately repeats table row and column information for a cell on a braille display multiple times. (#3702)
* In languages which use a space as a digit group/thousands separator such as French and German, numbers from separate chunks of text are no longer pronounced as a single number. This was particularly problematic for table cells containing numbers. (#3698)
* Braille no longer sometimes fails to update when the system caret is moved in Microsoft Word 2013. (#3784)
* When positioned on the first character of a heading in Microsoft Word, the text communicating it is a heading (including the level) no longer disappears off a braille display. (#3701)
* When a configuration profile is triggered for an application and that application is exited, NVDA no longer sometimes fails to deactivate the profile. (#3732)
* When entering Asian input into a control within NVDA itself (e.g. the browse mode Find dialog), "NVDA" is no longer incorrectly reported in place of the candidate. (#3726)
* The tabs in the Outlook 2013 options dialog are now reported. (#3826)
* Improved support for ARIA live regions in Firefox and other Mozilla Gecko applications:
 * Support for aria-atomic updates and filtering of aria-busy updates. (#2640)
 * Alternative text (such as alt attribute or aria-label) is included if there is no other useful text. (#3329)
 * Live region updates are no longer silenced if they occur at the same time as the focus moves. (#3777)
* Certain presentation elements in Firefox and other Mozilla Gecko applications are no longer inappropriately shown in browse mode (specifically, when the element is marked with aria-presentation but it is also focusable). (#3781)
* A performance improvement when navigating a document in Microsoft Word with spelling errors enabled. (#3785)
* Several fixes to the support for accessible Java applications:
 * The initially focused control in a frame or dialog no longer fails to be reported when the frame or dialog comes to the foreground. (#3753)
 * Unuseful position information is no longer announced for radio buttons (e.g. 1 of 1). (#3754)
 * Better reporting of JComboBox controls (html no longer reported, better reporting of expanded and collapsed states). (#3755)
 * When reporting the text of dialogs, some text that was previously missing is now included. (#3757)
 * Changes to the name, value or description of the focused control is now reported more accurately. (#3770)
* Fix a crash in NVDA seen in Windows 8 when focusing on certain RichEdit controls containing large amounts of text (e.g. NVDA's log viewer, windbg). (#3867)
* On systems with a high DPI display setting (which occurs by default for many modern screens), NVDA no longer routes the mouse to the wrong location in some applications. (#3758, #3703)
* Fixed an occasional problem when browsing the web where NVDA would stop working correctly until restarted, even though it didn't crash or freeze. (#3804)
* A Papenmeier braille display can now be used even if a Papenmeier display has never been connected via USB. (#3712)
* NVDA no longer freezes when the Papenmeier BRAILLEX older models braille display is selected without a display connected.

### Changes for Developers

* AppModules now contain productName and productVersion properties. This info is also now included in Developer Info (NVDA+f1). (#1625)
* In the Python Console, you can now press the tab key to complete the current identifier. (#433)
 * If there are multiple possibilities, you can press tab a second time to choose from a list.

## 2013.3

### New Features

* Form fields are now reported in Microsoft word documents. (#2295)
* NVDA can now announce revision information in Microsoft Word when Track Changes is enabled. Note that Report editor revisions in NVDA's document settings dialog (off by default) must be enabled also for them to be announced. (#1670)
* Dropdown lists in Microsoft Excel 2003 through 2010 are now announced when opened and navigated around. (#3382)
* a new 'Allow Skim Reading in Say All' option in the Keyboard settings dialog allows navigating through a document with browse mode quick navigation and line / paragraph movement commands, while remaining in say all. This option is off by default. (#2766)
* There is now an Input Gestures dialog to allow simpler customization of the input gestures (such as keys on the keyboard) for NVDA commands. (#1532)
* You can now have different settings for different situations using configuration profiles. Profiles can be activated manually or automatically (e.g. for a particular application). (#87, #667, #1913)
* In Microsoft Excel, cells that are links are now announced as links. (#3042)
* In Microsoft Excel, the existence of comments on a cell is now reported to the user. (#2921)

### Bug Fixes

* Zend Studio now functions the same as Eclipse. (#3420)
* The changed state of certain checkboxes in the Microsoft Outlook 2010 message rules dialog are now reported automatically. (#3063)
* NVDA will now report the pinned state for pinned controls such as tabs in Mozilla Firefox. (#3372)
* It is now possible to bind scripts to keyboard gestures containing Alt and/or Windows keys as modifiers. Previously, if this was done, performing the script would cause the Start Menu or menu bar to be activated. (#3472)
* Selecting text in browse mode documents (e.g. using control+shift+end) no longer causes the keyboard layout to be switched on systems with multiple keyboard layouts installed. (#3472)
* Internet Explorer should no longer crash or become unusable when closing NVDA. (#3397)
* Physical movement and other events on some newer computers are no longer treated as inappropriate key presses. Previously, this silenced speech and sometimes triggered NVDA commands. (#3468)
* NVDA now behaves as expected in Poedit 1.5.7. Users using earlier versions will need to update. (#3485)
* NVDA can now read protected documents in Microsoft Word 2010,  no longer causing Microsoft Word to crash. (#1686)
* If an unknown command line switch is given when launching the NVDA distribution package, it no longer causes an endless loop of error message dialogs. (#3463)
* NVDA no longer fails to report alt text of graphics and objects in Microsoft Word if the alt text contains quotes or other non-standard characters. (#3579)
* The number of items for certain horizontal lists in Browse mode is now correct. Previously it may have been double the actual amount. (#2151)
* When pressing control+a in a Microsoft Excel worksheet, the updated selection will now be reported. (#3043)
* NVDA can now correctly read XHTML documents in Microsoft Internet Explorer and other MSHTML controls. (#3542)
* Keyboard settings dialog: if no key has been chosen to be used as the NVDA key, an error is presented to the user when dismissing the dialog. At least one key must be chosen for proper usage of NVDA. (#2871)
* In Microsoft Excel, NVDA now announces merged cells differently to multiple selected cells. (#3567)
* The browse mode cursor is no longer positioned incorrectly when leaving a dialog or application inside the document. (#3145)
* Fixed an issue where the HumanWare Brailliant BI/B series braille display driver wasn't presented as an option in the Braille Settings dialog on some systems, even though such a display was connected via USB.
* NVDA no longer fails  to switch to screen review when the navigator object has no actual screen location. In this case the review cursor is now placed at the top of the screen. (#3454)
* Fixed an issue which caused the Freedom Scientific braille display driver to fail when the port was set to USB in some circumstances. (#3509, #3662)
* Fixed an issue where keys on Freedom Scientific braille displays weren't detected in some circumstances. (#3401, #3662)

### Changes for Developers

* You can specify the category to be displayed to the user for scripts using the scriptCategory attribute on ScriptableObject classes and the category attribute on script methods. See the documentation for baseObject.ScriptableObject for more details. (#1532)
* config.save is deprecated and may be removed in a future release. Use config.conf.save instead. (#667)
* config.validateConfig is deprecated and may be removed in a future release. Add-ons which need this should provide their own implementation. (#667, #3632)

## 2013.2

### New Features

* Support for the Chromium Embedded Framework, which is a web browser control used in several applications. (#3108)
* New eSpeak voice variant: Iven3.
* In Skype, new chat messages are reported automatically while the conversation is focused. (#2298)
* Support for Tween, including reporting of tab names and less verbosity when reading tweets.
* You can now disable displaying of NVDA messages on a braille display by setting the message timeout to 0 in the Braille Settings dialog. (#2482)
* In the Add-ons Manager, there is now a Get Add-ons button to open the NVDA Add-ons web site where you can browse and download available add-ons. (#3209)
* In the NVDA Welcome dialog which always appears the first time you run NVDA, you can now specify whether NVDA starts automatically after you log on to Windows. (#2234)
* Sleep mode is automatically enabled when using Dolphin Cicero. (#2055)
* The Windows x64 version of Miranda IM/Miranda NG is now supported. (#3296)
* Search suggestions in the Windows 8.1 Start Screen are automatically reported. (#3322)
* Support for navigating and editing spreadsheets in Microsoft Excel 2013. (#3360)
* The Freedom Scientific Focus 14 Blue and Focus 80 Blue braille displays, as well as the Focus 40 Blue in certain configurations that weren't supported previously, are now supported when connected via Bluetooth. (#3307)
* Auto complete suggestions are now reported in Outlook 2010. (#2816)
* New braille translation tables: English (U.K.) computer braille, Korean grade 2, Russian braille for computer code.
* New language: Farsi. (#1427)

### Changes

* On a touch screen, performing a single finger flick left or right when in object mode now moves previous or next through all objects, not just those in the current container. Use 2-finger flick left or right to perform the original action of moving to the previous or next object in the current container.
* the Report layout tables checkbox found in the Browse Mode settings dialog has now been renamed to Include layout tables to reflect that quick navigation also will not locate them if the checkbox is unchecked. (#3140)
* Flat review has been replaced with object, document and screen review modes. (#2996)
 * Object review reviews text just within the navigator object, document review reviews all text in a browse mode document (if any) and screen review reviews text on the screen for the current application.
 * The commands that previously move to/from flat review now toggle between these new review modes.
 * The navigator object automatically follows the review cursor such that it remains the deepest object at the position of the review cursor when in document or screen review modes.
 * After switching to screen review mode, NVDA will stay in this mode until you explicitly switch back to document or object review mode.
 * When in document or object review mode, NVDA may automatically switch between these two modes depending on whether you are moving around a browse mode document or not.
* Updated liblouis braille translator to 2.5.3. (#3371)

### Bug Fixes

* Activating an object now announces the action before the activation, rather than the action after the activation (e.g. expand when expanding rather than collapse). (#2982)
* More accurate reading and cursor tracking in  various input fields for recent versions of Skype, such as chat and search fields. (#1601, #3036)
* In the Skype recent conversations list, the number of new events is now read for each conversation if relevant. (#1446)
* Improvements to cursor tracking and reading order for right-to-left text written to the screen; e.g. editing Arabic text in  Microsoft Excel. (#1601)
* Quick navigation to buttons and form fields will now locate links marked as buttons for accessibility purposes in Internet Explorer. (#2750)
* In browse mode, the content inside tree views is no longer rendered, as a flattened representation isn't useful. You can press enter on a tree view to interact with it in focus mode. (#3023)
* Pressing alt+downArrow or alt+upArrow to expand a combo box while in focus mode no longer incorrectly switches to browse mode. (#2340)
* In Internet Explorer 10, table cells no longer activate focus mode, unless they have been explicitly made focusable by the web author. (#3248)
* NVDA no longer fails to start if the system time is earlier than the last check for an update. (#3260)
* If a progress bar is shown on a braille display, the braille display is updated when the progress bar changes. (#3258)
* In browse mode in Mozilla applications, table captions are no longer rendered twice. In addition, the summary is rendered when there is also a caption. (#3196)
* When changing input languages in Windows 8, NVDA now speaks the correct language rather than the previous one.
* NVDA now announces IME conversion mode changes in Windows 8.
* NVDA no longer announces garbage on the Desktop when the Google Japanese or Atok IME input methods are in use. (#3234)
* In Windows 7 and above, NVDA no longer inappropriately announces speech recognition or touch input as a keyboard language change.
* NVDA no longer announces a particular special character (0x7f) when pressing control+backspace in some editors when speak typed characters is enabled. (#3315)
* eSpeak no longer inappropriately changes in pitch, volume, etc. when NVDA reads text containing certain control characters or XML. (#3334) (regression of #437)
* In Java applications, changes to the label or value of the focused control are now announced automatically, and are reflected when subsequently querying the control. (#3119)
* In Scintilla controls, lines are now reported correctly when word wrap is enabled. (#885)
* In Mozilla applications, the name of read-only list items is now correctly reported; e.g. when navigating tweets in focus mode on twitter.com. (#3327)
* Confirmation dialogs in Microsoft Office 2013 now have their content automatically read when they appear.
* Performance improvements when navigating certain tables in Microsoft Word. (#3326)
* NVDA's table navigation commands (control+alt+arrows) function better in certain Microsoft Word tables where a cell spans multiple rows.
* If the Add-ons Manager is already open, activating it again (either from the Tools menu or by opening an add-on file) no longer fails or makes it impossible to close the Add-ons Manager. (#3351)
* NVDA no longer freezes in certain dialogs when Japanese or Chinese Office 2010 IME is in use. (#3064)
* Multiple spaces are no longer compressed to just one space on braille displays. (#1366)
* Zend Eclipse PHP Developer Tools now functions the same as Eclipse. (#3353)
* In Internet Explorer, It is again not necessary to press tab to interact with an embedded object (such as Flash content) after pressing enter on it. (#3364)
* When editing text in Microsoft PowerPoint, the last line is no longer reported as the line above, if the final line is blank. (#3403)
* In Microsoft PowerPoint, objects are no longer sometimes spoken twice when you select them or choose to edit them. (#3394)
* NVDA no longer causes Adobe Reader to crash or freeze for certain badly formed PDF documents containing rows outside of tables. (#3399)
* NVDA now correctly detects the next slide with focus when deleting a slide in Microsoft PowerPoint's thumbnails view. (#3415)

### Changes for Developers

* windowUtils.findDescendantWindow has been added to search for a descendant window (HWND) matching the specified visibility, control ID and/or class name.
* The remote Python console no longer times out after 10 seconds while waiting for input. (#3126)
* Inclusion of the bisect module in binary builds is deprecated and may be removed in a future release. (#3368)
 * Add-ons which depend on bisect (including the urllib2 module) should be updated to include this module.

## 2013.1.1

This release fixes the problem where NVDA crashed when started if configured to use the Irish language, as well as including updates to translations and some other bug fixes.

### Bug Fixes

* Correct characters are produced when typing in NVDA's own user interface while using a Korean or Japanese input method while it is the default method. (#2909)
* In Internet Explorer and other MSHTML controls, fields marked as containing an invalid entry are now handled correctly. (#3256)
* NVDA no longer crashes when started if it is configured to use the Irish language.

## 2013.1

Highlights of this release include a more intuitive and consistent laptop keyboard layout; basic support for Microsoft PowerPoint; support for long descriptions in web browsers; and support for input of computer braille for braille displays which have a braille keyboard.

### Important

#### New Laptop Keyboard Layout

The laptop keyboard layout has been completely redesigned in order to make it more intuitive and consistent.
The new layout uses the arrow keys in combination with the NVDA key and other modifiers for review commands.

Please note the following changes to commonly used commands:

| Name |Key|
|---|---|
|Say all |NVDA+a|
|Read current line |NVDA+l|
|Read current text selection |NVDA+shift+s|
|Report status bar |NVDA+shift+end|

In addition, among other changes, all of the object navigation, text review, mouse click and synth settings ring commands have changed.
Please see the [Commands Quick Reference](keyCommands.html) document for the new keys.

### New Features

* Basic support for editing and reading Microsoft PowerPoint presentations. (#501)
* Basic support for reading and writing messages in Lotus Notes 8.5. (#543)
* Support for automatic language switching when reading documents in Microsoft Word. (#2047)
* In Browse mode for MSHTML (e.g. Internet Explorer) and Gecko (e.g. Firefox), the existence of long descriptions are now announced. It's also possible to open the long description in a new window by pressing NVDA+d. (#809)
* Notifications in Internet Explorer 9 and above are now spoken (such as content blocking or file downloads). (#2343)
* Automatic reporting of table row and column headers is now supported for browse mode documents in Internet Explorer and other MSHTML controls. (#778)
* New language: Aragonese, Irish
* New braille translation tables: Danish grade 2, Korean grade 1. (#2737)
* Support for braille displays connected via bluetooth on a computer running the Bluetooth Stack for Windows by Toshiba. (#2419)
* Support for port selection when using Freedom Scientific displays (Automatic, USB or Bluetooth).
* Support for the BrailleNote family of notetakers from HumanWare when acting as a braille terminal for a screen reader. (#2012)
* Support for older models of Papenmeier BRAILLEX braille displays. (#2679)
* Support for input of computer braille for braille displays which have a braille keyboard. (#808)
* New keyboard settings that allow  the choice for whether NVDA should interrupt speech for typed characters and/or the Enter key. (#698)
* Support for several browsers based on Google Chrome: Rockmelt, BlackHawk, Comodo Dragon and SRWare Iron. (#2236, #2813, #2814, #2815)

### Changes

* Updated liblouis braille translator to 2.5.2. (#2737)
* The laptop keyboard layout has been completely redesigned in order to make it more intuitive and consistent. (#804)
* Updated eSpeak speech synthesizer to 1.47.11. (#2680, #3124, #3132, #3141, #3143, #3172)

### Bug Fixes

* The quick navigation keys for jumping to the next or previous separator in Browse Mode now work in Internet Explorer and other MSHTML controls. (#2781)
* If NVDA falls back to eSpeak or no speech due to the configured speech synthesizer failing when NVDA starts, the configured choice is no longer automatically set to the fallback synthesizer. This means that now, the original synthesizer will be tried again next time NVDA starts. (#2589)
* If NVDA falls back to no braille due to the configured braille display failing when NVDA starts, the configured display is no longer automatically set to no braille. This means that now, the original display will be tried again next time NVDA starts. (#2264)
* In browse mode in Mozilla applications, updates to tables are now rendered correctly. For example, in updated cells, row and column coordinates are reported and table navigation works as it should. (#2784)
* In browse mode in web browsers, certain clickable unlabelled graphics which weren't previously rendered are now rendered correctly. (#2838)
* Earlier and newer versions of SecureCRT are now supported. (#2800)
* For input  methods such as Easy Dots IME under XP, the reading string is now correctly reported.
* The candidate list in the Chinese Simplified Microsoft Pinyin input method under Windows 7 is now correctly read when changing pages with left and right arrow, and when first opening it with Home.
* When custom symbol pronunciation information is saved, the advanced "preserve" field is no longer removed. (#2852)
* When disabling automatic checking for updates, NVDA no longer has to be restarted in order for the change to fully take effect.
* NVDA no longer fails to start if an add-on cannot be removed due to its directory currently being in use by another application. (#2860)
* Tab labels in DropBox's preferences dialog can now be seen with Flat Review.
* If the input language is changed to something other than the default, NVDA now detects keys correctly for commands and input help mode.
* For languages such as German where the + (plus) sign is a single key on the keyboard, it is now possible to bind commands to it by using the word "plus". (#2898)
* In Internet Explorer and other MSHTML controls, block quotes are now reported where appropriate. (#2888)
* The HumanWare Brailliant BI/B series braille display driver can now be selected when the display is connected via Bluetooth but has never been connected via USB.
* Filtering elements in the Browse Mode Elements list with uppercase filter text now returns case-insensitive results just like lowercase rather than nothing at all. (#2951)
* In Mozilla browsers, browse mode can again be used when Flash content is focused. (#2546)
* When using a contracted braille table and expand to computer braille for the word at the cursor is enabled, the braille cursor is now positioned correctly when located after a word wherein a character is represented by multiple braille cells (e.g. capital sign, letter sign, number sign, etc.). (#2947)
* Text selection is now correctly shown on a braille display in applications such as Microsoft word 2003 and Internet Explorer edit controls.
* It is again possible to select text in a backward direction in Microsoft Word while Braille is enabled.
* When reviewing,  backspacing or deleting characters  In Scintilla edit controls, NVDA correctly announces multibyte characters. (#2855)
* NVDA will no longer fail to install when the user's profile path contains certain multibyte characters. (#2729)
* Reporting of groups for List View controls (SysListview32) in 64-bit applications no longer causes an error.
* In browse mode in Mozilla applications, text content is no longer incorrectly treated as editable in some rare cases. (#2959)
* In IBM Lotus Symphony and OpenOffice, moving the caret now moves the review cursor if appropriate.
* Adobe Flash content is now accessible in Internet Explorer in Windows 8. (#2454)
* Fixed Bluetooth support for Papenmeier Braillex Trio. (#2995)
* Fixed inability to use certain Microsoft Speech API version 5 voices such as Koba Speech 2 voices. (#2629)
* In applications using the Java Access Bridge, braille displays are now updated correctly when the caret moves in editable text fields . (#3107)
* Support the form landmark in browse mode documents that support landmarks. (#2997)
* The eSpeak synthesizer driver now handles reading by character more appropriately (e.g. announcing a foreign letter's name or value rather than just its sound or generic name). (#3106)
* NVDA no longer fails to copy user settings for use on logon and other secure screens when the user's profile path contains non-ASCII characters. (#3092)
* NVDA no longer freezes when using Asian character input in some .NET applications. (#3005)
* it is now possible to use browse mode for pages in Internet Explorer 10 when in standards mode; e.g. [www.gmail.com](http://www.gmail.com) login page. (#3151)

### Changes for Developers

* Braille display drivers can now support manual port selection. (#426)
 * This is most useful for braille displays which support connection via a legacy serial port.
 * This is done using the getPossiblePorts class method on the BrailleDisplayDriver class.
* Braille input from braille keyboards is now supported. (#808)
 * Braille input is encompassed by the brailleInput.BrailleInputGesture class or a subclass thereof.
 * Subclasses of braille.BrailleDisplayGesture (as implemented in braille display drivers) can also inherit from brailleInput.BrailleInputGesture. This allows display commands and braille input to be handled by the same gesture class.
* You can now use comHelper.getActiveObject to get an active COM object from a normal process when NVDA is running with the UIAccess privilege. (#2483)

## 2012.3

Highlights of this release include support for Asian character input; experimental support for touch screens on Windows 8; reporting of page numbers and improved support for tables in Adobe Reader; table navigation commands in focused table rows and Windows list-view controls; support for several more braille displays; and reporting of row and column headers in Microsoft Excel.

### New Features

* NVDA can now support Asian character input using IME and text service input methods in all applications, Including:
 * Reporting and navigation of candidate lists;
 * Reporting and navigation of composition strings; and
 * Reporting of reading strings.
* The presence of underline and strikethrough is now reported in Adobe Reader documents. (#2410)
* When the Windows Sticky Keys function is enabled, the NVDA modifier key will now behave like other modifier keys. This allows you to use the NVDA modifier key without needing to hold it down while you press other keys. (#230)
* Automatic reporting of column and row headers is now supported in Microsoft Excel. Press NVDA+shift+c to set the row containing column headers and NVDA+shift+r to set the column containing row headers. Press either command twice in quick succession to clear the setting. (#1519)
* Support for HIMS Braille Sense, Braille EDGE and SyncBraille braille displays. (#1266, #1267)
* When Windows 8 Toast notifications appear, NVDA will report them if reporting of help balloons is enabled. (#2143)
* Experimental support for Touch screens on Windows 8, including:
 * Reading text directly under your finger while moving it around
 * Many gestures for performing object navigation, text review, and other NVDA commands.
* Support for VIP Mud. (#1728)
* In Adobe Reader, if a table has a summary, it is now presented. (#2465)
* In Adobe Reader, table row and column headers can now be reported. (#2193, #2527, #2528)
* New languages: Amharic, Korean, Nepali, Slovenian.
* NVDA can now read auto complete suggestions when entering email addresses in Microsoft Outlook 2007. (#689)
* New eSpeak voice variants: Gene, Gene2. (#2512)
* In Adobe Reader, page numbers can now be reported. (#2534)
 * In Reader XI, page labels are reported where present, reflecting changes to page numbering in different sections, etc. In earlier versions, this is not possible and only sequential page numbers are reported.
* It is now possible to reset NVDA's configuration to factory defaults either by pressing NVDA+control+r three times quickly or by choosing Reset to Factory Defaults from the NVDA menu. (#2086)
* Support for the Seika Version 3, 4 and 5 and Seika80 braille displays from Nippon Telesoft. (#2452)
* The first and last top routing buttons on Freedom Scientific PAC Mate and Focus Braille displays can now be used to scroll  backward and forward. (#2556)
* Many more features are supported on Freedom Scientific Focus Braille displays such as advance bars, rocker bars and certain dot combinations for common actions. (#2516)
* In applications using IAccessible2 such as Mozilla applications, table row and column headers can now be reported outside of browse mode. (#926)
* Preliminary support for the document control in Microsoft Word 2013. (#2543)
* Text alignment can now be reported in applications using IAccessible2 such as Mozilla applications. (#2612)
* When a table row or standard Windows list-view control with multiple columns is focused, you can now use the table navigation commands to access individual cells. (#828)
* New braille translation tables: Estonian grade 0, Portuguese 8 dot computer braille, Italian 6 dot computer braille. (#2319, #2662)
* If NVDA is installed on the system, directly opening an NVDA add-on package (e.g. from Windows Explorer or after downloading in a web browser) will install it into NVDA. (#2306)
* Support for newer models of Papenmeier BRAILLEX braille displays. (#1265)
* Position information (e.g. 1 of 4) is now reported for Windows Explorer list items on Windows 7 and above. This also includes any UIAutomation controls that support the itemIndex and itemCount custom properties. (#2643)

### Changes

* In the NVDA Review Cursor preferences dialog, the Follow keyboard focus option has been renamed to Follow system focus for consistency with terminology used elsewhere in NVDA.
* When braille is tethered to review and the cursor is on an object which is not a text object (e.g. an editable text field), cursor routing keys will now activate the object. (#2386)
* The Save Settings On Exit option is now on by default for new configurations.
* When updating a previously installed copy of NVDA, the desktop shortcut key is no longer forced back to control+alt+n if it was manually changed to something different by the user. (#2572)
* The add-ons list in the Add-ons Manager now shows the package name before its status. (#2548)
* If installing the same or another version of a currently installed add-on, NVDA will ask if you wish to update the add-on, rather than just showing an error and aborting installation. (#2501)
* Object navigation commands (except the report current object command) now report with less verbosity. You can still obtain the extra information by using the report current object command. (#2560)
* Updated liblouis braille translator to 2.5.1. (#2319, #2480, #2662, #2672)
* The NVDA Key Commands Quick Reference document has been renamed to Commands Quick Reference, as it now includes touch commands as well as keyboard commands.
* The Elements list in Browse mode will now remember the last element type shown (e.g. links, headings or landmarks) each time the dialog is shown within the same session of NVDA. (#365)
* Most Metro apps in Windows 8 (e.g. Mail, Calendar) no longer activate Browse Mode for the entire app.
* Updated Handy Tech BrailleDriver COM-Server to 1.4.2.0.

### Bug Fixes

* In Windows Vista and later, NVDA no longer incorrectly treats the Windows key as being held down when unlocking Windows after locking it by pressing Windows+l. (#1856)
* In Adobe Reader, row headers are now correctly recognised as table cells; i.e. coordinates are reported and they can be accessed using table navigation commands. (#2444)
* In Adobe Reader, table cells spanning more than one column and/or row are now handled correctly. (#2437, #2438, #2450)
* The NVDA distribution package now checks its integrity before executing. (#2475)
* Temporary download files are now removed if downloading of an NVDA update fails. (#2477)
* NVDA will no longer freeze when it is running as an administrator while copying the user configuration to the system configuration (for use on Windows logon and other secure screens). (#2485)
* Tiles on the Windows 8 Start Screen are now presented better in speech and braille. The name is no longer repeated, unselected is no longer reported on all tiles, and live status information is presented  as the description of the tile (e.g. current temperature for the Weather tile).
* Passwords are no longer announced when reading password fields in Microsoft Outlook and other standard edit controls that are marked as protected. (#2021)
* In Adobe Reader, changes to form fields are now correctly reflected in browse mode. (#2529)
* Improvements to support for the Microsoft Word Spell Checker, including more accurate reading of the current spelling error, and the ability to support the spell checker when running an Installed copy of NVDA on Windows Vista or higher.
* Add-ons which include files containing non-English characters can now be installed correctly in most cases. (#2505)
* In Adobe Reader, the language of text is no longer lost when it is updated or scrolled to. (#2544)
* When installing an add-on, the confirmation dialog now correctly shows the localized name of the add-on if available. (#2422)
* In applications using UI Automation (such as .net and Silverlight applications), the calculation of numeric values for controls such as sliders has been corrected. (#2417)
* The configuration for reporting of progress bars is now honoured for the indeterminate progress bars displayed by NVDA when installing, creating a portable copy, etc. (#2574)
* NVDA commands can no longer be executed from a braille display while a secure Windows screen (such as the Lock screen) is active. (#2449)
* In browse mode, braille is now updated if the text being displayed changes. (#2074)
* When on a secure Windows screen such as the Lock screen, messages from applications speaking or displaying braille directly via NVDA are now ignored.
* In Browse mode, it is no longer possible to  fall off the bottom of the document with the right arrow key when on the final character, or by jumping to the end of a container when that container is the last item in the document. (#2463)
* Extraneous content is no longer incorrectly included when reporting the text of dialogs in web applications (specifically, ARIA dialogs with no aria-describedby attribute). (#2390)
* NVDA no longer incorrectly reports or locates certain edit fields in MSHTML documents (e.g. Internet Explorer), specifically where an explicit ARIA role has been used by the web page author. (#2435)
* The backspace key is now handled correctly when speaking typed words in Windows command consoles. (#2586)
* Cell coordinates in Microsoft Excel are now shown again in Braille.
* In Microsoft Word, NVDA no longer leaves you stuck on a paragraph with list formatting when trying to navigate out over a bullet or number with left arrow or control + left arrow. (#2402)
* In browse mode in Mozilla applications, the items in certain list boxes (specifically, ARIA list boxes) are no longer incorrectly rendered.
* In browse mode in Mozilla applications, certain controls that were rendered with an incorrect label or just whitespace are now rendered with the correct label.
* In browse mode in Mozilla applications, some extraneous whitespace has been eliminated.
* In browse mode in web browsers, certain graphics that are explicitly marked as presentational (specifically, with an alt="" attribute) are now correctly ignored.
* In web browsers, NVDA now hides content which is marked as hidden from screen readers (specifically, using the aria-hidden attribute). (#2117)
* Negative currency amounts (e.g. -$123) are now correctly spoken as negative, regardless of symbol level. (#2625)
* During say all, NVDA will no longer incorrectly revert to the default language where a line does not end a sentence. (#2630)
* Font information is now correctly detected in Adobe Reader 10.1 and later. (#2175)
* In Adobe Reader, if alternate text is provided, only that text will be rendered. Previously, extraneous text was sometimes included. (#2174)
* Where a document contains an application, the content of the application is no longer included in browse mode. This prevents unexpectedly moving inside the application when navigating. You can interact with the application in the same way as for embedded objects. (#990)
* In Mozilla applications, the value of spin buttons is now correctly reported when it changes. (#2653)
* Updated support for Adobe Digital Editions so that it works in version 2.0. (#2688)
* Pressing NVDA+upArrow while on a combo box in Internet Explorer and other MSHTML documents will no longer incorrectly read all items. Rather, just the active item will be read. (#2337)
* Speech dictionaries will now properly save when using a number (#) sign within the pattern or replacement fields. (#961)
* Browse mode for MSHTML documents (e.g. Internet Explorer) now correctly displays visible content contained within hidden content (specifically, elements with a style of visibility:visible inside an element with style visibility:hidden). (#2097)
* Links in Windows XP's Security Center no longer report random junk after their names. (#1331)
* UI Automation text controls (e.g.  the search field in the Windows 7 Start Menu) are now  correctly announced when moving the mouse over them rather than staying silent.
* Keyboard layout changes are no longer reported during say all, which was particularly problematic for multilingual documents including Arabic text. (#1676)
* The entire content of some UI Automation editable text controls (e.g. the Search Box in the Windows 7/8 Start Menu) is no longer announced every time it changes.
* When moving between groups on the Windows 8 start screen, unlabeled groups no longer announce their first tile as the name of the group. (#2658)
* When opening the Windows 8 start screen, the focus is correctly placed on the first tile, rather than jumping to the root of the start screen which can confuse navigation. (#2720)
* NVDA will no longer fail to start when the user's profile path contains certain multibyte characters. (#2729)
* In browse mode in Google Chrome, the text of tabs is now rendered correctly.
* In browse mode, menu buttons are now reported correctly.
* In OpenOffice.org/LibreOffice Calc, reading spreadsheet cells now works correctly. (#2765)
* NVDA can again function in the Yahoo! Mail message list when used from Internet Explorer. (#2780)

### Changes for Developers

* Previous log file is now copied to nvda-old.log on NVDA initialization. Therefore, if NVDA crashes or is restarted, logging information from that session is still accessible for inspection. (#916)
* Fetching the role property in chooseNVDAObjectOverlayClasses no longer causes the role to be incorrect and thus not reported on focus for certain objects such as Windows command consoles and Scintilla controls. (#2569)
* The NVDA Preferences, Tools and Help menus are now accessible as attributes on gui.mainFrame.sysTrayIcon named preferencesMenu, toolsMenu and helpMenu, respectively. This allows plugins to more easily add items to these menus.
* The navigatorObject_doDefaultAction script in globalCommands has been renamed to review_activate.
* Gettext message contexts are now supported. This allows multiple translations to be defined for a single English message depending on the context. (#1524)
 * This is done using the pgettext(context, message) function.
 * This is supported for both NVDA itself and add-ons.
 * xgettext and msgfmt from GNU gettext must be used to create any PO and MO files. The Python tools do not support message contexts.
 * For xgettext, pass the --keyword=pgettext:1c,2 command line argument to enable inclusion of message contexts.
 * See http://www.gnu.org/software/gettext/manual/html_node/Contexts.html#Contexts for more information.
* It is now possible to access built-in NVDA modules where they have been overridden by third party modules. See the nvdaBuiltin module for details.
* Add-on translation support can now be used within the add-on installTasks module. (#2715)

## 2012.2.1

This release addresses  several potential security issues (by upgrading Python to 2.7.3).

## 2012.2

Highlights of this release include an in-built installer and  portable  creation feature, automatic updates, easy management of new NVDA add-ons, announcement of graphics in Microsoft Word, support for Windows 8 Metro style apps, and several important bug fixes.

### New Features

* NVDA can now automatically check for, download and install updates. (#73)
* Extending NVDA's functionality  has been made easier with the addition of an Add-ons Manager (found under Tools in the NVDA menu) allowing you to install and uninstall new NVDA add-on packages (.nvda-addon files) containing plugins and drivers. Note the Add-on manager does not show older custom plugins and drivers manually copied in to your configuration directory. (#213)
* Many more common NVDA features now work in Windows 8 Metro style apps when using an installed release  of NVDA, including speaking of typed characters, and browse mode for web documents (includes support for metro version of Internet Explorer 10). Portable copies of NVDA cannot access metro style apps. (#1801)
* In browse mode documents (Internet Explorer, Firefox, etc.), you can now  jump to the start and past the end of certain containing elements (such as lists and tables) with shift+, and , respectively. (#123)
* New language: Greek.
* Graphics and alt text are now reported in Microsoft Word Documents. (#2282, #1541)

### Changes

* Announcement of cell coordinates in Microsoft Excel is now after the content rather than before, and is now only included   if the report tables and report table cell coordinates settings are enabled in the Document formatting settings dialog. (#320)
* NVDA is now distributed in one package. Rather than separate portable and installer versions, there is now just one file that, when run, will start a temporary copy of NVDA and will allow you to install or generate a portable distribution. (#1715)
* NVDA is now always installed in to Program Files on all systems. Updating a previous install will also automatically move it if it was not previously installed there.

### Bug Fixes

* With auto language switching enabled, Content such as alt text for graphics and labels for other certain controls in Mozilla Gecko (e.g. Firefox) are now reported in the correct language if marked up appropriately.
* SayAll in BibleSeeker (and other TRxRichEdit controls) no longer stops in the middle of a passage.
* Lists found in the Windows 8 Explorer file properties (permitions tab) and in Windows 8 Windows Update now read correctly.
* Fixed possible freezes in MS Word which would result when it took more than 2 seconds to fetch text from a document (extremely long lines or tables of contents). (#2191)
* Detection of word breaks now works correctly where whitespace is followed by certain punctuation. (#1656)
* In browse mode in Adobe Reader, it is now possible to navigate to headings without a level using quick navigation and the Elements List. (#2181)
* In Winamp, braille is now correctly updated when you move to a different item in the Playlist Editor. (#1912)
* The tree in the Elements List (available for browse mode documents) is now properly sized to show  the text of each element. (#2276)
* In applications using the Java Access Bridge, editable text fields are now presented correctly in braille. (#2284)
* In applications using the java Access Bridge, editable text fields no longer report strange characters in certain circumstances. (#1892)
* In applications using the Java Access Bridge, when at the end of an editable text field, the current line is now reported correctly. (#1892)
* In browse mode in applications using Mozilla Gecko 14 and later (e.g. Firefox 14), quick navigation now works for block quotes and embedded objects. (#2287)
* In Internet Explorer 9, NVDA no longer reads unwanted content when focus moves inside certain landmarks or focusable elements (specifically, a div element which is focusable or has an ARIA landmark role).
* The NVDA icon for the NVDA Desktop and Start Menu shortcuts is now displayed correctly on 64 bit editions of Windows. (#354)

### Changes for Developers

* Due to the replacement of the previous NSIS installer for NVDA with a built-in installer in Python, it is no longer necessary for translaters to maintain a langstrings.txt file for the installer. All localization strings are now managed by gettext po files.

## 2012.1

Highlights of this release include features for more fluent reading of braille; indication of document formatting in braille; access to much more formatting information and improved performance in Microsoft Word; and support for the iTunes Store.

### New Features

* NVDA can announce the number of leading tabs and spaces of the current line in the order that they are entered. This can be enabled by selecting report line indentation in the document formatting dialogue. (#373)
* NVDA can now detect key presses generated from alternative keyboard input emulation such as on-screen keyboards and speech recognition software.
* NVDA can now detect colors in Windows command consoles.
* Bold, italic and underline are now indicated in braille using signs appropriate to the configured translation table. (#538)
* Much more information is now reported in Microsoft Word documents, including:
 * Inline information such as footnote and endnote numbers, heading levels, the existence of comments, table nesting levels, links, and text color;
 * Reporting when entering document sections such as the comments story, footnotes and endnotes stories, and header and footer stories.
* Braille now indicates selected text using dots 7 and 8. (#889)
* Braille now reports information about controls within documents such as links, buttons and headings. (#202)
* Support for the hedo ProfiLine and MobilLine USB braille displays. (#1863, #1897)
* NVDA now avoids splitting words in braille when possible by default. This can be disabled in the Braille Settings dialog. (#1890, #1946)
* It is now possible to have braille displayed by paragraphs instead of lines, which may allow for more fluent reading of large amounts of text. This is configurable using the Read by paragraphs option in the Braille Settings dialog. (#1891)
* In browse mode, you can activate the object under the cursor using a braille display. This is done by pressing the cursor routing key where the cursor is located (which means pressing it twice if the cursor is not already there). (#1893)
* Basic support for web areas in iTunes such as the Store. Other applications using WebKit 1 may also be supported. (#734)
* In books in Adobe Digital Editions 1.8.1 and later, pages are now turned automatically when using say all. (#1978)
* New braille translation tables: Portuguese grade 2, Icelandic 8 dot computer braille, Tamil grade 1, Spanish 8 dot computer braille, Farsi grade 1. (#2014)
* You can now configure whether frames in documents are reported from the Document Formatting preferences dialog. (#1900)
* Sleep mode is automatically enabled when using OpenBook. (#1209)
* In Poedit, translators can now read translator added and automatically extracted comments. Messages that are untranslated or fuzzy are marked with a star and a beep is heard when you navigate onto them. (#1811)
* Support for the HumanWare Brailliant BI and B series displays. (#1990)
* New languages: Norwegian Bokmål, Traditional Chinese (Hong Kong).

### Changes

* Commands to describe the current character or to spell the current word or line now will spell in the appropriate language according to the text, if auto language switching is turned on and the appropriate language information is available.
* Updated eSpeak speech synthesizer to 1.46.02.
* NVDA will now truncate extremely long (30 characters or greater) names guessed from graphic and link URLs as they are most likely garbage that gets in the way of reading. (#1989)
* Some information displayed in braille has been abbreviated. (#1955, #2043)
* When the caret or review cursor moves, braille is now scrolled in the same way as when it is manually scrolled. This makes it more appropriate when braille is configured to read by paragraphs and/or avoid splitting words. (#1996)
* Updated to new Spanish grade 1 braille translation table.
* Updated liblouis braille translator to 2.4.1.

### Bug Fixes

* In Windows 8, focus is no longer incorrectly moved away from the Windows Explorer search field, which was not allowing NVDA to interact with it.
* Major performance improvements when reading and navigating Microsoft Word documents while automatic reporting of formatting is enabled, thus now making it quite comfortable to proof read formatting etc. Performance may be also improved over all for some users.
* Browse mode is now used for full screen Adobe Flash content.
* Fixed poor audio quality in some cases when using Microsoft Speech API version 5 voices with the audio output device set to something other than the default (Microsoft Sound Mapper). (#749)
* Again allow NVDA to be used with the "no speech" synthesizer, relying purely on braille or the speech viewer. (#1963)
* Object navigation commands no longer report "No children" and "No parents", but instead report messages consistent with the documentation.
* When NVDA is configured to use a language other than English, the name of the tab key is now reported in the correct language.
* In Mozilla Gecko (e.g. Firefox), NVDA no longer intermittently switches to browse mode while navigating menus in documents. (#2025)
* In Calculator, the backspace key now reports the updated result instead of reporting nothing. (#2030)
* In browse mode, the move mouse to current navigator object command now routes to the center of the object at the review cursor instead of the top left, making it more accurate it some cases. (#2029)
* In browse mode with automatic focus mode for focus changes enabled, focusing on a toolbar will now switch to focus mode. (#1339)
* The report title command works correctly again in Adobe Reader.
* With automatic focus mode for focus changes enabled, focus mode is now correctly used for focused table cells; e.g. in ARIA grids. (#1763)
* In iTunes, position information in certain lists is now reported correctly.
* In Adobe Reader, some links are no longer treated as containing read-only editable text fields.
* The labels of some editable text fields are no longer incorrectly included when reporting the text of a dialog. (#1960)
* The description of groupings is once again reported if reporting of object descriptions is enabled.
* The human readable sizes are now included in the text of the Windows Explorer drive properties dialog.
* Double reporting of property page text has been suppressed in some cases. (#218)
* Improved tracking of the caret in editable text fields which rely on text written to the screen. In particular, this improves editing in the Microsoft Excel cell editor and the Eudora message editor. (#1658)
* In Firefox 11, the move to containing virtual buffer command (NVDA+control+space) now works as it should to escape embedded objects such as Flash content.
* NVDA now restarts itself correctly (e.g. after changing the configured language) when it is located in a directory which contains non-ASCII characters. (#2079)
* Braille correctly respects the settings for reporting of object shortcut keys, position information and descriptions.
* In Mozilla applications, switching between browse and focus modes is no longer slow with braille enabled. (#2095)
* Routing the cursor to the space at the end of the line/paragraph using braille cursor routing keys in some editable text fields now works correctly instead of routing to the start of the text. (#2096)
* NVDA again works correctly with the Audiologic Tts3 synthesizer. (#2109)
* Microsoft Word documents are correctly treated as multi-line. This causes braille to behave more appropriately when a document is focused.
* In Microsoft Internet Explorer, errors no longer occur when focusing on certain rare controls. (#2121)
* Changing the pronunciation of punctuation/symbols by the user will now take effect straight away, rather than requiring NVDA to be restarted or auto language switching to be disabled.
* When using eSpeak, speech no longer goes silent in some cases in the Save As dialog of the NVDA Log Viewer. (#2145)

### Changes for Developers

* There is now a remote Python console for situations where remote debugging is useful. See the Developer Guide for details.
* The base path of NVDA's code is now stripped from tracebacks in the log to improve readability. (#1880)
* TextInfo objects now have an activate() method to activate the position represented by the TextInfo.
 * This is used by braille to activate the position using cursor routing keys on a braille display. However, there may be other callers in future.
* TreeInterceptors and NVDAObjects which only expose one page of text at a time can support automatic page turns during say all by using the textInfos.DocumentWithPageTurns mix-in. (#1978)
* Several control and output constants have been renamed or moved. (#228)
 * speech.REASON_* constants have been moved to controlTypes.
 * In controlTypes, speechRoleLabels and speechStateLabels have been renamed to just roleLabels and stateLabels, respectively.
* Braille output is now logged at level input/output. First, the untranslated text of all regions is logged, followed by the braille cells of the window being displayed. (#2102)
* subclasses of the sapi5 synthDriver can now override _getVoiceTokens and extend init to support custom voice tokens such as with sapi.spObjectTokenCategory to get tokens from a custom registry location.

## 2011.3

Highlights of this release include automatic speech language switching when reading documents with appropriate language information; support for 64 bit Java Runtime Environments; reporting of text formatting in browse mode in Mozilla applications; better handling of application crashes and freezes; and initial fixes for Windows 8.

### New Features

* NVDA can now change the eSpeak synthesizer language on the fly when reading certain web/pdf documents with appropriate language information. Automatic language/dialect switching can be toggled on and off from the Voice Settings dialog. (#845)
* Java Access Bridge 2.0.2 is now supported, which includes support for 64 bit Java Runtime Environments.
* In Mozilla Gecko (e.g. Firefox) Heading levels are now announced  when using object navigation.
* Text formatting can now be reported when using browse mode in Mozilla Gecko (e.g. Firefox and Thunderbird). (#394)
* Text with underline and/or strikethrough can now be detected and reported in standard IAccessible2 text controls such as in Mozilla applications.
* In browse mode in Adobe Reader, table row and column counts are now reported.
* Added support for the Microsoft Speech Platform synthesizer. (#1735)
* Page and line numbers are now reported for the caret in IBM Lotus Symphony. (#1632)
* The percentage of how much the pitch changes when speaking a capital letter is now configurable from the voice settings dialog. However, this does replace the older raise pitch for capitals checkbox (therefore to turn off this feature set the percentage to 0). (#255)
* Text and background color is now included in the reporting of formatting for cells in Microsoft Excel. (#1655)
* In applications using the Java Access Bridge, the activate current navigator object command now works on controls where appropriate. (#1744)
* New language: Tamil.
* Basic support for Design Science MathPlayer.

### Changes

* NVDA will now restart itself if it crashes.
* Some information displayed in braille has been abbreviated. (#1288)
* the Read active window script (NVDA+b) has been improved to filter out unuseful controls   and also is now much more easy to silence. (#1499)
* Automatic say all when a browse mode document loads is now optional via a setting in the Browse Mode settings dialog. (#414)
* When trying to read the status bar (Desktop NVDA+end), If a real status bar object cannot be located, NVDA will instead resort to using the bottom line of text written to the display for the active application. (#649)
* When reading with say all in browse mode documents, NVDA will now pause at the end of headings and other block-level elements, rather than speaking the text together with the next lot of text as one long sentence.
* In browse mode, pressing enter or space on a tab now activates it instead of switching to focus mode. (#1760)
* Updated eSpeak speech synthesizer to 1.45.47.

### Bug Fixes

* NVDA  no longer shows bullets or numbering for lists in Internet Explorer and other MSHTML controls when the author has indicated that these should not be shown (i.e. the list style is "none"). (#1671)
* Restarting NVDA when it has frozen (e.g. by pressing control+alt+n) no longer exits the previous copy without starting a new one.
* Pressing backspace or arrow keys in a Windows command console no longer causes strange results in some cases. (#1612)
* The selected item in WPF combo boxes (and possibly some other combo boxes exposed using UI Automation) which do not allow text editing is now reported correctly.
* In browse mode in Adobe Reader, it is now always possible to move to the next row from the header row and vice versa using the move to next row and move to previous row commands. Also, the header row is no longer reported as row 0. (#1731)
* In browse mode in Adobe Reader, it is now possible to move to (and therefore past) empty cells in a table.
* Pointless position information (e.g. 0 of 0 level 0) is no longer reported in braille.
* When braille is tethered to review, it is now able to show  content in flat review. (#1711)
* A text control's text is no longer presented twice on a braille display in some cases, e.g. scrolling back from the start of Wordpad documents.
* In browse mode in Internet Explorer, pressing enter on a file upload button now correctly presents the dialog to choose a file to upload instead of switching to focus mode. (#1720)
* Dynamic content changes such as in Dos consoles are no longer announced if  sleep mode for that application is currently on. (#1662)
* In browse mode, the behaviour of alt+upArrow and alt+downArrow to collapse and expand combo boxes has been improved. (#1630)
* NVDA now recovers from many more situations such as applications that stop responding which previously caused it to freeze completely. (#1408)
* For Mozilla Gecko (Firefox etc) browse mode documents NVDA will no longer fail to render text in a very specific situation where an element is styled as display:table. (#1373)
* NVDA will no longer announce label controls when focus moves inside of them. Stops double announcements of labels for some form fields in Firefox (Gecko) and Internet Explorer (MSHTML). (#1650)
* NVDA no longer fails to read a cell in Microsoft Excel after pasting in to it with control+v. (#1781)
* In Adobe Reader, extraneous information about the document is no longer announced when moving to a control on a different page in focus mode. (#1659)
* In browse mode in Mozilla Gecko applications (e.g. Firefox), toggle buttons are now detected and reported correctly. (#1757)
* NVDA can now   correctly read the Windows Explorer Address Bar in Windows 8 developer preview.
* NVDA will no longer crash apps such as winver and wordpad in Windows 8 developer preview due to bad glyph translations.
* In browse mode in applications using Mozilla Gecko 10 and later (e.g. Firefox 10), the cursor is more often positioned correctly when loading a page with a target anchor. (#360)
* In browse mode in Mozilla Gecko applications (e.g. Firefox), labels for image maps are now rendered.
* With mouse tracking enabled, moving the mouse over certain editable text fields (such as in Synaptics Pointing Device Settings and SpeechLab SpeakText) no longer causes the application to crash. (#672)
* NVDA now functions correctly in several about dialogs in applications distributed with Windows XP, including the About dialog in Notepad and the About Windows dialog. (#1853, #1855)
* Fixed reviewing by word in Windows Edit controls. (#1877)
* Moving out of an editable text field with leftArrow, upArrow or pageUp while in focus mode now correctly switches to browse mode when automatic focus mode for caret movement is enabled. (#1733)

### Changes for Developers

* NVDA can now instruct speech synthesizers to switch languages for particular sections of speech.
 * To support this, drivers must handle speech.LangChangeCommand in sequences past to SynthDriver.speak().
 * SynthDriver objects should also provide the language argument to VoiceInfo objects (or override the language attribute to retrieve the current language). Otherwise, NVDA's user interface language will be used.

## 2011.2

Highlights of this release include major improvements concerning punctuation and symbols, including configurable levels, custom labelling and character descriptions; no pauses at the end of lines during say all; improved support for ARIA in Internet Explorer; better support for XFA/LiveCycle PDF documents in Adobe Reader; access to text written to the screen in more applications; and access to formatting and color information for text written to the screen.

### New Features

* It is now possible to hear the description for any given character by pressing the review current character script twice in quick succession.  For English characters this is the standard English phonetic alphabet. For pictographic languages such as traditional Chinese, one or more example phrases using the given symbol are provided. Also pressing review current word or review current line three times will spell the word/line using the first of these descriptions. (#55)
* More text can be seen in flat review for applications such as Mozilla Thunderbird that write their text directly to the display as glyphs.
* It is now possible to choose from several levels of punctuation and symbol announcement. (#332)
* When punctuation or other symbols are repeated more than four times, the number of repetitions is now announced instead of speaking the repeated symbols. (#43)
* New braille translation tables: Norwegian 8 dot computer braille, Ethiopic grade 1, Slovene grade 1, Serbian grade 1. (#1456)
* Speech no longer unnaturally pauses at the end of each line when using the say all command. (#149)
* NVDA will now announce whether something is sorted (according to the aria-sort property) in web browsers. (#1500)
* Unicode Braille Patterns are now displayed correctly on braille displays. (#1505)
* In Internet Explorer and other MSHTML controls when focus moves inside a group of controls (surrounded by a fieldset), NVDA will now announce the name of the group (the legend). (#535)
* In Internet Explorer and other MSHTML controls, the aria-labelledBy and aria-describedBy properties are now honoured.
* in Internet Explorer and other MSHTML controls, support for ARIA list, gridcell, slider and progressbar controls has been improved.
* Users can now change the pronunciation of punctuation and other symbols, as well as the symbol level at which they are spoken. (#271, #1516)
* In Microsoft Excel, the name of the active sheet is now reported when switching sheets with control+pageUp or control+pageDown. (#760)
* When navigating a table in Microsoft Word with the tab key NVDA will now announce the current cell as you move. (#159)
* You can now configure whether table cell coordinates are reported from the Document Formatting preferences dialog. (#719)
* NVDA can now detect formatting and color for text written to the screen.
* In the Outlook Express/Windows Mail/Windows Live Mail message list, NVDA will now announce the fact that a message is unread and also if it's expanded or collapsed in the case of conversation threads. (#868)
* eSpeak now has a rate boost setting which triples the speaking rate.
* Support for the  calendar control found in the Date and Time Information dialog accessed from the  Windows 7 clock. (#1637)
* Additional key bindings have been added for the MDV Lilli braille display. (#241)
* New languages: Bulgarian, Albanian.

### Changes

* To move the caret to the review cursor, now press the move focus to navigator object script (desktop NVDA+shift+numpadMinus, laptop NVDA+shift+backspace) twice in quick succession. This frees up more keys on the keyboard. (#837)
* To hear the  decimal and hexadecimal representation of the character under the review cursor, now press review current character three times rather than twice, as twice now speaks the character description.
* Updated eSpeak speech synthesiser to 1.45.03. (#1465)
* Layout tables are no longer announced in Mozilla Gecko applications while moving the focus when in focus mode or outside of a document.
* In Internet Explorer and other MSHTML controls, browse mode now works for documents inside ARIA applications. (#1452)
* Updated liblouis braille translator to 2.3.0.
* When in browse mode  and jumping to a control with quicknav or focus, the description of the control is now announced if it has one.
* Progress bars are now announced in brows mode.
* Nodes marked with an ARIA role of presentation in Internet Explorer and other MSHTML controls are now filtered out of simple review and the focus ancestry.
* NVDA's user interface and documentation now refer to virtual buffers as browse mode, as the term "virtual buffer" is rather meaningless to most users. (#1509)
* When the user wishes to copy their user settings to the system profile for use on the logon screen, etc., and their settings contain custom plugins, they are now warned that this could be a security risk. (#1426)
* The NVDA service no longer starts and stops NVDA on user input desktops.
* On Windows XP and Windows Vista, NVDA no longer makes use of UI Automation even if it is available via the platform update. Although using UI Automation can improve the accessibility of some modern applications, on XP and Vista there were too many freezes, crashes and over all performance loss while using it. (#1437)
* In applications using Mozilla Gecko 2 and later (such as Firefox 4 and later), a document can now be read in browse mode before it is fully finished loading.
* NVDA now announces the state of a container when focus moves to a control inside it (e.g. if focus moves inside a document that is still loading it will report it as busy).
* NVDA's user interface and documentation no longer use the terms "first child" and "parent" with respect to object navigation, as these terms are confusing for many users.
* Collapsed is no longer reported for some menu items which have sub-menus.
* The reportCurrentFormatting script (NVDA+f) now reports the formatting at the position of the review cursor rather than the system caret / focus. As  by default the review cursor follows the caret, most people should not notice a difference. However this now enables the user to find out the formatting when moving the review cursor, such as in flat review.

### Bug Fixes

* Collapsing combo boxes in browse mode documents when focus mode has been forced with NVDA+space no longer auto-switches back to browse mode. (#1386)
* In Gecko (e.g. Firefox) and MSHTML (e.g. Internet Explorer) documents, NVDA now correctly renders certain text on the same line which was previously rendered on separate lines. (#1378)
* When Braille is tethered to review and the navigator object is moved to a browse mode document, either manually or due to a focus change, braille will appropriately show the browse mode content. (#1406, #1407)
* When speaking of punctuation is disabled, certain punctuation is no longer incorrectly spoken when using some synthesisers. (#332)
* Problems no longer occur when loading configuration for synthesisers which do not support the voice setting such as Audiologic Tts3. (#1347)
* The Skype Extras menu is now read correctly. (#648)
* Checking the Brightness controls volume checkbox in the Mouse Settings dialog should no longer cause a major lag for beeps when moving the mouse around the screen on Windows Vista/Windows 7 with Aero enabled. (#1183)
* When NVDA is configured to use the laptop keyboard layout, NVDA+delete now works as documented to report the dimensions of the current navigator object. (#1498)
* NVDA now Appropriately honours the aria-selected attribute in Internet Explorer documents.
* When NVDA automatically switches to focus mode in browse mode documents, it now announces information about the context of the focus. For example, if a list box item receives focus, the list box will be announced first. (#1491)
* In Internet Explorer and other MSHTML controls, ARIA listbox controls are now treeted as lists, rather than list items.
* When a read-only editable text control receives focus, NVDA now reports that it is read-only. (#1436)
* In browse mode, NVDA now behaves correctly with respect to read-only editable text fields.
* In browse mode documents, NVDA no longer incorrectly switches out of focus mode when aria-activedescendant is set; e.g. when the completion list appeared in some auto complete controls.
* In Adobe Reader, the name of controls is now reported when moving focus or using quick navigation in browse mode.
* In XFA PDF documents in Adobe Reader, buttons, links and graphics are now rendered correctly.
* In XFA PDF documents in Adobe Reader, all elements are now rendered on separate lines. This change was made because large sections (sometimes even the entire document) were being rendered without breaks due to the general lack of structure in these documents.
* Fixed problems when moving focus to or away from editable text fields in XFA PDF documents in Adobe Reader.
* In XFA PDF documents in Adobe Reader, changes to the value of a focused combo box will now be reported.
* Owner-drawn Combo boxes such as the ones to choose colors in Outlook Express are now accessible with NVDA. (#1340)
* In languages which use a space as a digit group/thousands separator such as French and German, numbers from separate chunks of text are no longer pronounced as a single number. This was particularly problematic for table cells containing numbers. (#555)
* nodes with an ARIA role of description in Internet Explorer and other MSHTML controls now are classed as static text, not edit fields.
* Fixed various issues when pressing tab while focus is on a document in browse mode (e.g. tab inappropriately moving to the address bar in Internet Explorer). (#720, #1367)
* When entering lists while reading text, NVDA now says, for example, "list with 5 items" instead of "listwith 5 items". (#1515)
* In input help mode, gestures are logged even if their scripts bypass input help such as the scroll braille display forward and back commands.
* In input help mode, when a modifier is held down on the keyboard, NVDA no longer reports the modifier as if it is modifying itself; e.g. NVDA+NVDA.
* In Adobe Reader documents, pressing c or shift+c to navigate to a combo box now works.
* The selected state of selectable table rows is now reported the same way it is for list and tree view items.
* Controls in Firefox and other Gecko applications can now be activated while in browse mode even if their content has been floated off-screen. (#801)
* You can no longer show an NVDA settings dialog while a message dialog is being shown, as the settings dialog was frozen in this case. (#1451)
* In Microsoft Excel, there is no longer a lag when holding down or rapidly pressing keys to move between or select cells.
* Fixed intermittent crashes of the NVDA service which meant that NVDA stopped running on secure Windows screens.
* Fixed problems that sometimes occurred with braille displays when a change caused text that was being displayed to disappear. (#1377)
* The downloads window in Internet Explorer 9 can now be navigated and read with NVDA. (#1280)
* It is no longer possible to accidentally start multiple copies of NVDA at the same time. (#507)
* On slow systems, NVDA no longer inappropriately causes its main window to be shown all the time while running. (#726)
* NVDA no longer crashes on Windows xP when starting a WPF application. (#1437)
* Say all and say all with review are now able to work in UI automation text controls that support all required functionality. For example, you can now use say all with review on XPS Viewer documents.
* NVDA no longer inappropriately classes some list items in the Outlook Express / Windows Live Mail message rules Apply Now dialog as being checkboxes. (#576)
* Combo boxes are no longer reported as having a sub-menu.
* NVDA is  now able to read the recipiants in the To, CC and BCC fields in Microsoft Outlook. (#421)
* Fixed the issue in NVDA's Voice Settings dialog where the value of sliders was sometimes not reported when changed. (#1411)
* NVDA no longer fails to announce the new cell when moving in an Excel spreadsheet after cutting and pasting. (#1567)
* NVDA no longer becomes worse at guessing color names the more colors it announces.
* In Internet Explorer and other MSHTML controls, fixed the inability to read parts of rare pages which contain iframes marked with an ARIA role of presentation. (#1569)
* In Internet Explorer and other MSHTML controls, fixed a rare problem where the focus kept bouncing infinitely between the document and a multi-line editable text field in focus mode. (#1566)
* In Microsoft Word 2010 NVDA will now automatically read confirmation dialogs. (#1538)
* In multi-line editable text fields in Internet Explorer and other MSHTML controls, selection on lines after the first is now reported correctly. (#1590)
* Improved moving by word in many cases, including browse mode and Windows Edit controls. (#1580)
* The NVDA installer no longer shows garbled text for Hong Kong versions of Windows Vista and Windows 7. (#1596)
* NVDA no longer fails to load the Microsoft Speech API version 5 synthesizer if the configuration contains settings for that synthesizer but is missing the voice setting. (#1599)
* In editable text fields in Internet Explorer and other MSHTML controls, NVDA no longer lags or freezes when braille is enabled.
* In firefox brows mode, NVDA no longer refuses to include content that is inside a focusable node with an ARIA role of presentation.
* In Microsoft Word with braille enabled, lines on pages after the first page are now reported correctly. (#1603)
* In Microsoft Word 2003, lines of right-to-left text can once again be read with braille enabled. (#627)
* In Microsoft Word, say all now works correctly when the document does not end with a sentence ending.
* When opening a plain text message in Windows Live Mail 2011, NVDA will correctly focus on the message document allowing it to be read.
* NVDA no longer temporarily freezes or refuses to speak when in the Move to / Copy to dialogs in Windows Live Mail. (#574)
* In Outlook 2010, NVDA will now correctly track the focus in the message list. (#1285)
* Some USB connection issues have been resolved with the MDV Lilli braille display. (#241)
* In Internet explorer and other MSHTML controls, spaces are no longer ignored in browse mode in certain cases (e.g. after a link).
* In Internet Explorer and other MSHTML controls, some extraneous line breaks have been eliminated in browse mode. specifically, HTML elements with a display style of None no longer force a line break. (#1685)
* If NVDA is unable to start, failure to play the Windows critical stop sound no longer clobbers the critical error message in the log file.

### Changes for Developers

* Developer documentation can now be generated using SCons. See readme.txt at the root of the source distribution for details, including associated dependencies.
* Locales can now provide descriptions for characters. See the Character Descriptions section of the Developer Guide for details. (#55)
* Locales can now provide information about the pronunciation of specific punctuation and other symbols. See the Symbol Pronunciation section of the Developer Guide for details. (#332)
* You can now build NVDAHelper with several debugging options using the nvdaHelperDebugFlags SCons variable. See readme.txt at the root of the source distribution for details. (#1390)
* Synth drivers are now passed a sequence of text and speech commands to speak, instead of just text and an index.
 * This allows for embedded indexes, parameter changes, etc.
 * Drivers should implement SynthDriver.speak() instead of SynthDriver.speakText() and SynthDriver.speakCharacter().
 * The old methods will be used if SynthDriver.speak() is not implemented, but they are deprecated and will be removed in a future release.
* gui.execute() has been removed. wx.CallAfter() should be used instead.
* gui.scriptUI has been removed.
 * For message dialogs, use wx.CallAfter(gui.messageBox, ...).
 * For all other dialogs, real wx dialogs should be used instead.
 * A new gui.runScriptModalDialog() function simplifies using modal dialogs from scripts.
* Synth drivers can now support boolean settings. See SynthDriverHandler.BooleanSynthSetting.
* SCons now accepts a certTimestampServer variable specifying the URL of a timestamping server to use to timestamp authenticode signatures. (#1644)

## 2011.1.1

This release fixes several security and other important issues found in NVDA 2011.1.

### Bug Fixes

* The Donate item in the NVDA menu is now disabled when running on the logon, lock, UAC and other secure Windows screens, as this is a security risk. (#1419)
* It is now impossible to copy or paste within NVDA's user interface while on secure desktops (lock screen, UAC screen and windows logon) as this is a security risk. (#1421)
* In Firefox 4, the move to containing virtual buffer command (NVDA+control+space) now works as it should to escape embedded objects such as Flash content. (#1429)
* When speaking of command keys is enabled, shifted characters are no longer incorrectly spoken as command keys. (#1422)
* When speaking of command keys is enabled, pressing space with modifiers other than shift (such as control and alt) is now reported as a command key. (#1424)
* Logging is now completely disabled when running on the logon, lock, UAC and other secure Windows screens, as this is a security risk. (#1435)
* In input help mode, Gestures are now logged even if they are not bound to a script (in accordance with the user guide). (#1425)

## 2011.1

Highlights of this release include automatic reporting of new text output in mIRC, PuTTY, Tera Term and SecureCRT; support for global plugins; announcement of bullets and numbering in Microsoft Word; additional key bindings for braille displays, including keys to move to the next and previous line; support for several Baum, HumanWare and APH braille displays; and reporting of colors for some controls, including IBM Lotus Symphony text controls.

### New Features

* Colors can now be reported for some controls. Automatic announcement can be configured in the Document Formatting preferences dialog. It can also be reported on demand using the report text formatting command (NVDA+f).
 * Initially, this is supported in standard IAccessible2 editable text controls (such as in Mozilla applications), RichEdit controls (such as in Wordpad) and IBM Lotus Symphony text controls.
* In virtual buffers, you can now select by page (using shift+pageDown and shift+pageUp) and paragraph (using shift+control+downArrow and shift+control+upArrow). (#639)
* NVDA now automatically reports new text output in mIRC, PuTTY, Tera Term and SecureCRT. (#936)
* Users can now add new key bindings or override existing ones for any script in NVDA by providing a single user input gesture map. (#194)
* Support for global plugins. Global plugins can add new functionality to NVDA which works across all applications. (#281)
* A small beep is now heard when typing characters with the shift key while capslock is on. This can be turned off by unchecking the related new option in the Keyboard settings dialog. (#663)
* hard page breaks are now announced when moving by line in Microsoft Word. (#758)
* Bullets and numbering are now spoken in Microsoft Word when moving by line. (#208)
* A command to toggle Sleep mode for the current application (NVDA+shift+s) is now available. Sleep mode (previously known as self voicing mode) disables all screen reading functionality in NVDA for a particular application. Very useful for applications that provide their own speech and or screen reading features. Press this command again to disable Sleep mode.
* Some additional braille display key bindings have been added. See the Supported Braille Displays section of the User Guide for details. (#209)
* For the convenience of third party developers, app modules as well as global plugins can now be reloaded without restarting NVDA. Use tools -> Reload plugins in the NVDA menu or NVDA+control+f3. (#544)
* NVDA now remembers the position you were at when returning to a previously visited web page. This applies until either the browser or NVDA is exited. (#132)
* Handy Tech braille displays can now be used without installing the Handy Tech universal driver. (#854)
* Support for several Baum, HumanWare and APH braille displays. (#937)
* The status bar in Media Player Classic Home Cinema is now recognised.
* The Freedom Scientific Focus 40 Blue braille display can now be used when connected via bluetooth. (#1345)

### Changes

* Position information is no longer reported by default in some cases where it was usually incorrect; e.g. most menus, the Running Applications bar, the Notification Area, etc. However, this can be turned on again by an added option in the Object Presentation settings dialog.
* Keyboard help has been renamed to input help to reflect that it handles input from sources other than the keyboard.
* Input Help no longer reports a script's code location via speech and braille as it is cryptic and irrelevant to the user. However, it is now logged for developers and advanced users.
* When NVDA detects that it has frozen, it continues to intercept NVDA modifier keys, even though it passes all other keys through to the system. This prevents the user from unintentionally toggling caps lock, etc. if they press an NVDA modifier key without realising NVDA has frozen. (#939)
* If keys are held down after using the pass next key through command, all keys (including key repeats) are now passed through until the last key is released.
* If an NVDA modifier key is pressed twice in quick succession to pass it through and the second press is held down, all key repeats will now be passed through as well.
* The volume up, down and mute keys are now reported in input help. This could be helpful if the user is uncertain as to what these keys are.
* The hotkey for the Review Cursor item in the NVDA Preferences menu has been changed from r to c to eliminate the conflict with the Braille Settings item.

### Bug Fixes

* When adding a new speech dictionary entry, the title of the dialog is now "Add dictionary entry" instead of "Edit dictionary entry". (#924)
* In speech dictionary dialogs, the content of the Regular expression and Case sensitive columns of the Dictionary entries list is now presented in the configured NVDA language instead of always in English.
* In AIM, position information is now announced in tree views.
* On sliders in the Voice Settings dialog, up arrow/page up/home now increase the setting and down arrow/page down/end decrease it. Previously, the opposite occurred, which is not logical and is inconsistent with the synth settings ring. (#221)
* In virtual buffers with screen layout disabled, some extraneous blank lines no longer appear.
* If an NVDA modifier key is pressed twice quickly but there is an intervening key press, the NVDA modifier key is no longer passed through on the second press.
* Punctuation keys are now spoken in input help even when speaking of punctuation is disabled. (#977)
* In the Keyboard Settings dialog, the keyboard layout names are now presented in the configured NVDA language instead of always in English. (#558)
* Fixed an issue where some items were rendered as empty in Adobe Reader documents; e.g. the links in the table of contents of the Apple iPhone IOS 4.1 User Guide.
* The "Use currently saved settings on the logon and other secure screens" button in NVDA's General Settings dialog now works if used immediately after NVDA is newly installed but before a secure screen has appeared. Previously, NVDA reported that copying was successful, but it actually had no effect. (#1194)
* It is no longer possible to have two NVDA settings dialogs open simultaneously. This fixes issues where one open dialog depends on another open dialog; e.g. changing the synthesiser while the Voice Settings dialog is open. (#603)
* On systems with UAC enabled, the "Use currently saved settings on the logon and other secure screens" button in NVDA's General Settings dialog no longer fails after the UAC prompt if the user's account name contains a space. (#918)
* In Internet Explorer and other MSHTML controls, NVDA now uses the URL as a last resort to determine the name of a link, rather than presenting empty links. (#633)
* NVDA no longer ignores the focus  in AOL Instant Messenger 7 menus. (#655)
* Announce the correct label for errors in the Microsoft Word Spell Check dialog (e.g. Not in dictionary, Grammar error, punctuation). Previously  they were all announced as grammar error. (#883)
* Typing in Microsoft Word while using a braille display should no longer cause garbled text to be typed, and a rare freeze when pressing a braille routing key in Word documents has been fixed. (#1212) However a limitation is that Arabic text can no longer be read in Word 2003 and below, while using a braille display. (#627)
* When pressing the delete key in an edit field, the text/cursor on a braille display should now always be updated appropriately to reflect the change. (#947)
* Changes on dynamic pages in Gecko2 documents (E.g. Firefox 4) while multiple tabs are open are now properly reflected by NVDA. Previously only changes in the first tab were reflected. (Mozilla bug 610985)
* NVDA can now properly announce the suggestions for grammar and punctuation errors in Microsoft Word spell check dialog. (#704)
* In Internet Explorer and other MSHTML controls, NVDA no longer presents destination anchors as empty links in its virtual buffer. Instead, these anchors are hidden as they should be. (#1326)
* Object navigation around and within standard groupbox windows is no longer broken and asymmetrical.
* In Firefox and other Gecko-based controls, NVDA will no longer get stuck in a subframe if it finishes loading before the outer document.
* NVDA  now appropriately announces the next character when deleting a character with numpadDelete. (#286)
* On the Windows XP logon screen, the user name is once again reported when the selected user is changed.
* Fixed problems when reading text in Windows command consoles with reporting of line numbers enabled.
* The Elements List dialog for virtual buffers is now usable by sighted users. All controls are visible on screen. (#1321)
* The list of entries in the Speech Dictionary dialog is now more readable by sighted users. The list is now large enough to show all of its columns on screen. (#90)
* On ALVA BC640/BC680 braille displays, NVDA no longer disregards display keys that are still held down after another key is released.
* Adobe Reader X no longer crashes after leaving the untagged document options before the processing dialog appears. (#1218)
* NVDA now switches to the appropriate braille display driver when you revert to saved configuration. (#1346)
* The Visual Studio 2008 Project Wizard is read correctly again. (#974)
* NVDA no longer completely fails to work in applications which contain non-ASCII characters in their executable name. (#1352)
* When reading by line in AkelPad with word wrap enabled, NVDA no longer reads the first character of the following line at the end of the current line.
* In the Visual Studio 2005/2008 code editor, NVDA no longer reads the entire text after every typed character. (#975)
* Fixed the issue where some braille displays weren't cleared properly when NVDA was exited or the display was changed.
* The initial focus is no longer sometimes spoken twice when NVDA starts. (#1359)

### Changes for Developers

* SCons is now used to prepare the source tree and create binary builds, portable archives, installers, etc. See readme.txt at the root of the source distribution for details.
* The key names used by NVDA (including key maps) have been made more friendly/logical; e.g. upArrow instead of extendedUp and numpadPageUp instead of prior. See the vkCodes module for a list.
* All input from the user is now represented by an inputCore.InputGesture instance. (#601)
 * Each source of input subclasses the base InputGesture class.
 * Key presses on the system keyboard are encompassed by the keyboardHandler.KeyboardInputGesture class.
 * Presses of buttons, wheels and other controls on a braille display are encompassed by subclasses of the braille.BrailleDisplayGesture class. These subclasses are provided by each braille display driver.
* Input gestures are bound to ScriptableObjects using the ScriptableObject.bindGesture() method on an instance or an __gestures dict on the class which maps gesture identifiers to script names. See baseObject.ScriptableObject for details.
* App modules no longer have key map files. All input gesture bindings must be done in the app module itself.
* All scripts now take an InputGesture instance instead of a key press.
 * KeyboardInputGestures can be sent on to the OS using the send() method of the gesture.
* To send an arbitrary key press, you must now create a KeyboardInputGesture using KeyboardInputGesture.fromName() and then use its send() method.
* Locales may now provide an input gesture map file to add new bindings or override existing bindings for scripts anywhere in NVDA. (#810)
 * Locale gesture maps should be placed in locale\LANG\gestures.ini, where LANG is the language code.
 * See inputCore.GlobalGestureMap for details of the file format.
* The new LiveText and Terminal NVDAObject behaviors facilitate automatic reporting of new text. See those classes in NVDAObjects.behaviors for details. (#936)
 * The NVDAObjects.window.DisplayModelLiveText overlay class can be used for objects which must retrieve text written to the display.
 * See the mirc and putty app modules for usage examples.
* There is no longer an _default app module. App modules should instead subclass appModuleHandler.AppModule (the base AppModule class).
* Support for global plugins which can globally bind scripts, handle NVDAObject events and choose NVDAObject overlay classes. (#281) See globalPluginHandler.GlobalPlugin for details.
* On SynthDriver objects, the available* attributes for string settings (e.g. availableVoices and availableVariants)  are now OrderedDicts keyed by ID instead of lists.
* synthDriverHandler.VoiceInfo now takes an optional language argument which specifies the language of the voice.
* SynthDriver objects now provide a language attribute which specifies the language of the current voice.
 * The base implementation uses the language specified on the VoiceInfo objects in availableVoices. This is suitable for most synthesisers which support one language per voice.
* Braille display drivers have been enhanced to allow buttons, wheels and other controls to be bound to NVDA scripts:
 * Drivers can provide a global input gesture map to add bindings for scripts anywhere in NVDA.
 * They can also provide their own scripts to perform display specific functions.
 * See braille.BrailleDisplayDriver for details and existing braille display drivers for examples.
* The 'selfVoicing' property on AppModule classes has now been renamed to 'sleepMode'.
* The app module events event_appLoseFocus and event_appGainFocus have now been renamed to event_appModule_loseFocus and event_appModule_gainFocus, respectivly, in order to make the naming convention consistent with app modules and tree interceptors.
* All braille display drivers should now use braille.BrailleDisplayDriver instead of braille.BrailleDisplayDriverWithCursor.
 * The cursor is now managed outside of the driver.
 * Existing drivers need only change their class statement accordingly and rename their _display method to display.

## 2010.2

Notable features of this release include greatly simplified object navigation; virtual buffers for Adobe Flash content; access to many previously inaccessible controls by retrieving text written to the screen; flat review of screen text; support for IBM Lotus Symphony documents; reporting of table row and column headers in Mozilla Firefox; and significantly improved user documentation.

### New Features

* Navigating through objects with the review cursor has been greatly simplified. The review cursor now excludes objects which aren't useful to the user; i.e. objects only used for layout purposes and unavailable objects.
* In applications using the Java Access Bridge (including OpenOffice.org), formatting can now be reported in text controls. (#358, #463)
* When moving the mouse over cells in Microsoft Excel, NVDA will appropriately announce them.
* In applications using the Java Access Bridge, the text of a dialog is now reported when the dialog appears. (#554)
* A virtualBuffer can now be used to navigate adobe Flash content. Object navigation and interacting with the controls directly (by turning on focus mode) is still supported. (#453)
* Editable text controls in the Eclipse IDE, including the code editor, are now accessible. You must be using Eclipse 3.6 or later. (#256, #641)
* NVDA can now retrieve most text written to the screen. (#40, #643)
 * This allows for reading of controls which do not expose information in more direct/reliable ways.
 * Controls made accessible by this feature include: some menu items which display icons (e.g. the Open With menu on files in Windows XP) (#151), editable text fields in Windows Live applications (#200), the errors list in Outlook Express (#582), the editable text control in TextPad (#605), lists in Eudora, many controls in Australian E-tax and the formula bar in Microsoft Excel.
* Support for the code editor in Microsoft Visual Studio 2005 and 2008. At least Visual Studio Standard is required; this does not work in the Express editions. (#457)
* Support for IBM Lotus Symphony documents.
* Early experimental support for Google Chrome. Please note that Chrome's screen reader support is far from complete and additional work may also be required in NVDA. You will need a recent development build of Chrome to try this.
* The state of toggle keys (caps lock, num lock and scroll lock) is now displayed in braille when they are pressed. (#620)
* Help balloons are now displayed in braille when they appear. (#652)
* Added a driver for the MDV Lilli braille display. (#241)
* When selecting an entire row or column in Microsoft Excel with the shortcut keys shift+space and control+space, the new selection is now reported. (#759)
* Table row and column headers can now be reported. This is configurable from the Document Formatting preferences dialog.
 * Currently, this is supported in documents in Mozilla applications such as Firefox (version 3.6.11 and later) and Thunderbird (version 3.1.5 and later). (#361)
* Introduced commands for flat review: (#58)
 * NVDA+numpad7  switches to flat review, placing the review cursor at the position of the current object, allowing you  to review the screen (or a document if within one) with the text review commands.
 * NVDA+numpad1 moves the review cursor into the object represented by the text at  the position of the review cursor, allowing you to navigate by object from that point.
* Current NVDA user settings can be  copied to be used on secure Windows screens such as the logon and UAC screens by pressing a button in the General Settings dialog. (#730)
* Support for Mozilla Firefox 4.
* Support for Microsoft Internet Explorer 9.

### Changes

* The sayAll by Navigator object (NVDA+numpadAdd), navigator object next in flow (NVDA+shift+numpad6) and navigator object previous in flow (NVDA+shift+numpad4) commands have been removed for the time being, due to bugginess and to free up the keys for other possible features.
* In the NVDA Synthesizer dialog, only the display name of the synthesizer is now listed. Previously, it was prefixed by the driver's name, which is only relevant internally.
* When in embedded applications or virtual buffers inside another virtualBuffer (e.g. Flash), you can now  press nvda+control+space to move out of the embedded application or virtual buffer to the containing document. Previously nvda+space  was used for this. Now nvda+space is specifically only for toggling brows/focus modes on virtualBuffers.
* If the speech viewer (enabled under the tools menu) is given the focus (e.g. it was clicked in) new text will not appear in the control until focus is moved away. This allows for selecting the text with greater ease (e.g. for copying).
* The Log Viewer and Python Console are maximised when activated.
* When focusing on a worksheet in Microsoft Excel and there is more than one cell selected, the selection range is announced, rather than just the active cell. (#763)
* Saving configuration and changing of particular sensitive options is now disabled when running on the logon, UAC and other secure Windows screens.
* Updated eSpeak speech synthesiser to 1.44.03.
* If NVDA is already running, activating the NVDA shortcut on the desktop (which includes pressing control+alt+n) will restart NVDA.
* Removed the report text under the mouse checkbox from the Mouse settings dialog and replaced it with an Enable mouse tracking checkbox, which better matches the toggle mouse tracking script (NVDA+m).
* Updates to the laptop keyboard layout so that it includes all commands available in the desktop layout and works correctly on non-English keyboards. (#798, #800)
* Significant improvements and updates to the user documentation, including documentation of the laptop keyboard commands and synchronisation of the Keyboard Commands Quick Reference with the User Guide. (#455)
* Updated liblouis braille translator to 2.1.1. Notably, this fixes some issues related to Chinese braille as well as characters which are undefined in the translation table. (#484, #499)

### Bug Fixes

* In µTorrent, the focused item in the torrents list no longer reports repeatedly or steals focus when a menu is open.
* In µTorrent, the names of the files in the Torrent Contents list are now reported.
* In Mozilla applications, focus is now correctly detected when it lands on an empty table or tree.
* In Mozilla applications, "not checked" is now correctly reported for checkable controls such as checkable table cells. (#571)
* In Mozilla applications, the text of correctly implemented ARIA dialogs is no longer ignored and will now be reported when the dialog appears. (#630)
* in Internet Explorer and other MSHTML controls, the ARIA level attribute is now  honoured correctly.
* In Internet Explorer and other MSHTML controls, the ARIA role is now chosen over other type information to give a much more correct and predictable ARIA experience.
* Stopped a rare crash in Internet Explorer when navigating through frames or iFrames.
* In Microsoft Word documents, right-to-left lines (such as Arabic text) can be read again. (#627)
* Greatly reduced lag when large amounts of text are displayed in a Windows command console on 64-bit systems. (#622)
* If Skype is already started when NVDA starts, it is no longer necessary to restart Skype to enable accessibility. This may also be true for other applications which check the system screen reader flag.
* In Microsoft Office applications, NVDA no longer crashes when speak foreground (NVDA+b) is pressed or when navigating some objects on toolbars. (#616)
* Fixed incorrect speaking of numbers containing a 0 after a separator; e.g. 1,023. (#593)
* Adobe Acrobat Pro and Reader 9 no longer crash when closing a file or performing certain other tasks. (#613)
* The selection is now announced when control+a is pressed to select all text in some editable text controls such as in Microsoft Word. (#761)
* In Scintilla controls (e.g. Notepad++), text is no longer incorrectly selected when NVDA moves the caret such as during say all. (#746)
* It is again possible to review the contents of cells in Microsoft Excel with the review cursor.
* NVDA can again read by line in certain problematic textArea fields in Internet Explorer 8. (#467)
* Windows Live Messenger 2009 no longer exits immediately after it is started while NVDA is running. (#677)
* In web browsers, It is no longer necessary to press tab to interact with an embedded object (such as Flash content) after pressing enter on the embedded object or returning from another application. (#775)
* In Scintilla controls (e.g. Notepad++), the beginning of long lines is no longer truncated when it scrolls off the screen. Also, these long lines will be correctly displayed in braille when they are selected.
* In Loudtalks, it is now possible to access the contact list.
* The URL of the document and "MSAAHTML Registered Handler" are no longer sometimes spuriously reported in Internet Explorer and other MSHTML controls. (#811)
* In tree views in the Eclipse IDE, the previously focused item is no longer incorrectly announced when focus moves to a new item.
* NVDA now functions correctly on a system where the current working directory has been removed from the DLL search path (by setting the CWDIllegalInDllSearch registry entry to 0xFFFFFFFF). Note that this is not relevant to most users. (#907)
* When the table navigation commands are used outside of a table in Microsoft Word, "edge of table" is no longer spoken after "not in table". (#921)
* When the table navigation commands cannot move due to being at the edge of a table in Microsoft Word, "edge of table" is now spoken in the configured NVDA language rather than always in English. (#921)
* In Outlook Express, Windows Mail and Windows Live Mail, the state of the checkboxes in message rules lists is now reported. (#576)
* The description of message rules can now be read in Windows Live Mail 2010.

## 2010.1

This release focuses primarily on bug fixes and improvements to the user experience, including some significant stability fixes.

### New Features

* NVDA no longer fails to start on a system with no audio output devices. Obviously, a braille display or the Silence synthesiser in conjunction with the Speech Viewer will need to be used for output in this case. (#425)
* A report landmarks checkbox has been added to the Document Formatting settings dialog which allows you to configure whether NVDA should announce landmarks in web documents. For compatibility with the previous release, the option is on by default.
* If speak command keys is enabled, NVDA will now announce the names of multimedia keys (e.g. play, stop, home page, etc.) on many keyboards when they are pressed. (#472)
* NVDA now announces the word being deleted when pressing control+backspace in controls that support it. (#491)
* Arrow keys can now be used in the Web formator window to navigate and read the text. (#452)
* The entry list in the Microsoft Office Outlook address book is now supported.
* NVDA better supports embedded editable (design mode) documents in Internet Explorer. (#402)
* a new script (nvda+shift+numpadMinus) allows you to move the system focus to the current navigator object.
* New scripts to lock and unlock the left and right mouse buttons. Useful for performing drag and drop operations. shift+numpadDivide to lock/unlock the left, shift+numpadMultiply to lock/unlock the right.
* New braille translation tables: German 8 dot computer braille, German grade 2, Finnish 8 dot computer braille, Chinese (Hong Kong, Cantonese), Chinese (Taiwan, Manderin). (#344, #369, #415, #450)
* It is now possible to disable the creation of the desktop shortcut (and thus the shortcut key) when installing NVDA. (#518)
* NVDA can now use IAccessible2 when present in 64 bit applications. (#479)
* Improved support for live regions in Mozilla applications. (#246)
* The NVDA Controller Client API is now provided to allow applications to control NVDA; e.g. to speak text, silence speech, display a message in Braille, etc.
* Information and error messages are now read in the logon screen in Windows Vista and Windows 7. (#506)
* In Adobe Reader, PDF interactive forms developed with Adobe LiveCycle are now supported. (#475)
* In Miranda IM, NVDA now automatically reads incoming messages in chat windows if reporting of dynamic content changes is enabled. Also, commands have been added to report the three most recent messages (NVDA+control+number). (#546)
* Input text fields are now supported in Adobe Flash content. (#461)

### Changes

* The extremely verbose keyboard help message in the Windows 7 Start menu is no longer reported.
* The Display synth has now been replaced with a new Speech Viewer. To activate it, choose Speech Viewer from the Tools menu. The speech viewer can be used independently of what ever speech synthesizer you are using. (#44)
* Messages on the braille display will automatically be dismissed if the user presses a key that results in a change such as the focus moving. Previously the message would always stay around for its configured time.
* Setting whether braille should be tethered to the focus or the review cursor (NVDA+control+t) can now be also set from the braille settings dialog, and is also now saved in the user's configuration.
* Updated eSpeak speech synthesiser to 1.43.
* Updated liblouis braille translator to 1.8.0.
* In virtual buffers, the reporting of elements when moving by character or word has been greatly improved. Previously, a lot of irrelevant information was reported and the reporting was very different to that when moving by line. (#490)
* The Control key now simply stops speech like other keys, rather than pausing speech. To pause/resume speech, use the shift key.
* Table row and column counts are no longer announced when reporting focus changes, as this announcement is rather verbose and usually not useful.

### Bug Fixes

* NVDA no longer fails to start if UI Automation support appears to be available but fails to initialise for some reason. (#483)
* The entire contents of a table row is no longer sometimes reported when moving focus inside a cell  in Mozilla applications. (#482)
* NVDA no longer lags for a long time when expanding tree view items that contain a very large amount of sub-items.
* When listing SAPI 5 voices, NVDA now tries to detect buggy voices and excludes them from the Voice Settings dialog and synthesiser settings ring. Previously, when there was just one problematic voice, NVDA's SAPI 5 driver would sometimes fail to start.
* Virtual buffers now honour the report object shortcut keys setting found in the Object Presentation dialog. (#486)
* In virtual buffers, row/column coordinates are no longer incorrectly read for row and column headers when reporting of tables is disabled.
* In virtual buffers, row/column coordinates are now correctly read when you leave a table and then re-enter the same table cell without visiting another cell first; e.g. pressing upArrow then downArrow on the first cell of a table. (#378)
* Blank lines in Microsoft Word documents and  Microsoft HTML edit controls are now shown appropriately on braille displays. Previously NVDA was displaying the current sentence on the display, not the current line for these situations. (#420)
* Multiple security fixes when running NVDA at Windows logon and on other secure desktops. (#515)
* The cursor position (caret) is now correctly updated when performing a Say All that goes off the bottom of the screen, in standard Windows edit fields and Microsoft Word documents. (#418)
* In virtual buffers, text is no longer incorrectly included for images inside links and clickables that are marked as being irrelevant to screen readers. (#423)
* Fixes to the laptop keyboard layout. (#517)
* When Braille is tethered to review when you focus on a Dos console window, the review cursor can now properly navigate the text in the console.
* While working with TeamTalk3 or TeamTalk4 Classic, the VU meter progress bar in the main window is no longer announced as it updates. Also, special characters can be read properly in the incoming chat window.
* Items are no longer spoken twice in the Windows 7 Start Menu. (#474)
* Activating same-page links in Firefox 3.6 appropriately moves the cursor in the virtualBuffer to the correct place on the page.
* Fixed the issue where some text was not rendered in Adobe Reader in certain PDF documents.
* NVDA no longer incorrectly speaks certain numbers separated by a dash; e.g. 500-1000. (#547)
* In Windows XP, NVDA no longer causes Internet Explorer to freeze when toggling checkboxes in Windows Update. (#477)
* When using the in-built eSpeak synthesiser, simultaneous speech and beeps no longer intermittently cause freezes on some systems. This was most noticeable, for example, when copying large amounts of data in Windows Explorer.
* NVDA no longer announces that a Firefox document has become busy (e.g. due to an update or refresh) when that document is in the background. This also caused the status bar of the foreground application to be spuriously announced.
* When switching Windows keyboard layouts (with control+shift or alt+shift), the full name of the layout is reported in both speech and braille. Previously it was only reported in speech, and alternative layouts (e.g. Dvorak) were not reported at all.
* If reporting of tables is disabled, table information is no longer announced when the focus changes.
* Certain standard tree view controls in 64 bit applications (e.g. the Contents tree view in Microsoft HTML Help) are now accessible. (#473)
* Fixed some problems with logging of messages containing non-ASCII characters. This could cause spurious errors in some cases on non-English systems. (#581)
* The information in the About NVDA dialog now appears in the user's configured language instead of always appearing in English. (#586)
* Problems are no longer encountered when using the synthesiser settings ring after the voice is changed to one which has less settings than the previous voice.
* In Skype 4.2, contact names are no longer spoken twice in the contact list.
* Fixed some potentially major memory leaks in the GUI and in virtual buffers. (#590, #591)
* Work around a nasty bug in some SAPI 4 synthesisers which was causing frequent errors and crashes in NVDA. (#597)

## 2009.1

Major highlights of this release include support for 64 bit editions of Windows; greatly improved support for Microsoft Internet Explorer and Adobe Reader documents; support for Windows 7; reading of the Windows logon, control+alt+delete and User Account Control (UAC) screens; and the ability to interact with Adobe Flash and Sun Java content on web pages. There have also been several significant stability fixes and improvements to the general user experience.

### New Features

* Official support for 64 bit editions of Windows! (#309)
* Added a synthesizer driver for the Newfon synthesizer. Note that this requires a special version of Newfon. (#206)
* In virtual buffers, focus mode and browse mode can now be reported using sounds instead of speech. This is enabled by default. It can be configured from the Virtual buffers dialog. (#244)
* NVDA no longer cancels speech when volume control keys are pressed on the keyboard, allowing the user to change the volume and listen to actual results immediately. (#287)
* Completely rewritten support for Microsoft Internet Explorer and Adobe Reader documents. This support has been unified with the core support used for Mozilla Gecko, so features such as fast page rendering, extensive quick navigation, links list, text selection, auto focus mode and braille support are now available with these documents.
* Improved support for the date selection control found in the Windows Vista Date / Time properties dialog.
* improved support for the Modern XP/Vista start menu (specifically the all programs, and places menus). Appropriate level information is now announced.
* The amount of text that is announced when moving the mouse is now configurable from the Mouse settings dialog. A choice of paragraph, line, word or character can be made.
* announce spelling errors under the cursor in Microsoft Word.
* support for the Microsoft Word 2007 spell checker. Partial support may be available for prior Microsoft Word versions.
* Better support for Windows Live Mail. Plain text messages can now be read and both the plain text and HTML message composers are useable.
* In Windows Vista, if the user moves to the secure desktop (either because a UAC control dialog appeared, or because control+alt+delete was pressed), NVDA will announce the fact that the user is now on the secure desktop.
* NVDA can announce text under the mouse within dos console windows.
* Support for UI Automation via the UI Automation client API available in Windows 7, as well as fixes to improve the experience of NVDA in Windows 7.
* NVDA can be configured to start automatically after you log on to Windows. The option is in the General Settings dialog.
* NVDA can read secure Windows screens such as the Windows logon, control+alt+delete and User Account Control (UAC) screens in Windows XP and above. Reading of the Windows logon screen can be configured from the General Settings dialog. (#97)
* Added a driver for the Optelec ALVA BC6 series braille displays.
* When browsing web documents, you can now press n and shift+n to skip forward and backward past blocks of links, respectively.
* When browsing web documents, ARIA landmarks are now reported, and you can move forward and backward through them using d and shift+d, respectively. (#192)
* The Links List dialog available when browsing web documents has now become an Elements List dialog which can list links, headings and landmarks. Headings and landmarks are presented hierarchically. (#363)
* The new Elements List dialog contains a "Filter by" field which allows you to filter the list to contain only those items including the text that was typed. (#173)
* Portable versions of NVDA now look in the 'userConfig' directory inside the NVDA directory, for the user's configuration. Like for the installer version, this keeps the user's configuration separate from NVDA itself.
* Custom app modules, braille display drivers and synth drivers can now be stored in the user's configuration  directory. (#337)
* Virtual buffers are now rendered in the background, allowing the user to interact with the system to some extent during the rendering process. The user will be notified that the document is being rendered if it takes longer than a second.
* If NVDA detects that it has frozen for some reason, it will automatically pass all keystrokes through so that the user has a better chance of recovering the system.
* Support for ARIA drag and drop in Mozilla Gecko. (#239)
* The document title and current line or selection is now spoken when you move focus inside a virtual buffer. This makes the behaviour when moving focus into virtual buffers consistent with that for normal document objects. (#210)
* In virtual buffers, you can now interact with embedded objects (such as Adobe Flash and Sun Java content) by pressing enter on the object. If it is accessible, you can then tab around it like any other application. To return focus to the document, press NVDA+space. (#431)
* In virtual buffers, o and shift+o move to the next and previous embedded object, respectively.
* NVDA can now fully access applications running as administrator in Windows Vista and later. You must install an official release of NVDA for this to work. This does not work for portable versions and snapshots. (#397)

### Changes

* NVDA no longer announces "NVDA started" when it starts.
* The startup and exit sounds are now played using NVDA's configured audio output device instead of the Windows default audio output device. (#164)
* Progress bar reporting has been improved. Most notably you can now configure NVDA to announce via both speech and beeps at the same time.
* Some generic roles, such as pane, application and frame, are no longer reported on focus unless the control is unnamed.
* The review copy command (NVDA+f10) copies the text from the start marker up to and including the current review position, rather than excluding the current position. This allows the last character of a line to be copied, which was not previously possible. (#430)
* the navigatorObject_where script (ctrl+NVDA+numpad5) has been removed. This key combination did not work on some keyboards, nore was the script found to be that useful.
* the navigatorObject_currentDimentions script has been remapped to NVDA+numpadDelete. The old key combination did not work on some keyboards. This script also now reports the width and height of the object instead of the right/bottom coordinates.
* Improved performance (especially on netbooks) when many beeps occur in quick succession; e.g. fast mouse movement with audio coordinates enabled. (#396)
* The NVDA error sound is no longer played in release candidates and final releases. Note that errors are still logged.

### Bug Fixes

* When NVDA is run from an 8.3 dos path, but it is installed in the related long path (e.g. progra~1 verses program files) NVDA will correctly  identify that it is an installed copy and properly load the user's settings.
* speaking the title of the current foreground window with nvda+t now works correctly when in menus.
* braille no longer shows useless information in its focus context such as unlabeled panes.
* stop announcing some useless information when the focus changes such as root panes, layered panes and scroll panes in Java or Lotus applications.
* Make the  keyword search field in Windows Help (CHM) viewer much more usable. Due to buggyness in that control, the current keyword could not be read as it would be continually changing.
* report correct page numbers in Microsoft Word if the page numbering has been specifically offset in the document.
* Better support for edit fields found in Microsoft Word dialogs (e.g. the Font dialog). It is now possible  to navigate these controls with the arrow keys.
* better support for Dos consoles. specifically: NVDA can now read the content of particular consoles it always used to think were blank. Pressing control+break no longer terminates NVDA.
* On Windows Vista and above, the NVDA installer now starts NVDA with normal user privileges when requested to run NVDA on the finish screen.
* Backspace is now handled correctly when speaking typed words. (#306)
* Don't incorrectly report "Start menu" for certain context menus in Windows Explorer/the Windows shell. (#257)
* NVDA now correctly handles ARIA labels in Mozilla Gecko when there is no other useful content. (#156)
* NVDA no longer incorrectly enables focus mode automatically for editable text fields which update their value when the focus changes; e.g. http://tigerdirect.com/. (#220)
* NVDA will now attempt to recover from some situations which would previously cause it to freeze completely. It may take up to 10 seconds for NVDA to detect and recover from such a freeze.
* When the NVDA language is set to "User default", use the user's Windows  display language setting instead of the Windows locale setting. (#353)
* NVDA now recognises the existence of controls in AIM 7.
* The pass key through command no longer gets stuck if a key is held down. Previously, NVDA stopped accepting commands if this occurred and had to be restarted. (#413)
* The taskbar is no longer ignored when it receives focus, which often occurs when exiting an application. Previously, NVDA behaved as if the focus had not changed at all.
* When reading text fields in applications which use the Java Access Bridge (including OpenOffice.org), NVDA now functions correctly when reporting of line numbers is enabled.
* The review copy command (NVDA+f10) gracefully handles the case where it is used on a position before the start marker. Previously, this could cause problems such as crashes in Notepad++.
* A certain control character (0x1) no longer causes strange eSpeak behaviour (such as changes in volume and pitch) when it is encountered in text. (#437)
* The report text selection command (NVDA+shift+upArrow) now gracefully reports that there is no selection in objects which do not support text selection.
* Fixed the issue where pressing the enter key on certain Miranda-IM buttons or links was causing NVDA to freeze. (#440)
* The current line or selection is now properly respected when spelling or copying the current navigator object.
* Worked around a Windows bug which was causing garbage to be spoken after the name of link controls in Windows Explorer and Internet Explorer dialogs. (#451)
* Fixed a problem with the report date and time command (NVDA+f12). Previously, date reporting was truncated on some systems. (#471)
* Fixed the issue where the system screen reader flag was sometimes inappropriately cleared after interacting with secure Windows screens. This could cause problems in applications which check the screen reader flag, including Skype, Adobe Reader and Jart. (#462)
* In an Internet Explorer 6 combo box, the active item is now reported when it is changed. (#342)

## 0.6p3

### New Features

* As Microsoft Excel's formula bar is inaccessible to NVDA, provide an NVDA specific dialog box for editing when the user presses f2 on a cell.
* Support for formatting in IAccessible2 text controls, including Mozilla applications.
* Spelling errors can now be reported where possible. This is configurable from the Document Formatting preferences dialog.
* NVDA can be configured to beep for either all or only visible progress bars. Alternatively, it can be configured to speak progress bar values every 10%.
* Links can now be identified in richedit controls.
* The mouse can now be moved to the character under the review cursor in most editable text controls. Previously, the mouse could only be moved to the center of the control.
* In virtual buffers, the review cursor now reviews the text of the buffer, rather than just the internal text of the navigator object (which is often not useful to the user). This means that you can navigate the virtual buffer hierarchically using object navigation and the review cursor will move to that point in the buffer.
* Handle some additional states on Java controls.
* If the title command (NVDA+t) is pressed twice, it spells the title. If pressed thrice, it is copied to the clipboard.
* Keyboard help now reads the names of modifier keys when pressed alone.
* Key names announced by keyboard help are now translatable.
* Added support for the recognized text field in SiRecognizer. (#198)
* Support for braille displays!
* Added a command (NVDA+c) to report the text on the Windows clipboard. (#193)
* In virtualBuffers, if NVDA automatically switches to focus mode, you can use the escape key to switch back to browse mode. NVDA+space can still also be used.
* In virtual buffers, when the focus changes or the caret is moved, NVDA can automatically switch to focus mode or browse mode as appropriate for the control under the caret. This is configured from the Virtual Buffers dialog. (#157)
* Rewritten SAPI4 synthesizer driver which replaces the sapi4serotek and sapi4activeVoice drivers and should fix the problems encountered with these drivers.
* The NVDA application now includes a manifest, which means that it no longer runs in compatibility mode in Windows Vista.
* The configuration file and speech dictionaries are now saved in the user's application data directory if NVDA was installed using the installer. This is necessary for Windows Vista and also allows multiple users to have individual NVDA configurations.
* Added support for position information for IAccessible2 controls.
* Added the ability to copy text to the clipboard using the review cursor. NVDA+f9 sets the start marker to the current position of the review cursor. NVDA+f10 retrieves the text between the start marker and the current position of the review cursor and copies it to the clipboard. (#240)
* Added support for some edit controls in pinacle tv software.
* When announcing selected text for long selections (512 characters or more), NVDA now speaks the number of selected characters, rather than speaking the entire selection. (#249)

### Changes

* If the audio output device is set to use the Windows default device (Microsoft Sound Mapper), NVDA will now switch to the new default device for eSpeak and tones when the default device changes. For example, NVDA will switch to a USB audio device if it automatically becomes the default device when it is connected.
* Improve performance of eSpeak with some Windows Vista audio drivers.
* reporting of links, headings, tables, lists and block quotes can now be configured from the Document Formatting settings dialog. Previously to configure these settings for virtual buffers, the virtual buffer settings dialog would have been used. Now all documents share this configuration.
* Rate is now the default setting in the speech synthesizer settings ring.
* Improve the loading and unloading of appModules.
* The title command (NVDA+t) now only reports the title instead of the entire object. If the foreground object has no name, the application's process name is used.
* Instead of virtual buffer pass through on and off, NVDA now reports focus mode (pass through on) and browse mode (pass through off).
* Voices are now stored in the configuration file by ID instead of by index. This makes voice settings more reliable across systems and configuration changes. The voice setting will not be preserved in old configurations and an error may be logged the first time a synthesizer is used. (#19)
* The level of a tree view item is now announced first if it has changed from the previously focused item for all tree views. Previously, this was only occurring for native Windows (SysTreeView32) tree views.

### Bug Fixes

* The last chunk of audio is no longer cut off when using NVDA with eSpeak on a remote desktop server.
* Fix problems with saving speech dictionaries for certain voices.
* Eliminate the lag when moving by units other than character (word, line, etc.) towards the bottom of large plain text documents in Mozilla Gecko virtual buffers. (#155)
* If speak typed words is enabled, announce the word when enter is pressed.
* Fix some character set issues in richedit documents.
* The NVDA log viewer now uses richedit instead of just edit to display the log. This improves reading by word with NVDA.
* Fix some issues related to embedded objects in richedit controls.
* NVDA now reads page numbers in Microsoft Word. (#120)
* Fix the issue where tabbing to a checked checkbox in a Mozilla Gecko virtual buffer and pressing space would not announce that the checkbox was being unchecked.
* Correctly report partially checked checkboxes in Mozilla applications.
* If the text selection expands or shrinks in both directions, read the selection as one chunk instead of two.
* When reading with the mouse, text in Mozilla Gecko edit fields should now be read.
* Say all should no longer cause certain SAPI5 synthesizers to crash.
* Fixed an issue which meant that text selection changes were not being read in Windows standard edit controls before the first focus change after NVDA was started.
* Fix mouse tracking in Java objects. (#185)
* NVDA no longer reports Java tree view items with no children as being collapsed.
* Announce the object with focus when a Java window comes to the foreground. Previously, only the top-level Java object was announced.
* The eSpeak synthesizer driver no longer stops speaking completely after a single error.
* Fix the issue whereby updated voice parameters (rate, pitch, etc.) were not saved when the voice was changed from the synthesizer settings ring.
* Improved the speaking of typed characters and words.
* Some new text that was previously not spoken in text console applications (such as some text adventure games) is now spoken.
* NVDA now ignores focus changes in background windows. Previously, a background focus change could be treated as if the real focus changed.
* Improved the detection of the focus when leaving context menus. Previously, NVDA often didn't react at all when leaving a context menu.
* NVDA now announces when the context menu is activated in the Start menu.
* The classic Start menu is now announced as Start menu instead of Application menu.
* Improved the reading of alerts such as those encountered in Mozilla Firefox. The text should no longer be read multiple times and other extraneous information will no longer be read. (#248)
* The text of focusable, read-only edit fields will no longer be included when retrieving the text of dialogs. This fixes, for example, the automatic reading of the entire license agreement in installers.
* NVDA no longer announces the unselection of text when leaving some edit controls (example: Internet Explorer address bar, Thunderbird 3 email address fields).
* When opening plain text emails in Outlook Express and Windows Mail, focus is correctly placed in the message ready for the user to read it. Previously the user had to press tab or click on the message in order to use cursor keys to read it.
* Fixed several major issues with the "Speak command keys" functionality.
* NVDA can now read text past 65535 characters in standard edit controls (e.g. a large file in Notepad).
* Improved line reading in MSHTML edit fields (Outlook Express editable messages and Internet Explorer text input fields).
* NVDA no longer sometimes freezes completely when editing text in OpenOffice. (#148, #180)

## 0.6p2

* Improved the default ESpeak voice in NVDA
* Added a laptop keyboard layout. Keyboard layouts can be configured from NVDA's  Keyboard settings dialog. (#60)
* Support for grouping items in SysListView32 controls, mainly found in Windows Vista. (#27)
* Report the checked state of treeview items in SysTreeview32 controls.
* Added shortcut keys for many of NVDA's configuration dialogs
* Support for IAccessible2 enabled applications such as Mozilla Firefox when running NVDA from portable media, with out having to register any special Dll files
* Fix a crash with the virtualBuffers Links List in Gecko applications. (#48)
* NVDA should no longer crash Mozilla Gecko applications such as Firefox and Thunderbird if NVDA is running with higher privilages than the Mozilla Gecko application. E.g. NVDA is  running as Administrator.
* Speech dictionaries (previously User dictionaries) now can be either case sensitive or insensitive, and the patterns can optionally be regular expressions. (#39)
* Whether or not NVDA uses a 'screen layout' mode for virtual buffer documents can now be configured from a settings dialog
* No longer report anchor tags with no href in Gecko documents as links. (#47)
* The NVDA find command now remembers what you last searched for, across all applications. (#53)
* Fix issues where the checked state would not be announced for some checkboxes and radio buttons in virtualBuffers
* VirtualBuffer pass-through mode is now specific to each document, rather than NVDA globally. (#33)
* Fixed some sluggishness with focus changes and incorrect speech interuption which sometimes occured when using NVDA on a system that had been on standby or was rather slow
* Improve support for combo boxes in Mozilla Firefox. Specifically when arrowing around them text isn't repeated, and when jumping out of them, ancestor controls are not announced unnecessarily. Also virtualBuffer commands now work when focused on one  when you are in a virtualBuffer.
* Improve accuracy of finding the statusbar in many applications. (#8)
* Added the NVDA interactive Python console tool, to enable developers to look at and manipulate NVDA's internals as it is running
* sayAll, reportSelection and reportCurrentLine scripts now work properly when in virtualBuffer pass-through mode. (#52)
* The increase rate and decrease rate scripts have been removed. Users should use the synth settings ring scripts (control+nvda+arrows) or the Voice settings dialog
* Improve the range and scale of the progress bar beeps
* Added more quick keys to the new virtualBuffers:  l for list, i for list item, e for edit field, b for button, x for checkbox, r for radio button, g for graphic, q for blockquote, c for combo box, 1 through 6 for respective heading levels, s for separator, m for frame. (#67, #102, #108)
* Canceling the loading of a new document in Mozilla Firefox now allows the user to keep using the old document's virtualBuffer if the old document hadn't yet really been destroyed. (#63)
* Navigating by words in virtualBuffers is now more accurate as  words do not accidentally contain text from more than one field. (#70)
* Improved accuracy of focus tracking and focus updating when navigating in Mozilla Gecko virtualBuffers.
* Added a findPrevious script (shift+NVDA+f3) for use in new virtualBuffers
* Improved sluggishness in Mozilla Gecko dialogs (in Firefox and Thunderbird). (#66)
* Add the ability to view the current log file for NVDA. it can be found in the NVDA menu -> Tools
* Scripts such as say time and date now take the current language in to account; punctuation and ordering of words now reflects the language
* The language combo box in NVDA's General settings dialog now shows full language names for ease of use
* When reviewing text in the current navigator object, the text is always up to date if it changes dynamically. E.g. reviewing the text of a list item in Task Manager. (#15)
* When moving with the mouse, the current paragraph of text under the mouse is now announced, rather than either all the text in that particular object or just the current word. Also audio coordinates, and announcement of object roles is optional, they are turned off by default
* Support for reading text with the mouse in Microsoft Word
* Fixed bug where leaving the menu bar in applications such as Wordpad would cause text selection to not be announced anymore
* In Winamp, the title of the track is no longer announced again and again when switching tracks, or pausing/resuming/stopping playback.
* In Winamp,  Added ability to announce state of the shuffle and repeat controls as they are switched. Works in the main window and in the playlist editor
* Improve the ability to activate particular fields in Mozilla Gecko virtualBuffers. May include clickable graphics, links containing paragraphs, and other weird structures
* Fixed an initial lag when opening NVDA dialogs on some systems. (#65)
* Add specific support for the Total Commander application
* Fix bug in the sapi4serotek driver where the pitch could get locked at a particular value, i.e. stays high after reading a capital letter. (#89)
* Announce clickable text and other fields as clickable in Mozilla Gecko VirtualBuffers. e.g.  a field which has an onclick HTML attribute. (#91)
* When moving around Mozilla Gecko virtualBuffers, scroll the current field in to view -- useful so sighted peers have an idea of where the user is up to in the document. (#57)
* Add basic support for ARIA live region show events in IAccessible2 enabled applications. Useful in the Chatzilla IRC application, new messages will now be read automatically
* Some slight improvements to help use ARIA enabled web applications,  e.g. Google Docs
* Stop adding extra blank lines to text when copying it from a virtualBuffer
* Stop the space key from activating a link in the Links List. Now it can be used like other letters in order to  start typing the name of a particular link you wish to go to
* The moveMouseToNavigator script (NVDA+numpadSlash) now moves the mouse to the centre of the navigator object, rather than the top left
* Added scripts to click the left and right mouse buttons (numpadSlash and numpadStar respectively)
* Improve access to the Windows System Tray. Focus hopefully should no longer seem to keep jumping back to one particular item. Reminder: to get to the System Tray use the Windows command WindowsKey+b. (#10)
* Improve performance and stop announcing extra text when holding down a cursor key in an edit field and it hits the end
* Stop the ability for NVDA to make the user wait while particular messages are spoken. Fixes some crashes/freezes with particular speech synthesizers. (#117)
* Added support for the Audiologic Tts3 speech synthesizer, contribution by Gianluca Casalino. (#105)
* Possibly improve performance when navigating around documents in Microsoft Word
* Improved accuracy when reading text of alerts in Mozilla Gecko applications
* Stop possible crashes when trying to save configuration on non-English versions of Windows. (#114)
* Add an NVDA welcome dialog. This dialog is designed to provide essential information for new users and allows CapsLock to be configured as an NVDA modifier key. This dialog will be displayed when NVDA is started by default until it is disabled.
* Fix basic support for Adobe Reader so it is possible to read documents  in  versions 8 and 9
* Fix some errors that may have occured when holding down keys before NVDA is properly initialized
* If the user has configured NVDA to save configuration on exit, make sure the configuration is properly saved when shutting down or logging out of  Windows.
* Added an NVDA logo sound to the beginning of the installer, contributed by Victer Tsaran
* NVDA, both running in the installer and otherwise, should properly clean up its system tray icon when it exits
* Labels for standard controls in NVDA's dialogs (such as Ok and cancel buttons) should now show in the language NVDA is set to, rather than just staying in English.
* NVDA's icon should now be  used for  the NVDA shortcuts in the start menu and on the Desktop, rather than a default application icon.
* Read cells in MS Excel when moving with tab and shift+tab. (#146)
* Fix some double speaking in particular lists in Skype.
* Improved caret tracking in IAccessible2 and Java applications; e.g. in Open Office and Lotus Symphony, NVDA properly waits for the caret to move in documents rather than accidentally reading the wrong word or line at the end of some paragraphs. (#119)
* Support for AkelEdit controls found in Akelpad 4.0
* NVDA no longer locks up in Lotus Synphony when moving from the document to the menu bar.
* NVDA no longer freezes in the Windows XP Add/Remove programs applet when launching an uninstaller. (#30)
* NVDA no longer freezes when opening Spybot Search and Destroy

## 0.6p1

### Access to web content with new in-process virtualBuffers (so far for Mozilla Gecko applications including Firefox3 and Thunderbird3)

* Load times have been improved almost by a factor of thirty (you no longer have to wait at all for most web pages to load in to the buffer)
* Added a links list (NVDA+f7)
* Improved the find dialog (control+nvda+f) so that it performs a case-insencitive search, plus fixed a few focus issues with that dialog box.
* It is now possible to select and copy text in the new virtualBuffers
* By default the new virtualBuffers represent the document in a screen layout (links and controls are not on separate lines unless they really are visually). You can toggle this feature with NVDA+v.
* It is possible to move by paragraph with control+upArrow and control+downArrow.
* Improved support for dynamic content
* Improved over all accuracy of reading lines and fields when arrowing up and down.

### Internationalization

* It is now possible to type accented characters that rely on a "dead character", while NVDA is running.
* NVDA now announces when the keyboard layout is changed (when pressing alt+shift).
* The announce date and time feature now takes the system's current regional and language options in to account.
* added czech translation (by Tomas Valusek with help from Jaromir Vit)
* added vietnamese translation by Dang Hoai Phuc
* Added Africaans (af_ZA) translation, by Willem van der Walt.
* Added russian translation by Dmitry Kaslin
* Added polish translation by DOROTA CZAJKA and friends.
* Added Japanese translation by Katsutoshi Tsuji.
* added Thai translation by Amorn Kiattikhunrat
* added croatian translation by Mario Percinic and Hrvoje Katic
* Added galician translation by Juan C. buno
* added ukrainian translation by Aleksey Sadovoy

### Speech

* NVDA now comes packaged with eSpeak 1.33 which contains many improvements, among those are improved languages, named variants, ability to speak faster.
* The voice settings dialog now allows you to change the variant of a synthesizer if it supports one. Variant is usually a slight variation on the current voice. (eSpeak supports variants).
* Added the ability to change the inflection of a voice in the voice settings dialog if the current synthesizer supports this. (eSpeak supports inflection).
* Added the ability to turn off speaking of object position information(e.g. 1 of 4). This option can be found in the Object presentation settings dialog.
* NVDA can now beep when speaking a capital letter. This can be turned on and off with a check box in the voice settings dialog. Also added a raise pitch for capitals check box to configure whether NVDA should actually do its normal pitch raise for capitals. So now you can have either raise pitch, say cap, or beep, for capitals.
* Added the ability to pause speech in NVDA (like found in Voice Over for the Mac). When NVDA is speaking something, you can press the control or shift keys to silence speech just like normal, but if you then tap the shift key again (as long as you havn't pressed any other keys) speech will continue from exactly where it left off.
* Added a virtual synthDriver which outputs text to a window instead of speaking via a speech synthesiser. This should be more pleasant for sighted developers who are not used to speech synthesis but want to know what is spoken by NVDA. There are probably still some bugs, so feedback is most definitely welcome.
* NVDA no longer by default speaks punctuation, you can enable speaking of punctuation with NVDA+p.
* eSpeak by default now speaks quite a bit slower, which should make it easier for people who are using eSpeak for the first time, when installing or starting to use NVDA.
* Added user dictionaries to NVDA. These allow you to make NVDA speak certain text differently. There are three dictionaries: default, voice, and temporary. Entries you add to the default dictionary will happen all the time in NVDA. Voice dictionaries are specific to the current synthesizer and voice you currently have set. And temporary dictionary is  for those times you quickly want to set a rule while you are doing a particular task, but you don't want it to be perminant (it will disappear if you close NVDA). For now the rules are regular expressions, not just normal text.
* Synthesizers can now use any audio output device on your system, by setting the output device combo box in the Synthesizer dialog before selecting the synthesizer you want.

### Performance

* NVDA no longer takes up a huge amount of system memory , when editing messages in mshtml edit controls
* Improved performance when reviewing text inside many controls that do not actually have a real cursor. e.g. MSN Messenger history window, treeview items, listview items etc.
* Improved performance in rich edit documents.
* NVDA should no longer slowly creep up in system memory size for no reason
* Fixed bugs when  trying to focus on a dos console window more than three or so times. NVDA did have a tendency to completely crash.

### Key commands

* NVDA+shift+numpad6 and NVDA+shift+numpad4 allow you to navigate to the next or previous object in flow respectively. This means that you can navigate in an application by only using these two keys with out having to worry about going up by parent, or down to first child as you move around the object hyerarchy. For instance in a web browser such as firefox, you could navigate the document by object, by just using these two keys. If next in flow or previous in flow takes you up and out of an object, or down in to an object, ordered beeps indicate the direction.
* You can now configure voice settings with out opening the voice settings dialog, by using the Synth Settings Ring. The synth settings ring is a group of voice settings you can toggle through by pressing control+NVDA+right and control+NVDA+left. To change a setting use control+NVDA+up and control+NVDA+down.
* Added a command to report the current selection in edit fields (NVDA+shift+upArrow).
* Quite a few NVDA commands that speak text (such as report current line etc) now can spell the text if pressed twice quickly.
* the capslock, numpad insert and extended insert can all be used as the NVDA modifier key. Also if one of these keys is used, pressing the key twice with out pressing any other keys will send the key through to the operating system, just like you'd pressed the key with out NVDA running. To make one of these keys be the NVDA modifier key, check its checkbox in the Keyboard settings dialog (used to be called the keyboard echo dialog).

### Application support

* Improved support for Firefox3 and Thunderbird3 documents. Load times have been improved by almost a factor of thirty, a screen layout is used by default (press nvda+v to toggle between this and no screen layout), a links list (nvda+f7 has been added), the find dialog (control+nvda+f) is now case-insensitive, much better support for dynamic content, selecting and copying text is now possible.
* In the MSN Messenger and Windows Live Messenger history windows, it is now possible to select and copy text.
* Improved support for the audacity application
* Added support for a few edit/text controls in Skype
* Improved support for Miranda instant messenger application
* Fixed some focus issues when opening html and plain text messages in Outlook Express.
* Outlook express newsgroup message fields are now labeled correctly
* NVDA can now read the addresses in the Outlook Express message fields (to/from/cc etc)
* NVDA should be now more accurate at announcing the next message in out look express when deleting a message from the message list.

### APIs and toolkits

* Improved object navigation for MSAA objects. If a window has a system menu, title bar, or scroll bars, you can now navigate to them.
* Added support for the IAccessible2 accessibility API. A part from the ability to announce more control types, this also allows NVDA to access the cursor in applications such as Firefox 3 and Thunderbird 3, allowing you to navigate, select or edit text.
* Added support for Scintilla edit controls (such controls can be found in Notepad++ or Tortoise SVN).
* Added support for Java applications (via the Java Access Bridge). This can provide basic support for Open Office (if Java is enabled), and any other stand-alone Java application. Note that java applets with in a web browser may not work yet.

### Mouse

* Improved support for reading what is under the mouse pointer as it moves. It is now much faster, and it also now has the ability in some controls such as standard edit fields, Java and IAccessible2 controls, to read the current word, not just the current object. This may be of some used to vision impared people who just want to read a specific bit of text with the mouse.
* Added a new config option, found in the mouse settings dialog. Play audio when mouse moves, when checked, plays a 40 ms beep each time the mouse moves, with its pitch (between 220 and 1760 hz) representing the y axis, and left/right volume, representing the x axis. This enables a blind person to get a rough idea of where the mouse is on the screen as its being moved. This feature also depends on reportObjectUnderMouse also being turned on. So this means that if you quickly need to disable both beeps and announcing of objects, then just press NVDA+m. The beeps are also louder or softer depending on how bright the screen is at that point.

### Object presentation and interaction

* Improved support for most common treeview controls. NVDA now tells you how many items are in the branch when you expand it. It also announces the level when moving in and out of branches. And, it announces the current item number and number of items, according to the current branch, not the entire treeview.
* Improved what is announced when focus changes as you move around applications or the operating system. Now instead of just hearing the control you land on, you hear information about any controls this control is positioned inside of. For instance if you tab and land on a button inside a groupbox, the groupbox will also get announced.
* NVDA now tries to speak the message inside many dialog boxes as they appear. This is accurate most of the time, though there are still many dialogs that arn't as good as they could be.
* Added a report object descriptions checkbox to the object presentation settings dialog. Power users may wish to sometimes uncheck this to stop NVDA announcing a lot of extra descriptions on particular controls,  such as in Java applications.
* NVDA automatically announces selected text in edit controls when focus moves to them. If there isn't any selected text, then it just announces the current line like usual.
* NVDA is a lot more careful now when it plays beeps to indicate progress bar changes in applications. It no longer goes crazy in Eclipse applications such as Lotus Notes/Symphony, and Accessibility Probe.

### User Interface

* Removed the NVDA interface window, and replaced it with a simple NVDA popup menu.
* NVDA's user interface settings dialog is now called General Settings. It also contains an extra setting: a combo box to set the log level, for what messages should go to NVDA's log file. Note that NVDA's log file is now called nvda.log not debug.log.
* Removed the report object group names checkBox from the object presentation settings dialog, reporting of group names now is handled differently.

## 0.5

* NVDA now has a built-in synthesizer called eSpeak, developed by Jonathan Duddington.It is very responsive and lite-weight, and has support for many different languages. Sapi synthesizers can still be used, but eSpeak will be used by default.
 * eSpeak does not depend on any special software to be installed, so it can be used with NVDA on any computer, on a USB thumb drive, or anywhere.
 * For more info on eSpeak, or to find other versions, go to http://espeak.sourceforge.net/.
* Fix bug where the wrong character was being announced when pressing delete in Internet Explorer / Outlook Express editable panes.
* Added support for more edit fields in Skype.
* VirtualBuffers only get loaded when focus is on the window that needs to be loaded. This fixes some problems when the preview pane is turned on in Outlook Express.
* Added commandline arguments to NVDA:
 * -m, --minimal: do not play startup/exit sounds and do not show the interface on startup if set to do so.
 * -q, --quit: quit any other already running instance of NVDA and then exit
 * -s, --stderr-file fileName: specify where NVDA should place uncaught errors and exceptions
 * -d, --debug-file fileName: specify where NVDA should place debug messages
 * -c, --config-file: specify an alternative configuration file
 * -h, -help: show a help message listing commandline arguments
* Fixed bug where punctuation symbols would not be translated to the appropriate language, when using a language other than english, and when speak typed characters was turned on.
* Added Slovak language files thanks to Peter Vagner
* Added a Virtual Buffer settings dialog and a Document Formatting settings dialog, from Peter Vagner.
* Added French translation thanks to Michel Such
* Added a script to toggle beeping of progress bars on and off (insert+u). Contributed by Peter Vagner.
* Made more messages in NVDA be translatable for other languages. This includes script descriptions when in keyboard help.
* Added a find dialog to the virtualBuffers (internet Explorer and Firefox). Pressing control+f when on a page brings up a dialog in which you can type some text to find. Pressing enter will then search for this text and place the virtualBuffer cursor on this line. Pressing f3 will also search for the next occurance of the text.
* When speak typed characters is turned on, more characters should be now spoken. Technically, now ascii characters from 32 to 255 can now be spoken.
* Renamed some control types for better readability. Editable text is now edit, outline is now tree view and push button is now button.
* When arrowing around list items in a list, or tree view items in a tree view, the control type (list item, tree view item) is no longer spoken, to speed up navigation.
* Has Popup (to indicate that a menu has a submenu) is now spoken as submenu.
* Where some language use control and alt (or altGR) to enter a special character, NVDA now will speak these characters when speak typed characters is on.
* Fixed some problems with reviewing static text controls.
* Added Translation for Traditional Chinese, thanks to Coscell Kao.
* Re-structured an important part of the NVDA code, which should now fix many issues with NVDA's user interface (including settings dialogs).
* Added Sapi4 support to NVDA. Currently there are two sapi4 drivers, one based on code contributed by Serotek Corporation, and one using the ActiveVoice.ActiveVoice com Interface. Both these drivers have issues, see which one works best for you.
* Now when trying to run a new copy of NVDA while an older copy is still running will cause the new copy to just exit. This fixes a major problem where running multiple copies of NVDA makes your system very unusable.
* Renamed the title of the NVDA user interface from NVDA Interface to NVDA.
* Fixed a bug in Outlook Express where pressing backspace at the start of an editable message would cause an error.
* Added patch from Rui Batista that adds a script to report the current battery status on laptops (insert+shift+b).
* Added a synth driver called Silence. This is a synth driver that does not speak anything, allowing NVDA to stay completely silent at all times. Eventually this could be used along with Braille support, when we have it.
* Added capitalPitchChange setting for synthesizers thanks to J.J. Meddaugh
* Added patch from J.J. Meddaugh that makes the toggle report objects under mouse script more like the other toggle scripts (saying on/off rather than changing the whole statement).
* Added spanish translation (es) contributed by Juan C. buo.
* Added Hungarian language file from Tamas Gczy.
* Added Portuguese language file from Rui Batista.
* Changing the voice in the voice settings dialog now sets the rate, pitch and volume sliders to the new values according to the synthesizer, rather than forcing the synthesizer to be set to the old values. This fixes issues where a synth like eloquence or viavoice seems to speek at a much faster rate than all other synths.
* Fixed a bug where either speech would stop, or NVDA would entirely crash, when in a Dos console window.
* If support for a particular language exists, NVDA now automatically can show its interface and speak its messages in the language Windows is set to. A particular language can still be chosen manualy from the user interface settings dialog as well.
* Added script 'toggleReportDynamicContentChanges' (insert+5). This toggles whether new text, or other dynamic changes should be automatically announced. So far this only works in Dos Console Windows.
* Added script 'toggleCaretMovesReviewCursor' (insert+6). This toggles whether the review cursor should be automatically repositioned when the system caret moves. This is useful in Dos console windows when trying to read information as the screen is updating.
* Added script 'toggleFocusMovesNavigatorObject' (insert+7). This toggles whether the navigator object is repositioned on the object with focus as it changes.
* Added some documentation translated in to various languages. So far there is French, Spannish and Finish.
* Removed some developer documentation from the binary distribution of NVDA, it is only now in the source version.
* Fixed a possible bug in Windows Live Messanger and MSN Messenger where arrowing up and down the contact list would cause errors.
* New messages are now automatically spoken when in a conversation using Windows Live Messenger. (only works for English versions so far)
* The history window in a Windows Live Messenger conversation can now be read by using the arrow keys. (Only works for English versions so far)
* Added script 'passNextKeyThrough' (insert+f2). Press this key, and then the next key pressed will be passed straight through to Windows. This is useful if you have to press a certain key in an application but NVDA uses that key for something else.
* NVDA no longer freezes up for more than a minute when opening very large documents in MS Word.
* Fixed a bug where moving out of a table in MS Word, and then moving back in, caused the current row/column numbers not to be spoken if moving back in to exactly the same cell.
* When starting NVDA with a synthesizer that doesn't exist, or is not working, the sapi5 synth will try and be loaded in stead, or if sapi5 isn't working, then speech will be set to silence.
* Increasing and decreasing rate scripts can no longer take the rate above 100 or below 0.
* If there is an error with a language when choosing it in the User Interface Settings dialog, a message box will alert the user to the fact.
* NVDA now asks if it should save configuration and restart if the user has just changed the language in the User Interface Settings Dialog. NVDA must be restarted for the language change to fully take effect.
* If a synthesizer can not be loaded, when choosing it from the synthesizer dialog, a message box alerts the user to the fact.
* When loading a synthesizer for the first time, NVDA lets the synthesizer choose the most suitable voice, rate and pitch parameters, rather than forcing it to defaults it thinks are ok. This fixes a problem where Eloquence and Viavoice sapi4 synths start speaking way too fast for the first time.<|MERGE_RESOLUTION|>--- conflicted
+++ resolved
@@ -23,11 +23,8 @@
 
 * Note: this is an Add-on API compatibility breaking release.
 Add-ons will need to be re-tested and have their manifest updated.
-<<<<<<< HEAD
 * Updated Comtypes to 1.4.6. (#17061, @LeonarddeR)
-=======
 * `ui.browseableMessage` may now be called with options to present a button for copying to clipboard, and/or a button for closing the window. (#17018, @XLTechie)
->>>>>>> 811df339
 
 #### API Breaking Changes
 
