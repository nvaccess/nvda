--- conflicted
+++ resolved
@@ -41,9 +41,6 @@
   * Updated Ruff to 0.6.3. (#17102)
   * Updated Comtypes to 1.4.6. (#17061, @LeonarddeR)
 * `ui.browseableMessage` may now be called with options to present a button for copying to clipboard, and/or a button for closing the window. (#17018, @XLTechie)
-<<<<<<< HEAD
-* There is a new `gui.utilityDialogs.ContinueCancelDialog`, for producing simple dialogs with Continue and Cancel buttons. (#12355, @XLTechie)
-=======
 * Several additions to identify link types (#16994, @LeonarddeR, @nvdaes)
   * A new `utils.urlUtils` module with different functions to determine link types
   * A new `INTERNAL_LINK` state has been added to `controlTypes.states.State`
@@ -53,7 +50,7 @@
   * `BrowseModeTreeInterceptor` object has a new `getLinkTypeInDocument` method which accepts an URL to check the link type of the object
   * A `toggleBooleanValue` helper function has been added to `globalCommands`.
   It can be used in scripts to report the result when a boolean is toggled in `config.conf`
->>>>>>> 21fbfa74
+* There is a new `gui.utilityDialogs.ContinueCancelDialog`, for producing simple dialogs with Continue and Cancel buttons. (#12355, @XLTechie)
 
 #### API Breaking Changes
 
