# What's New in NVDA

## 2024.4

This release includes a number of improvements in Microsoft Office, braille, and document formatting.

In Word or Excel, it is now possible to double-press the comment gesture to read the comment or note in a browsable dialog.
You can now use the review cursor selection command to select text in PowerPoint.
NVDA also no longer brailles garbage characters when showing row or column header text in tables in Word when using the object model.

NVDA can now be configured to report font attributes in speech and braille separately.

A new setting has been added to configure the timeout to perform a multiple press gesture, such as the report time/date command.

You can now configure how NVDA shows text formatting in braille, and set NVDA to show the start of paragraphs in braille.
NVDA can now speak the character at the cursor when performing a braille cursor routing action.
Cursor routing reliability has been improved, and support for routing keys in PowerPoint has been added.
All lines of cells will now be used when using a multi-line braille display via HID braille.
NVDA is no longer unstable after restarting NVDA during an automatic Braille Bluetooth scan.

eSpeak NG has been updated, adding support for the Faroese and Xextan languages.

There have also been a number of fixes, including to mouse tracking in Firefox, and the on-demand speech mode.

### New Features

* New braille features:
  * It is now possible to change the way NVDA displays certain text formatting attributes in braille.
    The available options are:
    * Liblouis (default): Uses formatting markers defined in the selected braille table.
    * Tags: Uses start and end tags to denote where certain font attributes begin and end. (#16864)
  * When the "Read by paragraph" option is enabled, NVDA can now be configured to indicate the start of paragraphs in braille. (#16895, @nvdaes)
  * When performing a braille cursor routing action, NVDA can now automatically speak the character at the cursor. (#8072, @LeonarddeR)
    * This option is disabled by default.
      You can enable "Speak character when routing cursor in text" in NVDA's braille settings.
* The comment command in Microsoft Word and notes command in Microsoft Excel can now be pressed twice to show the comment or note in a browsable message. (#16800, #16878, @Cary-Rowen)
* NVDA can now be configured to report font attributes in speech and braille separately. (#16755)
* The timeout to perform a multiple keypress is now configurable; this may be especially useful for people with dexterity impairment. (#11929, @CyrilleB79)

### Changes

* The `-c`/`--config-path` and `--disable-addons` command line options are now respected when launching an update from within NVDA. (#16937)
* eSpeak NG has been updated to 1.52-dev commit `961454ff`. (#16775)
  * Added new languages Faroese and Xextan.
* When using a multi-line braille display via the standard HID braille driver, all lines of cells will be used. (#16993, @alexmoon)

### Bug Fixes

* Braille fixes:
  * It is now possible to use braille display routing keys to move the text cursor in Microsoft PowerPoint. (#9101)
  * When accessing Microsoft Word without UI Automation, NVDA no longer outputs garbage characters in table headers defined with the set row and column header commands. (#7212)
  * The Seika Notetaker driver now correctly generates braille input for space, backspace and dots with space/backspace gestures. (#16642, @school510587)
  * Cursor routing is now much more reliable when a line contains one or more Unicode variation selectors or decomposed characters. (#10960, @mltony, @LeonarddeR)
  * NVDA no longer throws an error when panning the braille display forward in some empty edit controls. (#12885)
  * NVDA is no longer unstable after restarting NVDA during an automatic Braille Bluetooth scan. (#16933)
* It is now possible to use the review cursor selection commands to select text in Microsoft PowerPoint. (#17004)
* In on-demand speech mode, NVDA does not talk any more when a message is opened in Outlook, when a new page is loaded in a browser, or when displaying a new slide in a PowerPoint slideshow. (#16825, @CyrilleB79)
* In Mozilla Firefox, moving the mouse over text before or after a link now reliably reports the text. (#15990, @jcsteh)
* NVDA no longer occasionally fails to open browsable messages (such as pressing `NVDA+f` twice). (#16806, @LeonarddeR)
* Updating NVDA while add-on updates are pending no longer results in the add-on being removed. (#16837)
<<<<<<< HEAD
* It is now possible to interact with Data validation dropdown lists in Microsoft Excel 365. (#15138)
=======
* NVDA is no longer as sluggish when arrowing up and down through large files in VS Code. (#17039)
* NVDA no longer becomes unresponsive after holding down an arrow key for a long time while in browse mode, particularly in Microsoft Word and Microsoft Outlook. (#16812)
>>>>>>> 447b676d

### Changes for Developers

Please refer to [the developer guide](https://www.nvaccess.org/files/nvda/documentation/developerGuide.html#API) for information on NVDA's API deprecation and removal process.

* Component updates:
  * Updated py2exe to 0.13.0.2 (#16907, @dpy013)
  * Updated setuptools to 72.0 (#16907, @dpy013)
  * Updated Ruff to 0.5.6. (#16868, @LeonarddeR)
  * Updated nh3 to 0.2.18 (#17020, @dpy013)
* Added a `.editorconfig` file to NVDA's repository in order for several IDEs to pick up basic NVDA code style rules by default. (#16795, @LeonarddeR)
* Added support for custom speech symbol dictionaries. (#16739, #16823, @LeonarddeR)
  * Dictionaries can be provided in locale specific folders in an add-on package, e.g. `locale\en`.
  * Dictionary metadata can be added to an optional `symbolDictionaries` section in the add-on manifest.
  * Please consult the [Custom speech symbol dictionaries section in the developer guide](https://www.nvaccess.org/files/nvda/documentation/developerGuide.html#AddonSymbolDictionaries) for more details.
* It is now possible to redirect objects retrieved from on-screen coordinates, by using the `NVDAObject.objectFromPointRedirect` method. (#16788, @Emil-18)
* Running SCons with the parameter `--all-cores` will automatically pick the maximum number of available CPU cores. (#16943, #16868, @LeonarddeR)
* Developer info now includes information on app architecture (such as AMD64) for the navigator object. (#16488, @josephsl)

#### Deprecations

* The `bool` configuration key `[documentFormatting][reportFontAttributes]` is deprecated for removal in 2025.1, instead use `[fontAttributeReporting]`. (#16748)
  * The new key has an `int` value matching an `OutputMode` `enum` with options for speech, braille, speech and braille and off.
  * API consumers can use the `bool` value as previously, or check the `OutputMode` if handling speech or braille specifically.
  * These keys are currently synchronized until 2025.1.
* `NVDAObjects.UIA.InaccurateTextChangeEventEmittingEditableText` is deprecated with no replacement. (#16817, @LeonarddeR)

## 2024.3

The Add-on Store will now notify you if any add-on updates are available on NVDA startup.

There are now options to apply Unicode normalization to speech and braille output.
This can be useful when reading characters that are unknown to a particular speech synthesizer or braille table and which have a compatible alternative, like the bold and italic characters commonly used on social media.
It also allows reading of equations in the Microsoft Word equation editor.

Help Tech Activator Pro braille displays are now supported.

Unassigned commands have been added to scroll the mouse wheel vertically and horizontally.

There are several bug fixes, particularly for the Windows 11 Emoji Panel and Clipboard history.
For web browsers, there are fixes for reporting error messages, figures, captions, table labels and checkbox/radio button menu items.

LibLouis has been updated, adding new Braille tables for Cyrillic Serbian, Yiddish, several ancient languages, Turkish, and the International Phonetic Alphabet.
eSpeak has been updated, adding support for the Karakalpak language.
Unicode CLDR has also been updated.

### New Features

* New key commands:
  * Added unassigned commands for vertical and horizontal scrolling of the mouse wheel, to enhance navigation on web pages and apps with dynamic content, such as Dism++. (#16462, @Cary-Rowen)
* Added support for Unicode Normalization to speech and braille output. (#11570, #16466 @LeonarddeR).
  * This can be useful when reading characters that are unknown to a particular speech synthesizer or braille table and which have a compatible alternative, like the bold and italic characters commonly used on social media.
  * It also allows reading of equations in the Microsoft Word equation editor. (#4631)
  * You can enable this functionality for both speech and braille in their respective settings categories in the NVDA Settings dialog.
* By default, after NVDA startup, you will be notified if any add-on updates are available. (#15035)
  * This can be disabled in the "Add-on Store" category of settings.
  * NVDA checks daily for add-on updates.
  * Only updates within the same channel will be checked (e.g. installed beta add-ons will only notify for updates in the beta channel).
* Added support for the Help Tech Activator Pro displays. (#16668)

### Changes

* Component updates:
  * eSpeak NG has been updated to 1.52-dev commit `54ee11a79`. (#16495)
    * Added new language Karakalpak.
  * Updated Unicode CLDR to version 45.0. (#16507, @OzancanKaratas)
  * Updated fast_diff_match_patch (used to detect changes in terminals and other dynamic content) to version 2.1.0. (#16508, @codeofdusk)
  * Updated LibLouis braille translator to [3.30.0](https://github.com/liblouis/liblouis/releases/tag/v3.30.0). (#16652, @codeofdusk)
    * New braille tables:
      * Cyrillic Serbian.
      * Yiddish.
      * Several ancient languages: Biblical Hebrew, Akkadian, Syriac, Ugaritic and transliterated Cuneiform text.
      * Turkish grade 2. (#16735)
      * International Phonetic Alphabet. (#16773)
  * Updated NSIS to 3.10 (#16674, @dpy013)
  * Updated markdown to 3.6 (#16725, @dpy013)
  * Updated nh3 to 0.2.17 (#16725, @dpy013)
* The fallback braille input table is now equal to the fallback output table, which is Unified English Braille Code grade 1. (#9863, @JulienCochuyt, @LeonarddeR)
* NVDA will now report figures with no accessible children, but with a label or description. (#14514)
* When reading by line in browse mode, "caption" is no longer reported on each line of a long figure or table caption. (#14874)
* In the Python console, the last unexecuted command will no longer be lost when moving in the input history. (#16653, @CyrilleB79)
* A unique anonymous ID is now sent as part of optional NVDA usage statistics gathering. (#16266)
* By default, a new folder will be created when making a portable copy.
A warning message will inform you if you try writing to a non-empty directory. (#16686)

### Bug Fixes

* Windows 11 fixes:
  * NVDA will no longer appear to get stuck when closing the clipboard history and emoji panel. (#16346, #16347, @josephsl)
  * NVDA will announce visible candidates again when opening the IME interface. (#14023, @josephsl)
  * NVDA will no longer announce "clipboard history" twice when navigating through the emoji panel menu items. (#16532, @josephsl)
  * NVDA will no longer cut off speech and braille when reviewing kaomojis and symbols in the emoji panel. (#16533, @josephsl)
* Web browser fixes:
  * Error messages referenced with `aria-errormessage` are now reported in Google Chrome and Mozilla Firefox. (#8318)
  * If present, NVDA will now use `aria-labelledby` to provide accessible names for tables in Mozilla Firefox. (#5183)
  * NVDA will correctly announce radio and checkbox menu items when first entering sub-menus in Google Chrome and Mozilla Firefox. (#14550)
  * NVDA's browse mode find functionality is now more accurate when the page contains emojis. (#16317, @LeonarddeR)
  * In Mozilla Firefox, NVDA now correctly reports the current character, word and line when the cursor is at the insertion point at the end of a line. (#3156, @jcsteh)
  * No longer cause Google Chrome to crash when closing a document or exiting Chrome. (#16893)
* NVDA will announce correctly the autocomplete suggestions in Eclipse and other Eclipse-based environments on Windows 11. (#16416, @thgcode)
* Improved reliability of automatic text readout, particularly in terminal applications. (#15850, #16027, @Danstiv)
* It is once again possible to reset the configuration to factory defaults reliably. (#16755, @Emil-18)
* NVDA will correctly announce selection changes when editing a cell's text in Microsoft Excel. (#15843)
* In applications using Java Access Bridge, NVDA will now correctly read the last blank line of a text instead of repeating the previous line. (#9376, @dmitrii-drobotov)
* In LibreOffice Writer (version 24.8 and newer), when toggling text formatting (bold, italic, underline, subscript/superscript, alignment) using the corresponding keyboard shortcut, NVDA announces the new formatting attribute (e.g. "Bold on", "Bold off"). (#4248, @michaelweghorn)
* When navigating with the cursor keys in text boxes in applications which use UI Automation, NVDA no longer sometimes reports the wrong character, word, etc. (#16711, @jcsteh)
* When pasting into the Windows 10/11 Calculator, NVDA now correctly reports the full number pasted. (#16573, @TristanBurchett)
* Speech is no longer silent after disconnecting from and reconnecting to a Remote Desktop session. (#16722, @jcsteh)
* Support added for text review commands for an object's name in Visual Studio Code. (#16248, @Cary-Rowen)
* Playing NVDA sounds no longer fails on a mono audio device. (#16770, @jcsteh)
* NVDA will report addresses when arrowing through To/CC/BCC fields in outlook.com / Modern Outlook. (#16856)
* NVDA now handles add-on installation failures more gracefully. (#16704)

### Changes for Developers

* NVDA now uses Ruff instead of flake8 for linting. (#14817)
* Fixed NVDA's build system to work properly when using Visual Studio 2022 version 17.10 and above. (#16480, @LeonarddeR)
* A fixed width font is now used in Log Viewer and in the NVDA Python Console so that the cursor remains in the same column during vertical navigation.
It is especially useful to read the error location markers in tracebacks. (#16321, @CyrilleB79)
* Support for custom braille tables has been added. (#3304, #16208, @JulienCochuyt, @LeonarddeR)
  * Tables can be provided in the `brailleTables` folder in an add-on package.
  * Table metadata can be added to an optional `brailleTables` section in the add-on manifest or to a `.ini` file with the same format found in the brailleTables subdirectory of the scratchpad directory.
  * Please consult the [braille translation tables section in the developer guide](https://www.nvaccess.org/files/nvda/documentation/developerGuide.html#BrailleTables) for more details.
* When a `gainFocus` event is queued with an object that has a valid `focusRedirect` property, the object pointed to by the `focusRedirect` property is now held by `eventHandler.lastQueuedFocusObject`, rather than the originally queued object. (#15843)
* NVDA will log its executable architecture (x86) at startup. (#16432, @josephsl)
* `wx.CallAfter`, which is wrapped in `monkeyPatches/wxMonkeyPatches.py`, now includes proper `functools.wraps` indication. (#16520, @XLTechie)
* There is a new module for scheduling tasks `utils.schedule`, using the pip module `schedule`. (#16636)
  * You can use `scheduleThread.scheduleDailyJobAtStartUp` to automatically schedule a job that happens after NVDA starts, and every 24 hours after that.
  Jobs are scheduled with a delay to avoid conflicts.
  * `scheduleThread.scheduleDailyJob` and `scheduleJob` can be used to schedule jobs at custom times, where a `JobClashError` will be raised on a known job scheduling clash.
* It is now possible to create app modules for apps hosting Edge WebView2 (msedgewebview2.exe) controls. (#16705, @josephsl)

## 2024.2

There is a new feature called sound split.
This allows splitting NVDA sounds into one channel (e.g. left) while sounds from all other applications are directed to the other channel (e.g. right).

There are new commands for modifying the synth settings ring, allowing users to jump to the first or last setting, and to increase or decrease the current setting in larger steps.
There are also new quick navigation commands, allowing users to bind gestures to quickly jump between: paragraph, vertically aligned paragraph, same style text, different style text, menu item, toggle button, progress bar, figure, and math formula.

There are many new braille features and bug fixes.
A new braille mode called "display speech output" has been added.
When active, the braille display shows exactly what NVDA speaks.
Support was also added for the BrailleEdgeS2 and BrailleEdgeS3 displays.
LibLouis was updated, adding new detailed (with capital letters indicated) Belarusian and Ukrainian Braille tables, a Lao table, and a Spanish table for reading Greek texts.

eSpeak was updated, adding new language Tigrinya.

There are many minor bug fixes for applications, such as Thunderbird, Adobe Reader, web browsers, Nudi and Geekbench.

### New Features

* New key commands:
  * New Quick Navigation command `p` for jumping to next/previous text paragraph in browse mode. (#15998, @mltony)
  * New unassigned Quick Navigation commands, which can be used to jump to the next/previous:
    * figure (#10826)
    * vertically aligned paragraph (#15999, @mltony)
    * menu item (#16001, @mltony)
    * toggle button (#16001, @mltony)
    * progress bar (#16001, @mltony)
    * math formula (#16001, @mltony)
    * same style text (#16000, @mltony)
    * different style text (#16000, @mltony)
  * Added commands to jump first, last, forward and backward through the synth settings ring. (#13768, #16095, @rmcpantoja)
    * Setting the first/last setting in the synth settings ring has no assigned gesture. (#13768)
    * Decrease and increase the current setting of the synth settings ring in a larger step (#13768):
      * Desktop: `NVDA+control+pageUp` and `NVDA+control+pageDown`.
      * Laptop: `NVDA+control+shift+pageUp` and `NVDA+control+shift+pageDown`.
  * Added a new unassigned input gesture to toggle the reporting of figures and captions. (#10826, #14349)
* Braille:
  * Added support for the BrailleEdgeS2 and BrailleEdgeS3 displays. (#16033, #16279, @EdKweon)
  * A new braille mode called "display speech output" has been added. (#15898, @Emil-18)
    * When active, the braille display shows exactly what NVDA speaks.
    * It can be toggled by pressing `NVDA+alt+t`, or from the braille settings dialog.
* Sound split: (#12985, @mltony)
  * Allows splitting NVDA sounds into one channel (e.g. left) while sounds from all other applications are directed to the other channel (e.g. right).
  * Toggled by `NVDA+alt+s`.
* Reporting row and column headers is now supported in contenteditable HTML elements. (#14113)
* Added an option to disable the reporting of figures and captions in Document Formatting settings. (#10826, #14349)
* In Windows 11, NVDA will announce alerts from voice typing and suggested actions including the top suggestion when copying data such as phone numbers to the clipboard (Windows 11 2022 Update and later). (#16009, @josephsl)
* NVDA will keep the audio device awake after speech stops, in order to prevent the start of the next speech being clipped with some audio devices such as Bluetooth headphones. (#14386, @jcsteh, @mltony)
* HP Secure Browser is now supported. (#16377)

### Changes

* Add-on Store:
  * The minimum and the last tested NVDA version for an add-on are now displayed in the "other details" area. (#15776, @Nael-Sayegh)
  * The community reviews action will be available in all tabs of the store. (#16179, @nvdaes)
* Component updates:
  * Updated LibLouis Braille translator to [3.29.0](https://github.com/liblouis/liblouis/releases/tag/v3.29.0). (#16259, @codeofdusk)
    * New detailed (with capital letters indicated) Belarusian and Ukrainian Braille tables.
    * New Spanish table for reading Greek texts.
    * New table for Lao Grade 1. (#16470)
  * eSpeak NG has been updated to 1.52-dev commit `cb62d93fd7`. (#15913)
    * Added new language Tigrinya.
* Changed several gestures for BrailleSense devices to avoid conflicts with characters of the French braille table. (#15306)
  * `alt+leftArrow` is now mapped to `dot2+dot7+space`
  * `alt+rightArrow` is now mapped to `dot5+dot7+space`
  * `alt+upArrow` is now mapped to `dot2+dot3+dot7+space`
  * `alt+downArrow` is now mapped to `dot5+dot6+dot7+space`
* Padding dots commonly used in tables of contents are not reported anymore at low punctuation levels. (#15845, @CyrilleB79)

### Bug Fixes

* Windows 11 fixes:
  * NVDA will once again announce hardware keyboard input suggestions. (#16283, @josephsl)
  * In Version 24H2 (2024 Update and Windows Server 2025), mouse and touch interaction can be used in quick settings. (#16348, @josephsl)
* Add-on Store:
  * When pressing `ctrl+tab`, focus properly moves to the new current tab title. (#14986, @ABuffEr)
  * If cache files are not correct, NVDA no longer will restart. (#16362, @nvdaes)
* Fixes for Chromium-based browsers when used with UIA:
  * Fixed bugs causing NVDA to hang. (#16393, #16394)
  * Backspace key is now working correctly in Gmail sign-in fields. (#16395)
* Backspace now works correctly when using Nudi 6.1 with NVDA's "Handle keys from other applications" setting enabled. (#15822, @jcsteh)
* Fixed a bug where audio coordinates would be played while the application is in sleep mode when "Play audio coordinates when mouse moves" is enabled. (#8059, @hwf1324)
* In Adobe Reader, NVDA no longer ignores alternative text set on formulas in PDFs. (#12715)
* Fixed a bug causing NVDA to fail to read the ribbon and options within Geekbench. (#16251, @mzanm)
* Fixed a rare case when saving the configuration may fail to save all profiles. (#16343, @CyrilleB79)
* In Firefox and Chromium-based browsers, NVDA will correctly enter focus mode when pressing enter when positioned within a presentational list (ul / ol) inside editable content. (#16325)
* Column state change is now correctly reported when selecting columns to display in Thunderbird message list. (#16323)
* The command line switch `-h`/`--help` works properly again. (#16522, @XLTechie)
* NVDA's support for the Poedit translation software version 3.4 or higher correctly functions when translating languages with 1 or more than 2 plural forms (e.g. Chinese, Polish). (#16318)

### Changes for Developers

Please refer to [the developer guide](https://www.nvaccess.org/files/nvda/documentation/developerGuide.html#API) for information on NVDA's API deprecation and removal process.

* Instantiating `winVersion.WinVersion` objects with unknown Windows versions above 10.0.22000 such as 10.0.25398 returns "Windows 11 unknown" instead of "Windows 10 unknown" for release name. (#15992, @josephsl)
* Make the AppVeyor build process easier for NVDA forks, by adding configurable variables in appveyor.yml to disable or modify NV Access specific portions of the build scripts. (#16216, @XLTechie)
* Added a how-to document, explaining the process of building NVDA forks on AppVeyor. (#16293, @XLTechie)

## 2024.1

A new "on-demand" speech mode has been added.
When speech is on-demand, NVDA does not speak automatically (e.g. when moving the cursor) but still speaks when calling commands whose goal is explicitly to report something (e.g. report window title).
In the Speech category of NVDA's settings, it is now possible to exclude unwanted speech modes from the Cycle speech modes command (`NVDA+s`).

A new Native Selection mode (toggled by `NVDA+shift+f10`) is now available in NVDA's browse mode for Mozilla Firefox.
When turned on, selecting text in browse mode will also manipulate Firefox's own native selection.
Copying text with `control+c` will pass straight through to Firefox, thus copying the rich content, rather than NVDA's plain text representation.

The Add-on Store now supports bulk actions (e.g. installing, enabling add-ons) by selecting multiple add-ons
There is a new action to open a reviews webpage for the selected add-on.

The audio output device and ducking mode options have been removed from the "Select Synthesizer" dialog.
They can be found in the audio settings panel which can be opened with `NVDA+control+u`.

eSpeak-NG, LibLouis braille translator, and Unicode CLDR have been updated.
New Thai, Filipino and Romanian braille tables are available.

There are many bug fixes, particularly for the Add-on Store, braille, Libre Office, Microsoft Office and audio.

### Important notes

* This release breaks compatibility with existing add-ons.
* Windows 7, and Windows 8 are no longer supported.
Windows 8.1 is the minimum Windows version supported.

### New Features

* Add-on Store:
  * The Add-on Store now supports bulk actions (e.g. installing, enabling add-ons) by selecting multiple add-ons. (#15350, #15623, @CyrilleB79)
  * A new action has been added to open a dedicated webpage to see or provide feedback about the selected add-on. (#15576, @nvdaes)
* Added support for Bluetooth Low Energy HID Braille displays. (#15470)
* A new Native Selection mode (toggled by `NVDA+shift+f10`) is now available in NVDA's browse mode for Mozilla Firefox.
When turned on, selecting text in browse mode will also manipulate Firefox's own native selection.
Copying text with `control+c` will pass straight through to Firefox, thus copying the rich content, rather than NVDA's plain text representation.
Note however that as Firefox is handling the actual copy, NVDA will not report a "copy to clipboard" message in this mode. (#15830)
* When copying text in Microsoft Word with NVDA's browse mode enabled, formatting is now also included.
A side affect of this is that NVDA will no longer report a "copy to clipboard" message when pressing `control+c` in Microsoft Word / Outlook browse mode, as the application is now handling the copy, not NVDA. (#16129)
* A new "on-demand" speech mode has been added.
When speech is on-demand, NVDA does not speak automatically (e.g. when moving the cursor) but still speaks when calling commands whose goal is explicitly to report something (e.g. report window title). (#481, @CyrilleB79)
* In the Speech category of NVDA's settings, it is now possible to exclude unwanted speech modes from the Cycle speech modes command (`NVDA+s`). (#15806, @lukaszgo1)
  * If you are currently using the NoBeepsSpeechMode add-on consider uninstalling it, and disabling "beeps" and "on-demand" modes in the settings.

### Changes

* NVDA no longer supports Windows 7 and Windows 8.
Windows 8.1 is the minimum Windows version supported. (#15544)
* Component updates:
  * Updated LibLouis braille translator to [3.28.0](https://github.com/liblouis/liblouis/releases/tag/v3.28.0). (#15435, #15876, @codeofdusk)
    * Added new Thai, Romanian, and Filipino Braille tables.
  * eSpeak NG has been updated to 1.52-dev commit `530bf0abf`. (#15036)
  * CLDR emoji and symbol annotations has been updated to version 44.0. (#15712, @OzancanKaratas)
  * Updated Java Access Bridge to 17.0.9+8Zulu (17.46.19). (#15744)
* Key Commands:
  * The following commands now support two and three presses to spell the reported information and spell with character descriptions: report selection, report clipboard text and report focused object. (#15449, @CyrilleB79)
  * The command to toggle the screen curtain now has a default gesture: `NVDA+control+escape`. (#10560, @CyrilleB79)
  * When pressed four times, the report selection command now shows the selection in a browsable message. (#15858, @Emil-18)
* Microsoft Office:
  * When requesting formatting information on Excel cells, borders and background will only be reported if there is such formatting. (#15560, @CyrilleB79)
  * NVDA will again no longer report unlabelled groupings such as in recent versions of Microsoft Office 365 menus. (#15638)
* The audio output device and ducking mode options have been removed from the "Select Synthesizer" dialog.
They can be found in the audio settings panel which can be opened with `NVDA+control+u`. (#15512, @codeofdusk)
* The option "Report role when mouse enters object" in NVDA's mouse settings category has been renamed to "Report object when mouse enters it".
This option now announces additional relevant information about an object when the mouse enters it, such as states (checked/pressed) or cell coordinates in a table. (#15420, @LeonarddeR)
* New items have been added to the Help menu for the NV Access "Get Help" page and Shop. (#14631)
* NVDA's support for [Poedit](https://poedit.net) is overhauled for Poedit version 3 and above.
Users of Poedit 1 are encouraged to update to Poedit 3 if they want to rely on enhanced accessibility in Poedit, such as shortcuts to read translator notes and comments. (#15313, #7303, @LeonarddeR)
* Braille viewer and speech viewer are now disabled in secure mode. (#15680)
* During object navigation, disabled (unavailable) objects will not be ignored anymore. (#15477, @CyrilleB79)
* Added table of contents to key commands document. (#16106)

### Bug Fixes

* Add-on Store:
  * When the status of an add-on is changed while it has focus, e.g. a change from "downloading" to "downloaded", the updated item is now announced correctly. (#15859, @LeonarddeR)
  * When installing add-ons install prompts are no longer overlapped by the restart dialog. (#15613, @lukaszgo1)
  * When reinstalling an incompatible add-on it is no longer forcefully disabled. (#15584, @lukaszgo1)
  * Disabled and incompatible add-ons can now be updated. (#15568, #15029)
  * NVDA now recovers and displays an error in a case where an add-on fails to download correctly. (#15796)
  * NVDA no longer fails to restart intermittently after opening and closing Add-on Store. (#16019, @lukaszgo1)
* Audio:
  * NVDA no longer freezes briefly when multiple sounds are played in rapid succession. (#15311, #15757, @jcsteh)
  * If the audio output device is set to something other than the default and that device becomes available again after being unavailable, NVDA will now switch back to the configured device instead of continuing to use the default device. (#15759, @jcsteh)
  * NVDA now resumes audio if the configuration of the output device changes or another application releases exclusive control of the device. (#15758, #15775, @jcsteh)
* Braille:
  * Multi line braille displays will no longer crash the BRLTTY driver and are treated as one continuous display. (#15386)
  * More objects which contain useful text are detected, and text content is displayed in braille. (#15605)
  * Contracted braille input works properly again. (#15773, @aaclause)
  * Braille is now updated when moving the navigator object between table cells in more situations (#15755, @Emil-18)
  * The result of reporting current focus, current navigator object, and current selection commands is now shown in braille. (#15844, @Emil-18)
  * The Albatross braille driver no longer handles a Esp32 microcontroller as an Albatross display. (#15671)
* LibreOffice:
  * Words deleted using the `control+backspace` keyboard shortcut are now also properly announced when the deleted word is followed by whitespace (like spaces and tabs). (#15436, @michaelweghorn)
  * Announcement of the status bar using the `NVDA+end` keyboard shortcut now also works for dialogs in LibreOffice version 24.2 and newer. (#15591, @michaelweghorn)
  * All expected text attributes are now supported in LibreOffice versions 24.2 and above.
  This makes the announcement of spelling errors work when announcing a line in Writer. (#15648, @michaelweghorn)
  * Announcement of heading levels now also works for LibreOffice versions 24.2 and newer. (#15881, @michaelweghorn)
* Microsoft Office:
  * In Excel with UIA disabled, braille is updated, and the active cell content is spoken, when `control+y`, `control+z` or `alt+backspace` is pressed. (#15547)
  * In Word with UIA disabled braille is updated when `control+v`, `control+x`, `control+y`, `control+z`, `alt+backspace`, `backspace` or `control+backspace` is pressed.
  It is also updated with UIA enabled, when typing text and braille is tethered to review and review follows caret. (#3276)
  * In Word, the landing cell will now be correctly reported when using the native Word commands for table navigation `alt+home`, `alt+end`, `alt+pageUp` and `alt+pageDown`. (#15805, @CyrilleB79)
* Reporting of object shortcut keys has been improved. (#10807, #15816, @CyrilleB79)
* The SAPI4 synthesizer now properly supports volume, rate and pitch changes embedded in speech. (#15271, @LeonarddeR)
* Multi line state is now correctly reported in applications using Java Access Bridge. (#14609)
* NVDA will announce dialog content for more Windows 10 and 11 dialogs. (#15729, @josephsl)
* NVDA will no longer fail to read a newly loaded page in Microsoft Edge when using UI Automation. (#15736)
* When using say all or commands which spell text, pauses between sentences or characters no longer gradually decrease over time. (#15739, @jcsteh)
* NVDA no longer sometimes freezes when speaking a large amount of text. (#15752, @jcsteh)
* When accessing Microsoft Edge using UI Automation, NVDA is able to activate more controls in browse mode. (#14612)
* NVDA will not fail to start anymore when the configuration file is corrupted, but it will restore the configuration to default as it did in the past. (#15690, @CyrilleB79)
* Fixed support for System List view (`SysListView32`) controls in Windows Forms applications. (#15283, @LeonarddeR)
* It is not possible anymore to overwrite NVDA's Python console history. (#15792, @CyrilleB79)
* NVDA should remain responsive when being flooded with many UI Automation events, e.g. when large chunks of text are printed to a terminal or when listening to voice messages in WhatsApp messenger. (#14888, #15169)
  * This new behavior can be disabled using the new "Use enhanced event processing" setting in NVDA's advanced settings.
* NVDA is again able to track the focus in applications running within Windows Defender Application Guard (WDAG). (#15164)
* The speech text is no longer updated when the mouse moves in the Speech Viewer. (#15952, @hwf1324)
* NVDA will again switch back to browse mode when closing combo boxes with `escape` or `alt+upArrow` in Firefox or Chrome. (#15653)
* Arrowing up and down in combo boxes in iTunes will no longer inappropriately switch back to browse mode. (#15653)

### Changes for Developers

Please refer to [the developer guide](https://www.nvaccess.org/files/nvda/documentation/developerGuide.html#API) for information on NVDA's API deprecation and removal process.

* Note: this is an Add-on API compatibility breaking release.
Add-ons will need to be re-tested and have their manifest updated.
* Building NVDA now requires Visual Studio 2022.
Please refer to the [NVDA docs](https://github.com/nvaccess/nvda/blob/release-2024.1/projectDocs/dev/createDevEnvironment.md) for the specific list of Visual Studio components. (#14313)
* Added the following extension points:
  * `treeInterceptorHandler.post_browseModeStateChange`. (#14969, @nvdaes)
  * `speech.speechCanceled`. (#15700, @LeonarddeR)
  * `_onErrorSoundRequested` (should be retrieved calling `logHandler.getOnErrorSoundRequested()`) (#15691, @CyrilleB79)
* It is now possible to use plural forms in an add-on's translations. (#15661, @beqabeqa473)
* Included python3.dll in the binary distribution for use by add-ons with external libraries utilizing the [stable ABI](https://docs.python.org/3.11/c-api/stable.html). (#15674, @mzanm)
* The `BrailleDisplayDriver` base class now has `numRows` and `numCols` properties to provide information about multi line braille displays.
Setting `numCells` is still supported for single line braille displays and `numCells` will return the total number of cells for multi line braille displays. (#15386)
* Updated BrlAPI for BRLTTY to version 0.8.5, and its corresponding python module to a Python 3.11 compatible build. (#15652, @LeonarddeR)
* Added the `speech.speakSsml` function, which allows you to write NVDA speech sequences using [SSML](https://www.w3.org/TR/speech-synthesis11/). (#15699, @LeonarddeR)
  * The following tags are currently supported and translated to appropriate NVDA speech commands:
    * `Prosody` (`pitch`, `rate` and `volume`). Only multiplication (e.g. `200%` are supported.
    * `say-as` with the `interpret` attribute set to `characters`
    * `voice` with the `xml:lang` set to an XML language
    * `break` with the `time` attribute set to a value in milliseconds, e.g. `200ms`
    * `mark` with the `name` attribute set to a mark name, e.g. `mark1`, requires providing a callback
  * Example: `speech.speakSsml('<speak><prosody pitch="200%">hello</prosody><break time="500ms" /><prosody rate="50%">John</prosody></speak>')`
  * The SSML parsing capabilities are backed by the `SsmlParser` class in the `speechXml` module.
* Changes to the NVDA Controller Client library:
  * The file names of the library no longer contain a suffix denoting the architecture, i.e. `nvdaControllerClient32/64.dll` are now called `nvdaControllerClient.dll`. (#15718, #15717, @LeonarddeR)
  * Added an example to demonstrate using nvdaControllerClient.dll from Rust. (#15771, @LeonarddeR)
  * Added the following functions to the controller client: (#15734, #11028, #5638, @LeonarddeR)
    * `nvdaController_getProcessId`: To get the process id (PID) of the current instance of NVDA the controller client is using.
    * `nvdaController_speakSsml`: To instruct NVDA to speak according to the given SSML. This function also supports:
      * Providing the symbol level.
      * Providing the priority of speech to be spoken.
      * Speaking both synchronously (blocking) and asynchronously (instant return).
    * `nvdaController_setOnSsmlMarkReachedCallback`: To register a callback of type `onSsmlMarkReachedFuncType` that is called in synchronous mode for every `<mark />` tag encountered in the SSML sequence provided to `nvdaController_speakSsml`.
  * Note: the new functions in the controller client only support NVDA 2024.1 and above.
* Updated `include` dependencies:
  * detours to `4b8c659f549b0ab21cf649377c7a84eb708f5e68`. (#15695)
  * ia2 to `3d8c7f0b833453f761ded6b12d8be431507bfe0b`. (#15695)
  * sonic to `8694c596378c24e340c09ff2cd47c065494233f1`. (#15695)
  * w3c-aria-practices to `9a5e55ccbeb0f1bf92b6127c9865da8426d1c864`. (#15695)
  * wil to `5e9be7b2d2fe3834a7107f430f7d4c0631f69833`. (#15695)
* Device info yielded by `hwPortUtils.listUsbDevices` now contain the bus reported description of the USB device (key `busReportedDeviceDescription`). (#15764, @LeonarddeR)
* For USB serial devices, `bdDetect.getConnectedUsbDevicesForDriver` and `bdDetect.getDriversForConnectedUsbDevices` now yield device matches containing a `deviceInfo` dictionary enriched with data about the USB device, such as `busReportedDeviceDescription`. (#15764, @LeonarddeR)
* When the configuration file `nvda.ini` is corrupted, a backup copy is saved before it is reinitialized. (#15779, @CyrilleB79)
* When defining a script with the script decorator, the `speakOnDemand` boolean argument can be specified to control if a script should speak while in "on-demand" speech mode. (#481, @CyrilleB79)
  * Scripts that provide information (e.g. say window title, report time/date) should speak in the "on-demand" mode.
  * Scripts that perform an action (e.g. move the cursor, change a parameter) should not speak in the "on-demand" mode.
* Fixed bug where deleting git-tracked files during `scons -c` resulted in missing UIA COM interfaces on rebuild. (#7070, #10833, @hwf1324)
* Fix a bug where some code changes were not detected when building `dist`, that prevented a new build from being triggered.
Now `dist` always rebuilds. (#13372, @hwf1324)
* A `gui.nvdaControls.MessageDialog` with default type of standard, no longer throws a None conversion exception because no sound is assigned. (#16223, @XLTechie)

#### API Breaking Changes

These are breaking API changes.
Please open a GitHub issue if your Add-on has an issue with updating to the new API.

* NVDA is now built with Python 3.11. (#12064)
* Updated pip dependencies:
  * configobj to 5.1.0dev commit `e2ba4457c4651fa54f8d59d8dcdd3da950e956b8`. (#15544)
  * Comtypes to 1.2.0. (#15513, @codeofdusk)
  * Flake8 to 4.0.1. (#15636, @lukaszgo1)
  * py2exe to 0.13.0.1dev commit `4e7b2b2c60face592e67cb1bc935172a20fa371d`. (#15544)
  * robotframework to 6.1.1. (#15544)
  * SCons to 4.5.2. (#15529, @LeonarddeR)
  * sphinx to 7.2.6. (#15544)
  * wxPython to 4.2.2a commit `0205c7c1b9022a5de3e3543f9304cfe53a32b488`. (#12551, #16257)
* Removed pip dependencies:
  * typing_extensions, these should be supported natively in Python 3.11 (#15544)
  * nose, instead unittest-xml-reporting is used to generate XML reports. (#15544)
* `IAccessibleHandler.SecureDesktopNVDAObject` has been removed.
Instead, when NVDA is running on the user profile, track the existence of the secure desktop with the extension point: `winAPI.secureDesktop.post_secureDesktopStateChange`. (#14488)
* `braille.BrailleHandler.handlePendingCaretUpdate` has been removed with no public replacement. (#15163, @LeonarddeR)
* `bdDetect.addUsbDevices and bdDetect.addBluetoothDevices` have been removed.
Braille display drivers should implement the `registerAutomaticDetection` class method instead.
That method receives a `DriverRegistrar` object on which the `addUsbDevices` and `addBluetoothDevices` methods can be used. (#15200, @LeonarddeR)
* The default implementation of the check method on `BrailleDisplayDriver` now requires both the `threadSafe` and `supportsAutomaticDetection` attributes to be set to `True`. (#15200, @LeonarddeR)
* Passing lambda functions to `hwIo.ioThread.IoThread.queueAsApc` is no longer possible, as functions should be weakly referenceable. (#14627, @LeonarddeR)
* `IoThread.autoDeleteApcReference` has been removed. (#14924, @LeonarddeR)
* To support capital pitch changes, synthesizers must now explicitly declare their support for the `PitchCommand` in the `supportedCommands` attribute on the driver. (#15433, @LeonarddeR)
* `speechDictHandler.speechDictVars` has been removed. Use `NVDAState.WritePaths.speechDictsDir` instead of `speechDictHandler.speechDictVars.speechDictsPath`. (#15614, @lukaszgo1)
* `languageHandler.makeNpgettext` and `languageHandler.makePgettext` have been removed.
`npgettext` and `pgettext` are supported natively now. (#15546)
* The app module for [Poedit](https://poedit.net) has been changed significantly. The `fetchObject` function has been removed. (#15313, #7303, @LeonarddeR)
* The following redundant types and constants have been removed from `hwPortUtils`: (#15764, @LeonarddeR)
  * `PCWSTR`
  * `HWND` (replaced by `ctypes.wintypes.HWND`)
  * `ULONG_PTR`
  * `ULONGLONG`
  * `NULL`
  * `GUID` (replaced by `comtypes.GUID`)
* `gui.addonGui.AddonsDialog` has been removed. (#15834)
* `touchHandler.TouchInputGesture.multiFingerActionLabel` has been removed with no replacement. (#15864, @CyrilleB79)
* `NVDAObjects.IAccessible.winword.WordDocument.script_reportCurrentHeaders` has been removed with no replacement. (#15904, @CyrilleB79)
* The following app modules are removed.
Code which imports from one of them, should instead import from the replacement module. (#15618, @lukaszgo1)

| Removed module name |Replacement module|
|---|---|
|`azardi-2.0` |`azardi20`|
|`azuredatastudio` |`code`|
|`azuredatastudio-insiders` |`code`|
|`calculatorapp` |`calculator`|
|`code - insiders` |`code`|
|`commsapps` |`hxmail`|
|`dbeaver` |`eclipse`|
|`digitaleditionspreview` |`digitaleditions`|
|`esybraille` |`esysuite`|
|`hxoutlook` |`hxmail`|
|`miranda64` |`miranda32`|
|`mpc-hc` |`mplayerc`|
|`mpc-hc64` |`mplayerc`|
|`notepad++` |`notepadPlusPlus`|
|`searchapp` |`searchui`|
|`searchhost` |`searchui`|
|`springtoolsuite4` |`eclipse`|
|`sts` |`eclipse`|
|`teamtalk3` |`teamtalk4classic`|
|`textinputhost` |`windowsinternal_composableshell_experiences_textinput_inputapp`|
|`totalcmd64` |`totalcmd`|
|`win32calc` |`calc`|
|`winmail` |`msimn`|
|`zend-eclipse-php` |`eclipse`|
|`zendstudio` |`eclipse`|

#### Deprecations

* Using `watchdog.getFormattedStacksForAllThreads` is deprecated - please use `logHandler.getFormattedStacksForAllThreads` instead. (#15616, @lukaszgo1)
* `easeOfAccess.canConfigTerminateOnDesktopSwitch` has been deprecated, as it became obsolete since Windows 7 is no longer supported. (#15644, @LeonarddeR)
* `winVersion.isFullScreenMagnificationAvailable` has been deprecated - use `visionEnhancementProviders.screenCurtain.ScreenCurtainProvider.canStart` instead. (#15664, @josephsl)
* The following Windows release constants has been deprecated from winVersion module (#15647, @josephsl):
  * `winVersion.WIN7`
  * `winVersion.WIN7_SP1`
  * `winVersion.WIN8`
* The `bdDetect.KEY_*` constants have been deprecated.
Use `bdDetect.DeviceType.*` instead. (#15772, @LeonarddeR).
* The `bdDetect.DETECT_USB` and `bdDetect.DETECT_BLUETOOTH` constants have been deprecated with no public replacement. (#15772, @LeonarddeR).
* Using `gui.ExecAndPump` is deprecated - please use `systemUtils.ExecAndPump` instead. (#15852, @lukaszgo1)

## 2023.3.4

This is a patch release to fix a security issue and installer issue.
Please responsibly disclose security issues following NVDA's [security policy](https://github.com/nvaccess/nvda/blob/master/security.md).

### Security Fixes

* Prevents loading custom configuration while secure mode is forced.
([GHSA-727q-h8j2-6p45](https://github.com/nvaccess/nvda/security/advisories/GHSA-727q-h8j2-6p45))

### Bug Fixes

* Fixed bug which caused the NVDA process to fail to exit correctly. (#16123)
* Fixed bug where if the previous NVDA process failed to exit correctly, an NVDA installation could fail to an unrecoverable state. (#16122)

## 2023.3.3

This is a patch release to fix a security issue.
Please responsibly disclose security issues following NVDA's [security policy](https://github.com/nvaccess/nvda/blob/master/security.md).

### Security Fixes

* Prevents possible reflected XSS attack from crafted content to cause arbitrary code execution.
([GHSA-xg6w-23rw-39r8](https://github.com/nvaccess/nvda/security/advisories/GHSA-xg6w-23rw-39r8))

## 2023.3.2

This is a patch release to fix a security issue.
The security patch in 2023.3.1 was not resolved correctly.
Please responsibly disclose security issues following NVDA's [security policy](https://github.com/nvaccess/nvda/blob/master/security.md).

### Security Fixes

* The security patch in 2023.3.1 was not resolved correctly.
Prevents possible system access and arbitrary code execution with system privileges for unauthenticated users.
([GHSA-h7pp-6jqw-g3pj](https://github.com/nvaccess/nvda/security/advisories/GHSA-h7pp-6jqw-g3pj))

## 2023.3.1

This is a patch release to fix a security issue.
Please responsibly disclose security issues following NVDA's [security policy](https://github.com/nvaccess/nvda/blob/master/security.md).

### Security Fixes

* Prevents possible system access and arbitrary code execution with system privileges for unauthenticated users.
([GHSA-h7pp-6jqw-g3pj](https://github.com/nvaccess/nvda/security/advisories/GHSA-h7pp-6jqw-g3pj))

## 2023.3

This release includes improvements to performance, responsiveness and stability of audio output.
Options have been added to control the volume of NVDA sounds and beeps, or to have them follow the volume of the voice you are using.

NVDA can now periodically refresh OCR results, speaking new text as it appears.
This can be configured in the Windows OCR category of NVDA's settings dialog.

There's been several braille fixes, improving device detection and caret movement.
It is now possible to opt-out unwanted drivers from automatic detection, to improve autodetection performance.
There are also new BRLTTY commands.

There's also been bug fixes for the Add-on Store, Microsoft Office, Microsoft Edge context menus, and Windows Calculator.

### New Features

* Enhanced sound management:
  * A new Audio Settings panel:
    * This can be opened with `NVDA+control+u`. (#15497)
    * An option in Audio settings to have the volume of NVDA sounds and beeps follow the volume setting of the voice you are using. (#1409)
    * An option in Audio settings to separately configure the volume of NVDA sounds. (#1409, #15038)
    * The settings to change audio output device and toggle audio ducking have been moved to the new Audio settings panel from the Select Synthesizer dialog.
    These options will be removed from the "select synthesizer" dialog in 2024.1. (#15486, #8711)
  * NVDA will now output audio via the Windows Audio Session API (WASAPI), which may improve the responsiveness, performance and stability of NVDA speech and sounds. (#14697, #11169, #11615, #5096, #10185, #11061)
  * Note: WASAPI is incompatible with some add-ons.
  Compatible updates are available for these add-ons, please update them before updating NVDA.
  Incompatible versions of these add-ons will be disabled when updating NVDA:
    * Tony's Enhancements version 1.15 or older. (#15402)
    * NVDA global commands extension 12.0.8 or older. (#15443)
* NVDA is now able to continually update the result when performing optical character recognition (OCR), speaking new text as it appears. (#2797)
  * To enable this functionality, enable the option "Periodically refresh recognized content" in the Windows OCR category of NVDA's settings dialog.
  * Once enabled, you can toggle speaking new text by toggling report dynamic content changes (pressing `NVDA+5`).
* When using automatic detection of braille displays, it is now possible to opt-out drivers from detection from the braille display selection dialog. (#15196)
* A new option in Document Formatting settings, "Ignore blank lines for line indentation reporting". (#13394)
* Added an unassigned gesture to navigate by tab groupings in browse mode. (#15046)

### Changes

* Braille:
  * When the text in a terminal changes without updating the caret, the text on a braille display will now properly update when positioned on a changed line.
  This includes situations where braille is tethered to review. (#15115)
  * More BRLTTY key bindings are now mapped to NVDA commands (#6483):
    * `learn`: toggle NVDA input help
    * `prefmenu`: open the NVDA menu
    * `prefload`/`prefsave`: Load/save NVDA configuration
    * `time`: Show time
    * `say_line`: Speak the current line where the review cursor is located
    * `say_below`: Say all using review cursor
  * The BRLTTY driver is only available when a BRLTTY instance with BrlAPI enabled is running. (#15335)
  * The advanced setting to enable support for HID braille has been removed in favor of a new option.
  You can now disable specific drivers for braille display auto detection in the braille display selection dialog. (#15196)
* Add-on Store: Installed add-ons will now be listed in the Available Add-ons tab, if they are available in the store. (#15374)
* Some shortcut keys have been updated in the NVDA menu. (#15364)

### Bug Fixes

* Microsoft Office:
  * Fixed crash in Microsoft Word when Document formatting options "report headings" and "report comments and notes" were not enabled. (#15019)
  * In Word and Excel, text alignment will be correctly reported in more situations. (#15206, #15220)
  * Fixes the announcement of some cell formatting shortcuts in Excel. (#15527)
* Microsoft Edge:
  * NVDA will no longer jump back to the last browse mode position when opening the context menu in Microsoft Edge. (#15309)
  * NVDA is once again able to read context menus of downloads in Microsoft Edge. (#14916)
* Braille:
  * The braille cursor and selection indicators will now always be updated correctly after showing or hiding respective indicators with a gesture. (#15115)
  * Fixed bug where Albatross braille displays try to initialize although another braille device has been connected. (#15226)
* Add-on Store:
  * Fixed bug where unchecking "include incompatible add-ons" would result in incompatible add-ons still being listed in the store. (#15411)
  * Add-ons blocked due to compatibility reasons should now be filtered correctly when toggling the filter for enabled/disabled status. (#15416)
  * Fixed bug preventing overridden enabled incompatible add-ons being upgraded or replaced using the external install tool. (#15417)
  * Fixed bug where NVDA would not speak until restarted after add-on installation. (#14525)
  * Fixed bug where add-ons cannot be installed if a previous download failed or was cancelled. (#15469)
  * Fixed issues with handling incompatible add-ons when upgrading NVDA. (#15414, #15412, #15437)
* NVDA once again announces calculation results in the Windows 32bit calculator on Server, LTSC and LTSB versions of Windows. (#15230)
* NVDA no longer ignores focus changes when a nested window (grand child window) gets focus. (#15432)
* Fixed a potential cause of crashing during NVDA startup. (#15517)

### Changes for Developers

Please refer to [the developer guide](https://www.nvaccess.org/files/nvda/documentation/developerGuide.html#API) for information on NVDA's API deprecation and removal process.

* `braille.handler.handleUpdate` and `braille.handler.handleReviewMove` have been changed in order not to update instantly.
Before this change, when either of these methods was called very often, this would drain many resources.
These methods now queue an update at the end of every core cycle instead.
They should also be thread safe, making it possible to call them from background threads. (#15163)
* Added official support to register custom braille display drivers in the automatic braille display detection process.
Consult the `braille.BrailleDisplayDriver` class documentation for more details.
Most notably, the `supportsAutomaticDetection` attribute must be set to `True` and the `registerAutomaticDetection` `classmethod` must be implemented.  (#15196)

#### Deprecations

* `braille.BrailleHandler.handlePendingCaretUpdate` is now deprecated with no public replacement.
It will be removed in 2024.1. (#15163)
* Importing the constants `xlCenter`, `xlJustify`, `xlLeft`, `xlRight`, `xlDistributed`, `xlBottom`, `xlTop` from `NVDAObjects.window.excel` is deprecated.
Use `XlHAlign` or `XlVAlign` enumerations instead. (#15205)
* The mapping `NVDAObjects.window.excel.alignmentLabels` is deprecated.
Use the `displayString` methods of `XlHAlign` or `XlVAlign` enumerations instead. (#15205)
* `bdDetect.addUsbDevices` and `bdDetect.addBluetoothDevices` have been deprecated.
Braille display drivers should implement the `registerAutomaticDetection` classmethod instead.
That method receives a `DriverRegistrar` object on which the `addUsbDevices` and `addBluetoothDevices` methods can be used. (#15200)
* The default implementation of the check method on `BrailleDisplayDriver` uses `bdDetect.driverHasPossibleDevices` for devices that are marked as thread safe.
Starting from NVDA 2024.1, in order for the base method to use `bdDetect.driverHasPossibleDevices`, the `supportsAutomaticDetection` attribute must be set to `True` as well. (#15200)

## 2023.2

This release introduces the Add-on Store to replace the Add-ons Manager.
In the Add-on Store you can browse, search, install and update community add-ons.
You can now manually override incompatibility issues with outdated add-ons at your own risk.

There are new braille features, commands, and display support.
There are also new input gestures for OCR and flattened object navigation.
Navigating and reporting formatting in Microsoft Office is improved.

There are many bug fixes, particularly for braille, Microsoft Office, web browsers and Windows 11.

eSpeak-NG, LibLouis braille translator, and Unicode CLDR have been updated.

### New Features

* Add-on Store has been added to NVDA. (#13985)
  * Browse, search, install and update community add-ons.
  * Manually override incompatibility issues with outdated add-ons.
  * The Add-ons Manager has been removed and replaced by the Add-on Store.
  * For more information please read the updated user guide.
* New input gestures:
  * An unbound gesture to cycle through the available languages for Windows OCR. (#13036)
  * An unbound gesture to cycle through the braille show messages modes. (#14864)
  * An unbound gesture to toggle showing the selection indicator for braille. (#14948)
  * Added default keyboard gesture assignments to move to the next or previous object in a flattened view of the object hierarchy. (#15053)
    * Desktop: `NVDA+numpad9` and `NVDA+numpad3` to move to the previous and next objects respectively.
    * Laptop: `shift+NVDA+[` and `shift+NVDA+]` to move to the previous and next objects respectively.
* New braille features:
  * Added support for the Help Tech Activator braille display. (#14917)
  * A new option to toggle showing the selection indicator (dots 7 and 8). (#14948)
  * A new option to optionally move the system caret or focus when changing the review cursor position with braille routing keys. (#14885, #3166)
  * When pressing `numpad2` three times to report the numerical value of the character at the position of the review cursor, the information is now also provided in braille. (#14826)
  * Added support for the `aria-brailleroledescription` ARIA 1.3 attribute, allowing web authors to override the type of an element shown on the braille display. (#14748)
  * Baum braille driver: added several braille chord gestures for performing common keyboard commands such as `windows+d` and `alt+tab`.
  Please refer to the NVDA User Guide for a full list. (#14714)
* Added pronunciation of Unicode symbols:
  * braille symbols such as `⠐⠣⠃⠗⠇⠐⠜`. (#13778)
  * Mac Option key symbol `⌥`. (#14682)
* Added gestures for Tivomatic Caiku Albatross braille displays. (#14844, #15002)
  * showing the braille settings dialog
  * accessing the status bar
  * cycling the braille cursor shape
  * cycling the braille show messages mode
  * toggling the braille cursor on/off
  * toggling the "braille show selection indicator" state
  * cycling the "braille move system caret when routing review cursor" mode. (#15122)
* Microsoft Office features:
  * When highlighted text is enabled Document Formatting, highlight colours are now reported in Microsoft Word. (#7396, #12101, #5866)
  * When colors are enabled Document Formatting, background colours are now reported in Microsoft Word. (#5866)
  * When using Excel shortcuts to toggle format such as bold, italic, underline and strike through of a cell in Excel, the result is now reported. (#14923)
* Experimental enhanced sound management:
  * NVDA can now output audio via the Windows Audio Session API (WASAPI), which may improve the responsiveness, performance and stability of NVDA speech and sounds. (#14697)
  * WASAPI usage can be enabled in Advanced settings.
  Additionally, if WASAPI is enabled, the following Advanced settings can also be configured.
    * An option to have the volume of NVDA sounds and beeps follow the volume setting of the voice you are using. (#1409)
    * An option to separately configure the volume of NVDA sounds. (#1409, #15038)
  * There is a known issue with intermittent crashing when WASAPI is enabled. (#15150)
* In Mozilla Firefox and Google Chrome, NVDA now reports when a control opens a dialog, grid, list or tree if the author has specified this using `aria-haspopup`. (#8235)
* It is now possible to use system variables (such as `%temp%` or `%homepath%`) in the path specification while creating portable copies of NVDA. (#14680)
* In Windows 10 May 2019 Update and later, NVDA can announce virtual desktop names when opening, changing, and closing them. (#5641)
* A system wide parameter has been added to allow users and system administrators to force NVDA to start in secure mode. (#10018)

### Changes

* Component updates:
  * eSpeak NG has been updated to 1.52-dev commit `ed9a7bcf`. (#15036)
  * Updated LibLouis braille translator to [3.26.0](https://github.com/liblouis/liblouis/releases/tag/v3.26.0). (#14970)
  * CLDR has been updated to version 43.0. (#14918)
* LibreOffice changes:
  * When reporting the review cursor location, the current cursor/caret location is now reported relative to the current page in LibreOffice Writer 7.6 and newer, similar to what is done for Microsoft Word. (#11696)
  * Announcement of the status bar (e.g. triggered by `NVDA+end`) works for LibreOffice. (#11698)
  * When moving to a different cell in LibreOffice Calc, NVDA no longer incorrectly announces the coordinates of the previously focused cell when cell coordinate announcement is disabled in NVDA's settings. (#15098)
* Braille changes:
  * When using a braille display via the Standard HID braille driver, the dpad can be used to emulate the arrow keys and enter.
  Also `space+dot1` and `space+dot4` now map to up and down arrow respectively. (#14713)
  * Updates to dynamic web content (ARIA live regions) are now displayed in braille.
  This can be disabled in the Advanced Settings panel. (#7756)
* Dash and em-dash symbols will always be sent to the synthesizer. (#13830)
* Distance reported in Microsoft Word will now honour the unit defined in Word's advanced options even when using UIA to access Word documents. (#14542)
* NVDA responds faster when moving the cursor in edit controls. (#14708)
* Script for reporting the destination of a link now reports from the caret / focus position rather than the navigator object. (#14659)
* Portable copy creation no longer requires that a drive letter be entered as part of the absolute path. (#14680)
* If Windows is configured to display seconds in the system tray clock, using `NVDA+f12` to report the time now honors that setting. (#14742)
* NVDA will now report unlabeled groupings that have useful position information, such as in recent versions of Microsoft Office 365 menus. (#14878)

### Bug Fixes

* Braille:
  * Several stability fixes to input/output for braille displays, resulting in less frequent errors and crashes of NVDA. (#14627)
  * NVDA will no longer unnecessarily switch to no braille multiple times during auto detection, resulting in a cleaner log and less overhead. (#14524)
  * NVDA will now switch back to USB if a HID Bluetooth device (such as the HumanWare Brailliant or APH Mantis) is automatically detected and an USB connection becomes available.
  This only worked for Bluetooth Serial ports before. (#14524)
  * When no braille display is connected and the braille viewer is closed by pressing `alt+f4` or clicking the close button, the display size of the braille subsystem will again be reset to no cells. (#15214)
* Web browsers:
  * NVDA no longer occasionally causes Mozilla Firefox to crash or stop responding. (#14647)
  * In Mozilla Firefox and Google Chrome, typed characters are no longer reported in some text boxes even when speak typed characters is disabled. (#8442)
  * You can now use browse mode in Chromium Embedded Controls where it was not possible previously. (#13493, #8553)
  * In Mozilla Firefox, moving the mouse over text after a link now reliably reports the text. (#9235)
  * The destination of graphic links is now reported accurately in more cases in Chrome and Edge. (#14783)
  * When trying to report the URL for a link without a href attribute NVDA is no longer silent.
  Instead NVDA reports that the link has no destination. (#14723)
  * In Browse mode, NVDA will no longer incorrectly ignore focus moving to a parent or child control e.g. moving from a control to its parent list item or gridcell. (#14611)
    * Note however that this fix only applies when the Automatically set focus to focusable elements" option in Browse Mode settings is turned off (which is the default).
* Fixes for Windows 11:
  * NVDA can once again announce Notepad status bar contents. (#14573)
  * Switching between tabs will announce the new tab name and position for Notepad and File Explorer. (#14587, #14388)
  * NVDA will once again announce candidate items when entering text in languages such as Chinese and Japanese. (#14509)
  * It is once again possible to open the Contributors and License items on the NVDA Help menu. (#14725)
* Microsoft Office fixes:
  * When rapidly moving through cells in Excel, NVDA is now less likely to report the wrong cell or selection. (#14983, #12200, #12108)
  * When landing on an Excel cell from outside a work sheet, braille and focus highlighter are no longer needlessly updated to the object that had focus previously. (#15136)
  * NVDA no longer fails to announce focusing password fields in Microsoft Excel and Outlook. (#14839)
* For symbols which do not have a symbol description in the current locale, the default English symbol level will be used. (#14558, #14417)
* It is now possible to use the backslash character in the replacement field of a dictionaries entry, when the type is not set to regular expression. (#14556)
* In Windows 10 and 11 Calculator, a portable copy of NVDA will no longer do nothing or play error tones when entering expressions in standard calculator in compact overlay mode. (#14679)
* NVDA again recovers from many more situations such as applications that stop responding which previously caused it to freeze completely. (#14759)
* When forcing UIA support with certain terminal and consoles, a bug is fixed which caused a freeze and the log file to be spammed. (#14689)
* NVDA will no longer refuse to save the configuration after a configuration reset. (#13187)
* When running a temporary version from the launcher, NVDA will not mislead users into thinking they can save the configuration. (#14914)
* NVDA now generally responds slightly faster to commands and focus changes. (#14928)
* Displaying the OCR settings will not fail on some systems anymore. (#15017)
* Fix bug related to saving and loading the NVDA configuration, including switching synthesizers. (#14760)
* Fix bug causing text review "flick up" touch gesture to move pages rather than move to previous line. (#15127)

### Changes for Developers

Please refer to [the developer guide](https://www.nvaccess.org/files/nvda/documentation/developerGuide.html#API) for information on NVDA's API deprecation and removal process.

* Suggested conventions have been added to the add-on manifest specification.
These are optional for NVDA compatibility, but are encouraged or required for submitting to the Add-on Store. (#14754)
  * Use `lowerCamelCase` for the name field.
  * Use `<major>.<minor>.<patch>` format for the version field (required for add-on datastore).
  * Use `https://` as the schema for the url field (required for add-on datastore).
* Added a new extension point type called `Chain`, which can be used to iterate over iterables returned by registered handlers. (#14531)
* Added the `bdDetect.scanForDevices` extension point.
Handlers can be registered that yield `BrailleDisplayDriver/DeviceMatch` pairs that don't fit in existing categories, like USB or Bluetooth. (#14531)
* Added extension point: `synthDriverHandler.synthChanged`. (#14618)
* The NVDA Synth Settings Ring now caches available setting values the first time they're needed, rather than when loading the synthesizer. (#14704)
* You can now call the export method on a gesture map to export it to a dictionary.
This dictionary can be imported in another gesture by passing it either to the constructor of `GlobalGestureMap` or to the update method on an existing map. (#14582)
* `hwIo.base.IoBase` and its derivatives now have a new constructor parameter to take a `hwIo.ioThread.IoThread`.
If not provided, the default thread is used. (#14627)
* `hwIo.ioThread.IoThread` now has a `setWaitableTimer` method to set a waitable timer using a python function.
Similarly, the new `getCompletionRoutine` method allows you to convert a python method into a completion routine safely. (#14627)
* `offsets.OffsetsTextInfo._get_boundingRects` should now always return `List[locationHelper.rectLTWH]` as expected for a subclass of `textInfos.TextInfo`. (#12424)
* `highlight-color` is now a format field attribute. (#14610)
* NVDA should more accurately determine if a logged message is coming from NVDA core. (#14812)
* NVDA will no longer log inaccurate warnings or errors about deprecated appModules. (#14806)
* All NVDA extension points are now briefly described in a new, dedicated chapter in the Developer Guide. (#14648)
* `scons checkpot` will no longer check the `userConfig` subfolder anymore. (#14820)
* Translatable strings can now be defined with a singular and a plural form using `ngettext` and `npgettext`. (#12445)

#### Deprecations

* Passing lambda functions to `hwIo.ioThread.IoThread.queueAsApc` is deprecated.
Instead, functions should be weakly referenceable. (#14627)
* Importing `LPOVERLAPPED_COMPLETION_ROUTINE` from `hwIo.base` is deprecated.
Instead import from `hwIo.ioThread`. (#14627)
* `IoThread.autoDeleteApcReference` is deprecated.
It was introduced in NVDA 2023.1 and was never meant to be part of the public API.
Until removal, it behaves as a no-op, i.e. a context manager yielding nothing. (#14924)
* `gui.MainFrame.onAddonsManagerCommand` is deprecated, use `gui.MainFrame.onAddonStoreCommand` instead. (#13985)
* `speechDictHandler.speechDictVars.speechDictsPath` is deprecated, use `NVDAState.WritePaths.speechDictsDir` instead. (#15021)
* Importing `voiceDictsPath` and `voiceDictsBackupPath` from `speechDictHandler.dictFormatUpgrade` is deprecated.
Instead use `WritePaths.voiceDictsDir` and `WritePaths.voiceDictsBackupDir` from `NVDAState`. (#15048)
* `config.CONFIG_IN_LOCAL_APPDATA_SUBKEY` is deprecated.
Instead use `config.RegistryKey.CONFIG_IN_LOCAL_APPDATA_SUBKEY`. (#15049)

## 2023.1

A new option has been added, "Paragraph Style" in "Document Navigation".
This can be used with text editors that do not support paragraph navigation natively, such as Notepad and Notepad++.

There is a new global command to report the destination of a link, mapped to `NVDA+k`.

Support for annotated web content (such as comments and footnotes) has improved.
Press `NVDA+d` to cycle through summaries when annotations are reported (e.g. "has comment, has footnote").

Tivomatic Caiku Albatross 46/80 braille displays are now supported.

Support for ARM64 and AMD64 versions of Windows has improved.

There are many bug fixes, notably Windows 11 fixes.

eSpeak, LibLouis, Sonic rate boost and Unicode CLDR have been updated.
There are new Georgian, Swahili (Kenya) and Chichewa (Malawi) braille tables.

Note:

* This release breaks compatibility with existing add-ons.

### New Features

* Microsoft Excel via UI Automation: Automatic reporting of column and row headers in tables. (#14228)
  * Note: This is referring to tables formatted via the "Table" button on the Insert pane of the Ribbon.
  "First Column" and "Header Row" in "Table Style Options" correspond to column and row headers respectively.
  * This is not referring to screen reader specific headers via named ranges, which is currently not supported via UI Automation.
* An unassigned script has been added to toggle delayed character descriptions. (#14267)
* Added an experimental option to leverage the UIA notification support in Windows Terminal to report new or changed text in the terminal, resulting in improved stability and responsivity. (#13781)
  * Consult the user guide for limitations of this experimental option.
* On Windows 11 ARM64, browse mode is now available in AMD64 apps such as Firefox, Google Chrome and 1Password. (#14397)
* A new option has been added, "Paragraph Style" in "Document Navigation".
This adds support for single line break (normal) and multi line break (block) paragraph navigation.
This can be used with text editors that do not support paragraph navigation natively, such as Notepad and Notepad++. (#13797)
* The presence of multiple annotations are now reported.
`NVDA+d` now cycles through reporting the summary of each annotation target for origins with multiple annotation targets.
For example, when text has a comment and a footnote associated with it. (#14507, #14480)
* Added support for Tivomatic Caiku Albatross 46/80 braille displays. (#13045)
* New global command: Report link destination (`NVDA+k`).
Pressed once will speak/braille the destination of the link that is in the navigator object.
Pressing twice will show it in a window, for more detailed review. (#14583)
* New unmapped global command (Tools category): Report link destination in a window.
Same as pressing `NVDA+k` twice, but may be more useful for braille users. (#14583)

### Changes

* Updated LibLouis braille translator to [3.24.0](https://github.com/liblouis/liblouis/releases/tag/v3.24.0). (#14436)
  * Major updates to Hungarian, UEB, and Chinese bopomofo braille.
  * Support for the Danish braille standard 2022.
  * New braille tables for Georgian literary braille, Swahili (Kenya) and Chichewa (Malawi).
* Updated Sonic rate boost library to commit `1d70513`. (#14180)
* CLDR has been updated to version 42.0. (#14273)
* eSpeak NG has been updated to 1.52-dev commit `f520fecb`. (#14281, #14675)
  * Fixed reporting of large numbers. (#14241)
* Java applications with controls using the selectable state will now announce when an item is not selected rather than when the item is selected. (#14336)

### Bug Fixes

* Windows 11 fixes:
  * NVDA will announce search highlights when opening Start menu. (#13841)
  * On ARM, x64 apps are no longer identified as ARM64 applications. (#14403)
  * Clipboard history menu items such as "pin item" can be accessed. (#14508)
  * In Windows 11 22H2 and newer, it is again possible to use mouse and touch interaction to interact with areas such as the system tray overflow window and "Open With" dialog. (#14538, #14539)
* Suggestions are reported when typing an @mention in in Microsoft Excel comments. (#13764)
* In the Google Chrome location bar, suggestion controls (switch to tab, remove suggestion etc) are now reported when selected. (#13522)
* When requesting formatting information, colors are now explicitly reported in Wordpad or log viewer, rather than only "Default color". (#13959)
* In Firefox, activating the "Show options" button on GitHub issue pages now works reliably. (#14269)
* The date picker controls in Outlook 2016 / 365 Advanced search dialog now report their label and value. (#12726)
* ARIA switch controls are now actually reported as switches in Firefox, Chrome and Edge, rather than checkboxes. (#11310)
* NVDA will automatically announce the sort state on an HTML table column header when changed by pressing an inner button. (#10890)
* A landmark or region's name is always automatically spoken when jumping inside from outside using quick navigation or focus in browse mode. (#13307)
* When beep or announce 'cap' for capitals is enabled with delayed character descriptions, NVDA no longer beeps or announces 'cap' twice. (#14239)
* Controls in tables in Java applications will now be announced more accurately by NVDA. (#14347)
* Some settings will no longer be unexpectedly different when used with multiple profiles. (#14170)
  * The following settings have been addressed:
    * Line indentation in Document formatting settings.
    * Cell borders in doc formatting settings
    * Show messages in braille settings
    * Tether Braille in braille settings
  * In some rare cases, these settings used in profiles may be unexpectedly modified when installing this version of NVDA.
  * Please check these options in your profiles after upgrading NVDA to this version.
* Emojis should now be reported in more languages. (#14433)
* The presence of an annotation is no longer missing in braille for some elements. (#13815)
* Fixed an issue where config changes not save correctly when changing between a "Default" option and the value of the "Default" option. (#14133)
* When configuring NVDA there will always be at least one key defined as an NVDA key. (#14527)
* When accessing the NVDA menu via the notification area, NVDA will not suggest a pending update anymore when no update is available. (#14523)
* Remaining, elapsed and total time is now reported correctly for audio files over a day long in foobar2000. (#14127)
* In web browsers such as Chrome and Firefox, alerts such as file downloads are shown in braille in addition to being spoken. (#14562)
* Bug fixed when navigating to the first and last column in a table in Firefox (#14554)
* When NVDA is launched with `--lang=Windows` parameter, it is again possible to open NVDA's General settings dialog. (#14407)
* NVDA no longer fails to continue reading in Kindle for PC after turning the page. (#14390)

### Changes for Developers

Note: this is an Add-on API compatibility breaking release.
Add-ons will need to be re-tested and have their manifest updated.
Please refer to [the developer guide](https://www.nvaccess.org/files/nvda/documentation/developerGuide.html#API) for information on NVDA's API deprecation and removal process.

* System tests should now pass when run locally on non-English systems. (#13362)
* In Windows 11 on ARM, x64 apps are no longer identified as ARM64 applications. (#14403)
* It is no longer necessary to use `SearchField` and `SuggestionListItem` `UIA` `NVDAObjects` in new UI Automation scenarios, where automatic reporting of search suggestions, and where typing has been exposed via UI Automation with the `controllerFor` pattern.
This functionality is now available generically via `behaviours.EditableText` and the base `NVDAObject` respectively. (#14222)
* The UIA debug logging category when enabled now produces significantly more logging for UIA event handlers and utilities. (#14256)
* NVDAHelper build standards updated. (#13072)
  * Now uses the C++20 standard, was C++17.
  * Now uses the `/permissive-` compiler flag which disables permissive behaviors, and sets the `/Zc` compiler options for strict conformance.
* Some plugin objects (e.g. drivers and add-ons) now have a more informative description in the NVDA python console. (#14463)
* NVDA can now be fully compiled with Visual Studio 2022, no longer requiring the Visual Studio 2019 build tools. (#14326)
* More detailed logging for NVDA freezes to aid debugging. (#14309)
* The singleton `braille._BgThread` class has been replaced with `hwIo.ioThread.IoThread`. (#14130)
  * A single instance `hwIo.bgThread` (in NVDA core) of this class provides background i/o for thread safe braille display drivers.
  * This new class is not a singleton by design, add-on authors are encouraged to use their own instance when doing hardware i/o.
* The processor architecture for the computer can be queried from `winVersion.WinVersion.processorArchitecture attribute.` (#14439)
* New extension points have been added. (#14503)
  * `inputCore.decide_executeGesture`
  * `tones.decide_beep`
  * `nvwave.decide_playWaveFile`
  * `braille.pre_writeCells`
  * `braille.filter_displaySize`
  * `braille.decide_enabled`
  * `braille.displayChanged`
  * `braille.displaySizeChanged`
* It is possible to set useConfig to False on supported settings for a synthesizer driver. (#14601)

#### API Breaking Changes

These are breaking API changes.
Please open a GitHub issue if your Add-on has an issue with updating to the new API.

* The configuration specification has been altered, keys have been removed or modified:
  * In `[documentFormatting]` section (#14233):
    * `reportLineIndentation` stores an int value (0 to 3) instead of a boolean
    * `reportLineIndentationWithTones` has been removed.
    * `reportBorderStyle` and `reportBorderColor` have been removed and are replaced by `reportCellBorders`.
  * In `[braille]` section (#14233):
    * `noMessageTimeout` has been removed, replaced by a value for `showMessages`.
    * `messageTimeout` cannot take the value 0 anymore, replaced by a value for `showMessages`.
    * `autoTether` has been removed; `tetherTo` can now take the value "auto" instead.
  * In `[keyboard]` section  (#14528):
    * `useCapsLockAsNVDAModifierKey`, `useNumpadInsertAsNVDAModifierKey`, `useExtendedInsertAsNVDAModifierKey` have been removed.
    They are replaced by `NVDAModifierKeys`.
* The `NVDAHelper.RemoteLoader64` class has been removed with no replacement. (#14449)
* The following functions in `winAPI.sessionTracking` are removed with no replacement. (#14416, #14490)
  * `isWindowsLocked`
  * `handleSessionChange`
  * `unregister`
  * `register`
  * `isLockStateSuccessfullyTracked`
* It is no longer possible to enable/disable the braille handler by setting `braille.handler.enabled`.
To disable the braille handler programatically, register a handler to `braille.handler.decide_enabled`. (#14503)
* It is no longer possible to update the display size of the handler by setting `braille.handler.displaySize`.
To update the displaySize programatically, register a handler to `braille.handler.filter_displaySize`.
Refer to `brailleViewer` for an example on how to do this. (#14503)
* There have been changes to the usage of `addonHandler.Addon.loadModule`. (#14481)
  * `loadModule` now expects dot as a separator, rather than backslash.
  For example "lib.example" instead of "lib\example".
  * `loadModule` now raises an exception when a module can't be loaded or has errors, instead of silently returning `None` without giving information about the cause.
* The following symbols have been removed from `appModules.foobar2000` with no direct replacement. (#14570)
  * `statusBarTimes`
  * `parseIntervalToTimestamp`
  * `getOutputFormat`
  * `getParsingFormat`
* The following are no longer singletons - their get method has been removed.
Usage of `Example.get()` is now `Example()`. (#14248)
  * `UIAHandler.customAnnotations.CustomAnnotationTypesCommon`
  * `UIAHandler.customProps.CustomPropertiesCommon`
  * `NVDAObjects.UIA.excel.ExcelCustomProperties`
  * `NVDAObjects.UIA.excel.ExcelCustomAnnotationTypes`

#### Deprecations

* `NVDAObjects.UIA.winConsoleUIA.WinTerminalUIA` is deprecated and usage is discouraged. (#14047)
* `config.addConfigDirsToPythonPackagePath` has been moved.
Use `addonHandler.packaging.addDirsToPythonPackagePath` instead. (#14350)
* `braille.BrailleHandler.TETHER_*` are deprecated.
Use `configFlags.TetherTo.*.value` instead. (#14233)
* `utils.security.postSessionLockStateChanged` is deprecated.
Use `utils.security.post_sessionLockStateChanged` instead. (#14486)
* `NVDAObject.hasDetails`, `NVDAObject.detailsSummary`, `NVDAObject.detailsRole` has been deprecated.
Use `NVDAObject.annotations` instead. (#14507)
* `keyboardHandler.SUPPORTED_NVDA_MODIFIER_KEYS` is deprecated with no direct replacement.
Consider using the class `config.configFlags.NVDAKey` instead. (#14528)
* `gui.MainFrame.evaluateUpdatePendingUpdateMenuItemCommand` has been deprecated.
Use `gui.MainFrame.SysTrayIcon.evaluateUpdatePendingUpdateMenuItemCommand` instead. (#14523)

## 2022.4

This release includes several new key commands, including table say all commands.
A "Quick Start Guide" section has been added to the User Guide.
There are also several bug fixes.

eSpeak has been updated and LibLouis has been updated.
There are new Chinese, Swedish, Luganda and Kinyarwanda braille tables.

### New Features

* Added a "Quick Start Guide" section to the User Guide. (#13934)
* Introduced a new command to check the keyboard shortcut of the current focus. (#13960)
  * Desktop: `shift+numpad2`.
  * Laptop: `NVDA+ctrl+shift+.`.
* Introduced new commands to move the review cursor by page where supported by the application. (#14021)
  * Move to previous page:
    * Desktop: `NVDA+pageUp`.
    * Laptop: `NVDA+shift+pageUp`.
  * Move to next page:
    * Desktop: `NVDA+pageDown`.
    * Laptop: `NVDA+shift+pageDown`.
* Added the following table commands. (#14070)
  * Say all in column: `NVDA+control+alt+downArrow`
  * Say all in row: `NVDA+control+alt+rightArrow`
  * Read entire column: `NVDA+control+alt+upArrow`
  * Read entire row: `NVDA+control+alt+leftArrow`
* Microsoft Excel via UI Automation: NVDA now announces when moving out of a table within a spreadsheet. (#14165)
* Reporting table headers can now be configured separately for rows and columns. (#14075)

### Changes

* eSpeak NG has been updated to 1.52-dev commit `735ecdb8`. (#14060, #14079, #14118, #14203)
  * Fixed reporting of Latin characters when using Mandarin. (#12952, #13572, #14197)
* Updated LibLouis braille translator to [3.23.0](https://github.com/liblouis/liblouis/releases/tag/v3.23.0). (#14112)
  * Added braille tables:
    * Chinese common braille (simplified Chinese characters)
    * Kinyarwanda literary braille
    * Luganda literary braille
    * Swedish uncontracted braille
    * Swedish partially contracted braille
    * Swedish contracted braille
    * Chinese (China, Mandarin) Current Braille System (no tones) (#14138)
* NVDA now includes the architecture of the operating system as part of user statistics tracking. (#14019)

### Bug Fixes

* When updating NVDA using the Windows Package Manager CLI (aka winget), a released version of NVDA is no longer always treated as newer than whatever alpha version is installed. (#12469)
* NVDA will now correctly announce Group boxes in Java applications. (#13962)
* Caret properly follows spoken text during "say all" in applications such as Bookworm, WordPad, or the NVDA log viewer. (#13420, #9179)
* In programs using UI Automation, partially checked checkboxes will be reported correctly. (#13975)
* Improved performance and stability in Microsoft Visual Studio, Windows Terminal, and other UI Automation based applications. (#11077, #11209)
  * These fixes apply to Windows 11 Sun Valley 2 (version 22H2) and later.
  * Selective registration for UI Automation events and property changes now enabled by default.
* Text reporting, Braille output, and password suppression now work as expected in the embedded Windows Terminal control in Visual Studio 2022. (#14194)
* NVDA is now DPI aware when using multiple monitors.
There are several fixes for using a DPI setting higher than 100% or multiple monitors.
Issues may still exist with versions of Windows older than Windows 10 1809.
For these fixes to work, applications which NVDA interacts with also need to be DPI aware.
Note there are still known issues with Chrome and Edge. (#13254)
  * Visual highlighting frames should now be correctly placed in most applications. (#13370, #3875, #12070)
  * Touch screen interaction should now be accurate for most applications. (#7083)
  * Mouse tracking should now work for most applications. (#6722)
* Orientation state (landscape/portrait) changes are now correctly ignored when there is no change (e.g. monitor changes). (#14035)
* NVDA will announce dragging items on screen in places such as rearranging Windows 10 Start menu tiles and virtual desktops in Windows 11. (#12271, #14081)
* In advanced settings, "Play a sound for logged errors" option is now correctly restored to its default value when pressing the "Restore defaults" button. (#14149)
* NVDA can now select text using the `NVDA+f10` keyboard shortcut on Java applications. (#14163)
* NVDA will no longer get stuck in a menu when arrowing up and down threaded conversations in Microsoft Teams. (#14355)

### Changes for Developers

Please refer to [the developer guide](https://www.nvaccess.org/files/nvda/documentation/developerGuide.html#API) for information on NVDA's API deprecation and removal process.

* The [NVDA API Announcement mailing list](https://groups.google.com/a/nvaccess.org/g/nvda-api/about) was created. (#13999)
* NVDA no longer processes `textChange` events for most UI Automation applications due to their extreme negative performance impact. (#11002, #14067)

#### Deprecations

* `core.post_windowMessageReceipt` is deprecated, use `winAPI.messageWindow.pre_handleWindowMessage` instead.
* `winKernel.SYSTEM_POWER_STATUS` is deprecated and usage is discouraged, this has been moved to `winAPI._powerTracking.SystemPowerStatus`.
* `winUser.SM_*` constants are deprecated, use `winAPI.winUser.constants.SystemMetrics` instead.

## 2022.3.3

This is a minor release to fix issues with 2022.3.2, 2022.3.1 and 2022.3.
This also addresses a security issue.

### Security Fixes

* Prevents possible system access (e.g. NVDA Python console) for unauthenticated users.
([GHSA-fpwc-2gxx-j9v7](https://github.com/nvaccess/nvda/security/advisories/GHSA-fpwc-2gxx-j9v7))

### Bug Fixes

* Fixed bug where if NVDA freezes when locking, NVDA will allow access to the users desktop while on the Windows lock screen. (#14416)
* Fixed bug where if NVDA freezes when locking, NVDA will not behave correctly, as if the device was still locked. (#14416)
* Fixed accessibility issues with the Windows "forgot my PIN" process and Windows update/install experience. (#14368)
* Fixed bug when trying to install NVDA in some Windows environments, e.g. Windows Server. (#14379)

### Changes for Developers

#### Deprecations

* `utils.security.isObjectAboveLockScreen(obj)` is deprecated, instead use `obj.isBelowLockScreen`. (#14416)
* The following functions in `winAPI.sessionTracking` are deprecated for removal in 2023.1. (#14416)
  * `isWindowsLocked`
  * `handleSessionChange`
  * `unregister`
  * `register`
  * `isLockStateSuccessfullyTracked`

## 2022.3.2

This is a minor release to fix regressions with 2022.3.1 and address a security issue.

### Security Fixes

* Prevents possible system level access for unauthenticated users.
([GHSA-3jj9-295f-h69w](https://github.com/nvaccess/nvda/security/advisories/GHSA-3jj9-295f-h69w))

### Bug Fixes

* Fixes a regression from 2022.3.1 where certain functionality was disabled on secure screens. (#14286)
* Fixes a regression from 2022.3.1 where certain functionality was disabled after sign-in, if NVDA started on the lock screen. (#14301)

## 2022.3.1

This is a minor release to fix several security issues.
Please responsibly disclose security issues to <info@nvaccess.org>.

### Security Fixes

* Fixed exploit where it was possible to elevate from user to system privileges.
([GHSA-q7c2-pgqm-vvw5](https://github.com/nvaccess/nvda/security/advisories/GHSA-q7c2-pgqm-vvw5))
* Fixed a security issue allowing access to the python console on the lock screen via a race condition for NVDA startup.
([GHSA-72mj-mqhj-qh4w](https://github.com/nvaccess/nvda/security/advisories/GHSA-72mj-mqhj-qh4w))
* Fixed issue where speech viewer text is cached when locking Windows.
([GHSA-grvr-j2h8-3qm4](https://github.com/nvaccess/nvda/security/advisories/GHSA-grvr-j2h8-3qm4))

### Bug Fixes

* Prevent an unauthenticated user from updating settings for speech and Braille viewer on the lock screen. ([GHSA-grvr-j2h8-3qm4](https://github.com/nvaccess/nvda/security/advisories/GHSA-grvr-j2h8-3qm4))

## 2022.3

A significant amount of this release was contributed by the NVDA development community.
This includes delayed character descriptions and improved Windows Console support.

This release also includes several bug fixes.
Notably, up-to-date versions of Adobe Acrobat/Reader will no longer crash when reading a PDF document.

eSpeak has been updated, which introduces 3 new languages: Belarusian, Luxembourgish and Totontepec Mixe.

### New Features

* In the Windows Console Host used by Command Prompt, PowerShell, and the Windows Subsystem for Linux on Windows 11 version 22H2 (Sun Valley 2) and later:
  * Vastly improved performance and stability. (#10964)
  * When pressing `control+f` to find text, the review cursor position is updated to follow the found term. (#11172)
  * Reporting of typed text that does not appear on-screen (such as passwords) is disabled by default.
It can be re-enabled in NVDA's advanced settings panel. (#11554)
  * Text that has scrolled offscreen can be reviewed without scrolling the console window. (#12669)
  * More detailed text formatting information is available. ([microsoft/terminal PR 10336](https://github.com/microsoft/terminal/pull/10336))
* A new Speech option has been added to read character descriptions after a delay. (#13509)
* A new Braille option has been added to determine if scrolling the display forward/back should interrupt speech. (#2124)

### Changes

* eSpeak NG has been updated to 1.52-dev commit `9de65fcb`. (#13295)
  * Added languages:
    * Belarusian
    * Luxembourgish
    * Totontepec Mixe
* When using UI Automation to access Microsoft Excel spreadsheet controls, NVDA is now able to report when a cell is merged. (#12843)
* Instead of reporting "has details" the purpose of details is included where possible, for example "has comment". (#13649)
* The installation size of NVDA is now shown in Windows Programs and Feature section. (#13909)

### Bug Fixes

* Adobe Acrobat / Reader 64 bit will no longer crash when reading a PDF document. (#12920)
  * Note that the most up to date version of Adobe Acrobat / Reader is also required to avoid the crash.
* Font size measurements are now translatable in NVDA. (#13573)
* Ignore Java Access Bridge events where no window handle can be found for Java applications.
This will improve performance for some Java applications including IntelliJ IDEA. (#13039)
* Announcement of selected cells for LibreOffice Calc is more efficient and no longer results in a Calc freeze when many cells are selected. (#13232)
* When running under a different user, Microsoft Edge is no longer inaccessible. (#13032)
* When rate boost is off, eSpeak's rate does not drop anymore between rates 99% and 100%. (#13876)
* Fix bug which allowed 2 Input Gestures dialogs to open. (#13854)

### Changes for Developers

* Updated Comtypes to version 1.1.11. (#12953)
* In builds of Windows Console (`conhost.exe`) with an NVDA API level of 2 (`FORMATTED`) or greater, such as those included with Windows 11 version 22H2 (Sun Valley 2), UI Automation is now used by default. (#10964)
  * This can be overridden by changing the "Windows Console support" setting in NVDA's advanced settings panel.
  * To find your Windows Console's NVDA API level, set "Windows Console support" to "UIA when available", then check the NVDA+F1 log opened from a running Windows Console instance.
* The Chromium virtual buffer is now loaded even when the document object has the MSAA `STATE_SYSTEM_BUSY` exposed via IA2. (#13306)
* A config spec type `featureFlag` has been created for use with experimental features in NVDA. See `devDocs/featureFlag.md` for more information. (#13859)

#### Deprecations

There are no deprecations proposed in 2022.3.

## 2022.2.4

This is a patch release to fix a security issue.

### Bug Fixes

* Fixed an exploit where it was possible to open the NVDA python console via the log viewer on the lock screen.
([GHSA-585m-rpvv-93qg](https://github.com/nvaccess/nvda/security/advisories/GHSA-585m-rpvv-93qg))

## 2022.2.3

This is a patch release to fix an accidental API breakage introduced in 2022.2.1.

### Bug Fixes

* Fixed a bug where NVDA did not announce "Secure Desktop" when entering a secure desktop.
This caused NVDA remote to not recognize secure desktops. (#14094)

## 2022.2.2

This is a patch release to fix a bug introduced in 2022.2.1 with input gestures.

### Bug Fixes

* Fixed a bug where input gestures didn't always work. (#14065)

## 2022.2.1

This is a minor release to fix a security issue.
Please responsibly disclose security issues to <info@nvaccess.org>.

### Security Fixes

* Fixed exploit where it was possible to run a python console from the lockscreen. (GHSA-rmq3-vvhq-gp32)
* Fixed exploit where it was possible to escape the lockscreen using object navigation. (GHSA-rmq3-vvhq-gp32)

### Changes for Developers

#### Deprecations

These deprecations are currently not scheduled for removal.
The deprecated aliases will remain until further notice.
Please test the new API and provide feedback.
For add-on authors, please open a GitHub issue if these changes stop the API from meeting your needs.

* `appModules.lockapp.LockAppObject` should be replaced with `NVDAObjects.lockscreen.LockScreenObject`. (GHSA-rmq3-vvhq-gp32)
* `appModules.lockapp.AppModule.SAFE_SCRIPTS` should be replaced with `utils.security.getSafeScripts()`. (GHSA-rmq3-vvhq-gp32)

## 2022.2

This release includes many bug fixes.
Notably, there are significant improvements for Java based applications, braille displays and Windows features.

New table navigation commands have been introduced.
Unicode CLDR has been updated.
LibLouis has been updated, which includes a new German braille table.

### New Features

* Support for interacting with Microsoft Loop Components in Microsoft Office products. (#13617)
* New table navigation commands have been added. (#957)
 * `control+alt+home/end` to jump to first/last column.
 * `control+alt+pageUp/pageDown` to jump to first/last row.
* An unassigned script to cycle through language and dialect switching modes has been added. (#10253)

### Changes

* NSIS has been updated to version 3.08. (#9134)
* CLDR has been updated to version 41.0. (#13582)
* Updated LibLouis braille translator to [3.22.0](https://github.com/liblouis/liblouis/releases/tag/v3.22.0). (#13775)
  * New braille table: German grade 2 (detailed)
* Added new role for "busy indicator" controls. (#10644)
* NVDA now announces when an NVDA action cannot be performed. (#13500)
  * This includes when:
    * Using the NVDA Windows Store version.
    * In a secure context.
    * Waiting for a response to a modal dialog.

### Bug Fixes

* Fixes for Java based applications:
  * NVDA will now announce read-only state. (#13692)
  * NVDA will now announce disabled/enabled state correctly. (#10993)
  * NVDA will now announce function key shortcuts. (#13643)
  * NVDA can now beep or speak on progress bars. (#13594)
  * NVDA will no longer incorrectly remove text from widgets when presenting to the user. (#13102)
  * NVDA will now announce the state of toggle buttons. (#9728)
  * NVDA will now identify the window in a Java application with multiple windows. (#9184)
  * NVDA will now announce position information for tab controls. (#13744)
* Braille fixes:
  * Fix braille output when navigating certain text in Mozilla rich edit controls, such as drafting a message in Thunderbird. (#12542)
  * When braille is tethered automatically and the mouse is moved with mouse tracking enabled,
   text review commands now update the braille display with the spoken content. (#11519)
  * It is now possible to pan the braille display through content after use of text review commands. (#8682)
* The NVDA installer can now run from directories with special characters. (#13270)
* In Firefox, NVDA no longer fails to report items in web pages when aria-rowindex, aria-colindex, aria-rowcount or aria-colcount attributes are invalid. (#13405)
* The cursor does not switch row or column anymore when using table navigation to navigate through merged cells. (#7278)
* When reading non-interactive PDFs in Adobe Reader, the type and state of form fields (such as checkboxes and radio buttons) are now reported. (#13285)
* "Reset configuration to factory defaults" is now accessible in the NVDA menu during secure mode. (#13547)
* Any locked mouse keys will be unlocked when NVDA exits, previously the mouse button would remain locked. (#13410)
* Visual Studio now reports line numbers. (#13604)
  * Note that for line number reporting to work, showing line numbers must be enabled in Visual Studio and NVDA.
* Visual Studio now correctly reports line indentation. (#13574)
* NVDA will once again announce Start menu search result details in recent Windows 10 and 11 releases. (#13544)
* In Windows 10 and 11 Calculator version 10.1908 and later,
NVDA will announce results when more commands are pressed, such as commands from scientific mode. (#13383)
* In Windows 11, it is again possible to navigate and interact with user interface elements,
such as Taskbar and Task View using mouse and touch interaction. (#13506)
* NVDA will announce status bar content in Windows 11 Notepad. (#13688)
* Navigator object highlighting now shows up immediately upon activation of the feature. (#13641)
* Fix reading single column list view items. (#13659, #13735)
* Fix eSpeak automatic language switching for English and French falling back to British English and French (France). (#13727)
* Fix OneCore automatic language switching when trying to switch to a formerly installed language. (#13732)

### Changes for Developers

* Compiling NVDA dependencies with Visual Studio 2022 (17.0) is now supported.
For development and release builds, Visual Studio 2019 is still used. (#13033)
* When retrieving the count of selected children via accSelection,
the case where a negative child ID or an IDispatch is returned by `IAccessible::get_accSelection` is now handled properly. (#13277)
* New convenience functions `registerExecutableWithAppModule` and `unregisterExecutable` were added to the `appModuleHandler` module.
They can be used to use a single App Module with multiple executables. (#13366)

#### Deprecations

These are proposed API breaking changes.
The deprecated part of the API will continue to be available until the specified release.
If no release is specified, the plan for removal has not been determined.
Note, the roadmap for removals is 'best effort' and may be subject to change.
Please test the new API and provide feedback.
For add-on authors, please open a GitHub issue if these changes stop the API from meeting your needs.

* `appModuleHandler.NVDAProcessID` is deprecated, use `globalVars.appPid` instead. (#13646)
* `gui.quit` is deprecated, use `wx.CallAfter(mainFrame.onExitCommand, None)` instead. (#13498)
  -
* Some alias appModules are marked as deprecated.
Code which imports from one of them, should instead import from the replacement module.  (#13366)

| Removed module name |Replacement module|
|---|---|
|azuredatastudio |code|
|azuredatastudio-insiders |code|
|calculatorapp |calculator|
|code - insiders |code|
|commsapps |hxmail|
|dbeaver |eclipse|
|digitaleditionspreview |digitaleditions|
|esybraille |esysuite|
|hxoutlook |hxmail|
|miranda64 |miranda32|
|mpc-hc |mplayerc|
|mpc-hc64 |mplayerc|
|notepad++ |notepadPlusPlus|
|searchapp |searchui|
|searchhost |searchui|
|springtoolsuite4 |eclipse|
|sts |eclipse|
|teamtalk3 |teamtalk4classic|
|textinputhost |windowsinternal_composableshell_experiences_textinput_inputapp|
|totalcmd64 |totalcmd|
|win32calc |calc|
|winmail |msimn|
|zend-eclipse-php |eclipse|
|zendstudio |eclipse|

## 2022.1

This release includes major improvements to UIA support with MS Office.
For Microsoft Office 16.0.15000 and higher on Windows 11, NVDA will use UI Automation to access Microsoft Word documents by default.
This provides a significant performance improvement over the old Object model access.

There are improvements to braille display drivers including Seika Notetaker, Papenmeier and HID Braille.
There are also various Windows 11 bug fixes, for apps such as Calculator, Console, Terminal, Mail and Emoji Panel.

eSpeak-NG and LibLouis have been updated, adding new Japanese, German and Catalan tables.

Note:

 * This release breaks compatibility with existing add-ons.

### New Features

* Support for reporting notes in MS Excel with UI Automation enabled on Windows 11. (#12861)
* In recent builds of Microsoft Word via UI Automation on Windows 11, the existence of bookmarks, draft comments and resolved comments are now reported in both speech and braille. (#12861)
* The new `--lang` command line parameter allows overriding the configured NVDA language. (#10044)
* NVDA now warns about command line parameters which are unknown and not used by any add-ons. (#12795)
* In Microsoft Word accessed via UI Automation, NVDA will now make use of mathPlayer to read and navigate Office math equations. (#12946)
  * For this to work, you must be running Microsoft Word 365/2016 build 14326 or later.
  * MathType equations must also be manually converted to Office Math by selecting each, opening the context menu, choosing Equation options, Convert to Office Math.
* Reporting of "has details" and the associated command to summarize the details relation have been updated to work in focus mode. (#13106)
* Seika Notetaker can now be auto-detected when connected via USB and Bluetooth. (#13191, #13142)
  * This affects the following devices: MiniSeika (16, 24 cells), V6, and V6Pro (40 cells)
  * Manually selecting the bluetooth COM port is also now supported.
* Added a command to toggle the braille viewer; there is no default associated gesture. (#13258)
* Added commands for toggling multiple modifiers simultaneously with a Braille display (#13152)
* The Speech Dictionary dialog now features a "Remove all" button to help clear a whole dictionary. (#11802)
* Added support for Windows 11 Calculator. (#13212)
* In Microsoft Word with UI Automation enabled on Windows 11, line numbers and section numbers can now be reported. (#13283, #13515)
* For Microsoft Office 16.0.15000 and higher on Windows 11, NVDA will use UI Automation to access Microsoft Word documents by default, providing a significant performance improvement over the old Object model access. (#13437)
 * This includes documents in Microsoft Word itself, and also the message reader and composer in Microsoft Outlook.

### Changes

* Espeak-ng has been updated to 1.51-dev commit `7e5457f91e10`. (#12950)
* Updated liblouis braille translator to [3.21.0](https://github.com/liblouis/liblouis/releases/tag/v3.21.0). (#13141, #13438)
  * Added new braille table: Japanese (Kantenji) literary braille.
  * Added new German 6 dot computer braille table.
  * Added Catalan grade 1 braille table. (#13408)
* NVDA will report selection and merged cells in LibreOffice Calc 7.3 and above. (#9310, #6897)
* Updated Unicode Common Locale Data Repository (CLDR) to 40.0. (#12999)
* `NVDA+Numpad Delete` reports the location of the caret or focused object by default. (#13060)
* `NVDA+Shift+Numpad Delete` reports the location of the review cursor. (#13060)
* Added default bindings for toggling modifier keys to Freedom Scientific displays (#13152)
* "Baseline" is no longer reported via the report text formatting command (`NVDA+f`). (#11815)
* Activate long description no longer has a default gesture assigned. (#13380)
* Report details summary now has a default gesture (`NVDA+d`). (#13380)
* NVDA needs to be restarted after installing MathPlayer. (#13486)

### Bug Fixes

* Clipboard manager pane should no longer incorrectly steal focus when opening some Office programs. (#12736)
* On a system where the user has chosen to swap the primary mouse button from the left to the right, NVDA will no longer accidentally bring up a context menu instead of activating an item, in applications such as web browsers. (#12642)
* When moving the review cursor past the end of text controls, such as in Microsoft Word with UI Automation, "bottom" is correctly reported in more situations. (#12808)
* NVDA can report the application name and version for binaries placed in system32 when running under 64-bit version of Windows. (#12943)
* Improved consistency of output reading in terminal programs. (#12974)
  * Note that in some situations, when inserting or deleting characters in the middle of a line, the characters after the caret may again be read out.
* MS word with UIA: heading quick nav in browse mode no longer gets stuck on the final heading of a document, nor is this heading shown twice in the NVDA elements list. (#9540)
* In Windows 8 and later, the File Explorer status bar can now be retrieved using the standard gesture NVDA+end (desktop) / NVDA+shift+end (laptop). (#12845)
* Incoming messages in the chat of Skype for Business are reported again. (#9295)
* NVDA can again duck audio when using the SAPI5 synthesizer on Windows 11. (#12913)
* In Windows 10 Calculator, NVDA will announce labels for history and memory list items. (#11858)
* Gestures such as scrolling and routing again work with HID Braille devices. (#13228)
* Windows 11 Mail: After switching focus between apps, while reading a long email, NVDA no longer gets stuck on a line of the email. (#13050)
* HID braille: chorded gestures (e.g. `space+dot4`) can be successfully performed from the Braille display. (#13326)
* Fixed an issue where multiple settings dialogs could be opened at the same time. (#12818)
* Fixed a problem where some Focus Blue Braille displays would stop working after waking the computer from sleep. (#9830)
* "Baseline" is no longer spuriously reported when the "report superscript and subscript" option is active. (#11078)
* In Windows 11, NVDA will no longer prevent navigation in emoji panel when selecting emojis. (#13104)
* Prevents a bug causing double-reporting when using Windows Console and Terminal. (#13261)
* Fixed several cases where list items could not be reported in 64 bit applications, such as REAPER. (#8175)
* In the Microsoft Edge downloads manager, NVDA will now automatically switch to focus mode once the list item with the most recent download gains focus. (#13221)
* NVDA no longer causes 64-bit versions of Notepad++ 8.3 and above to crash. (#13311)
* Adobe Reader no longer crashes on startup if Adobe Reader's protected mode is enabled. (#11568)
* Fixed a bug where selecting the Papenmeier Braille Display Driver caused NVDA to crash. (#13348)
* In Microsoft word with UIA: page number and other formatting is no longer inappropriately announced when moving from a blank table cell to a cell with content, or from the end of the document into existing content. (#13458, #13459)
* NVDA will no longer fail to report the page title and start automatically reading, when a page loads in Google chrome 100. (#13571)
* NVDA no longer crashes when resetting the NVDA configuration to factory defaults while speak command keys is on. (#13634)

### Changes for Developers

* Note: this is a Add-on API compatibility breaking release. Add-ons will need to be re-tested and have their manifest updated.
* Although NVDA still requires Visual Studio 2019, Builds should no longer fail if a newer version of Visual Studio (E.g. 2022) is installed along side 2019. (#13033, #13387)
* Updated SCons to version 4.3.0. (#13033)
* Updated py2exe to version 0.11.1.0. (#13510)
* `NVDAObjects.UIA.winConsoleUIA.WinConsoleUIA.isImprovedTextRangeAvailable` has been removed. Use `apiLevel` instead. (#12955, #12660)
* `TVItemStruct` has been removed from `sysTreeView32`. (#12935)
* `MessageItem` has been removed from the Outlook appModule. (#12935)
* `audioDucking.AUDIODUCKINGMODE_*` constants are now a `DisplayStringIntEnum`. (#12926)
  * usages should be replaced with `AudioDuckingMode.*`
  * usages of `audioDucking.audioDuckingModes` should be replaced with `AudioDuckingMode.*.displayString`
* `audioDucking.ANRUS_ducking_*` constants usages should be replaced with `ANRUSDucking.*`. (#12926)
* `synthDrivers.sapi5` changes (#12927):
  * `SPAS_*` usages should be replaced with `SPAudioState.*`
  * `constants.SVSF*` usages should be replaced with `SpeechVoiceSpeakFlags.*`
    * Note: `SVSFlagsAsync` should be replaced with `SpeechVoiceSpeakFlags.Async` not `SpeechVoiceSpeakFlags.lagsAsync`
  * `constants.SVE*` usages should be replaced with `SpeechVoiceEvents.*`
* The `soffice` appModule has the following classes and functions removed `JAB_OOTableCell`, `JAB_OOTable`, `gridCoordStringToNumbers`. (#12849)
* `core.CallCancelled` is now `exceptions.CallCancelled`. (#12940)
* All constants starting with RPC from `core` and `logHandler` are moved into `RPCConstants.RPC` enum. (#12940)
* It is recommended that `mouseHandler.doPrimaryClick` and `mouseHandler.doSecondaryClick` functions should be used to click the mouse to perform a logical action such as activating (primary) or secondary (show context menu),
rather than using `executeMouseEvent` and specifying the left or right mouse button specifically.
This ensures code will honor the Windows user setting for swapping the primary mouse button. (#12642)
* `config.getSystemConfigPath` has been removed - there is no replacement. (#12943)
* `shlobj.SHGetFolderPath` has been removed - please use `shlobj.SHGetKnownFolderPath` instead. (#12943)
* `shlobj` constants have been removed. A new enum has been created, `shlobj.FolderId` for usage with `SHGetKnownFolderPath`. (#12943)
* `diffHandler.get_dmp_algo` and `diffHandler.get_difflib_algo` have been replaced with `diffHandler.prefer_dmp` and `diffHandler.prefer_difflib` respectively. (#12974)
* `languageHandler.curLang` has been removed - to get the current NVDA language use `languageHandler.getLanguage()`. (#13082)
* A `getStatusBarText` method can be implemented on an appModule to customize the way NVDA fetches the text from the status bar. (#12845)
* `globalVars.appArgsExtra` has been removed. (#13087)
  * If your add-on need to process additional command line arguments see the documentation of `addonHandler.isCLIParamKnown` and the developer guide for details.
* The UIA handler module and other UIA support modules are now part of a UIAHandler package. (#10916)
  * `UIAUtils` is now `UIAHandler.utils`
  * `UIABrowseMode` is now `UIAHandler.browseMode`
  * `_UIAConstants` is now `UIAHandler.constants`
  * `_UIACustomProps` is now `UIAHandler.customProps`
  * `_UIACustomAnnotations` is now `UIAHandler.customAnnotations`
* The `IAccessibleHandler` `IA2_RELATION_*` constants have been replaced with the `IAccessibleHandler.RelationType` enum. (#13096)
  * Removed `IA2_RELATION_FLOWS_FROM`
  * Removed `IA2_RELATION_FLOWS_TO`
  * Removed `IA2_RELATION_CONTAINING_DOCUMENT`
* `LOCALE_SLANGUAGE`, `LOCALE_SLIST` and `LOCALE_SLANGDISPLAYNAME` are removed from `languageHandler` - use members of `languageHandler.LOCALE` instead. (#12753)
* Switched from Minhook to Microsoft Detours as a hooking library for NVDA. Hooking with this library is mainly used to aid the display model. (#12964)
* `winVersion.WIN10_RELEASE_NAME_TO_BUILDS` is removed. (#13211)
* SCons now warns to build with a number of jobs that is equal to the number of logical processors in the system.
This can dramatically decrease build times on multi core systems. (#13226, #13371)
* `characterProcessing.SYMLVL_*` constants are removed - please use `characterProcessing.SymbolLevel.*` instead. (#13248)
* Functions `loadState` and `saveState` are removed from addonHandler - please use `addonHandler.state.load` and `addonHandler.state.save` instead. (#13245)
* Moved the UWP/OneCore interaction layer of NVDAHelper [from C++/CX to C++/Winrt](https://docs.microsoft.com/en-us/windows/uwp/cpp-and-winrt-apis/move-to-winrt-from-cx). (#10662)
* It is now mandatory to subclass `DictionaryDialog` to use it. (#13268)
* `config.RUN_REGKEY`, `config.NVDA_REGKEY` are deprecated, please use `config.RegistryKey.RUN`, `config.RegistryKey.NVDA` instead. These will be removed in 2023. (#13242)
* `easeOfAccess.ROOT_KEY`, `easeOfAccess.APP_KEY_PATH` are deprecated, please use`easeOfAccess.RegistryKey.ROOT`, `easeOfAccess.RegistryKey.APP` instead. These will be removed in 2023. (#13242)
* `easeOfAccess.APP_KEY_NAME` has been deprecated, to be removed in 2023. (#13242)
* `DictionaryDialog` and `DictionaryEntryDialog` are moved from `gui.settingsDialogs` to `gui.speechDict`. (#13294)
* IAccessible2 relations are now shown in developer info for IAccessible2 objects. (#13315)
* `languageHandler.windowsPrimaryLCIDsToLocaleNames` has been removed, instead use `languageHandler.windowsLCIDToLocaleName` or `winKernel.LCIDToLocaleName`. (#13342)
* `UIAAutomationId` property for UIA objects should be preferred over `cachedAutomationId`. (#13125, #11447)
  * `cachedAutomationId` can be used if obtained directly from the element.
* `NVDAObjects.window.scintilla.CharacterRangeStruct` has moved to `NVDAObjects.window.scintilla.Scintilla.CharacterRangeStruct`. (#13364)
* Boolean `gui.isInMessageBox` is removed, please use the function `gui.message.isModalMessageBoxActive` instead. (#12984, #13376)
* `controlTypes` has been split up into various submodules. (#12510, #13588)
  * `ROLE_*` and `STATE_*` have been replaced with `Role.*` and `State.*`.
  * Although still available, the following should be considered deprecated:
    * `ROLE_*` and `STATE_*`, use `Role.*` and `State.*` instead.
    * `roleLabels`, `stateLabels` and `negativeStateLabels`, usages like `roleLabels[ROLE_*]` should be replaced with their equivalent `Role.*.displayString` or `State.*.negativeDisplayString`.
    * `processPositiveStates` and `processNegativeStates` should use `processAndLabelStates` instead.
* Excel cell state constants (`NVSTATE_*`) are now values in the `NvCellState` enum, mirrored in the `NvCellState` enum in `NVDAObjects/window/excel.py` and mapped to `controlTypes.State` via _nvCellStatesToStates. (#13465)
* `EXCEL_CELLINFO` struct member `state` is now `nvCellStates`.
* `mathPres.ensureInit` has been removed, MathPlayer is now initialized when NVDA starts. (#13486)

## 2021.3.5

This is a minor release to fix a security issue.
Please responsibly disclose security issues to <info@nvaccess.org>.

### Security Fixes

* Addressed security advisory `GHSA-xc5m-v23f-pgr7`.
  * The symbol pronunciation dialog is now disabled in secure mode.

## 2021.3.4

This is a minor release to fix several security issues raised.
Please responsibly disclose security issues to <info@nvaccess.org>.

### Security Fixes

* Addressed security advisory `GHSA-354r-wr4v-cx28`. (#13488)
  * Remove the ability to start NVDA with debug logging enabled when NVDA runs in secure mode.
  * Remove the ability to update NVDA when NVDA runs in secure mode.
* Addressed security advisory `GHSA-wg65-7r23-h6p9`. (#13489)
  * Remove the ability to open the input gestures dialog in secure mode.
  * Remove the ability to open the default, temporary and voice dictionary dialogs in secure mode.
* Addressed security advisory `GHSA-mvc8-5rv9-w3hx`. (#13487)
  * The wx GUI inspection tool is now disabled in secure mode.

## 2021.3.3

This release is identical to 2021.3.2.
A bug existed in NVDA 2021.3.2 where it incorrectly identified itself as 2021.3.1.
This release correctly identifies itself as 2021.3.3.

## 2021.3.2

This is a minor release to fix several security issues raised.
Please responsibly disclose security issues to <info@nvaccess.org>.

### Bug Fixes

* Security fix: Prevent object navigation outside of the lockscreen on Windows 10 and Windows 11. (#13328)
* Security fix: The addons manager dialog is now disabled on secure screens. (#13059)
* Security fix: NVDA context help is no longer available on secure screens. (#13353)

## 2021.3.1

This is a minor release to fix several issues in 2021.3.

### Changes

* The new HID Braille protocol is no longer preferred when another braille display driver can be used. (#13153)
* The new HID Braille protocol can be disabled via a setting in the advanced settings panel. (#13180)

### Bug Fixes

* Landmark is once again abbreviated in braille. #13158
* Fixed unstable braille display auto detection for Humanware Brailliant and APH Mantis Q40 braille displays when using Bluetooth. (#13153)

## 2021.3

This release introduces support for the new HID Braille specification.
This specification aims to standardise support for Braille Displays without needing individual drivers.
There are updates to eSpeak-NG and LibLouis, including new Russian and Tshivenda tables.
Error sounds can be enabled in stable builds of NVDA via a new advanced settings option.
Say all in Word now scrolls the view to keep the current position visible.
There are lots of improvements when using Office with UIA.
One UIA fix is that Outlook now ignores more types of layout tables in messages.

Important notes:

Due to an update to our security certificate, a small number of users get an error when NVDA 2021.2 checks for updates.
NVDA now asks Windows to update security certificates, which will prevent this error in future.
Affected users will need to download this update manually.

### New Features

* Adds an input gesture for toggling settings for reporting the style of cell borders. (#10408)
* Support for the new HID Braille specification which aims to standardise support for Braille Displays. (#12523)
  * Devices that support this specification will be auto detected by NVDA.
  * For technical details on NVDA's implementation of this specification, see https://github.com/nvaccess/nvda/blob/master/devDocs/hidBrailleTechnicalNotes.md
* Add support for the VisioBraille Vario 4 Braille Device. (#12607)
* Error notifications can be enabled (advanced settings) when using any version of NVDA. (#12672)
* In Windows 10 and later, NVDA will announce the suggestion count when entering search terms in apps such as Settings and Microsoft Store. (#7330, #12758, #12790)
* Table navigation is now supported in grid controls created using the Out-GridView cmdlet in PowerShell. (#12928)

### Changes

* Espeak-ng has been updated to 1.51-dev commit `74068b91bcd578bd7030a7a6cde2085114b79b44`. (#12665)
* NVDA will default to eSpeak if no installed OneCore voices support the NVDA preferred language. (#10451)
* If OneCore voices consistently fail to speak, revert to eSpeak as a synthesizer. (#11544)
* When reading status bar with `NVDA+end`, the review cursor is no longer moved to its location.
If you need this functionality please assign a gesture to the appropriate script in the Object Navigation category in the Input Gestures dialog. (#8600)
* When opening a settings dialog which is already open, NVDA sets focus on the existing dialog rather than raise an error. (#5383)
* Updated liblouis braille translator to [3.19.0](https://github.com/liblouis/liblouis/releases/tag/v3.19.0). (#12810)
  * New braille tables: Russian grade 1, Tshivenda grade 1, Tshivenda grade 2
* Instead of "marked content" or "mrkd", "highlight" or "hlght" will be announced for speech and braille respectively. (#12892)
* NVDA will no longer attempt to exit when dialogs are awaiting a required action (eg Confirm/Cancel). (#12984)

### Bug Fixes

* Tracking keyboard modifiers (such as Control, or Insert) is more robust when watchdog is recovering. (#12609)
* It is once again possible to check for NVDA updates on certain systems; e.g. clean Windows installs. (#12729)
* NVDA correctly announces blank table cells in Microsoft Word when using UI automation. (#11043)
* In ARIA data grid cells on the web, the Escape key will now be passed through to the grid and no longer turn off focus mode unconditionally. (#12413)
* When reading a header cell of a table in Chrome, fix the column name being announced twice. (#10840)
* NVDA no longer reports a numerical value for UIA sliders that have a textual representation of their value defined. (UIA ValuePattern is now preferred over RangeValuePattern). (#12724)
* NVDA no longer treats the value of UIA sliders as always percentage based.
* Reporting the location of a cell in Microsoft Excel when accessed via UI Automation again works correctly on Windows 11. (#12782)
* NVDA no longer sets invalid Python locales. (#12753)
* If a disabled addon is uninstalled and then re-installed it is re-enabled. (#12792)
* Fixed bugs around updating and removing addons where the addon folder has been renamed or has files opened. (#12792, #12629)
* When using UI Automation to access Microsoft Excel spreadsheet controls, NVDA no longer redundantly announces when a single cell is selected. (#12530)
* More dialog text is automatically read in LibreOffice Writer, such as in confirmation dialogs. (#11687)
* Reading / navigating with browse mode in Microsoft Word via UI automation now ensures the document is always scrolled so that the current browse mode position is visible, and that the caret position in focus mode correctly reflects the browse mode position. (#9611)
* When performing Say all in Microsoft Word via UI automation, the document is now automatically scrolled, and the caret position is correctly updated. (#9611)
* When reading emails in Outlook and NVDA is accessing the message with UI Automation, certain tables are now marked as layout tables, which means they will no longer be reported by default. (#11430)
* A rare error when changing audio devices has been fixed. (#12620)
* Input with literary braille tables should behave more reliably when in edit fields. (#12667)
* When navigating the Windows system tray calendar, NVDA now reports the day of the week in full. (#12757)
* When using a Chinese input method such as Taiwan - Microsoft Quick in Microsoft Word, scrolling the braille display forward and backward no longer incorrectly keeps jumping back to the original caret position. (#12855)
* When accessing Microsoft Word documents via UIA, navigating by sentence (alt+downArrow / alt+upArrow) is again possible. (#9254)
* When accessing MS Word with UIA, paragraph indenting is now reported. (#12899)
* When accessing MS Word with UIA, change tracking command and some other localized commands are now reported in Word . (#12904)
* Fixed duplicate braille and speech when 'description' matches 'content' or 'name'. (#12888)
* In MS Word with UIA enabled, more accurate playing of spelling error sounds as you type. (#12161)
* In Windows 11, NVDA will no longer announce "pane" when pressing Alt+Tab to switch between programs. (#12648)
* The new Modern Comments side track pane is now supported in MS Word when not accessing the document via UIA. Press alt+f12 to move between the side track pane and the document. (#12982)

### Changes for Developers

* Building NVDA now requires Visual Studio 2019 16.10.4 or later.
To match the production build environment, update Visual Studio to keep in sync with the [current version AppVeyor is using](https://www.appveyor.com/docs/windows-images-software/#visual-studio-2019). (#12728)
* `NVDAObjects.UIA.winConsoleUIA.WinConsoleUIA.isImprovedTextRangeAvailable` has been deprecated for removal in 2022.1. (#12660)
  * Instead use `apiLevel` (see the comments at `_UIAConstants.WinConsoleAPILevel` for details).
* Transparency of text background color sourced from GDI applications (via the display model), is now exposed for add-ons or appModules. (#12658)
* `LOCALE_SLANGUAGE`, `LOCALE_SLIST` and `LOCALE_SLANGDISPLAYNAME` are moved to the `LOCALE` enum in languageHandler.
They are still available at the module level but are deprecated and to be removed in NVDA 2022.1. (#12753)
* The usage of functions `addonHandler.loadState` and `addonHandler.saveState` should be replaced with their equivalents `addonHandler.state.save` and `addonHandler.state.load` before 2022.1. (#12792)
* Braille output can now be checked in system tests. (#12917)

## 2021.2

This release introduces preliminary Windows 11 support.
While Windows 11 is yet to be released, this release has been tested on preview versions of Windows 11.
This includes an important fix for Screen Curtain (see important notes).
The COM Registration Fixing Tool can now resolve more problems when running NVDA.
There are updates to the synthesizer eSpeak and braille translator LibLouis.
There are also various bug fixes and improvements, notably for braille support and Windows terminals, calculator, emoji panel and clipboard history.

### Important notes

Due to a change in the Windows Magnification API, Screen Curtain had to be updated to support the newest versions of Windows.
Use NVDA 2021.2 to activate Screen Curtain with Windows 10 21H2 (10.0.19044) or later.
This includes Windows 10 Insiders and Windows 11.
For security purposes, when using a new version of Windows, get visual confirmation that the Screen Curtain makes the screen entirely black.

### New Features

* Experimental support for ARIA annotations:
  * adds a command to read a summary of details of an object with aria-details. (#12364)
  * adds an option in advanced preferences to report if an object has details in browse mode. (#12439)
* In Windows 10 Version 1909 and later (including Windows 11), NVDA will announce suggestion count when performing searches in File Explorer. (#10341, #12628)
* In Microsoft Word, NVDA now announces the result of indent and hanging indent shortcuts when executed. (#6269)

### Changes

* Espeak-ng has been updated to 1.51-dev commit `ab11439b18238b7a08b965d1d5a6ef31cbb05cbb`. (#12449, #12202, #12280, #12568)
* If article is enabled in the user preferences for document formatting, NVDA announces "article" after the content. (#11103)
* Updated liblouis braille translator to [3.18.0](https://github.com/liblouis/liblouis/releases/tag/v3.18.0). (#12526)
  * New braille tables: Bulgarian grade 1, Burmese grade 1, Burmese grade 2, Kazakh grade 1, Khmer grade 1, Northern Kurdish grade 0, Sepedi grade 1, Sepedi grade 2, Sesotho grade 1, Sesotho grade 2, Setswana grade 1, Setswana grade 2, Tatar grade 1, Vietnamese grade 0, Vietnamese grade 2, Southern Vietnamese grade 1, Xhosa grade 1, Xhosa grade 2, Yakut grade 1, Zulu grade 1, Zulu grade 2
* Windows 10 OCR was renamed to Windows OCR. (#12690)

### Bug Fixes

* In Windows 10 Calculator, NVDA will announce calculator expressions on a braille display. (#12268)
* In terminal programs on Windows 10 version 1607 and later, when inserting or deleting characters in the middle of a line, the characters to the right of the caret are no longer read out. (#3200)
  * Diff Match Patch now enabled by default. (#12485)
* The braille input works properly with the following contracted tables: Arabic grade 2, Spanish grade 2, Urdu grade 2, Chinese (China, Mandarin) grade 2. (#12541)
* The COM Registration Fixing Tool now resolves more issues, especially on 64 bit Windows. (#12560)
* Improvements to button handling for the Seika Notetaker braille device from Nippon Telesoft. (#12598)
* Improvements to announcing the Windows emoji panel and clipboard history. (#11485)
* Updated the Bengali alphabet character descriptions. (#12502)
* NVDA exits safely when a new process is started. (#12605)
* Reselecting the Handy Tech braille display driver from the Select Braille Display dialog no longer causes errors. (#12618)
* Windows version 10.0.22000 or later is recognized as Windows 11, not Windows 10. (#12626)
* Screen curtain support has been fixed and tested for Windows versions up until 10.0.22000. (#12684)
* If no results are shown when filtering input gestures, the input gesture configuration dialog continues to work as expected. (#12673)
* Fixed a bug where the first menu item of a submenu is not announced in some contexts. (#12624)

### Changes for Developers

* `characterProcessing.SYMLVL_*` constants should be replaced using their equivalent `SymbolLevel.*` before 2022.1. (#11856, #12636)
* `controlTypes` has been split up into various submodules, symbols marked for deprecation must be replaced before 2022.1. (#12510)
  * `ROLE_*` and `STATE_*` constants should be replaced to their equivalent `Role.*` and `State.*`.
  * `roleLabels`, `stateLabels` and `negativeStateLabels` have been deprecated, usages such as `roleLabels[ROLE_*]` should be replaced to their equivalent `Role.*.displayString` or `State.*.negativeDisplayString`.
  * `processPositiveStates` and `processNegativeStates` have been deprecated for removal.
* On Windows 10 Version 1511 and later (including Insider Preview builds), the current Windows feature update release name is obtained from Windows Registry. (#12509)
* Deprecated: `winVersion.WIN10_RELEASE_NAME_TO_BUILDS` will be removed in 2022.1, there is no direct replacement. (#12544)

## 2021.1

This release includes optional experimental support for UIA in Excel and Chromium browsers.
There are fixes for several languages, and for accessing links in Braille.
There are updates to Unicode CLDR, mathematical symbols, and LibLouis.
As well as many bug fixes and improvements, including in Office, Visual Studio, and several languages.

Note:

 * This release breaks compatibility with existing add-ons.
 * This release also drops support for Adobe Flash.

### New Features

* Early support for UIA with Chromium based browsers (such as Edge). (#12025)
* Optional experimental support for Microsoft Excel via UI Automation. Only recommended for Microsoft Excel build 16.0.13522.10000 or higher. (#12210)
* Easier navigation of output in NVDA Python Console. (#9784)
  * alt+up/down jumps to the previous/next output result (add shift for selecting).
  * control+l clears the output pane.
* NVDA now reports the categories assigned to an appointment in Microsoft Outlook, if any. (#11598)
* Support for the Seika Notetaker braille display from Nippon Telesoft. (#11514)

### Changes

* In browse mode, controls can now be activated with braille cursor routing on their descriptor (ie. "lnk" for a link). This is especially useful for activating eg. check-boxes with no labels. (#7447)
* NVDA now prevents the user from performing Windows 10 OCR if screen curtain is enabled. (#11911)
* Updated Unicode Common Locale Data Repository (CLDR) to 39.0. (#11943, #12314)
* Added more mathematical symbols to the symbols dictionary. (#11467)
* The user guide, changes file, and key commands listing now have a refreshed appearance. (#12027)
* "Unsupported" now reported when attempting to toggle screen layout in applications that do not support it, such as Microsoft Word. (#7297)
* 'Attempt to cancel speech for expired focus events' option in the advanced settings panel now enabled by default. (#10885)
  * This behaviour can be disabled by setting this option to "No".
  * Web applications (E.G. Gmail) no longer speak outdated information when moving focus rapidly.
* Updated liblouis braille translator to [3.17.0](https://github.com/liblouis/liblouis/releases/tag/v3.17.0). (#12137)
  * New braille tables: Belarusian literary braille, Belarusian computer braille, Urdu grade 1, Urdu grade 2.
* Support for Adobe Flash content has been removed from NVDA due to the use of Flash being actively discouraged by Adobe. (#11131)
* NVDA will exit even with windows still open, the exit process now closes all NVDA windows and dialogs. (#1740)
* The Speech Viewer can now be closed with `alt+F4` and has a standard close button for easier interaction with users of pointing devices. (#12330)
* The Braille Viewer now has a standard close button for easier interaction with users of pointing devices. (#12328)
* In the Elements List dialog, the accelerator key on the "Activate" button has been removed in some locales to avoid collision with an element type radio button label. When available, the button is still the default of the dialog and as such can still be invoked by simply pressing enter from the elements list itself. (#6167)

### Bug Fixes

* The list of messages in Outlook 2010 is once again readable. (#12241)
* In terminal programs on Windows 10 version 1607 and later, when inserting or deleting characters in the middle of a line, the characters to the right of the caret are no longer read out. (#3200)
  * This experimental fix must be manually enabled in NVDA's advanced settings panel by changing the diff algorithm to Diff Match Patch.
* In MS Outlook, inappropriate distance reporting when shift+tabbing from the message body to the subject field should not occur anymore. (#10254)
* In the Python Console, inserting a tab for indentation at the beginning of a non-empty input line and performing tab-completion in the middle of an input line are now supported. (#11532)
* Formatting information and other browseable messages no longer present unexpected blank lines when screen layout is turned off. (#12004)
* It is now possible to read comments in MS Word with UIA enabled. (#9285)
* Performance when interacting with Visual Studio has been improved. (#12171)
* Fix graphical bugs such as missing elements when using NVDA with a right-to-left layout. (#8859)
* Respect the GUI layout direction based on the NVDA language, not the system locale. (#638)
  * known issue for right-to-left languages: the right border of groupings clips with labels/controls. (#12181)
* The python locale is set to match the language selected in preferences consistently, and will occur when using the default language. (#12214)
* TextInfo.getTextInChunks no longer freezes when called on Rich Edit controls such as the NVDA log viewer. (#11613)
* It is once again possible to use NVDA in languages containing underscores in the locale name such as de_CH on Windows 10 1803 and 1809. (#12250)
* In WordPad, configuration of superscript/subscript reporting works as expected. (#12262)
* NVDA no longer fails to announce the newly focused content on a web page if the old focus disappears and is replaced by the new focus in the same position. (#12147)
* Strikethrough, superscript and subscript formatting for entire Excel cells are now reported if the corresponding option is enabled. (#12264)
* Fixed copying config during installation from a portable copy when default destination config directory is empty. (#12071, #12205)
* Fixed incorrect announcement of some letters with accents or diacritic when 'Say cap before capitals' option is checked. (#11948)
* Fixed the pitch change failure in SAPI4 speech synthesizer. (#12311)
* The NVDA installer now also honors the `--minimal` command line parameter and does not play the start-up sound, following the same documented behavior as an installed or portable copy NVDA executable. (#12289)
* In MS Word or Outlook, the table quick navigation key can now jump to layout table if "Include layout tables" option is enabled in Browse mode settings. (#11899)
* NVDA will no longer announce "↑↑↑" for emojis in particular languages. (#11963)
* Espeak now supports Cantonese and Mandarin again. (#10418)
* In the new Chromium based Microsoft Edge, text fields such as the address bar are now announced when empty. (#12474)
* Fix Seika Braille driver. (#10787)

### Changes for Developers

* Note: this is an Add-on API compatibility breaking release. Add-ons will need to be re-tested and have their manifest updated.
* NVDA's build system now fetches all Python dependencies with pip and stores them in a Python virtual environment. This is all done transparently.
  * To build NVDA, SCons should continue to be used in the usual way. E.g. executing scons.bat in the root of the repository. Running `py -m SCons` is no longer supported, and `scons.py` has also been removed.
  * To run NVDA from source, rather than executing `source/nvda.pyw` directly, the developer should now use `runnvda.bat` in the root of the repository. If you do try to execute `source/nvda.pyw`, a message box will alert you this is no longer supported.
  * To perform unit tests, execute `rununittests.bat [<extra unittest discover options>]`
  * To perform system tests: execute `runsystemtests.bat [<extra robot options>]`
  * To perform linting, execute `runlint.bat <base branch>`
  * Please refer to readme.md for more details.
* The following Python dependencies have also been upgraded:
  * comtypes updated to 1.1.8.
  * pySerial updated to 3.5.
  * wxPython updated to 4.1.1.
  * Py2exe updated to 0.10.1.0.
* `LiveText._getTextLines` has been removed. (#11639)
  * Instead, override `_getText` which returns a string of all text in the object.
* `LiveText` objects can now calculate diffs by character. (#11639)
  * To alter the diff behaviour for some object, override the `diffAlgo` property (see the docstring for details).
* When defining a script with the script decorator, the 'allowInSleepMode' boolean argument can be specified to control if a script is available in sleep mode or not. (#11979)
* The following functions are removed from the config module. (#11935)
  * canStartOnSecureScreens - use config.isInstalledCopy instead.
  * hasUiAccess and execElevated - use them from the systemUtils module.
  * getConfigDirs - use globalVars.appArgs.configPath instead.
* Module level REASON_* constants are removed from controlTypes - please use controlTypes.OutputReason instead. (#11969)
* REASON_QUICKNAV has been removed from browseMode - use controlTypes.OutputReason.QUICKNAV instead. (#11969)
* `NVDAObject` (and derivatives) property `isCurrent` now strictly returns Enum class `controlTypes.IsCurrent`. (#11782)
  * `isCurrent` is no longer Optional, and thus will not return None.
    * When an object is not current `controlTypes.IsCurrent.NO` is returned.
* The `controlTypes.isCurrentLabels` mapping has been removed. (#11782)
  * Instead use the `displayString` property on a `controlTypes.IsCurrent` enum value.
    * For example: `controlTypes.IsCurrent.YES.displayString`.
* `winKernel.GetTimeFormat` has been removed - use `winKernel.GetTimeFormatEx` instead. (#12139)
* `winKernel.GetDateFormat` has been removed - use `winKernel.GetDateFormatEx` instead. (#12139)
* `gui.DriverSettingsMixin` has been removed - use `gui.AutoSettingsMixin`. (#12144)
* `speech.getSpeechForSpelling` has been removed - use `speech.getSpellingSpeech`. (#12145)
* Commands cannot be directly imported from speech as `import speech; speech.ExampleCommand()` or `import speech.manager; speech.manager.ExampleCommand()` - use `from speech.commands import ExampleCommand` instead. (#12126)
* `speakTextInfo` will no longer send speech through `speakWithoutPauses` if reason is `SAYALL`, as `SayAllHandler` does this manually now. (#12150)
* The `synthDriverHandler` module is no longer star imported into `globalCommands` and `gui.settingsDialogs` - use `from synthDriverHandler import synthFunctionExample` instead. (#12172)
* `ROLE_EQUATION` has been removed from controlTypes - use `ROLE_MATH` instead. (#12164)
* `autoSettingsUtils.driverSetting` classes are removed from `driverHandler` - please use them from `autoSettingsUtils.driverSetting`. (#12168)
* `autoSettingsUtils.utils` classes are removed from `driverHandler` - please use them from `autoSettingsUtils.utils`. (#12168)
* Support of `TextInfo`s that do not inherit from `contentRecog.BaseContentRecogTextInfo` is removed. (#12157)
* `speech.speakWithoutPauses` has been removed - please use `speech.speechWithoutPauses.SpeechWithoutPauses(speakFunc=speech.speak).speakWithoutPauses` instead. (#12195, #12251)
* `speech.re_last_pause` has been removed - please use `speech.speechWithoutPauses.SpeechWithoutPauses.re_last_pause` instead. (#12195, #12251)
* `WelcomeDialog`, `LauncherDialog` and `AskAllowUsageStatsDialog` are moved to the `gui.startupDialogs`. (#12105)
* `getDocFilePath` has been moved from `gui` to the `documentationUtils` module. (#12105)
* The gui.accPropServer module as well as the AccPropertyOverride and ListCtrlAccPropServer classes from the gui.nvdaControls module have been removed in favor of WX native support for overriding accessibility properties. When enhancing accessibility of WX controls, implement wx.Accessible instead. (#12215)
* Files in `source/comInterfaces/` are now more easily consumable by developer tools such as IDEs. (#12201)
* Convenience methods and types have been added to the winVersion module for getting and comparing Windows versions. (#11909)
  * isWin10 function found in winVersion module has been removed.
  * class winVersion.WinVersion is a comparable and order-able type encapsulating Windows version information.
  * Function winVersion.getWinVer has been added to get a winVersion.WinVersion representing the currently running OS.
  * Convenience constants have been added for known Windows releases, see winVersion.WIN* constants.
* IAccessibleHandler no longer star imports everything from IAccessible and IA2 COM interfaces - please use them directly. (#12232)
* TextInfo objects now have start and end properties which can be compared mathematically with operators such as < <= == != >= >. (#11613)
  * E.g. ti1.start <= ti2.end
  * This usage is now prefered instead of ti1.compareEndPoints(ti2,"startToEnd") <= 0
* TextInfo start and end properties can also be set to each other. (#11613)
  * E.g. ti1.start = ti2.end
  * This usage is prefered instead of ti1.SetEndPoint(ti2,"startToEnd")
* `wx.CENTRE_ON_SCREEN` and `wx.CENTER_ON_SCREEN` are removed, use `self.CentreOnScreen()` instead. (#12309)
* `easeOfAccess.isSupported` has been removed, NVDA only supports versions of Windows where this evaluates to `True`. (#12222)
* `sayAllHandler` has been moved to `speech.sayAll`. (#12251)
  * `speech.sayAll.SayAllHandler` exposes the functions `stop`, `isRunning`, `readObjects`, `readText`, `lastSayAllMode`.
  * `SayAllHandler.stop` also resets the `SayAllHandler` `SpeechWithoutPauses` instance.
  * `CURSOR_REVIEW` and `CURSOR_CARET` has been replaced with `CURSOR.REVIEW` and `CURSOR.CARET`.
* `speech.SpeechWithoutPauses` has been moved to `speech.speechWithoutPauses.SpeechWithoutPauses`. (#12251)
* `speech.curWordChars` has been renamed `speech._curWordChars`. (#12395)
* the following have been removed from `speech` and can be accessed through `speech.getState()`. These are readonly values now. (#12395)
  * speechMode
  * speechMode_beeps_ms
  * beenCanceled
  * isPaused
* to update `speech.speechMode` use `speech.setSpeechMode`. (#12395)
* the following have been moved to `speech.SpeechMode`. (#12395)
  * `speech.speechMode_off` becomes `speech.SpeechMode.off`
  * `speech.speechMode_beeps` becomes `speech.SpeechMode.beeps`
  * `speech.speechMode_talk` becomes `speech.SpeechMode.talk`
* `IAccessibleHandler.IAccessibleObjectIdentifierType` is now `IAccessibleHandler.types.IAccessibleObjectIdentifierType`. (#12367)
* The following in `NVDAObjects.UIA.WinConsoleUIA` have been changed (#12094)
  * `NVDAObjects.UIA.winConsoleUIA.is21H1Plus` renamed `NVDAObjects.UIA.winConsoleUIA.isImprovedTextRangeAvailable`.
  * `NVDAObjects.UIA.winConsoleUIA.consoleUIATextInfo` renamed to start class name with upper case.
  * `NVDAObjects.UIA.winConsoleUIA.consoleUIATextInfoPre21H1` renamed `NVDAObjects.UIA.winConsoleUIA.ConsoleUIATextInfoWorkaroundEndInclusive`
    * The implementation works around both end points being inclusive (in text ranges) before [microsoft/terminal PR 4018](https://github.com/microsoft/terminal/pull/4018)
    * Workarounds for `expand`, `collapse`, `compareEndPoints`, `setEndPoint`, etc

## 2020.4

This release includes new Chinese Input methods, an update to Liblouis and the elements list (NVDA+f7) now works in focus mode.
Context sensitive help is now available when pressing F1 in NVDA dialogs.
Improvements to symbol pronunciation rules, speech dictionary, Braille message and skim reading.
Bug fixes and improvements to Mail, Outlook, Teams, Visual Studio, Azure Data Studio, Foobar2000.
On the web, there are improvements to Google Docs, and greater support for ARIA.
Plus many other important bug fixes and improvements.

### New Features

* Pressing F1 inside NVDA dialogs will now open the help file to most relevant section. (#7757)
* Support for auto complete suggestions (IntelliSense) in Microsoft SQL Server Management Studio plus Visual Studio 2017 and higher. (#7504)
* Symbol pronunciation: Support for grouping in a complex symbol definition and support group references in a replacement rule making them simpler and more powerful. (#11107)
* Users are now notified when attempting to create Speech Dictionary entries with invalid regular expression substitutions. (#11407)
  * Specifically grouping errors are now detected.
* Added support for the new chinese Traditional Quick and Pinyin Input methods in Windows 10. (#11562)
* Tab headers are now considered form fields with quick navigation f key. (#10432)
* Added a command to toggle reporting of marked (highlighted) text; There is no default associated gesture. (#11807)
* Added the --copy-portable-config command line parameter that allows you to automatically copy the provided configuration to the user account when silently installing NVDA. (#9676)
* Braille routing is now supported with the Braille Viewer for mouse users, hover to route to a braille cell. (#11804)
* NVDA will now automatically detect the Humanware Brailliant BI 40X and 20X devices via both USB and Bluetooth. (#11819)

### Changes

* Updated liblouis braille translator to version 3.16.1:
 * Addresses multiple crashes
 * Adds Bashkir grade 1 Braille table
 * Adds Coptic 8 dot computer braille table
 * Adds Russian literary braille and Russian literary braille (detailed) tables
 * Adds Added Afrikaans grade 2 braille table
 * Removes the Russian grade 1 Braille table
* When reading with say all in browse mode, the find next and find previous commands do not stop reading anymore if Allow skim reading option is enabled; say all rather resumes from after the next or previous found term. (#11563)
* For HIMS braille displays F3 has been remapped to Space + dots 148. (#11710)
* Improvements to the UX of the "braille message timeout" and "Show messages indefinitely" options. (#11602)
* In web browsers and other applications that support browse mode, the Elements List dialog (NVDA+F7) can now be invoked when in focus mode. (#10453)
* Updates to ARIA live regions are now suppressed when reporting of dynamic content changes is disabled. (#9077)
* NVDA will now report "Copied to clipboard" before the copied text. (#6757)
* Presentation of graphical view table in disk management has been improved. (#10048)
* Labels for controls are now disabled (greyed out) when the control is disabled. (#11809)
* Updated CLDR emoji annotation to version 38. (#11817)
* The inbuilt "Focus Highlight" feature has been renamed "Vision Highlight". (#11700)

### Bug Fixes

* NVDA once again works correctly with edit fields when using the Fast Log Entry application. (#8996)
* Report elapsed time in Foobar2000 if no total time is available (e.g. when playing a live stream). (#11337)
* NVDA now honors the aria-roledescription attribute on elements in editable content in web pages. (#11607)
* 'list' is no longer announced on every line of a list in Google Docs or other editable content in Google Chrome. (#7562)
* When arrowing by character or word from one list item to another in editable content on the web, entering the new list item is now announced. (#11569)
* NVDA now reads the correct line when the caret is placed at the end of a link on the end of a list item in Google Docs or other editable content on the web. (#11606)
* On Windows 7, opening and closing the start menu from the desktop now sets focus correctly. (#10567)
* When "attempt to cancel expired focus events" is enabled, the title of the tab is now announced again when switching tabs in Firefox. (#11397)
* NVDA no longer fails to announce a list item after typing a character in a list when speaking with the SAPI5 Ivona voices. (#11651)
* It is again possible to use browse mode when reading emails in Windows 10 Mail 16005.13110 and later. (#11439)
* When using the SAPI5 Ivona voices from harposoftware.com, NVDA is now able to save configuration, switch synthesizers, and no longer will stay silent after restarting. (#11650)
* It is now possible to enter number 6 in computer braille from a braille keyboard on HIMS displays. (#11710)
* Major performance improvements in Azure Data Studio. (#11533, #11715)
* With "Attempt to Cancel speech for expired focus events" enabled the title of the NVDA Find dialog is announced again. (#11632)
* NVDA should no longer freeze when waking the computer and focus lands in a Microsoft Edge document. (#11576)
* It is no longer necessary to press tab or move focus after closing a context menu in MS Edge for browse mode to be functional again. (#11202)
* NVDA no longer fails to read items in list views within a 64-bit application such as Tortoise SVN. (#8175)
* ARIA treegrids are now exposed as normal tables in browse mode in both Firefox and Chrome. (#9715)
* A reverse search can now be initiated with 'find previous' via NVDA+shift+F3 (#11770)
* An NVDA script is no longer treated as being repeated if an unrelated key press happens in between the two executions of the script. (#11388)
* Strong and emphasis tags in Internet Explorer can again be suppressed from being reported by turning off Report Emphasis in NVDA's Document Formatting settings. (#11808)
* A freeze of several seconds experienced by a small amount of users when arrowing between cells in Excel should no longer occur. (#11818)
* In Microsoft Teams builds with version numbers like 1.3.00.28xxx, NVDA no longer fails reading messages in chats or Teams channels due to an incorrectly focused menu. (#11821)
* Text marked both as being a spelling and grammar error at the same time in Google Chrome will be appropriately announced as both a spelling and grammar error by NVDA. (#11787)
* When using Outlook (French locale), the shortcut for 'Reply all' (control+shift+R) works again. (#11196)
* In Visual Studio, IntelliSense tool tips that provide additional details about the currently selected IntelliSense item are now only reported once. (#11611)
* In Windows 10 Calculator, NVDA will not announce progress of calculations if speak typed characters is disabled. (#9428)
* NVDA no longer crashes when using English US grade 2 and expand to computer Braille at the cursor is on, when displaying certain content such as a URL in Braille. (#11754)
* It is again possible to report formatting information for the focused Excel cell using NVDA+F. (#11914)
* QWERTY input on Papenmeier braille displays that support it again works and no longer causes NVDA to randomly freeze. (#11944)
* In Chromium based browsers, several cases were solved where table navigation didn't work and NVDA didn't report the number of rows/columns of the table. (#12359)

### Changes for Developers

* System tests can now send keys using spy.emulateKeyPress, which takes a key identifier that conforms to NVDA's own key names, and by default also blocks until the action is executed. (#11581)
* NVDA no longer requires the current directory to be the NVDA application directory in order to function. (#6491)
* The aria live politeness setting for live regions can now be found on NVDA Objects using the liveRegionPoliteness property. (#11596)
* It is now possible to define separate gestures for Outlook and Word document. (#11196)

## 2020.3

This release includes several large improvements to stability and performance particularly in Microsoft Office applications. There are new settings to toggle touchscreen support and graphics reporting.
The existence of marked (highlighted) content can be reported in browsers, and there are new German braille tables.

### New Features

* You can now toggle reporting of graphics from NVDA's document formatting settings. Note that disabling this option will still read the alternative texts of graphics. (#4837)
* You can now toggle NVDA's touchscreen support. An option has been added to the Touch Interaction panel of NVDA's settings. The default gesture is NVDA+control+alt+t. (#9682)
* Added new German braille tables. (#11268)
* NVDA now detects read-only text UIA controls. (#10494)
* The existence of marked (highlighted) content is reported in both speech and braille in all web browsers. (#11436)
 * This can be toggled on and off by a new NVDA Document Formatting option for Highlighting.
* New emulated system keyboard keys can be added from NVDA's Input gestures dialog. (#6060)
  * To do this, press the add button after you selected the Emulated system keyboard keys category.
* Handy Tech Active Braille with joystick is now supported. (#11655)
* "Automatic focus mode for caret movement" setting is now compatible with disabling "Automatically set focus to focusable elements". (#11663)

### Changes

* The Report formatting script (NVDA+f) has now been changed to report the formatting at the system caret rather than at the review cursor position. To report formatting at the review cursor position now use NVDA+shift+f. (#9505)
* NVDA no longer automatically sets the system focus to focusable elements by default in browse mode, improving performance and stability. (#11190)
* CLDR updated from version 36.1 to version 37. (#11303)
* Updated eSpeak-NG to 1.51-dev, commit 1fb68ffffea4
* You can now utilize table navigation in list boxes with checkable list items when the particular list has multiple columns. (#8857)
* In the Add-ons manager, when prompted to confirm removal of an add-on, "No" is now the default. (#10015)
* In Microsoft Excel, the Elements List dialog now presents formulas in their localized form. (#9144)
* NVDA now reports the correct terminology for notes in MS Excel. (#11311)
* When using the "move review cursor to focus" command in browse mode, the review cursor is now set at the position of the virtual caret. (#9622)
* Information reported in browse mode, such as the formatting info with NVDA+F, are now displayed in a slightly bigger window centered on screen. (#9910)

### Bug Fixes

* NVDA now always speaks when navigating by word and landing on any single symbol followed by white space, whatever the verbosity settings. (#5133)
* In applications using QT 5.11 or newer, object descriptions are again reported. (#8604)
* When deleting a word with control+delete, NVDA no longer remains silent. (#3298, #11029)
  * Now the word to the right of the deleted word is announced.
* In general settings panel, the language list is now sorted correctly. (#10348)
* In the Input Gestures dialog, significantly improved performance while filtering. (#10307)
* You can now send Unicode characters beyond U+FFFF from a braille display. (#10796)
* NVDA will announce Open With dialog content in Windows 10 May 2020 Update. (#11335)
* A new experimental option in Advanced settings (Enable selective registration for UI Automation events and property changes) can provide major performance improvements in Microsoft Visual Studio and other UIAutomation based applications if enabled. (#11077, #11209)
* For checkable list items, the selected state is no longer announced redundantly, and if applicable, the unselected state is announced instead. (#8554)
* On Windows 10 May 2020 Update, NVDA now shows the Microsoft Sound Mapper when viewing output devices from synthesizer dialog. (#11349)
* In Internet Explorer, numbers are now announced correctly for ordered lists if the list does not start with 1. (#8438)
* In Google chrome, NVDA will now report not checked for all checkable controls (not just check boxes) that are currently not checked. (#11377)
* It is once again possible to navigate in various controls when NVDA's language is set to Aragonese. (#11384)
* NVDA should no longer sometimes freeze in Microsoft Word when rapidly arrowing up and down or typing characters with Braille enabled. (#11431, #11425, #11414)
* NVDA no longer appends nonexistent trailing space when copying the current navigator object to the clipboard. (#11438)
* NVDA no longer activates the Say All profile if there is nothing to read. (#10899, #9947)
* NVDA is no longer unable to read the features list in Internet Information Services (IIS) Manager. (#11468)
* NVDA now keeps the audio device open improving performance on some sound cards (#5172, #10721)
* NVDA will no longer freeze or exit when holding down control+shift+downArrow in Microsoft Word. (#9463)
* The expanded / collapsed state of directories in the navigation treeview on drive.google.com is now always reported by NVDA. (#11520)
* NVDA will auto detect the NLS eReader Humanware braille display via Bluetooth as its Bluetooth name is now "NLS eReader Humanware". (#11561)
* Major performance improvements in Visual Studio Code. (#11533)

### Changes For Developers

* The GUI Helper's BoxSizerHelper.addDialogDismissButtons supports a new "separated" keyword argument, for adding a standard horizontal separator to dialogs (other than messages and single input dialogs). (#6468)
* Additional properties were added to app modules, including path for the executable (appPath), is a Windows Store app (isWindowsStoreApp), and machine architecture for the app (appArchitecture). (#7894)
* It is now possible to create app modules for apps hosted inside wwahost.exe on Windows 8 and later. (#4569)
* A fragment of the log can now be delimited and then copied to clipboard using NVDA+control+shift+F1. (#9280)
* NVDA-specific objects that are found by Python's cyclic garbage collector are now logged when being deleted by the collector to aide in removing reference cycles from NVDA. (#11499)
 * The majority of NVDA's classes are tracked including NVDAObjects, appModules, GlobalPlugins, SynthDrivers, and TreeInterceptors.
 * A class that needs to be tracked should inherit from garbageHandler.TrackedObject.
* Significant debug logging for MSAA events can be now enabled in NVDA's Advanced settings. (#11521)
* MSAA winEvents for the currently focused object are no longer filtered out along with other events if the event count for a given thread is exceeded. (#11520)

## 2020.2

Highlights of this release include support for a new braille display from Nattiq, better support for ESET antivirus GUI and Windows Terminal, performance improvements in 1Password, and with Windows OneCore synthesizer. Plus many other important bug fixes and improvements.

### New Features

* Support for new braille displays:
  * Nattiq nBraille (#10778)
* Added script to open NVDA configuration directory (no default gesture). (#2214)
* Better support for ESET antivirus GUI. (#10894)
* Added support for Windows Terminal. (#10305)
* Added a command to report the active configuration profile (no default gesture). (#9325)
* Added a command to toggle reporting of subscripts and superscripts (no default gesture). (#10985)
* Web applications (E.G. Gmail) no longer speak outdated information when moving focus rapidly. (#10885)
  * This experimental fix must be manually enabled via the 'Attempt to cancel speech for expired focus events' option in the advanced settings panel.
* Many more symbols have been added to the default symbols dictionary. (#11105)

### Changes

* Updated liblouis braille translator from 3.12 to [3.14.0](https://github.com/liblouis/liblouis/releases/tag/v3.14.0). (#10832, #11221)
* The reporting of superscripts and subscripts is now controlled separately to the reporting of font attributes. (#10919)
* Due to changes made in VS Code, NVDA no longer disables browse mode in Code by default. (#10888)
* NVDA no longer reports "top" and "bottom" messages when moving the review cursor directly to the first or last line of the current navigator object with the move to top and move to bottom review cursor scripts respectively. (#9551)
* NVDA no longer reports  "left" and "right" messages when directly moving the review cursor to the first or last character of the line for the current navigator object with the move to beginning of line and move to end of line review cursor scripts respectively. (#9551)

### Bug Fixes

* NVDA now starts correctly when the log file cannot be created. (#6330)
* In recent releases of Microsoft Word 365, NVDA will no longer announce "delete back word" when Control+Backspace is pressed while editing a document. (#10851)
* In Winamp, NVDA will once again announce toggle status of shuffle and repeat. (#10945)
* NVDA is no longer extremely sluggish when moving within the list of items in 1Password. (#10508)
* The Windows OneCore speech synthesizer no longer lags between utterances. (#10721)
* NVDA no longer freezes when you open the context menu for 1Password in the system notification area. (#11017)
* In Office 2013 and older:
  * Ribbons are announced when focus moves to them for the first time. (#4207)
  * Context menu items  are once again reported properly. (#9252)
  * Ribbon sections are consistently announced when navigating with Control+arrows. (#7067)
* In browse mode in Mozilla Firefox and Google Chrome, text no longer incorrectly appears on a separate line when web content uses CSS display: inline-flex. (#11075)
* In browse mode with Automatically set system focus to focusable elements disabled, it is now possible to activate elements that aren't focusable.
* In browse mode with Automatically set system focus to focusable elements disabled, it is now possible to activate elements reached by pressing the tab key. (#8528)
* In browse mode with Automatically set system focus to focusable elements disabled, activating certain elements no longer clicks in an incorrect location. (#9886)
* NVDA error sounds are no longer heard when accessing DevExpress text controls. (#10918)
* The tool-tips of the icons in the system tray are no longer reported upon keyboard navigation if their text is equal to the name of the icons, to avoid double announcing. (#6656)
* In browse mode with 'Automatically set system focus to focusable elements' disabled, switching to focus mode with NVDA+space now focuses the element under the caret. (#11206)
* It is once again possible to check for NVDA updates on certain systems; e.g. clean Windows installs. (#11253)
* Focus is not moved in Java application when the selection is changed in an unfocused tree, table or list. (#5989)

### Changes For Developers

* execElevated and hasUiAccess have moved from config module to systemUtils module. Usage via config module is deprecated. (#10493)
* Updated configobj to 5.1.0dev commit f9a265c4. (#10939)
* Automated testing of NVDA with Chrome and a HTML sample is now possible. (#10553)
* IAccessibleHandler has been converted into a package, OrderedWinEventLimiter has been extracted to a module and unit tests added (#10934)
* Updated BrlApi to version 0.8 (BRLTTY 6.1). (#11065)
* Status bar retrieval may now be customized by an AppModule. (#2125, #4640)
* NVDA no longer listens for IAccessible EVENT_OBJECT_REORDER. (#11076)
* A broken ScriptableObject (such as a GlobalPlugin missing a call to its base class' init method) no longer breaks NVDA's script handling. (#5446)

## 2020.1

Highlights of this release include support for several new braille displays from HumanWare and APH, plus many other important bug fixes such as the ability to again read math in Microsoft Word using MathPlayer / MathType.

### New Features

* The currently selected item in listboxes is again presented in browse mode in Chrome, similar to NVDA 2019.1. (#10713)
* You can now perform right mouse clicks on touch devices by doing a one finger tap and hold. (#3886)
* Support for New braille displays: APH Chameleon 20, APH Mantis Q40, HumanWare BrailleOne, BrailleNote Touch v2, and NLS eReader. (#10830)

### Changes

* NVDA will prevent the system from locking or going to sleep when in say all. (#10643)
* Support for out-of-process iframes in Mozilla Firefox. (#10707)
* Updated liblouis braille translator to version 3.12. (#10161)

### Bug Fixes

* Fixed NVDA not announcing Unicode minus symbol (U+2212). (#10633)
* When installing add-on from add-ons manager, names of files and folders in the browse window are no longer reported twice. (#10620, #2395)
* In Firefox, when loading Mastodon with the advanced web interface enabled, all timelines now render correctly in browse mode. (#10776)
* In browse mode, NVDA now reports "not checked" for unchecked check boxes where it sometimes didn't previously. (#10781)
* ARIA switch controls no longer report confusing information such as "not pressed checked" or "pressed checked". (#9187)
* SAPI4 voices should no longer refuse to speak certain text. (#10792)
* NVDA can again read and interact with math equations in Microsoft Word. (#10803)
* NVDA will again announce text being unselected in browse mode if pressing an arrow key while text is selected. (#10731).
* NVDA no longer exits if there is an error initializing eSpeak. (#10607)
* Errors caused by unicode in translations for shortcuts no longer stop the installer, mitigated by falling back to the English text. (#5166, #6326)
* Arrowing out and away from lists and tables in sayAll with skim reading enabled no longer continuously announces exiting the list or table. (#10706)
* Fix mouse tracking for some MSHTML elements in Internet Explorer. (#10736)

### Changes for Developers

* Developer documentation is now build using sphinx. (#9840)
* Several speech functions have been split into two. (#10593)
  The speakX version remains, but now depends on a getXSpeech function which returns a speech sequence.
  * speakObjectProperties now relies on getObjectPropertiesSpeech
  * speakObject now relies on getObjectSpeech
  * speakTextInfo now relies on getTextInfoSpeech
  * speakWithoutPauses has been converted into a class, and refactored, but should not break compatibility.
  * getSpeechForSpelling is deprecated (though still available) use getSpellingSpeech instead.
  Private changes that should not affect addon developers:
  * _speakPlaceholderIfEmpty is now _getPlaceholderSpeechIfTextEmpty
  * _speakTextInfo_addMath is now _extendSpeechSequence_addMathForTextInfo
* Speech 'reason' has been converted to an Enum, see controlTypes.OutputReason class. (#10703)
  * Module level 'REASON_*' constants are deprecated.
* Compiling NVDA dependencies now requires Visual Studio 2019 (16.2 or newer). (#10169)
* Updated SCons to version 3.1.1. (#10169)
* Again allow behaviors._FakeTableCell to have no location defined (#10864)

## 2019.3

NVDA 2019.3 is a very significant release containing many under-the-hood changes including the upgrade of Python 2 to Python 3, and a major re-write of NVDA's speech subsystem.
Although these changes do break compatibility with older NVDA add-ons, the upgrade to Python 3 is necessary for security, and the changes to speech allow for  some exciting innovations in the near future.
 Other highlights in this release include 64 bit support for Java VMs, Screen Curtain and Focus Highlight functionality, support for more braille displays and a new Braille viewer, and many many other bug fixes.

### New Features

* The accuracy of the move mouse to navigator object command has been improved in text fields in Java applications. (#10157)
* Added support for  the following Handy Tech Braille displays (#8955):
 * Basic Braille Plus 40
 * Basic Braille Plus 32
 * Connect Braille
* All user-defined gestures can now be removed via a new "Reset to factory defaults" button in the Input Gestures dialog. (#10293)
* Font reporting in Microsoft Word now includes if text is marked as hidden. (#8713)
* Added a command to move the review cursor to the position previously set as start marker for selection or copy: NVDA+shift+F9. (#1969)
* In Internet Explorer, Microsoft Edge and recent versions of Firefox and Chrome, landmarks are now reported in focus mode and object navigation. (#10101)
* In Internet Explorer, Google Chrome and Mozilla Firefox, You can now navigate by article and grouping using quick navigation scripts. These scripts are unbound by default and can be assigned in the Input Gestures dialog when the dialog is opened from a browse mode document. (#9485, #9227)
 * Figures are also reported. They are considered objects and therefore navigable with the o quick navigation key.
* In Internet Explorer, Google Chrome and Mozilla Firefox, article elements are now reported with object navigation, and optionally in browse mode if turned on in Document Formatting settings. (#10424)
* Added screen curtain, which when enabled, makes the whole screen black on Windows 8 and later. (#7857)
 * Added a script to enable screen curtain (until next restart with one press, or always while NVDA is running with two presses), no default gesture is assigned.
 * Can be enabled and configured via the 'vision' category in NVDA's settings dialog.
* Added screen highlight functionality to NVDA. (#971, #9064)
 * Highlighting of the focus, navigator object, and browse mode caret position can be enabled and configured via the 'vision' category in NVDA's settings dialog.
 * Note: This feature is incompatible with the focus highlight add-on, however, the add-on can still be used while the built-in highlighter is disabled.
* Added Braille Viewer tool, allows viewing braille output via an on-screen window. (#7788)

### Changes

* The user guide now describes how to use NVDA in the Windows Console. (#9957)
* Running nvda.exe now defaults to replacing an already running copy of NVDA. The -r|--replace command line parameter is still accepted, but ignored. (#8320)
* On Windows 8 and later, NVDA will now report product name and version information for hosted apps such as apps downloaded from Microsoft Store using information provided by the app. (#4259, #10108)
* When toggling track changes on and off with the keyboard in Microsoft Word, NVDA will announce the state of the setting. (#942)
* The NVDA version number is now logged as the first message in the log. This occurs even if logging has been disabled from the GUI. (#9803)
* The settings dialog no longer allows for changing the configured log level if it has been overridden from the command line. (#10209)
* In Microsoft Word, NVDA now announces the display state of non printable characters when pressing the toggle shortcut Ctrl+Shift+8 . (#10241)
* Updated Liblouis braille translator to commit 58d67e63. (#10094)
* When CLDR characters (including emojis) reporting is enabled, they are announced at all punctuation levels. (#8826)
* Third party python packages included in NVDA, such as comtypes, now log their warnings and errors to the NVDA log. (#10393)
* Updated Unicode Common Locale Data Repository emoji annotations to version 36.0. (#10426)
* When focussing a grouping in browse mode, the description is now also read. (#10095)
* The Java Access Bridge is now included with NVDA to enable access to Java applications, including for 64 bit Java VMs. (#7724)
* If the Java Access Bridge is not enabled for the user, NVDA automatically enables it at NVDA startup. (#7952)
* Updated eSpeak-NG to 1.51-dev, commit ca65812ac6019926f2fbd7f12c92d7edd3701e0c. (#10581)

### Bug Fixes

* Emoji and other 32 bit unicode characters now take less space on a braille display when they are shown as hexadecimal values. (#6695)
* In Windows 10, NVDA will announce tooltips from universal apps if NVDA is configured to report tooltips in object presentation dialog. (#8118)
* On Windows 10 Anniversary Update and later, typed text is now reported in Mintty. (#1348)
* On Windows 10 Anniversary Update and later, output in the Windows Console that appears close to the caret is no longer spelled out. (#513)
* Controls in Audacitys compressor dialog are now announced when navigating the dialog. (#10103)
* NVDA no longer treats spaces as words in object review in Scintilla based editors such as Notepad++. (#8295)
* NVDA will prevent the  system from entering sleep mode when scrolling through text with braille display gestures. (#9175)
* On Windows 10, braille will now follow when editing cell contents in Microsoft Excel and in other UIA text controls where it was lagging behind. (#9749)
* NVDA will once again report suggestions in the Microsoft Edge address bar. (#7554)
* NVDA is no longer silent when focusing an HTML tab control header in Internet Explorer. (#8898)
* In Microsoft Edge based on EdgeHTML, NVDA will no longer play search suggestion sound when the window becomes maximized. (#9110, #10002)
* ARIA 1.1 combo boxes are now supported in Mozilla Firefox and Google Chrome. (#9616)
* NVDA will no longer report content of visually hidden columns for list items in SysListView32 controls. (#8268)
* The settings dialog no longer shows "info" as the current log level when in secure mode. (#10209)
* In Start menu for Windows 10 Anniversary Update and later, NVDA will announce details of search results. (#10340)
* In browse mode, if moving the cursor or using quick navigation causes the document to change, NVDA no longer speaks incorrect content in some cases. (#8831, #10343)
* Some bullet names in Microsoft Word have been corrected. (#10399)
* In Windows 10 May 2019 Update and later, NVDA will once again announce first selected emoji or clipboard item when emoji panel and clipboard history opens, respectively. (#9204)
* In Poedit, it is once again possible to view some translations for right to left languages. (#9931)
* In the Settings app in Windows 10 April 2018 Update and later, NVDA will no longer announce progress bar information for volume meters found in the System/Sound page. (#10412)
* Invalid regular expressions in speech dictionaries no longer completely break speech in NVDA. (#10334)
* When reading bulleted items in Microsoft Word with UIA enabled, the bullet from the next list item is no longer inappropriately announced. (#9613)
* Some rare braille translation issues and errors with liblouis have been resolved. (#9982)
* Java applications started before NVDA are now accessible without the need to restart the Java app. (#10296)
* In Mozilla Firefox, when the focused element becomes marked as current (aria-current), this change is no longer spoken multiple times. (#8960)
* NVDA will now treat certain composit unicode characters such as e-acute as one single character when moving through text. (#10550)
* Spring Tool Suite Version 4 is now supported. (#10001)
* Don't double speak name when aria-labelledby relation target is an inner element. (#10552)
* On Windows 10 version 1607 and later, typed characters from Braille keyboards are spoken in more situations. (#10569)
* When changing the audio output device, tones played by NVDA will now play through the newly selected device. (#2167)
* In Mozilla Firefox, moving focus in browse mode is faster. This makes moving the cursor in browse mode more responsive in many cases. (#10584)

### Changes for Developers

* Updated Python to 3.7. (#7105)
* Updated pySerial to version 3.4. (#8815)
* Updated wxPython to 4.0.3 to support Python 3.5 and later. (#9630)
* Updated six to version 1.12.0. (#9630)
* Updated py2exe to version 0.9.3.2 (in development, commit b372a8e from albertosottile/py2exe#13). (#9856)
* Updated UIAutomationCore.dll comtypes module to version 10.0.18362. (#9829)
* The tab-completion in the Python console only suggests attributes starting with an underscore if the underscore is first typed. (#9918)
* Flake8 linting tool has been integrated with SCons reflecting code requirements for Pull Requests. (#5918)
* As NVDA no longer depends on pyWin32, modules such as win32api and win32con are no longer available to add-ons. (#9639)
 * win32api calls can be replaced with direct calls to win32 dll functions via ctypes.
 * win32con constants should be defined in your files.
* The "async" argument in nvwave.playWaveFile has been renamed to "asynchronous". (#8607)
* speakText and speakCharacter methods on synthDriver objects are no longer supported.
 * This functionality is handled by SynthDriver.speak.
* SynthSetting classes in synthDriverHandler have been removed. Now use driverHandler.DriverSetting classes instead.
* SynthDriver classes should no longer expose index via the lastIndex property.
 * Instead, they should notify the synthDriverHandler.synthIndexReached action with the index, once all previous audio has finished playing before that index.
* SynthDriver classes must now notify the synthDriverHandler.synthDoneSpeaking action, once all audio from a SynthDriver.speak call has completed playing.
* SynthDriver classes must support the speech.PitchCommand in their speak method, as changes in pitch for speak spelling now depends on this functionality.
* The speech function getSpeechTextForProperties has been renamed to getPropertiesSpeech. (#10098)
* The braille function getBrailleTextForProperties has been renamed to getPropertiesBraille. (#10469)
* Several speech functions have been changed to return speech sequences. (#10098)
 * getControlFieldSpeech
 * getFormatFieldSpeech
 * getSpeechTextForProperties now called getPropertiesSpeech
 * getIndentationSpeech
 * getTableInfoSpeech
* Added a textUtils module to simplify string differences between Python 3 strings and Windows unicode strings. (#9545)
 * See the module documentation and textInfos.offsets module for example implementations.
* Deprecated functionality now removed. (#9548)
 * AppModules removed:
  * Windows XP sound recorder.
  * Klango Player, which is abandoned software.
 * configobj.validate wrapper removed.
  * New code should use from configobj import validate instead of import validate
 * textInfos.Point and textInfos.Rect replaced by locationHelper.Point and locationHelper.RectLTRB respectively.
 * braille.BrailleHandler._get_tether and braille.BrailleHandler.set_tether have been removed.
 * config.getConfigDirs has been removed.
 * config.ConfigManager.getConfigValidationParameter has been replaced by getConfigValidation
 * inputCore.InputGesture.logIdentifier property has been removed.
   * Use _get_identifiers in inputCore.InputGesture instead.
 * synthDriverHandler.SynthDriver.speakText/speakCharacter have been removed.
 * Removed several synthDriverHandler.SynthSetting classes.
   * Previously kept for backwards compatibility (#8214), now considered obsolete.
   * Drivers that used the SynthSetting classes should be updated to use the DriverSetting classes.
 * Some legacy code has been removed, particularly:
  * Support for the Outlook pre 2003 message list.
  * An overlay class for the classic start menu, only found in Windows Vista and earlier.
  * Dropped support for Skype 7, as it is definitely not working any more.
* Added a framework to create vision enhancement providers; modules that can change screen contents, optionally based on input from NVDA about object locations. (#9064)
 * Add-ons can bundle their own providers in a visionEnhancementProviders folder.
 * See the vision and visionEnhancementProviders modules for the implementation of the framework and examples, respectively.
 * Vision enhancement providers are enabled and configured via the 'vision' category in NVDA's settings dialog.
* Abstract class properties are now supported on objects that inherit from baseObject.AutoPropertyObject (e.g. NVDAObjects and TextInfos). (#10102)
* Introduced displayModel.UNIT_DISPLAYCHUNK as a textInfos unit constant specific to DisplayModelTextInfo. (#10165)
 * This new constant allows walking over the text in a DisplayModelTextInfo in a way that more closely resembles how the text chunks are saved in the underlying model.
* displayModel.getCaretRect now returns an instance of locationHelper.RectLTRB. (#10233)
* The UNIT_CONTROLFIELD and UNIT_FORMATFIELD constants have been moved from virtualBuffers.VirtualBufferTextInfo to the textInfos package. (#10396)
* For every entry in the NVDA log, information about the originating thread is now included. (#10259)
* UIA TextInfo objects can now be moved/expanded by the page, story and formatField text units. (#10396)
* External modules (appModules and globalPlugins) are now less likely to be able to break the creation of NVDAObjects.
 * Exceptions caused by the "chooseNVDAObjectOverlayClasses" and "event_NVDAObject_init" methods are now properly caught and logged.
* The aria.htmlNodeNameToAriaLandmarkRoles dictionary has been renamed to aria.htmlNodeNameToAriaRoles. It now also contains roles that aren't landmarks.
* scriptHandler.isCurrentScript has been removed due to lack of use. There is no replacement. (#8677)

## 2019.2.1

This is a minor release to fix several crashes present in 2019.2. Fixes include:

* Addressed several crashes in Gmail seen in both Firefox and Chrome when interacting with particular popup menus such as when creating filters or changing certain Gmail settings. (#10175, #9402, #8924)
* In Windows 7, NVDA no longer causes Windows Explorer to crash when the mouse is used in the start menu. (#9435)
* Windows Explorer on Windows 7 no longer crashes when accessing metadata edit fields. (#5337)
* NVDA no longer freezes when interacting with images with a base64 URI in Mozilla Firefox or Google Chrome. (#10227)

## 2019.2

Highlights of this release include auto detection of Freedom Scientific braille displays, an experimental setting in the Advanced panel to stop browse mode from automatically moving focus (which may provide performance improvements), a rate boost option for the Windows OneCore synthesizer to achieve very fast rates, and many other bug fixes.

### New Features

* NVDA's Miranda NG support  works with newer versions of the client. (#9053)
* You can now disable browse mode by default by disabling the new "Enable browse mode on page load" option in NVDA's browse mode settings. (#8716)
 * Note that when this option is disabled, you can still enable browse mode manually by pressing NVDA+space.
* You can now filter symbols in the punctuation/symbol pronunciation dialog, similar to how filtering works in the elements list and input gestures dialog. (#5761)
* A command has been added to change the mouse text unit resolution (how much text will be spoken when the mouse moves), it has not been assigned a default gesture. (#9056)
* The windows OneCore synthesizer now has a rate boost option, which allows for significantly faster speech. (#7498)
* The Rate Boost option is now configurable from the Synth Settings Ring for supported speech synthesizers. (Currently eSpeak-NG and Windows OneCore). (#8934)
* Configuration profiles can now be manually activated with gestures. (#4209)
 * The gesture must be configured in the "Input gestures" dialog.
* In Eclipse, added support for autocompletion in code editor. (#5667)
 * Additionally, Javadoc information can be read from the editor when it is present by using NVDA+d.
* Added an experimental option to the Advanced Settings panel that allows you to stop the system focus from following the browse mode cursor (Automatically set system focus to focusable elements). (#2039) Although this may not be suitable to turn off for all websites, this may fix:
 * Rubber band effect: NVDA sporadically undoes the last browse mode keystroke by jumping to the previous location.
 * Edit boxes steal system focus when arrowing down through them on some websites.
 * Browse mode keystrokes are slow to respond.
* For braille display drivers that support it, driver settings can now be changed from the braille settings category in NVDA's settings dialog. (#7452)
* Freedom Scientific braille displays are now supported by braille display auto detection. (#7727)
* Added a command to show the replacement for the symbol under the review cursor. (#9286)
* Added an experimental option to the Advanced Settings panel that allows you to try out a new, work-in-progress rewrite of NVDA's Windows Console support using the Microsoft UI Automation API. (#9614)
* In the Python Console, the input field now supports pasting multiple lines from the clipboard. (#9776)

### Changes

* Synthesizer volume is now increased and decreased by 5 instead of 10 when using the settings ring. (#6754)
* Clarified the text in the add-on manager when NVDA is launched with the --disable-addons flag. (#9473)
* Updated Unicode Common Locale Data Repository emoji annotations to version 35.0. (#9445)
* The hotkey for the filter field in the elements list in browse mode has changed to alt+y. (#8728)
* When an auto detected braille display is connected via Bluetooth, NVDA will keep searching for USB displays supported by the same driver and switch to a USB connection if it becomes available. (#8853)
* Updated eSpeak-NG to commit 67324cc.
* Updated liblouis braille translator to version 3.10.0. (#9439, #9678)
* NVDA will now report the word 'selected' after reporting the text a user has just selected.(#9028, #9909)
* In Microsoft Visual Studio Code, NVDA is in focus mode by default. (#9828)

### Bug Fixes

* NVDA no longer crashes when an add-on directory is empty. (#7686)
* LTR and RTL marks are no longer reported in Braille or per-character speech when accessing the properties window. (#8361)
* When jumping to form fields with Browse Mode quick navigation, the entire form field is now announced rather than just the first line. (#9388)
* NVDA will no longer become silent after exiting the Windows 10 Mail app. (#9341)
* NVDA no longer fails to start when the users regional settings are set to a locale unknown to NVDA, such as English (Netherlands). (#8726)
* When browse mode is enabled in Microsoft Excel and you switch to a browser in focus mode or vice versa, browse mode state is now reported appropriately. (#8846)
* NVDA now properly reports the line at the mouse cursor in Notepad++ and other Scintilla based editors. (#5450)
* In Google Docs (and other web-based editors), braille no longer sometimes incorrectly shows "lst end" before the cursor in the middle of a list item. (#9477)
* In the Windows 10 May 2019 Update, NVDA no longer speaks many volume notifications if changing the volume with hardware buttons when File Explorer has focus. (#9466)
* Loading the punctuation/symbol pronunciation dialog is now much faster when using symbol dictionaries containing over 1000 entries. (#8790)
* In Scintilla controls such as Notepad++, NVDA can read the correct line when wordwrap is enabled. (#9424)
* In Microsoft Excel, the cell location is announced after it changes due to the shift+enter or shift+numpadEnter gestures. (#9499)
* In Visual Studio 2017 and up, in the Objects Explorer window, the selected item in objects tree or members tree with categories is now reported correctly. (#9311)
* Add-ons with names that only differ in capitalization are no longer treated as separate add-ons. (#9334)
* For Windows OneCore voices, the rate set in NVDA is no longer affected by the rate set in Windows 10 Speech Settings. (#7498)
* The log can now be opened with NVDA+F1 when there is no developer info for the current navigator object. (#8613)
* It is again possible to use NVDA's table navigation commands in Google Docs, in Firefox and Chrome. (#9494)
* The bumper keys now work correctly on Freedom Scientific braille displays. (#8849)
* When reading the first character of a document in Notepad++ 7.7 X64, NVDA no longer freezes for up to ten seconds. (#9609)
* HTCom can now be used with a Handy Tech Braille display in combination with NVDA. (#9691)
* In Mozilla Firefox, updates to a live region are no longer reported if the live region is in a background tab. (#1318)
* NVDA's browse mode Find dialog no longer fails to function if NVDA's About dialog is currently open in the background. (#8566)

### Changes for Developers

* You can now set the "disableBrowseModeByDefault" property on app modules to leave browse mode off by default. (#8846)
* The extended window style of a window is now exposed using the `extendedWindowStyle` property on Window objects and their derivatives. (#9136)
* Updated comtypes package to 1.1.7. (#9440, #8522)
* When using the report module info command, the order of information has changed to present the module first. (#7338)
* Added an example to demonstrate using nvdaControllerClient.dll from C#. (#9600)
* Added a new isWin10 function to the winVersion module which returns whether or not this copy of NVDA is running on (at least) the supplied release version of Windows 10 (such as 1903). (#9761)
* The NVDA Python console now  contains more useful modules in its namespace (such as appModules, globalPlugins, config and textInfos). (#9789)
* The result of the last executed command in the NVDA Python console is now accessible from the _ (line) variable. (#9782)
 * Note that this shadows the gettext translation function also called "_". To access the translation function: del _

## 2019.1.1

This point release fixes the following bugs:

* NVDA no longer causes Excel 2007 to crash or refuses to report if a cell has a formula. (#9431)
* Google Chrome no longer crashes when interacting with certain listboxes. (#9364)
* An issue has been fixed which prevented copying a users configuration to the system configuration profile. (#9448)
* In Microsoft Excel, NVDA again uses the localized message when reporting the location of merged cells. (#9471)

## 2019.1

Highlights of this release include performance improvements when accessing both Microsoft word and Excel, stability and security improvements such as support for add-ons with version compatibility information, and many other bug fixes.

Please note that starting from this release of NVDA, custom appModules, globalPlugins, braille display drivers and synth drivers will no longer be automatically loaded from your NVDA user configuration directory.
Rather these  should be installed as part of an NVDA add-on. For those developing code for an add-on, code for testing can be placed in a new developer scratchpad directory in the NVDA user configuration directory,  if the Developer scratchpad option  is turned on in NVDA's new Advanced settings panel.
These changes are necessary to better ensure compatibility of custom code, so that NVDA does not break when this code becomes incompatible with newer releases.
Please refer to the list of changes further down for more details on this and how add-ons are now better versioned.

### New Features

* New braille tables: Afrikaans, Arabic 8 dot computer braille, Arabic grade 2, Spanish grade 2. (#4435, #9186)
* Added an option to NVDA's mouse settings to make NVDA handle situations where the mouse is controlled by another application. (#8452)
 * This will allow NVDA to track the mouse when a system is controlled remotely using TeamViewer or other remote control software.
* Added the `--enable-start-on-logon` command line parameter to allow configuring whether silent installations of NVDA set NVDA to start at Windows logon or not. Specify true to start at logon or false to not start at logon. If the --enable-start-on-logon argument is not specified at all then NVDA will default to starting at logon, unless it was  already configured not to by a previous installation. (#8574)
* It is possible to turn NVDA's logging features off by setting logging level to "disabled" from General settings panel. (#8516)
* The presence of formulae in LibreOffice and Apache OpenOffice spreadsheets is now reported. (#860)
* In Mozilla Firefox and Google Chrome, browse mode now reports the selected item in list boxes and trees.
 * This works in Firefox 66 and later.
 * This does not work for certain list boxes (HTML select controls) in Chrome.
* Early support for apps such as Mozilla Firefox on computers with ARM64 (e.g. Qualcomm Snapdragon) processors. (#9216)
* A new Advanced Settings category has been added to NVDA's Settings dialog, including an option to try out NVDA's new support for Microsoft Word via the Microsoft UI Automation API. (#9200)
* Added support for the graphical view in Windows Disk Management. (#1486)
* Added support for Handy Tech Connect Braille and Basic Braille 84. (#9249)

### Changes

* Updated liblouis braille translator to version 3.8.0. (#9013)
* Add-on authors now can enforce a minimum required NVDA version for their add-ons. NVDA will refuse to install or load an add-on whose minimum required NVDA version is higher than the current NVDA version. (#6275)
* Add-on authors can now specify the last version of NVDA the add-on has been tested against. If an add-on has been only tested against a  version of NVDA lower than the current version, then NVDA will refuse to install or load the add-on. (#6275)
* This version of NVDA will allow installing and loading of add-ons  that do not yet contain Minimum and Last Tested NVDA version information, but upgrading to future versions of NVDA (E.g. 2019.2) may automatically cause these older add-ons to be disabled.
* The move mouse to navigator object command is now available in Microsoft Word as well as for UIA controls, particularly Microsoft Edge. (#7916, #8371)
* Reporting of text under the mouse has been improved within Microsoft Edge and other UIA applications. (#8370)
* When NVDA is started with the `--portable-path` command line parameter, the provided path is automatically filled in when trying to create a portable copy of NVDA using the NVDA menu. (#8623)
* Updated the path to the Norwegian braille table to reflect the standard from the year 2015. (#9170)
* When navigating by paragraph (control+up or down arrows) or navigating by table cell (control+alt+arrows), the existence of spelling errors will no longer be announced, even if NVDA is configured to announce these automatically. This is because paragraphs and table cells can be quite large, and detecting spelling errors in some applications can be very costly. (#9217)
* NVDA no longer automatically loads custom appModules, globalPlugins and braille and synth drivers from the NVDA user configuration directory. This code should be instead packaged as an add-on with correct version information, ensuring that incompatible code is not run with current versions of NVDA. (#9238)
 * For developers who need to test code as it is being developed,  enable NVDA's developer scratchpad directory in the Advanced category of NVDA settings, and place your code in the 'scratchpad' directory found in the NVDA user configuration directory when this option is enabled.

### Bug Fixes

* When using OneCore speech synthesizer on Windows 10 April 2018 Update and later, large chunks of silence are no longer inserted between speech utterances. (#8985)
* When moving by character in plain text controls (such as Notepad) or browse mode, 32 bit emoji characters consisting of two UTF-16 code points (such as 🤦) will now read properly. (#8782)
* Improved restart confirmation dialog after changing NVDA's interface language. The text and the button labels are now more concise and less confusing. (#6416)
* If a 3rd party speech synthesizer fails to load, NVDA will fall back to Windows OneCore speech synthesizer on Windows 10, rather than espeak. (#9025)
* Removed the "Welcome Dialog" entry in the NVDA menu while on secure screens. (#8520)
* When tabbing or using quick navigation in browse mode, legends on tab panels are now reported more consistently. (#709)
* NVDA will now announce selection changes for certain time pickers such as in the Alarms and Clock app in Windows 10. (#5231)
* In Windows 10's Action Center, NVDA will announce status messages when toggling quick actions such as brightness and focus assist. (#8954)
* In action Center in Windows 10 October 2018 Update and earlier, NVDA will recognize brightness quick action control as a button instead of a toggle button. (#8845)
* NVDA will again track cursor and announce deleted characters in the Microsoft Excel  go to and find edit fields. (#9042)
* Fixed a rare browse mode crash in Firefox. (#9152)
* NVDA no longer fails to report the focus for some controls in the Microsoft Office 2016 ribbon when collapsed.
* NVDA no longer fails to report the suggested contact when entering addresses in new messages in Outlook 2016. (#8502)
* The last few cursor routing keys on 80 cell eurobraille displays no longer route the cursor to a position at or just after the start of the braille line. (#9160)
* Fixed table navigation in threaded view in Mozilla Thunderbird. (#8396)
* In Mozilla Firefox and Google Chrome, switching to focus mode now works correctly for certain list boxes and trees (where the list box/tree is not itself focusable but its items are) . (#3573, #9157)
* Browse mode is now correctly turned on by default when reading messages in Outlook 2016/365 if using NVDA's experimental UI Automation support for Word Documents. (#9188)
* NVDA is now less likely to freeze in such a way that the only way to escape is signing out from your current windows session. (#6291)
* In Windows 10 October 2018 Update and later, when opening cloud clipboard history with clipboard empty, NVDA will announce clipboard status. (#9103)
* In Windows 10 October 2018 Update and later, when searching for emojis in emoji panel, NVDA will announce top search result. (#9105)
* NVDA no longer freezes in the main window of Oracle VirtualBox 5.2 and above. (#9202)
* Responsiveness in Microsoft Word when navigating by line, paragraph or table cell may be significantly improved in some documents. A reminder that for best performance, set Microsoft Word to Draft view with alt+w,e after opening a document. (#9217)
* In Mozilla Firefox and Google Chrome, empty alerts are no longer reported. (#5657)
* Significant performance improvements when navigating cells in Microsoft Excel, particularly when the spreadsheet contains comments and or validation dropdown lists. (#7348)
* It should be no longer necessary to turn off in-cell editing in Microsoft Excel's options to access the cell edit control with NVDA in Excel 2016/365. (#8146).
* Fixed a freeze in Firefox sometimes seen when quick navigating by landmarks, if the Enhanced Aria add-on is in use. (#8980)

### Changes for Developers

* NVDA can now  be built with all editions of Microsoft Visual Studio 2017 (not just the Community edition). (#8939)
* You can now include log output from liblouis into the NVDA log by setting the louis boolean flag in the debugLogging section of the NVDA configuration. (#4554)
* Add-on authors are now able to provide NVDA version compatibility information in add-on manifests. (#6275, #9055)
 * minimumNVDAVersion: The minimum required version of NVDA for an add-on to work properly.
 * lastTestedNVDAVersion: The last version of NVDA an add-on has been tested with.
* OffsetsTextInfo objects can now implement the _getBoundingRectFromOffset method to allow retrieval of bounding rectangles per characters instead of points. (#8572)
* Added a boundingRect property to TextInfo objects to retrieve the bounding rectangle of a range of text. (#8371)
* Properties and methods within classes can now be marked as abstract in NVDA. These classes will raise an error if instantiated. (#8294, #8652, #8658)
* NVDA can log the time since input when text is spoken, which helps in measuring perceived responsiveness. This can be enabled by setting the timeSinceInput setting to True in the debugLog section of the NVDA configuration. (#9167)

## 2018.4.1

This release fixes a crash at start up if NVDA's user interface language is set to Aragonese. (#9089)

## 2018.4

Highlights of this release include performance improvements in recent Mozilla Firefox versions, announcement of emojis with all synthesizers, reporting of replied/forwarded status in Outlook, reporting the distance of the cursor to the edge of a Microsoft Word page, and many bug fixes.

### New Features

* New braille tables: Chinese (China, Mandarin) grade 1 and grade 2. (#5553)
* Replied / Forwarded status is now reported on mail items in the Microsoft Outlook message list. (#6911)
* NVDA is now able to read descriptions for emoji as well as other characters that are part of the Unicode Common Locale Data Repository. (#6523)
* In Microsoft Word, the cursor's distance from the top and left edges of the page can be reported by pressing NVDA+numpadDelete. (#1939)
* In Google Sheets with braille mode enabled, NVDA no longer announces 'selected' on every cell when moving focus between cells. (#8879)
* Added support for Foxit Reader and Foxit Phantom PDF. (#8944)
* Added support for the DBeaver database tool. (#8905)

### Changes

* "Report help balloons" in the Object Presentations dialog has been renamed to "Report notifications" to include reporting of toast notifications in Windows 8 and later. (#5789)
* In NVDA's keyboard settings, the checkboxes to enable or disable NVDA modifier keys are now displayed in a list rather than as separate checkboxes.
* NVDA will no longer present redundant information when reading clock system tray on some versions of Windows. (#4364)
* Updated liblouis braille translator to version 3.7.0. (#8697)
* Updated eSpeak-NG to commit 919f3240cbb.

### Bug Fixes

* In Outlook 2016/365, the category and flag status are reported for messages. (#8603)
* When NVDA is set to languages such as Kirgyz, Mongolian or Macedonian, it no longer shows a dialog on start-up warning that the language is not supported by the Operating System. (#8064)
* Moving the mouse to the navigator object will now much more accurately move the mouse to the browse mode position in Mozilla Firefox, Google Chrome and Acrobat Reader DC. (#6460)
* Interacting with combo boxes on the web in Firefox, Chrome and Internet Explorer has been improved. (#8664)
* If running on the Japanese version of Windows XP or Vista, NVDA now displays OS version requirements message as expected. (#8771)
* Performance improvements when navigating large pages with lots of dynamic changes in Mozilla Firefox. (#8678)
* Braille no longer shows font attributes  if they have been disabled in  Document Formatting settings. (#7615)
* NVDA no longer fails to track focus in File Explorer and other applications using UI Automation when another app is busy (such as batch processing audio). (#7345)
* In ARIA menus on the web, the Escape key will now be passed through to the menu and no longer turn off focus mode unconditionally. (#3215)
* In the new Gmail web interface, when using quick navigation inside messages while reading them, the entire body of the message is no longer reported after the element to which you just navigated. (#8887)
* After updating NVDA, Browsers such as Firefox and google Chrome should no longer crash, and browse mode should continue to correctly reflect updates to any currently loaded documents. (#7641)
* NVDA no longer reports clickable multiple times in a row when navigating clickable content in Browse Mode. (#7430)
* Gestures performed on baum Vario 40 braille displays will no longer fail to execute. (#8894)
* In Google Slides with Mozilla Firefox, NVDA no longer reports selected text on every control with focus. (#8964)

### Changes for Developers

* gui.nvdaControls now contains two classes to create accessible lists with check boxes. (#7325)
 * CustomCheckListBox is an accessible subclass of wx.CheckListBox.
 * AutoWidthColumnCheckListCtrl adds accessible check boxes to an AutoWidthColumnListCtrl, which itself is based on wx.ListCtrl.
* If you need to make a wx widget accessible which isn't already, it is possible to do so by using an instance of gui.accPropServer.IAccPropServer_impl. (#7491)
 * See the implementation of gui.nvdaControls.ListCtrlAccPropServer for more info.
* Updated configobj to 5.1.0dev commit 5b5de48a. (#4470)
* The config.post_configProfileSwitch action now takes the optional prevConf keyword argument, allowing handlers to take action based on differences between configuration before and after the profile switch. (#8758)

## 2018.3.2

This is a minor release to work around a crash in Google Chrome when navigating tweetts on [www.twitter.com](http://www.twitter.com). (#8777)

## 2018.3.1

This is a minor release to fix a critical bug in NVDA which caused 32 bit versions of Mozilla Firefox to crash. (#8759)

## 2018.3

Highlights of this release include automatic detection of many Braille displays, support for new Windows 10 features including the Windows 10 Emoji input panel, and many other bug fixes.

### New Features

* NVDA will report grammar errors when appropriately exposed by web pages in Mozilla Firefox and Google Chrome. (#8280)
* Content marked as being either inserted or deleted in web pages is now reported in Google Chrome. (#8558)
* Added support for BrailleNote QT and Apex BT's scroll wheel when BrailleNote is used as a braille display with NVDA. (#5992, #5993)
* Added scripts for reporting elapsed and total time of current track in Foobar2000. (#6596)
* The Mac command key symbol (⌘) is now announced when reading text with any synthesizer. (#8366)
* Custom roles via the aria-roledescription attribute are now supported in all web browsers. (#8448)
* New braille tables: Czech 8 dot, Central Kurdish, Esperanto, Hungarian, Swedish 8 dot computer braille. (#8226, #8437)
* Support has been added to automatically detect braille displays in the background. (#1271)
 * ALVA, Baum/HumanWare/APH/Orbit, Eurobraille, Handy Tech, Hims, SuperBraille and HumanWare BrailleNote and Brailliant BI/B displays are currently supported.
 * You can enable this feature by selecting the automatic option from the list of braille displays in NVDA's braille display selection dialog.
 * Please consult the documentation for additional details.
* Added support for various modern input features introduced in recent Windows 10 releases. These include emoji panel (Fall Creators Update), dictation (Fall Creators Update), hardware keyboard input suggestions (April 2018 Update), and cloud clipboard paste (October 2018 Update). (#7273)
* Content marked as a block quote using ARIA (role blockquote) is now supported in Mozilla Firefox 63. (#8577)

### Changes

* The list of available languages in NVDA's General Settings is now sorted based on language names instead of ISO 639 codes. (#7284)
* Added default gestures for Alt+Shift+Tab and Windows+Tab with all supported Freedom Scientific braille displays. (#7387)
* For ALVA BC680 and protocol converter displays, it is now possible to assign different functions to the left and right smart pad, thumb and etouch keys. (#8230)
* For ALVA BC6 displays, the key combination sp2+sp3 will now announce the current date and time, whereas sp1+sp2 emulates the Windows key. (#8230)
* The user is asked once when NVDA starts if they are happy sending usage statistics to NV Access when checking for NVDA updates. (#8217)
* When checking for updates, if the user has agreed to allow sending usage statistics to NV Access, NVDA will now send the name of the current synth driver and braille display in use, to aide in better prioritization for future work on these drivers. (#8217)
* Updated liblouis braille translator to version 3.6.0. (#8365)
* Updated the path to the correct Russian eight-dots Braille table. (#8446)
* Updated eSpeak-ng to 1.49.3dev commit 910f4c2. (#8561)

### Bug Fixes

* Accessible labels for controls in Google Chrome are now more readily reported in browse mode when the label does not appear as content itself. (#4773)
* Notifications are now supported in Zoom. For example, this includes mute/unmute status, and incoming messages. (#7754)
* Switching braille context presentation when in browse mode no longer causes braille output to stop following browse mode cursor. (#7741)
* ALVA BC680 braille displays no longer intermittently fail to initialize. (#8106)
* By default, ALVA BC6 displays will no longer execute emulated system keyboard keys when pressing key combinations involving sp2+sp3 to trigger internal functionality. (#8230)
* Pressing sp2 on an ALVA BC6 display to emulate the alt key now works as advertised. (#8360)
* NVDA no longer announces redundant keyboard layout changes. (#7383, #8419)
* Mouse tracking is now much more accurate in Notepad and other plain text edit controls when in a document with more than 65535 characters. (#8397)
* NVDA will recognize more dialogs in Windows 10 and other modern applications. (#8405)
* On Windows 10 October 2018 Update and Server 2019 and above, NVDA no longer fails to track the system focus when an application freezes or floods the system with events. (#7345, #8535)
* Users are now informed when attempting to read or copy an empty status bar. (#7789)
* Fixed an issue where the "not checked" state on controls is not reported in speech if the control has previously been half checked. (#6946)
* In the list of languages in NVDA's General Settings, language name for Burmese is displayed correctly on Windows 7. (#8544)
* In Microsoft Edge, NVDA will announce notifications such as reading view availability and page load progress. (#8423)
* When navigating into a list on the web, NVDA will now report its label if the web author has provided one. (#7652)
* When manually assigning functions to gestures for a particular braille display, these gestures now always show up as being assigned to that display. Previously, they showed up as if they were assigned to the currently active display. (#8108)
* The 64-bit version of Media Player Classic is now supported. (#6066)
* Several improvements to braille support in Microsoft Word with UI Automation enabled:
 * Similar to other multiline text fields, When positioned at the start of a document in Braille, the display is now panned such that the first character of the document is at the start of the display. (#8406)
 * Reduced overly verbose focus presentation in both speech and braille when focusing a Word document. (#8407)
 * Cursor routing in braille now works correctly when in a list in a Word document. (#7971)
 * Newly inserted bullets/numbers in a Word document are correctly reported in both speech and braille. (#7970)
* In Windows 10 1803 and later, it is now possible to install add-ons if the "Use Unicode UTF-8 for worldwide language support" feature is enabled. (#8599)
* NVDA will no longer make iTunes 12.9 and newer completely unusable to interact with. (#8744)

### Changes for Developers

* Added scriptHandler.script, which can function as a decorator for scripts on scriptable objects. (#6266)
* A system test framework has been introduced for NVDA. (#708)
* Some changes have been made to the hwPortUtils module: (#1271)
 * listUsbDevices now yields dictionaries with device information including hardwareID and devicePath.
 * Dictionaries yielded by listComPorts now also contain a usbID entry for COM ports with USB VID/PID information in their hardware ID.
* Updated wxPython to 4.0.3. (#7077)
* As NVDA now only supports Windows 7 SP1 and later, the key "minWindowsVersion" used to check if UIA should be enabled for a particular release of Windows has been removed. (#8422)
* You can now register to be notified about configuration saves/reset actions via new config.pre_configSave, config.post_configSave, config.pre_configReset, and config.post_configReset actions. (#7598)
 * config.pre_configSave is used to be notified when NVDA's configuration is about to be saved, and config.post_configSave is called after configuration has been saved.
 * config.pre_configReset and config.post_configReset includes a factory defaults flag to specify if settings are reloaded from disk (false) or reset to defaults (true).
* config.configProfileSwitch has been renamed to config.post_configProfileSwitch to reflect the fact that this action is called after profile switch takes place. (#7598)
* UI Automation interfaces updated to Windows 10 October 2018 Update and Server 2019 (IUIAutomation6 / IUIAutomationElement9). (#8473)

## 2018.2.1

This release includes translation updates due to last-minute removal of a feature which caused problems.

## 2018.2

Highlights of this release include Support for tables in Kindle for PC, support for HumanWare BrailleNote Touch and BI14 Braille displays, Improvements to both Onecore and Sapi5 speech synthesizers, improvements in Microsoft Outlook and much more.

### New Features

* row and column span for table cells is now reported in speech and braille. (#2642)
* NVDA table navigation commands are now supported in Google Docs (with Braille mode enabled). (#7946)
* Added ability to read and navigate tables in Kindle for PC. (#7977)
* Support for HumanWare BrailleNote touch and Brailliant BI 14 braille displays via both USB and bluetooth. (#6524)
* In Windows 10 Fall Creators Update and later, NVDA can announce notifications from apps such as Calculator and Windows Store. (#7984)
* New braille translation tables: Lithuanian 8 dot, Ukrainian, Mongolian grade 2. (#7839)
* Added a script to report formatting information for the text under a specific braille cell. (#7106)
* When updating NVDA, it is now possible to postpone the installation of the update to a later moment. (#4263)
* New languages: Mongolian, Swiss German.
* You can now toggle control, shift, alt, windows and NVDA from your braille keyboard and combine these modifiers with braille input (e.g. press control+s). (#7306)
 * You can assign these new modifier toggles using the commands found under Emulated system keyboard keys in the Input gestures dialog.
* Restored support for Handy Tech Braillino and Modular (with old firmware) displays. (#8016)
* Date and time for supported Handy Tech devices (such as Active Braille and Active Star) will now automatically be synchronized by NVDA when out of sync more than five seconds. (#8016)
* An input gesture can be assigned to temporarily disable all configuration profile triggers. (#4935)

### Changes

* The status column in the addons manager has been changed to indicate if the addon is enabled or disabled rather than running or suspended. (#7929)
* Updated liblouis braille translator to 3.5.0. (#7839)
* The Lithuanian braille table has been renamed to Lithuanian 6 dot to avoid confusion with the new 8 dot table. (#7839)
* The French (Canada) grade 1 and grade 2 tables have been removed. Instead, the French (unified) 6 dot computer braille and Grade 2 tables will be used respectively. (#7839)
* The secondary routing buttons on Alva BC6, EuroBraille and Papenmeier braille displays now report formatting information for the text under the braille cell of that button. (#7106)
* Contracted braille input tables will automatically fall back to uncontracted mode in non-editable cases (i.e. controls where there is no cursor or in browse mode). (#7306)
* NVDA is now less verbose when an appointment or time slot in the Outlook calendar covers an entire day. (#7949)
* All of NVDA's Preferences can now be found in one settings dialog under NVDA Menu -> Preferences -> Settings, rather than scattered throughout many dialogs. (#577)
* The default speech synthesizer when running on Windows 10 is now oneCore speech rather than eSpeak. (#8176)

### Bug Fixes

* NVDA no longer fails to read focused controls in the Microsoft Account sign-in screen in Settings after entering an email address. (#7997)
* NVDA no longer fails to read the page when going back to a previous page in Microsoft Edge. (#7997)
* NVDA will no longer incorrectly announce the final character of a windows 10 sign-in PIN as the machine unlocks. (#7908)
* Labels of checkboxes and radio buttons in Chrome and Firefox are no longer reported twice when tabbing or using quick navigation in Browse mode. (#7960)
* aria-current with a value of false will be announced as "false" instead of "true". (#7892).
* Windows OneCore Voices no longer fails to load if the configured voice has been uninstalled. (#7553)
* Changing voices in the Windows OneCore Voices is now a lot faster. (#7999)
* Fixed malformed braille output for several braille tables, including capital signs in 8 dot contracted Danish braille. (#7526, #7693)
* NVDA can now report more bullet types in Microsoft Word. (#6778)
* Pressing the report formatting script no longer incorrectly moves the reviewPosition and therefore pressing it multiple times no longer gives different results. (#7869)
* Braille input no longer allows you to use contracted braille in cases where it is not supported (i.e. whole words will no longer be sent to the system outside text content and in browse mode). (#7306)
* Fixed connection stability issues for Handy Tech Easy Braille and Braille Wave displays. (#8016)
* On Windows 8 and later, NVDA will no longer announce "unknown" when opening quick link menu )Windows+X) and selecting items from this menu. (#8137)
* Model specific gestures to buttons on Hims displays are now working as advertised in the user guide. (#8096)
* NVDA will now try to correct system COM registration issues causing programs such as Firefox and Internet Explorer to become inaccessible and report "Unknown" by NVDA. (#2807)
* Worked around a bug in Task Manager causing NVDA to not allow users to access the contents of specific details about processes. (#8147)
* Newer Microsoft SAPI5 voices no longer lag at the end of speech, making it much more efficient to navigate with these voices. (#8174)
* NVDA no longer reports (LTR and RTL marks) in Braille or per-character speech when accessing the clock in recent versions of Windows. (#5729)
* Detection of scroll keys on Hims Smart Beetle displays is once more no longer unreliable. (#6086)
* In some text controls, particularly in Delphi applications, the information provided about editing and navigating is now much more reliable. (#636, #8102)
* In Windows 10 RS5, NVDA no longer reports extra redundant information when switching tasks with alt+tab. (#8258)

### Changes for developers

* The developer info for UIA objects now contains a list of the UIA patterns available. (#5712)
* App modules can now force certain windows to always use UIA by implementing the isGoodUIAWindow method. (#7961)
* The hidden boolean flag "outputPass1Only" in the braille section of the configuration has again been removed. Liblouis no longer supports pass 1 only output. (#7839)

## 2018.1.1

This is a special release of NVDA which addresses   a bug in the Onecore Windows Speech synthesizer driver, which was causing it to speak with a higher pitch and speed in Windows 10 Redstone 4 (1803). (#8082)

## 2018.1

Highlights of this release include  support for charts in Microsoft word and PowerPoint, support for new braille displays including Eurobraille and the Optelec protocol converter, improved support for Hims and Optelec braille displays, performance improvements for Mozilla Firefox 58 and higher, and much more.

### New Features

* It is now possible to interact with charts in Microsoft Word and Microsoft PowerPoint, similar to the existing support for charts in Microsoft Excel. (#7046)
 * In Microsoft Word:  When in browse mode, cursor to an embedded chart and press enter to interact with it.
 * In Microsoft PowerPoint when editing a slide: tab to a chart object, and press enter or space to interact with the chart.
 * To stop interacting with a chart, press escape.
* New language: Kyrgyz.
* Added support for VitalSource Bookshelf. (#7155)
* Added support for the Optelec protocol converter, a device that allows one to use Braille Voyager and Satellite displays using the ALVA BC6 communication protocol. (#6731)
* It is now possible to use braille input with an ALVA 640 Comfort braille display. (#7733)
 * NVDA's braille input functionality can be used with these as well as other BC6 displays with firmware 3.0.0 and above.
* Early support for Google Sheets with Braille mode enabled. (#7935)
* Support for Eurobraille Esys, Esytime and Iris braille displays. (#7488)

### Changes

* The HIMS Braille Sense/Braille EDGE/Smart Beetle and Hims Sync Braille display drivers have been replaced by one driver. The new driver will automatically be activated for former syncBraille driver users. (#7459)
 * Some keys , notably scroll keys, have been reassigned to follow the conventions used by Hims products. Consult the user guide for more details.
* When typing with the on-screen keyboard via touch interaction, by default you now need to double tap each key the same way you would activate any other control. (#7309)
 * To use the existing "touch typing" mode where simply lifting your finger off the key is enough to activate it, Enable this option in the new Touch Interaction settings dialog found in the Preferences menu.
* It is no longer necessary to explicitly tether braille to focus or review, as this will happen automatically by default. (#2385)
 * Note that automatic tethering to review will only occur when using a review cursor or object navigation command. Scrolling will not activate this new behavior.

### Bug Fixes

* Browseable messages such as showing current formatting when pressing NVDA+f twice quickly no longer fails when NVDA is installed on a path with non-ASCII characters. (#7474)
* Focus is now once again restored correctly when returning to Spotify from another application. (#7689)
* In Windows 10 Fall Creaters Update, NVDA no longer fails to update when Controlled Folder Access is enabled from Windows Defender Security Center. (#7696)
* Detection of scroll keys on Hims Smart Beetle displays is no longer unreliable. (#6086)
* A slight performance improvement when rendering large amounts of content in Mozilla Firefox 58 and later. (#7719)
* In Microsoft Outlook, reading emails containing tables no longer causes errors. (#6827)
* Braille display gestures that emulate system keyboard key modifiers can now also be combined with other emulated system keyboard keys if one or more of the involved gestures are model specific. (#7783)
* In Mozilla Firefox, browse mode now works correctly in pop-ups created by extensions such as LastPass and bitwarden. (#7809)
* NVDA no longer sometimes freezes on every focus change if Firefox or Chrome have stopped responding such as due to a freeze or crash. (#7818)
* In twitter clients such as Chicken Nugget, NVDA will no longer ignore the last 20 characters of 280 character tweets when reading them. (#7828)
* NVDA now uses the correct language when announcing symbols when text is selected. (#7687)
* In recent versions of Office 365, it is again possible to navigate Excel charts using the arrow keys. (#7046)
* In speech and braille output, control states will now always be reported in the same order, regardless whether they are positive or negative. (#7076)
* In apps such as Windows 10 Mail, NVDA will no longer fail to announce deleted characters when pressing backspace. (#7456)
* All keys on the Hims Braille Sense Polaris displays are now working as expected. (#7865)
* NVDA no longer fails to start on Windows 7 complaining about an internal api-ms dll, when a particular version of the Visual Studio 2017 redistributables have been installed by another application. (#7975)

### Changes for developers

* Added a hidden boolean flag to the braille section in the configuration: "outputPass1Only". (#7301, #7693, #7702)
 * This flag defaults to true. If false, liblouis multi pass rules will be used for braille output.
* A new dictionary (braille.RENAMED_DRIVERS) has been added to allow for smooth transition for users using drivers that have been superseded by others. (#7459)
* Updated comtypes package to 1.1.3. (#7831)
* Implemented a generic system in braille.BrailleDisplayDriver to deal with displays which send confirmation/acknowledgement packets. See the handyTech braille display driver as an example. (#7590, #7721)
* A new "isAppX" variable in the config module can be used to detect if NVDA is running as a Windows Desktop Bridge Store app. (#7851)
* For document implementations such as NVDAObjects or browseMode that have a textInfo, there is now a new documentBase.documentWithTableNavigation class that can be inherited from to gain standard table navigation scripts. Please refer to this class to see which helper methods must be provided by your implementation for table navigation to work. (#7849)
* The scons batch file now better handles when  Python 3 is also installed, making use of the launcher to specifically launch python 2.7 32 bit. (#7541)
* hwIo.Hid now takes an additional parameter exclusive, which defaults to True. If set to False, other applications are allowed to communicate with a device while it is connected to NVDA. (#7859)

## 2017.4

Highlights of this release include many  fixes and enhancements to web support including browse mode for web dialogs by default, better reporting of field group labels in browse mode, support for new Windows 10 technologies such as Windows Defender Application Guard and Windows 10 on ARM64, and automatic reporting of screen orientation and battery status.
Please note that this version of NVDA no longer supports Windows XP or Windows Vista. The minimum requirement for NVDA is now windows 7 with Service Pack 1.

### New Features

* In browse mode, it is now possible to skip past/to the start of landmarks using the skip to end/beginning of container commands (comma/shift+comma). (#5482)
* In Firefox, Chrome and Internet Explorer, quick navigation to edit fields and form fields now includes editable rich text content (I.e. contentEditable). (#5534)
* In web browsers, the Elements List can now list form fields and buttons. (#588)
* Initial support for Windows 10 on ARM64. (#7508)
* Early support for reading and interactive navigation of mathematical content for Kindle books with accessible math. (#7536)
* Added support for Azardi e-book reader. (#5848)
* Version information for add-ons is now reported when being updated. (#5324)
* Added new command line parameters to create a portable copy of NVDA. (#6329)
* Support for Microsoft Edge running within Windows Defender Application Guard in Windows 10 Fall Creators Update. (#7600)
* If running on a laptop or tablet, NVDA will now report when a charger is connected/disconnected, and when the screen orientation changes. (#4574, #4612)
* New language: Macedonian.
* New braille translation tables: Croatian grade 1, Vietnamese grade 1. (#7518, #7565)
* Support for the Actilino braille display from Handy Tech has been added. (#7590)
* Braille input for Handy Tech braille displays is now supported. (#7590)

### Changes

* The minimum supported Operating System for NVDA is now Windows 7 Service Pack 1, or Windows Server 2008 R2 Service Pack 1. (#7546)
* Web dialogs in Firefox and Chrome web browsers now automatically use browse Mode, unless inside of a web application. (#4493)
* In browse mode, tabbing and moving with quick navigation commands no longer announces jumping out of containers such as lists and tables, which makes navigating more efficient. (#2591)
* In Browse mode for Firefox and Chrome, the name of form field groups are now announced when moving into them with quick navigation or when tabbing. (#3321)
* In browse mode, the quick navigation command for embedded objects (o and shift+o) now includes audio and video elements as well as elements with the aria roles application and dialog. (#7239)
* Espeak-ng has been updated to 1.49.2, resolving some issues with producing release builds. (#7385, #7583)
* On the third activation of the 'read status bar' command, its contents is copied to the clipboard. (#1785)
* When assigning gestures to keys on a Baum display, you can limit them to the model of the braille display in use (e.g. VarioUltra or Pronto). (#7517)
* The hotkey for the filter field in the elements list in browse mode has changed from alt+f to alt+e. (#7569)
* An unbound command has been added for browse mode to toggle the inclusion of layout tables on the fly. You can find this command in the Browse mode category of the Input Gestures dialog. (#7634)
* Upgraded liblouis braille translator to 3.3.0. (#7565)
* The hotkey for the regular expression radio button in the dictionary dialog has changed from alt+r to alt+e. (#6782)
* Voice dictionary files are now versioned and have been moved to the 'speechDicts/voiceDicts.v1' directory. (#7592)
* Versioned files (user configuration, voice dictionaries) modifications are no longer saved when NVDA is run from the launcher. (#7688)
* The Braillino, Bookworm and Modular (with old firmware) braille displays from Handy Tech are no longer supported out of the box. Install the Handy Tech Universal Driver and NVDA add-on to use these displays. (#7590)

### Bug Fixes

* Links are now indicated in braille in applications such as Microsoft Word. (#6780)
* NVDA no longer becomes noticeably slower when many tabs are open in either Firefox or Chrome web browsers. (#3138)
* Cursor routing for the MDV Lilli Braille display no longer incorrectly moves one braille cell ahead of where it should be. (#7469)
* In Internet Explorer and other MSHTML documents, the HTML5 required attribute is now supported to indicate the required state of a form field. (#7321)
* Braille displays are now updated when typing Arabic characters in a left-aligned WordPad document. (#511)
* Accessible labels for controls in Mozilla Firefox are now more readily reported in browse mode when the label does not appear as content itself. (#4773)
* On windows 10 Creaters Update, NVDA can again access Firefox after a restart of NVDA. (#7269)
* When restarting NVDA with Mozilla Firefox in focus, browse mode will again be available, though you may need to alt+tab away and back again. (#5758)
* It is now possible to access math content in Google Chrome on a system with out Mozilla Firefox installed. (#7308)
* The Operating System and other applications should be more stable directly after installing NVDA before rebooting, as compaired with installs of previous NVDA versions. (#7563)
* When using a content recognition command (e.g. NVDA+r), NVDA now reports an error message instead of nothing if the navigator object has disappeared. (#7567)
* Backward scrolling functionality has been fixed for Freedom Scientific braille displays containing a left bumper bar. (#7713)

### Changes for Developers

* "scons tests" now checks that translatable strings have translator comments. You can also run this alone with "scons checkPot". (#7492)
* There is now a new extensionPoints module which provides a generic framework to enable code extensibility at specific points in the code. This allows interested parties to register to be notified when some action occurs (extensionPoints.Action), to modify a specific kind of data (extensionPoints.Filter) or to participate in deciding whether something will be done (extensionPoints.Decider). (#3393)
* You can now register to be notified about configuration profile switches via the config.configProfileSwitched Action. (#3393)
* Braille display gestures that emulate system keyboard key modifiers (such as control and alt) can now be combined with other emulated system keyboard keys without explicit definition. (#6213)
 * For example, if you have a key on your display bound to the alt key and another display key to downArrow, combining these keys will result in the emulation of alt+downArrow.
* The braille.BrailleDisplayGesture class now has an extra model property. If provided, pressing a key will generate an additional, model specific gesture identifier. This allows a user to bind gestures limited to a specific braille display model.
 * See the baum driver as an example for this new functionality.
* NVDA is now compiled with Visual Studio 2017 and the Windows 10 SDK. (#7568)

## 2017.3

Highlights of this release include input of contracted braille, support for new Windows OneCore voices available on Windows 10, in-built support for Windows 10 OCR, and many significant improvements regarding Braille and the web.

### New Features

* A Braille setting has been added to "show messages indefinitely". (#6669)
* In Microsoft Outlook message lists, NVDA now reports if a message is flagged. (#6374)
* In Microsoft PowerPoint, the exact type of a shape is now reported when editing a slide (such as triangle, circle, video or arrow), rather than just "shape". (#7111)
* Mathematical content (provided as MathML) is now supported in Google Chrome. (#7184)
* NVDA can now speak using the new Windows OneCore voices (also known as Microsoft Mobile voices) included in Windows 10. You access these by selecting Windows OneCore voices in NVDA's Synthesizer dialog. (#6159)
* NVDA user configuration files can now be stored in the user's local application data folder. This is enabled via a setting in the registry. See "System Wide Parameters" in the User Guide for more details. (#6812)
* In web browsers, NVDA now reports placeholder values for fields (specifically, aria-placeholder is now supported). (#7004)
* In Browse mode for Microsoft Word, it is now possible to navigate to spelling  errors using quick navigation (w and shift+w). (#6942)
* Added support for the Date picker control found in Microsoft Outlook Appointment dialogs. (#7217)
* The currently selected suggestion is now reported in Windows 10 Mail to/cc fields and the Windows 10 Settings search field. (#6241)
* A sound is now playd to indicate the  appearance of suggestions in certain search fields in Windows 10 (E.g. start screen, settings search, Windows 10 mail to/cc fields). (#6241)
* NVDA now automatically reports notifications in Skype for Business Desktop, such as when someone starts a conversation with you. (#7281)
* NVDA now automatically reports incoming chat messages while in a Skype for Business conversation. (#7286)
* NVDA now automatically reports notifications in Microsoft Edge, such as when a download starts. (#7281)
* You can now type in both contracted and uncontracted braille on a braille display with a braille keyboard. See the Braille Input section of the User Guide for details. (#2439)
* You can now enter Unicode braille characters from the braille keyboard on a braille display by selecting Unicode braille as the input table in Braille Settings. (#6449)
* Added support for the SuperBraille braille display used in Taiwan. (#7352)
* New braille translation tables: Danish 8 dot computer braille, Lithuanian, Persian 8 dot computer braille, Persian grade 1, Slovenian 8 dot computer braille. (#6188, #6550, #6773, #7367)
* Improved English (U.S.) 8 dot computer braille table, including support for bullets, the euro sign and accented letters. (#6836)
* NVDA can now use the OCR functionality included in Windows 10 to recognize the text of images or inaccessible applications. (#7361)
 * The language can be set from the new Windows 10 OCR dialog in NVDA Preferences.
 * To recognize the content of the current navigator object, press NVDA+r.
 * See the Content Recognition section of the User Guide for further details.
* You can now choose what context information is shown on a braille display when an object gets focus using the new "Focus context presentation" setting in the Braille Settings dialog. (#217)
 * For example, the "Fill display for context changes" and "Only when scrolling back" options can make working with lists and menus more efficient, since the items won't continually change their position on the display.
 * See the section on the "Focus context presentation" setting in the User Guide for further details and examples.
* In Firefox and Chrome, NVDA now supports complex dynamic grids such as spreadsheets where only some of the content might be loaded or displayed (specifically, the aria-rowcount, aria-colcount, aria-rowindex and aria-colindex attributes introduced in ARIA 1.1). (#7410)

### Changes

* An unbound command has been added to restart NVDA on demand. You can find it in the Miscelaneous category of the Input Gestures dialog. (#6396)
* The keyboard layout can now be set from the NVDA Welcome dialog. (#6863)
* Many more control types and states have been abbreviated for braille. Landmarks have also been abbreviated. Please see "Control Type, State and Landmark Abbreviations" under Braille in the User Guide for a complete list. (#7188, #3975)
* Updated eSpeak NG to 1.49.1. (#7280)
* The output and input table lists in the Braille Settings dialog are now sorted alphabetically. (#6113)
* Updated liblouis braille translator to 3.2.0. (#6935)
* The default braille table is now Unified English Braille Code grade 1. (#6952)
* By default, NVDA now only shows the parts of the context information that have changed on a braille display when an object gets focus. (#217)
 * Previously, it always showed as much context information as possible, regardless of whether you have seen the same context information before.
 * You can revert to the old behaviour by changing the new "Focus context presentation" setting in the Braille Settings dialog to "Always fill display".
* When using Braille, the cursor can be configured to be a different shape when tethered to focus or review. (#7122)
* The NVDA logo has been updated. The updated NVDA logo is a stylised blend of the letters NVDA in white, on a solid purple background. This ensures it will be visible on any colour background, and uses the purple from the NV Access logo. (#7446)

### Bug Fixes

* Editable div elements in Chrome no longer have their label reported as their value while in browse mode. (#7153)
* Pressing end while in browse mode for an empty Microsoft Word document no longer causes a runtime error. (#7009)
* Browse mode is now correctly   supported in Microsoft Edge where a document has been given a specific ARIA role of document. (#6998)
* In browse mode, you can now select or unselect to the end of the line using shift+end even when the caret is on the last character of the line. (#7157)
* If a dialog contains a progress bar, the dialog text is now updated in braille when the progress bar changes. This means, for example, that the remaining time can now be read in NVDA's "Downloading Update" dialog. (#6862)
* NVDA will now announce selection changes for certain Windows 10 combo boxes such as AutoPlay in Settings. (#6337).
* Pointless information is no longer announced when entering Meeting / Appointment creation dialogs in Microsoft Outlook. (#7216)
* Beeps for indeterminate progress bar dialogs such as the update checker only when progress bar output is configured to include beeps. (#6759)
* In Microsoft Excel 2003 and 2007, cells are again reported when arrowing around a worksheet. (#7243)
* In Windows 10 Creators Update and later, browse mode is again automatically enabled when reading emails in Windows 10 Mail. (#7289)
* On most braille displays with a braille keyboard, dot 7 now erases the last entered braille cell or character, and dot 8 presses the enter key. (#6054)
* In editable text, when moving the caret (e.g. with the cursor keys or backspace), NVDA's spoken feedback is now more accurate in many cases, particularly in Chrome and terminal applications. (#6424)
* The content of the Signature Editor in Microsoft Outlook 2016 can now be read. (#7253)
* In Java Swing applications, NVDA no longer sometimes causes the application to crash when navigating tables. (#6992)
* In Windows 10 Creators Update, NVDA will no longer announce toast notifications multiple times. (#7128)
* In The start menu in Windows 10, pressing Enter to close the start menu after a search no longer causes NVDA to announce search text. (#7370)
* Performing quick navigation to headings in Microsoft Edge is now significantly faster. (#7343)
* In Microsoft Edge, navigating in browse mode no longer skips large parts of certain web pages such as the Wordpress 2015 theme. (#7143)
* In Microsoft Edge, landmarks are correctly localized in languages other than English. (#7328)
* Braille now correctly follows the selection when selecting text beyond the width of the display. For example, if you select multiple lines with shift+downArrow, braille now shows the last line you selected. (#5770)
* In Firefox, NVDA no longer spuriously reports "section" several times when opening details for a tweet on twitter.com. (#5741)
* Table navigation commands are no longer available for layout tables in Browse Mode unless reporting of layout tables is enabled. (#7382)
* In Firefox and Chrome, Browse Mode table navigation commands now skip over hidden table cells. (#6652, #5655)

### Changes for Developers

* Timestamps in the log now include milliseconds. (#7163)
* NVDA must now be built with Visual Studio Community 2015. Visual Studio Express is no longer supported. (#7110)
 * The Windows 10 Tools and SDK are now also required, which can be enabled when installing Visual Studio.
 * See the Installed Dependencies section of the readme for additional details.
* Support for content recognizers such as OCR and image description tools can be easily implemented using the new contentRecog package. (#7361)
* The Python json package is now included in NVDA binary builds. (#3050)

## 2017.2

Highlights of this release include full support for audio ducking in the Windows 10 Creators Update; fixes for several selection issues in browse mode, including problems with select all; significant improvements in Microsoft Edge support; and improvements on the web such as indication of elements marked as current (using aria-current).

### New Features

* Cell border information can now be reported in Microsoft Excel by using NVDA+f. (#3044)
* In web browsers, NVDA now indicates when an element has been marked as current (specifically, using the aria-current attribute). (#6358)
* Automatic language switching is now supported in Microsoft Edge. (#6852)
* Added support for Windows Calculator on Windows 10 Enterprise LTSB (Long-Term Servicing Branch) and Server. (#6914)
* Performing the read current line command three times quickly spells the line with character descriptions. (#6893)
* New language: Burmese.
* Unicode up and down arrows and fraction symbols are now spoken appropriately. (#3805)

### Changes

* When navigating with simple review  in applications using UI Automation, more extraneous objects are now ignored, making navigation easier. (#6948, #6950)

### Bug Fixes

* Web page menu items can now be activated while in browse mode. (#6735)
* Pressing escape while the configuration profile "Confirm Deletion" dialog is active now dismisses the dialog. (#6851)
* Fixed some crashes in Mozilla Firefox and other Gecko applications where the multi-process feature is enabled. (#6885)
* Reporting of background color in screen review is now more accurate when  text was drawn with a transparent background. (#6467)
* Improved support for control descriptions provided on web pages in Internet Explorer 11 (specifically, support for aria-describedby within iframes and when multiple IDs are provided). (#5784)
* In the Windows 10 Creators Update, NVDA's audio ducking again works as in previous Windows releases; i.e. Duck with speech and sounds, always duck and no ducking are all available. (#6933)
* NVDA will no longer fail to navigate to or report certain (UIA) controls where a keyboard shortcut is not defined. (#6779)
* Two empty spaces are no longer added in keyboard shortcut information for certain (UIA) controls. (#6790)
* Certain combinations of keys on HIMS displays (e.g. space+dot4) no longer fail intermittently. (#3157)
* Fixed an issue when opening a serial port on systems using certain languages other than English which caused connecting to braille displays to fail in some cases. (#6845)
* Reduced the chance of the configuration file being corrupted when Windows shuts down. Configuration files are now written to a temporary file before replacing the actual configuration file. (#3165)
* When performing the read current line command twice quickly to spell the line, the appropriate language is now used for the spelled characters. (#6726)
* Navigating by line in Microsoft Edge is now up to three times faster in the Windows 10 Creators Update. (#6994)
* NVDA no longer announces "Web Runtime grouping" when focusing Microsoft Edge documents in the Windows 10 Creators Update. (#6948)
* All existing versions of SecureCRT are now supported. (#6302)
* Adobe Acrobat Reader no longer crashes in certain PDF documents (specifically, those containing empty ActualText attributes). (#7021, #7034)
* In browse mode in Microsoft Edge, interactive tables (ARIA grids) are no longer skipped when navigating to tables with t and shift+t. (#6977)
* In browse mode, pressing shift+home after selecting forward now unselects to the beginning of the line as expected. (#5746)
* In browse mode, select all (control+a) no longer fails to select all text if the caret is not at the start of the text. (#6909)
* Fixed some other rare selection problems in browse mode. (#7131)

### Changes for Developers

* Commandline arguments are now processed with Python's argparse module, rather than optparse. This allows certain options such as -r and -q to be handled exclusively. (#6865)
* core.callLater now queues the callback to NVDA's main queue after the given delay, rather than waking the core and executing it directly. This stops possible freezes due to the  core accidentally going to sleep after processing a callback, in the midle of  a modal call such as the desplaying of a message box. (#6797)
* The InputGesture.identifiers property has been changed so that it is no longer normalized. (#6945)
 * Subclasses no longer need to normalize identifiers before returning them from this property.
 * If you want normalized identifiers, there is now an InputGesture.normalizedIdentifiers property which normalizes the identifiers returned by the identifiers property .
* The InputGesture.logIdentifier property is now deprecated. Callers should use InputGesture.identifiers[0] instead. (#6945)
* Removed some deprecated code:
 * `speech.REASON_*` constants: `controlTypes.REASON_*` should be used instead. (#6846)
 * `i18nName` for synth settings: `displayName` and `displayNameWithAccelerator` should be used instead. (#6846, #5185)
 * `config.validateConfig`. (#6846, #667)
 * `config.save`: `config.conf.save` should be used instead. (#6846, #667)
* The list of completions in the autocomplete context menu of the Python Console no longer shows  any object path leading up to the final symbol being completed. (#7023)
* There is now a unit testing framework for NVDA. (#7026)
 * Unit tests and infrastructure are located in the tests/unit directory. See the docstring in the tests\unit\init.py file for details.
 * You can run tests using "scons tests". See the "Running Tests" section of readme.md for details.
 * If you are submitting a pull request for NVDA, you should first run the tests and ensure they pass.

## 2017.1

Highlights of this release include reporting of sections and text columns in Microsoft Word; Support for reading, navigating and annotating books in Kindle for PC; and improved support for Microsoft Edge.

### New Features

* In Microsoft Word, the types of section breaks and section numbers can now be reported. This is enabled with the "Report page numbers" option in the Document Formatting dialog. (#5946)
* In Microsoft Word, text columns can now be reported. This is enabled with the "Report page numbers" option in the document formatting dialog. (#5946)
* Automatic language switching is now supported in WordPad. (#6555)
* The NVDA find command (NVDA+control+f) is now supported in browse mode in Microsoft Edge. (#6580)
* Quick navigation for buttons in browse mode (b and shift+b) is now supported in Microsoft Edge. (#6577)
* When copying a sheet in Microsoft Excel, column and row headers are remembered. (#6628)
* Support for reading and navigating books in Kindle for PC version 1.19, including access to links, footnotes, graphics, highlighted text and user notes. Please see the Kindle for PC section of the NVDA User Guide for further information. (#6247, #6638)
* Browse mode table navigation is now supported in Microsoft Edge. (#6594)
* In Microsoft Excel, the report review cursor location command (desktop: NVDA+numpadDelete, laptop: NVDA+delete) now reports the name of the worksheet and the cell location. (#6613)
* Added an option to the exit dialog to restart with debug level logging. (#6689)

### Changes

* The minimum braille cursor blink rate is now 200 ms. If this was previously set lower, it will be increased to 200 ms. (#6470)
* A check box has been added to the braille settings dialog to allow enabling/disabling braille cursor blinking. Previously a value of zero was used to achieve this. (#6470)
* Updated eSpeak NG (commit e095f008, 10 January 2017). (#6717)
* Due to changes In the Windows 10 Creators Update, the "Always duck" mode is no longer available in NVDA's Audio ducking settings. It is still available on older windows 10 releases. (#6684)
* Due to changes in the  Windows 10 Creators Update, the "Duck when outputting speech and sounds" mode can no longer ensure audio has ducked fully before starting to speak, nor will it keep audio ducked long enough after speaking to stop rappid bouncing in volume. These changes do not   affect older windows 10 releases. (#6684)

### Bug Fixes

* Fixed freeze in Microsoft Word when moving by paragraph through a large document while in browse mode. (#6368)
* Tables in Microsoft Word that have been copied from Microsoft Excel are no longer treeted as layout tables and therefore are no longer ignored. (#5927)
* When trying to type in Microsoft Excel while in protected view, NVDA now makes a sound rather than speaking characters that were not actually typed. (#6570)
* Pressing escape in Microsoft Excel no longer incorrectly switches to browse mode, unless the user has previously switched to browse mode explicitly with NVDA+space and then entered focus mode by pressing enter on a form field. (#6569)
* NVDA no longer freezes in Microsoft Excel spreadsheets where an entire row or column is merged. (#6216)
* Reporting of cropped/overflowed text in Microsoft Excel cells should now be more accurate. (#6472)
* NVDA now reports when a check box is read-only. (#6563)
* The NVDA launcher will no longer show a warning dialog when it can't play the logo sound due to no audio device being available. (#6289)
* Controls in the Microsoft Excel Ribbon that are unavailable are now reported as such. (#6430)
* NVDA will no longer announce "pane" when minimizing windows. (#6671)
* Typed characters are now spoken in Universal Windows Platform (UWP) apps (including Microsoft Edge) in the Windows 10 Creators Update. (#6017)
* Mouse tracking now works across all screens on computers with multiple monitors. (#6598)
* NVDA no longer becomes unusable after exiting Windows Media Player while focused on a slider control. (#5467)

### Changes for Developers

* Profiles and configuration files are now automatically upgraded to meet the requirements of schema modifications. If there is an error during upgrade, a notification is shown, the configuration is reset and the old configuration file is available in the NVDA log at 'Info' level. (#6470)

## 2016.4

Highlights of this release include improved support for Microsoft Edge; browse mode in the Windows 10 Mail app; and significant improvements to NVDA's dialogs.

### New Features

* NVDA can now indicate line indentation using tones. This can be configured using the "Line indentation reporting" combo box in NVDA's Document Formatting preferences dialog. (#5906)
* Support for the Orbit Reader 20 braille display. (#6007)
* An option to open the speech viewer window on startup has been added. This can be enabled via a check box in the speech viewer window. (#5050)
* When re-opening the speech viewer window, the location and dimensions will now be restored. (#5050)
* Cross-reference fields in Microsoft Word are now treated like hyperlinks. They are reported as links and can be activated. (#6102)
* Support for the Baum SuperVario2, Baum Vario 340 and HumanWare Brailliant2 braille displays. (#6116)
* Initial support for the Anniversary update of Microsoft Edge. (#6271)
* Browse mode is now used when reading emails in the Windows 10 mail app. (#6271)
* New language: Lithuanian.

### Changes

* Updated liblouis braille translator to 3.0.0. This includes significant enhancements to Unified English Braille. (#6109, #4194, #6220, #6140)
* In the Add-ons Manager, the Disable add-on and Enable add-on buttons now have keyboard shortcuts (alt+d and alt+e, respectively). (#6388)
* Various padding and alignment issues in NVDA's dialogs have been resolved. (#6317, #5548, #6342, #6343, #6349)
* The document formatting dialog has been adjusted so that the contents scrolls. (#6348)
* Adjusted the layout of the Symbol Pronunciation dialog so the full width of the dialog is used for the symbols list. (#6101)
* In browse mode in web browsers, the edit field (e and shift+e) and form field (f and shift+f) single letter navigation commands can now be used to move to read-only edit fields. (#4164)
* In NVDA's Document Formatting settings, "Announce formatting changes after the cursor" has been renamed to "Report formatting changes after the cursor", as it affects braille as well as speech. (#6336)
* Adjusted the appearance of the NVDA "Welcome dialog". (#6350)
* NVDA dialog boxes now have their "ok" and "cancel" buttons aligned to the right of the dialog. (#6333)
* Spin Controls are now used for numeric input fields such as the "Capital pitch change percentage" setting  in the Voice Settings dialog. You can enter the desired value or use the up and down arrow keys to adjust the value. (#6099)
* The way IFrames (documents embedded within documents) are reported has been made more consistent across web browsers. IFrames are now reported as "frame" in Firefox. (#6047)

### Bug Fixes

* Fixed a rare error when exiting NVDA while the speech viewer is open. (#5050)
* Image maps now render as expected in browse mode in Mozilla Firefox. (#6051)
* While in the dictionary dialog, pressing the enter key now saves any changes you have made and closes the dialog. Previously, pressing enter did nothing. (#6206)
* Messages are now displayed in braille when changing input modes for an input method (native input/alphanumeric, full shaped/half shaped, etc.). (#5892, #5893)
* When disabling and then immediately re-enabling an add-on or vice versa, the add-on status now correctly reverts to what it was previously. (#6299)
* When using Microsoft Word, page number fields in headers can now be read. (#6004)
* The mouse can now be used to move focus between the symbol list and the edit fields in the symbol pronunciation dialog. (#6312)
* In browse mode in Microsoft Word, Fixed an issue that stops the elements list from appearing when a document contains an invalid hyperlink. (#5886)
* After being closed via the task bar or the alt+F4 shortcut, the speech viewer check box in the NVDA menu will now reflect the actual visibility of the window. (#6340)
* The reload plugins command no longer causes problems for triggered configuration profiles, new documents in web browsers and screen review. (#2892, #5380)
* In the list of languages in NVDA's General Settings dialog, languages such as Aragonese are now displayed correctly on Windows 10. (#6259)
* Emulated system keyboard keys (e.g. a button on a braille display which emulates pressing the tab key) are now presented in the configured NVDA language in input help and the Input Gestures dialog. Previously, they were always presented in English. (#6212)
* Changing the NVDA language (from the General Settings dialog) now has no effect until NVDA is restarted. (#4561)
* It is no longer possible to leave the Pattern field blank for a new speech dictionary entry. (#6412)
* Fixed a rare issue when scanning for serial ports on some systems which made some braille display drivers unusable. (#6462)
* In Microsoft Word, Numbered bullets in table cells are now read  when moving by cell. (#6446)
* It is now possible to assign gestures to commands for the Handy Tech braille display driver in the NVDA Input Gestures dialog. (#6461)
* In Microsoft Excel, pressing enter or numpadEnter when navigating a spreadsheet now correctly reports navigation to the next row. (#6500)
* iTunes no longer intermittently freezes forever when using browse mode for the iTunes Store, Apple Music, etc. (#6502)
* Fixed crashes in 64 bit Mozilla and Chrome-based applications. (#6497)
* In Firefox with multi-process enabled, browse mode and editable text fields now function correctly. (#6380)

### Changes for Developers

* It is now possible to provide app modules for executables containing a dot (.) in their names. Dots are replaced with underscores (_). (#5323)
* The new gui.guiHelper module includes utilities to simplify the creation of wxPython GUIs, including automatic management of spacing. This facilitates better visual appearance and consistency, as well as easing creation of new GUIs for blind developers. (#6287)

## 2016.3

Highlights of this release include the ability to disable individual add-ons; support for form fields in Microsoft Excel; significant improvements to reporting of colors; fixes and improvements related to several braille displays; and fixes and improvements to support for Microsoft Word.

### New Features

* Browse mode can now be used to read PDF documents in Microsoft Edge in the Windows 10 Anniversary Update. (#5740)
* Strikethrough and double-strikethrough are now reported if appropriate in Microsoft Word. (#5800)
* In Microsoft Word, the title of a table is now reported if one has been provided. If there is a description, it can be accessed using the open long description command (NVDA+d) in browse mode. (#5943)
* In Microsoft Word, NVDA now reports position information when moving paragraphs (alt+shift+downArrow and alt+shift+upArrow). (#5945)
* In Microsoft Word, line spacing is now reported via NVDA's report formatting command, when changing it with various Microsoft word shortcut keys, and when moving to text with different line spacing if Report Line Spacing is turned on in NVDA's Document Formatting Settings. (#2961)
* In Internet Explorer, HTML5 structural elements are now recognised. (#5591)
* Reporting of comments (such as in Microsoft Word) can now be disabled via a Report Comments checkbox in NVDA's Document Formatting settings dialog. (#5108)
* It is now possible to disable individual add-ons in the Add-ons Manager. (#3090)
* Additional key assignments have been added for ALVA BC640/680 series braille displays. (#5206)
* There is now a command to move the braille display to the current focus. Currently, only the ALVA BC640/680 series has a key assigned to this command, but it can be assigned manually for other displays in the Input Gestures dialog if desired. (#5250)
* In Microsoft Excel, you can now interact with form fields. You move to form fields using the Elements List or single letter navigation in browse mode. (#4953)
* You can now assign an input gesture to toggle simple review mode using the Input Gestures dialog. (#6173)

### Changes

* NVDA now reports colors using a basic well-understood set of 9 color hues and 3 shades, with brightness and paleness variations. This is rather than using more subjective and less understood color names. (#6029)
* The existing NVDA+F9 then NVDA+F10 behavior has been modified to select text on the first press of F10. When F10 is pressed twice (in quick succession) the text is copied to the clipboard. (#4636)
* Updated eSpeak NG to version Master 11b1a7b (22 June 2016). (#6037)

### Bug Fixes

* In browse mode in Microsoft Word, copying to the clipboard now preserves formatting. (#5956)
* In Microsoft Word, NVDA now reports appropriately when using Word's own table navigation commands (alt+home, alt+end, alt+pageUp and alt+pageDown) and table selection commands (shift added to the navigation commands). (#5961)
* In Microsoft Word dialog boxes, NVDA's object navigation has been greatly improved. (#6036)
* In some applications such as Visual Studio 2015, shortcut keys (e.g. control+c for Copy) are now reported as expected. (#6021)
* Fixed a rare issue when scanning for serial ports on some systems which made some braille display drivers unusable. (#6015)
* Reporting colors in Microsoft Word is now more accurate as changes in Microsoft Office Themes are now taken into account. (#5997)
* Browse mode for Microsoft Edge and support for Start Menu search suggestions is again available on Windows 10 builds after April 2016. (#5955)
* In Microsoft Word, automatic table header reading works better when dealing with merged cells. (#5926)
* In the Windows 10 Mail app, NVDA no longer fails to read the content of messages. (#5635)
* When speak command keys is on, lock keys such as caps lock are no longer announced twice. (#5490)
* Windows User Account Control dialogs are again read correctly in the Windows 10 Anniversary update. (#5942)
* In the Web Conference Plugin (such as used on out-of-sight.net) NVDA no longer beeps and speaks progress bar updates related to microphone input. (#5888)
* Performing a Find Next or Find Previous command in Browse Mode will now correctly do a  case sensitive search if the original Find was case sensitive. (#5522)
* When editing dictionary entries, feedback is now given for invalid regular expressions. NVDA no longer crashes if a dictionary file contains an invalid regular expression. (#4834)
* If NVDA is unable to communicate with a braille display (e.g. because it has been disconnected), it will automatically disable use of the display. (#1555)
* Slightly improved performance of filtering in the Browse Mode Elements List in some cases. (#6126)
* In Microsoft Excel, the background pattern names reported by NVDA now match those used by Excel. (#6092)
* Improved support for the Windows 10 logon screen, including announcement of alerts and activating of the password field with touch. (#6010)
* NVDA now correctly detects the secondary routing buttons on ALVA BC640/680 series braille displays. (#5206)
* NVDA can again report Windows Toast notifications in recent builds of Windows 10. (#6096)
* NVDA no longer occasionally stops recognising key presses on Baum compatible and HumanWare Brailliant B braille displays. (#6035)
* If reporting of line numbers is enabled in NVDA's Document Formatting preferences, line numbers are now shown on a braille display. (#5941)
* When speech mode is off, reporting objects (such as pressing NVDA+tab to report the focus) now appears in the Speech Viewer as expected. (#6049)
* In the Outlook 2016 message list,  associated draft information is no longer reported. (#6219)
* In Google Chrome and Chrome-based browsers in a language other than English, browse mode no longer fails to work in many documents. (#6249)

### Changes for Developers

* Logging information directly from a property no longer results in the property  being called recursively over and over again. (#6122)

## 2016.2.1

This release fixes crashes in Microsoft Word:

* NVDA no longer causes Microsoft Word to crash immediately after it starts in Windows XP. (#6033)
* Removed reporting of grammar errors, as this causes crashes in Microsoft Word. (#5954, #5877)

## 2016.2

Highlights of this release include the ability to indicate spelling errors while typing; support for reporting grammar errors in Microsoft Word; and improvements and fixes to Microsoft Office support.

### New Features

* In browse mode in Internet Explorer and other MSHTML controls, using first letter navigation to move by annotation (a and shift+a) now moves to inserted and deleted text. (#5691)
* In Microsoft Excel, NVDA now reports the level of a group of cells, as well as whether it is collapsed or expanded. (#5690)
* Pressing the Report text formatting command (NVDA+f) twice presents the information in browse mode so it can be reviewed. (#4908)
* In Microsoft Excel 2010 and later, cell shading and gradient fill is now reported. Automatic reporting is controlled by the Report colors option in NVDA's Document Formatting preferences. (#3683)
* New braille translation table: Koine Greek. (#5393)
* In the Log Viewer, you can now save the log using the shortcut key control+s. (#4532)
* If reporting of spelling errors is enabled and supported in the focused control, NVDA will play a sound to alert you of a spelling error made while typing. This can be disabled using the new "Play sound for spelling errors while typing" option in NVDA's Keyboard Settings dialog. (#2024)
* Grammar errors are now reported in Microsoft Word. This can be disabled using the new "Report grammar errors" option in NVDA's Document Formatting preferences dialog. (#5877)

### Changes

* In browse mode and editable text fields, NVDA now treats numpadEnter the same as the main enter key. (#5385)
* NVDA has switched to the eSpeak NG speech synthesizer. (#5651)
* In Microsoft Excel, NVDA no longer ignores a column header for a cell when there is a blank row between the cell and the header. (#5396)
* In Microsoft Excel, coordinates are now announced before headers to eliminate ambiguity between headers and content. (#5396)

### Bug Fixes

* In browse mode, when attempting to use single letter navigation to move to an element which isn't supported for the document, NVDA reports that this isn't supported rather than reporting that there is no element in that direction. (#5691)
* When listing sheets in the Elements List in Microsoft Excel, sheets containing only charts are now included. (#5698)
* NVDA no longer reports extraneous information when switching windows in a Java application with multiple windows such as IntelliJ or Android Studio. (#5732)
* In Scintilla based editors such as Notepad++, braille is now updated correctly when moving the cursor using a braille display. (#5678)
* NVDA no longer sometimes crashes when enabling braille output. (#4457)
* In Microsoft Word, paragraph indentation is now always reported in the measurement unit chosen by the user (e.g. centimeters or inches). (#5804)
* When using a braille display, many NVDA messages that were previously only spoken are now brailled as well. (#5557)
* In accessible Java applications, the level of tree view items is now reported. (#5766)
* Fixed crashes in Adobe Flash in Mozilla Firefox in some cases. (#5367)
* In Google Chrome and Chrome-based browsers, documents within dialogs or applications can now be read in browse mode. (#5818)
* In Google Chrome and Chrome-based browsers, you can now force NVDA to switch to browse mode in web dialogs or applications. (#5818)
* In Internet Explorer and other MSHTML controls, moving focus to certain controls (specifically, where aria-activedescendant is used) no longer incorrectly switches to browse mode. This occurred, for example, when moving to suggestions in address fields when composing a message in Gmail. (#5676)
* In Microsoft Word, NVDA no longer freezes in large tables when reporting of table row/column headers is enabled. (#5878)
* In Microsoft word, NVDA no longer incorrectly reports text with an outline level (but not a built-in heading style) as a heading. (#5186)
* In browse mode in Microsoft Word, the Move past end/to start of container commands (comma and shift+comma) now work for tables. (#5883)

### Changes for Developers

* NVDA's C++ components are now built with Microsoft Visual Studio 2015. (#5592)
* You can now present a text or HTML message to the user in browse mode using ui.browseableMessage. (#4908)
* In the User Guide, when a <!-- KC:setting command is used for a setting which has a common key for all layouts, the key may now be placed after a full-width colon (：) as well as the regular colon (:). (#5739) -->

## 2016.1

Highlights of this release include the ability to optionally lower the volume of other sounds; improvements to braille output and braille display support; several significant fixes to Microsoft Office support; and fixes to browse mode in iTunes.

### New Features

* New braille translation tables: Polish 8 dot computer braille, Mongolian. (#5537, #5574)
* You can turn off the braille cursor and change its shape using the new Show cursor and Cursor shape options in the Braille Settings dialog. (#5198)
* NVDA can now connect to a HIMS Smart Beetle braille display via Bluetooth. (#5607)
* NVDA can optionally lower the volume of other sounds when installed on Windows 8 and later. This can be configured using the Audio ducking mode option in the NVDA Synthesizer dialog or by pressing NVDA+shift+d. (#3830, #5575)
* Support for the APH Refreshabraille in HID mode and the Baum VarioUltra and Pronto! when connected via USB. (#5609)
* Support for HumanWare Brailliant BI/B braille displays when the protocol is set to OpenBraille. (#5612)

### Changes

* Reporting of emphasis is now disabled by default. (#4920)
* In the Elements List dialog in Microsoft Excel, the shortcut for Formulas has been changed to alt+r so that it is different to the shortcut for the Filter field. (#5527)
* Updated liblouis braille translator to 2.6.5. (#5574)
* The word "text" is no longer reported when moving the focus or review cursor to text objects. (#5452)

### Bug Fixes

* In iTunes 12, browse mode now updates correctly when a new page loads in the iTunes Store. (#5191)
* In Internet Explorer and other MSHTML controls, moving to specific heading levels with single letter navigation now behaves as expected when the level of a heading is overridden for accessibility purposes (specifically, when aria-level overrides the level of an h tag). (#5434)
* In Spotify, focus no longer frequently lands on "unknown" objects. (#5439)
* Focus is now restored correctly when returning to Spotify from another application. (#5439)
* When toggling between browse mode and focus mode, the mode is reported in braille as well as speech. (#5239)
* The Start buttn on the Taskbar is no longer reported as a list and/or as selected in some versions of Windows. (#5178)
* Messages such as "inserted" are no longer reported when composing messages in Microsoft Outlook. (#5486)
* When using a braille display and text is selected on the current line (e.g. when searching in a text editor for text which occurs on the same line), the braille display will be scrolled if appropriate. (#5410)
* NVDA no longer silently exits when closing a Windows command console with alt+f4 in Windows 10. (#5343)
* In the Elements List in browse mode, when you change the type of element, the Filter by field is now cleared. (#5511)
* In editable text in Mozilla applications, moving the mouse again reads the appropriate line, word, etc. as expected instead of the entire content. (#5535)
* When moving the mouse in editable text in Mozilla applications, reading no longer stops at elements such as links within the word or line being read. (#2160, #5535)
* In Internet Explorer, the shoprite.com website can now be read in browse mode instead of reporting as blank. (Specifically, malformed lang attributes are now handled gracefully.) (#5569)
* In Microsoft Word, tracked changes such as "inserted" are no longer reported when track changes markup is not displayed. (#5566)
* When a toggle button is focused, NVDA now reports when it is changed from pressed to not pressed. (#5441)
* Reporting of mouse shape changes again works as expected. (#5595)
* When speaking line indentation, non-breaking spaces are now treated as normal spaces. Previously, this could cause announcements such as "space space space" instead  of "3 space". (#5610)
* When closing a modern Microsoft input method candidate list, focus is correctly restored to either the input composition or the underlying document. (#4145)
* In Microsoft Office 2013 and later, when the ribbon is set to show only tabs, items in the ribbon are again reported as expected when a tab is activated. (#5504)
* Fixes and improvements to touch screen gesture detection and binding. (#5652)
* Touch screen hovers are no longer reported in input help. (#5652)
* NVDA no longer fails to list comments in the Elements List for Microsoft Excel if a comment is  on a merged cell. (#5704)
* In a very rare case, NVDA no longer fails to read sheet content in Microsoft Excel with reporting of row and column headers enabled. (#5705)
* In Google Chrome, navigating within an Input composition when entering east Asian characters now works as expected. (#4080)
* When searching Apple Music in iTunes, browse mode for the search results document is now updated as expected. (#5659)
* In Microsoft Excel, pressing shift+f11 to create a new sheet now reports your new position instead of reporting nothing. (#5689)
* Fixed problems with braille display output when entering Korean characters. (#5640)

### Changes for Developers

* The new audioDucking.AudioDucker class allows code which outputs audio to indicate when background audio should be ducked. (#3830)
* nvwave.WavePlayer's constructor now has a wantDucking keyword argument which specifies whether background audio should be ducked while audio is playing. (#3830)
 * When this is enabled (which is the default), it is essential that WavePlayer.idle be called when appropriate.
* Enhanced I/O for braille displays: (#5609)
 * Thread-safe braille display drivers can declare themselves as such using the BrailleDisplayDriver.isThreadSafe attribute. A driver must be thread-safe to benefit from the following features.
 * Data is written to thread-safe braille display drivers in the background, thus improving performance.
 * hwIo.Serial extends pyserial to call a callable when data is received instead of drivers having to poll.
 * hwIo.Hid provides support for braille displays communicating via USB HID.
 * hwPortUtils and hwIo can optionally provide detailed debug logging, including devices found and all data sent and received.
* There are several new properties accessible from touch screen gestures: (#5652)
 * MultitouchTracker objects now contain a childTrackers property which contains the MultiTouchTrackers the tracker was composed of. For example, 2 finger double tap has child trackers for two 2-finger taps. The 2-finger taps themselves have child trackers for two taps.
 * MultiTouchTracker objects now also contain a rawSingleTouchTracker property if the tracker was the result of one single finger doing a tap, flick or hover. The SingleTouchTracker allows access to the underlying ID assigned to the finger by the operating system and whether or not the finger is still in contact at the current time.
 * TouchInputGestures now have x and y properties, removing the need to access the tracker for trivial cases.
 * TouchInputGesturs now contain a preheldTracker property, which is a MultitouchTracker object representing the other fingers held while this action was being performed.
* Two new touch screen gestures can be emitted: (#5652)
 * Plural tap and holds (e.g. double tap and hold)
 * A generalized identifier with finger count removed for holds (e.g. hold+hover for 1finger_hold+hover).

## 2015.4

Highlights of this release include performance improvements in Windows 10; inclusion in the Ease of Access Center in Windows 8 and later; enhancements for Microsoft Excel, including listing and renaming of sheets and access to locked cells in protected sheets; and support for editing of rich text in Mozilla Firefox, Google Chrome and Mozilla Thunderbird.

### New Features

* NVDA now appears in the Ease of Access Center in Windows 8 and later. (#308)
* When moving around cells in Excel, formatting changes are now automatically reported if the appropriate options are turned on in NVDA's Document Formatting Settings dialog. (#4878)
* A Report Emphasis option has been added to NVDA's Document formatting settings dialog. On by default, this option allows NVDA to automatically report the existence of emphasised text in documents. So far, this is only supported for em and strong tags in Browse Mode for Internet Explorer and other MSHTML controls. (#4920)
* The existence of inserted and deleted text is now reported in Browse Mode for Internet Explorer and other MSHTML controls if NVDA's Report Editor Revisions option is enabled. (#4920)
* When viewing track changes in NVDA's Elements List for Microsoft Word, more information such as what formatting properties were changed is now displayed. (#4920)
* Microsoft Excel: listing and renaming of sheets is now possible from NVDA's Elements List (NVDA+f7). (#4630, #4414)
* It is now possible to configure whether actual symbols are sent to speech synthesizers (e.g. to cause a pause or change in inflection) in the Symbol Pronunciation dialog. (#5234)
* In Microsoft Excel, NVDA now reports any input messages set by the sheet author on cells. (#5051)
* Support for the Baum Pronto! V4 and VarioUltra braille displays when connected via Bluetooth. (#3717)
* Support for editing of rich text in Mozilla applications such as Google Docs with braille support enabled in Mozilla Firefox and HTML composition in Mozilla Thunderbird. (#1668)
* Support for editing of rich text in Google Chrome and Chrome-based browsers such as Google Docs with braille support enabled. (#2634)
 * This requires Chrome version 47 or later.
* In browse mode in Microsoft Excel, you can navigate to locked cells in protected sheets. (#4952)

### Changes

* The Report Editor Revisions option in NVDA's Document formatting settings dialog is now turned on by default. (#4920)
* When moving by character in Microsoft Word with NVDA's Report Editor Revisions option enabled, less information is now reported for track changes, which makes navigation more efficient. To view the extra information, use the Elements List. (#4920)
* Updated liblouis braille translator to 2.6.4. (#5341)
* Several symbols (including basic mathematical symbols) have been moved to level some so that they are spoken by default. (#3799)
* If the synthesizer supports it, speech should now pause for parentheses and the en dash (–). (#3799)
* When selecting text, the text is reported before the indication of selection instead of after. (#1707)

### Bug Fixes

* Major performance improvements when navigating the Outlook 2010/2013 message list. (#5268)
* In a chart in Microsoft Excel, navigating with certain keys (such as changing sheets with control+pageUp and control+pageDown) now works correctly. (#5336)
* Fixed the visual appearance of the buttons in the warning dialog which is displayed when you attempt to downgrade NVDA. (#5325)
* In Windows 8 and later, NVDA now starts a lot earlier when configured to start after logging on to Windows. (#308)
 * If you enabled this using a previous version of NVDA, you will need to disable it and enable it again in order for the change to take effect. Follow this procedure:
  1. Open the General Settings dialog.
  1. Uncheck the Automatically start NVDA after I log on to Windows checkbox.
  1. Press the OK button.
  1. Open the General Settings dialog again.
  1. Check the Automatically start NVDA after I log on to Windows checkbox.
  1. Press the OK button.
* Performance enhancements for UI Automation including  File Explorer and Task Viewer. (#5293)
* NVDA now correctly switches to focus mode when tabbing to read-only ARIA grid controls in Browse Mode for Mozilla Firefox and other Gecko-based controls. (#5118)
* NVDA now correctly reports "no previous" instead of "no next" when there are no more objects when flicking left on a touch screen.
* Fixed problems when typing multiple words into the filter field in the Input Gestures dialog. (#5426)
* NVDA no longer freezes in some cases when reconnecting to a HumanWare Brailliant BI/B series display via USB. (#5406)
* In languages with conjunct characters, character descriptions now work as expected for upper case English characters. (#5375)
* NVDA should no longer occasionally freeze when bringing up the Start Menu in Windows 10. (#5417)
* In Skype for Desktop, notifications which are displayed before a previous notification disappears are now reported. (#4841)
* Notifications are now reported correctly in Skype for Desktop 7.12 and later. (#5405)
* NVDA now correctly reports the focus when dismissing a context menu in some applications such as Jart. (#5302)
* In Windows 7 and later, Color is again reported in certain applications such as Wordpad. (#5352)
* When editing in Microsoft PowerPoint, pressing enter now reports automatically entered text such as a bullet or number. (#5360)

## 2015.3

Highlights of this release include initial support for Windows 10; the ability to disable single letter navigation in browse mode (useful for some web apps); improvements in Internet Explorer; and fixes for garbled text when typing in certain applications with braille enabled.

### New Features

* The existence of spelling errors is announced in editable fields for Internet Explorer and other MSHTML controls. (#4174)
* Many more Unicode math symbols are now spoken when they appear in text. (#3805)
* Search suggestions in the Windows 10 start screen are automatically reported. (#5049)
* Support for the EcoBraille 20, EcoBraille 40, EcoBraille 80 and EcoBraille Plus braille displays. (#4078)
* In browse mode, you can now toggle single letter navigation on and off by pressing NVDA+shift+space. When off, single letter keys are passed to the application, which is useful for some web applications such as Gmail, Twitter and Facebook. (#3203)
* New braille translation tables: Finnish 6 dot, Irish grade 1, Irish grade 2, Korean grade 1 (2006), Korean grade 2 (2006). (#5137, #5074, #5097)
* The QWERTY keyboard on the Papenmeier BRAILLEX Live Plus braille display is now supported. (#5181)
* Experimental support for the Microsoft Edge web browser and browsing engine in Windows 10. (#5212)
* New language: Kannada.

### Changes

* Updated liblouis braille translator to 2.6.3. (#5137)
* When attempting to install an earlier version of NVDA than is currently installed, you will now be warned that this is not recommended and that NVDA should be completely uninstalled before proceeding. (#5037)

### Bug Fixes

* In browse mode for Internet Explorer and other MSHTML controls, quick navigation by form field no longer incorrectly includes presentational list items. (#4204)
* In Firefox, NVDA no longer inappropriately reports the content of an ARIA tab panel when focus moves inside it. (#4638)
* In Internet Explorer and other MSHTML controls, tabbing into sections, articles or dialogs  no longer inappropriately reports all content in the container. (#5021, #5025)
* When using Baum/HumanWare/APH braille displays with a braille keyboard, braille input no longer stops functioning after pressing another type of key on the display. (#3541)
* In Windows 10, extraneous information is no longer reported when pressing alt+tab or alt+shift+tab to switch between applications. (#5116)
* Typed text is no longer garbled when using certain applications such as Microsoft Outlook with a braille display. (#2953)
* In browse mode in Internet Explorer and other MSHTML controls, the correct content is now reported when an element appears or changes and is immediately focused. (#5040)
* In browse mode in Microsoft Word, single letter navigation now updates the braille display and the review cursor as expected. (#4968)
* In braille, extraneous spaces are no longer displayed between or after indicators for controls and formatting. (#5043)
* When an application is responding slowly and you switch away from that application, NVDA is now much more responsive in other applications in most cases. (#3831)
* Windows 10 Toast notifications are now reported as expected. (#5136)
* The value is now reported as it changes in certain (UI Automation) combo boxes where this was not working previously.
* In browse mode in web browsers, tabbing now behaves as expected after tabbing to a frame document. (#5227)
* The Windows 10 lock screen can now be dismissed using a touch screen. (#5220)
* In Windows 7 and later, text is no longer garbled when typing in certain applications such as Wordpad and Skype with a braille display. (#4291)
* On the Windows 10 lock screen, it is no longer possible to read the clipboard, access running applications with the review cursor, change NVDA configuration, etc. (#5269)

### Changes for Developers

* You can now inject raw input from a system keyboard that is not handled natively by Windows (e.g. a QWERTY keyboard on a braille display) using the new keyboardHandler.injectRawKeyboardInput function. (#4576)
* eventHandler.requestEvents has been added to request particular events that are blocked by default; e.g. show events from a specific control or certain events even when in the background. (#3831)
* Rather than a single i18nName attribute, synthDriverHandler.SynthSetting now has separate displayNameWithAccelerator and displayName attributes to avoid reporting of the accelerator in the synth settings ring in some languages.
 * For backwards compatibility, in the constructor, displayName is optional and will be derived from displayNameWithAccelerator if not provided. However, if you intend to have an accelerator for a setting, both should be provided.
 * The i18nName attribute is deprecated and may be removed in a future release.

## 2015.2

Highlights of this release include the ability to read charts in Microsoft Excel and support for reading and interactive navigation of mathematical content.

### New Features

* Moving forward and backward by sentence in Microsoft Word and Outlook is now possible with alt+downArrow and alt+upArrow respectively. (#3288)
* New braille translation tables for several Indian languages. (#4778)
* In Microsoft Excel, NVDA now reports when a cell has overflowing or cropped content. (#3040)
* In Microsoft Excel, you can now use the Elements List (NVDA+f7) to allow listing of charts, comments and formulas. (#1987)
* Support for reading charts in Microsoft Excel. To use this, select the chart using the Elements List (NVDA+f7) and then use the arrow keys to move between the data points. (#1987)
* Using MathPlayer 4 from Design Science, NVDA can now read and interactively navigate mathematical content in web browsers and in Microsoft Word and PowerPoint. See the "Reading Mathematical Content" section in the User Guide for details. (#4673)
* It is now possible to assign input gestures (keyboard commands, touch gestures, etc.) for all NVDA preferences dialogs and document formatting options using the Input Gestures dialog. (#4898)

### Changes

* In NVDA's Document Formatting dialog, the keyboard shortcuts for Report lists, Report links, Report line numbers and Report font name have been changed. (#4650)
* In NVDA's Mouse Settings dialog, keyboard shortcuts have been added for play audio coordinates when mouse moves and brightness controls audio coordinates volume. (#4916)
* Significantly improved reporting of color names. (#4984)
* Updated liblouis braille translator to 2.6.2. (#4777)

### Bug Fixes

* Character descriptions are now handled correctly for conjunct characters in certain Indian languages. (#4582)
* If the "Trust voice's language when processing characters and symbols" option is enabled, the Punctuation/Symbol pronunciation dialog now correctly uses the voice language. Also, the language for which pronunciation is being edited is shown in the dialog's title. (#4930)
* In Internet Explorer and other MSHTML controls, typed characters are no longer inappropriately announced in editable combo boxes such as the Google search field on the Google home page. (#4976)
* When selecting colors in Microsoft Office applications, color names are now reported. (#3045)
* Danish braille output now works again. (#4986)
* PageUp/pageDown can again be used to change slides within a PowerPoint slide show. (#4850)
* In Skype for Desktop 7.2 and later, typing notifications are now reported and problems immediately after moving focus out of a conversation have been fixed. (#4972)
* Fixed problems when typing certain punctuation/symbols such as brackets into the filter field in the Input Gestures dialog. (#5060)
* In Internet Explorer and other MSHTML controls, pressing g or shift+g to navigate to graphics now includes elements marked as images for accessibility purposes (i.e. ARIA role img). (#5062)

### Changes for Developers

* brailleInput.handler.sendChars(mychar) will no longer filter out a character if it is equal to the previous character by ensuring that the key sent is correctly released. (#4139)
* Scripts for changing touch modes will now honor new labeles added to touchHandler.touchModeLabels. (#4699)
* Add-ons can provide their own math presentation implementations. See the mathPres package for details. (#4509)
* Speech commands have been implemented to insert a break between words and to change the pitch, volume and rate. See BreakCommand, PitchCommand, VolumeCommand and RateCommand in the speech module. (#4674)
 * There is also speech.PhonemeCommand to insert specific pronunciation, but the current implementations only support a very limited number of phonemes.

## 2015.1

Highlights of this release include browse mode for documents in Microsoft Word and Outlook; major enhancements to support for Skype for Desktop; and significant fixes for Microsoft Internet Explorer.

### New Features

* You can now add new symbols in the Symbol Pronunciation dialog. (#4354)
* In the Input Gestures dialog, you can use the new "Filter by" field to show only gestures containing specific words. (#4458)
* NVDA now automatically reports new text in mintty. (#4588)
* In the browse mode Find dialog, there is now an option to perform a case sensitive search. (#4584)
* Quick navigation (pressing h to move by heading, etc.) and Elements List (NVDA+f7) are now available in Microsoft Word documents by turning on browse mode with NVDA+space. (#2975)
* Reading HTML messages in Microsoft Outlook 2007 and later has been majorly improved as Browse mode is automatically enabled for these messages. If browse mode is not enabled in some rare situations, you can force it on with NVDA+space. (#2975)
* Table column headers in Microsoft word are automatically reported for tables where a header row has been explicitly specified by the author via Microsoft word's table properties. (#4510)
 * However, For tables where rows have been merged, this will not work automatically. In this situation, you can still set column headers manually in NVDA with NVDA+shift+c.
* In Skype for Desktop, notifications are now reported. (#4741)
* In Skype for Desktop, you can now report and review recent messages using NVDA+control+1 through NVDA+control+0; e.g. NVDA+control+1 for the most recent message and NVDA+control+0 for the tenth most recent. (#3210)
* In a conversation in Skype for Desktop, NVDA now reports when a contact is typing. (#3506)
* NVDA can now be installed silently via the command line without starting the installed copy after installation. To do this, use the --install-silent option. (#4206)
* Support for the Papenmeier BRAILLEX Live 20, BRAILLEX Live and BRAILLEX Live Plus braille displays. (#4614)

### Changes

* In NVDA's Document Formatting settings dialog, the option to report spelling errors now has a shortcut key (alt+r). (#793)
* NVDA will now use the synthesizer/voice's language for character and symbol processing (including punctuation/symbol names), regardless of whether automatic language switching is turned on. To turn off this feature so that NVDA again uses its interface language, uncheck the new option in Voice settings called Trust Voice's language when processing characters and symbols. (#4210)
* Support for the Newfon synthesizer has been removed. Newfon is now available as an NVDA add-on. (#3184)
* Skype for Desktop 7 or later is now required for use with NVDA; earlier versions are not supported. (#4218)
* Downloading of NVDA updates is now more secure. (Specifically, the update information is retrieved via https and the hash of the file is verified after it is downloaded.) (#4716)
* eSpeak has been upgraded to version 1.48.04 (#4325)

### Bug Fixes

* In Microsoft Excel, merged row and column header cells are now handled correctly. For example, if A1 and B1 are merged, then B2 will now have A1 and B1 reported as its column header rather than nothing at all. (#4617)
* When editing the content of a text box in Microsoft PowerPoint 2003, NVDA will correctly report the content of each line. Previously, in each paragraph, lines would increasingly be off by one character. (#4619)
* All of NVDA's dialogs are now centred on the screen, improving visual presentation and usability. (#3148)
* In Skype for desktop, when entering an introductory message to add a contact, entering and moving through the text now works correctly. (#3661)
* When focus moves to a new item in tree views in the Eclipse IDE, if the previously focused item is a check box, it is no longer incorrectly announced. (#4586)
* In the Microsoft Word spell check dialog, the next error will be automatically reported when the last one has been changed or ignored using respective shortcut keys. (#1938)
* Text can again be read correctly in places such as Tera Term Pro's terminal window and documents in Balabolka. (#4229)
* Focus now correctly returns to the document being edited When finishing input composition of text in Korean and other east Asian languages while editing within a frame in Internet Explorer and other MSHTML documents. (#4045)
* In the Input Gestures dialog, when selecting a keyboard layout for a keyboard gesture being added, pressing escape now closes the menu as expected instead of closing the dialog. (#3617)
* When removing an add-on, the add-on directory is now correctly deleted after restarting NVDA. Previously, you had to restart twice. (#3461)
* Major problems have been fixed when using Skype for Desktop 7. (#4218)
* When you send a message in Skype for Desktop, it is no longer read twice. (#3616)
* In Skype for Desktop, NVDA should no longer occasionally spuriously read a large flood of messages (perhaps even an entire conversation). (#4644)
* fixed a problem where NVDA's Report date/time command did not honor the regional settings specified by the user in some cases. (#2987)
* In browse mode, nonsensical text (sometimes spanning several lines) is no longer presented for certain graphics such as found on Google Groups. (Specifically, this occurred with base64 encoded images.) (#4793)
* NVDA should no longer freeze after a few seconds when moving focus away from a Windows Store app as it becomes suspended. (#4572)
* The aria-atomic attribute on live regions in Mozilla Firefox is now honored even when the atomic element itself changes. Previously, it only affected descendant elements. (#4794)
* Browse mode will reflect updates, and live regions will be announced, for   browse mode documents within ARIA applications embedded in a document in Internet Explorer or other MSHTML controls. (#4798)
* When text is changed or added in live regions in Internet Explorer and other MSHTML controls where the author has specified that text is relevant, only the changed or added text is announced, rather than all of the text in the containing element. (#4800)
* Content indicated by the aria-labelledby attribute on elements in Internet Explorer and other MSHTML controls correctly replaces the original content  where it is appropriate to do so. (#4575)
* When checking spelling in Microsoft Outlook 2013, the misspelled word is now announced. (#4848)
* In Internet Explorer and other MSHTML controls, content inside elements hidden with visibility:hidden is no longer inappropriately presented in browse mode. (#4839, #3776)
* In Internet Explorer and other MSHTML controls, the title attribute on form controls no longer inappropriately takes preference over other label associations. (#4491)
* In Internet Explorer and other MSHTML controls, NVDA no longer ignores focusing  of elements  due to the aria-activedescendant attribute. (#4667)

### Changes for Developers

* Updated wxPython to 3.0.2.0. (#3763)
* Updated Python to 2.7.9. (#4715)
* NVDA no longer crashes when restarting after removing or updating an add-on which imports speechDictHandler in its installTasks module. (#4496)

## 2014.4

### New Features

* New languages: Colombian Spanish, Punjabi.
* It is now possible to restart NVDA or restart NVDA with add-ons disabled from NVDA's exit dialog. (#4057)
 * NVDA can also be started with add-ons disabled by using the --disable-addons command line option.
* In speech dictionaries, it is now possible to specify that a pattern should only match if it is a whole word; i.e. it does not occur as part of a larger word. (#1704)

### Changes

* If an object you have moved to with object navigation is inside a browse mode document, but the object you were on previously was not, the review mode is automatically set to document. Previously, this only happened if the navigator object was moved due to the focus changing. (#4369)
* The Braille display and Synthesizer lists in the respective settings dialogs are now alphabetically sorted except for No braille/No speech, which are now at the bottom. (#2724)
* Updated liblouis braille translator to 2.6.0. (#4434, #3835)
* In browse mode, pressing e and shift+e to navigate to edit fields now includes editable combo boxes. This includes the search box in the latest version of Google Search. (#4436)
* Clicking the NVDA icon in the Notification Area with the left mouse button now opens the NVDA menu instead of doing nothing. (#4459)

### Bug Fixes

* When moving focus back to a browse mode document (e.g. alt+tabbing to an already opened web page), the review cursor is properly positioned at the virtual caret, rather than the focused control (e.g. a nearby link). (#4369)
* In PowerPoint slide shows, the review cursor correctly follows the virtual caret. (#4370)
* In Mozilla Firefox and other Gecko-based browsers, new content within a live region will be announced even if the new content has a usable ARIA live type different to the parent live region; e.g. when content marked as assertive is added to a live region marked as polite. (#4169)
* In Internet Explorer and other MSHTML controls, some cases where a document is contained within another document no longer prevent the user from accessing some of the content (specifically, framesets inside framesets). (#4418)
* NVDA no longer crashes when attempting to use a Handy Tech braille display in some cases. (#3709)
* In Windows Vista, a spurious "Entry Point Not Found" dialog is no longer displayed in several cases such as when starting NVDA from the Desktop shortcut or via the shortcut key. (#4235)
* Serious problems with editable text controls in dialogs in recent versions of Eclipse have been fixed. (#3872)
* In Outlook 2010, moving the caret now works as expected in the location field of appointments and meeting requests. (#4126)
* Inside a live region, content which is marked as not being live (e.g. aria-live="off") is now correctly ignored. (#4405)
* When reporting the text of a status bar that has a name, the name is now correctly separated from the first word of the status bar text. (#4430)
* In password entry fields with speaking of typed words enabled, multiple asterisks are no longer pointlessly reported when beginning new words. (#4402)
* In the Microsoft Outlook message list, items are no longer pointlessly announced as Data Items. (#4439)
* When selecting text in the code editing control in the Eclipse IDE, the entire selection is no longer announced every time the selection changes. (#2314)
* Various versions of Eclipse, such as Spring Tool Suite and the version included in the Android Developer Tools bundle, are now recognised as Eclipse and handled appropriately. (#4360, #4454)
* Mouse tracking and touch exploration in Internet Explorer and other MSHTML controls (including many Windows 8 applications) is now much more accurate  on high DPI displays or when document zoom is changed. (#3494)
* Mouse tracking and touch exploration in Internet Explorer and other MSHTML controls will now announce the label of more buttons. (#4173)
* When using a Papenmeier BRAILLEX braille display with BrxCom, keys on the display now work as expected. (#4614)

### Changes for Developers

* For executables which host many different apps (e.g. javaw.exe), code can now be provided to load specific app modules for each app instead of loading the same app module for all hosted apps. (#4360)
 * See the code documentation for appModuleHandler.AppModule for details.
 * Support for javaw.exe is implemented.

## 2014.3

### New Features

* The sounds played when NVDA starts and exits can be disabled via a new option in the General Settings dialog. (#834)
* Help for add-ons can be accessed from the Add-ons Manager for add-ons which support this. (#2694)
* Support for the Calendar in Microsoft Outlook 2007 and above (#2943) including:
 * Announcement of the current time when moving around with the arrow keys.
 * Indication if the selected time is within any appointments.
 * announcement of the selected appointment when pressing tab.
 * Smart filtering of the date so as to only announce the date if the new selected time or appointment is on a different day to the last.
* Enhanced support for the Inbox and other message lists in Microsoft Outlook 2010 and above (#3834) including:
 * The ability to silence column headers (from, subject, etc.) by turning off the Report Table row and column headers option in Document Formatting settings.
 * The ability to use table navigation commands (control + alt + arrows) to move through the individual columns.
* Microsoft word: If an inline image has no alternative text set, NVDA will instead report the title of the image if the author has provided one. (#4193)
* Microsoft Word: NVDA can now report paragraph indenting with  the report formatting command (NVDA+f). It can also be reported automatically when the new Report Paragraph indenting option is enabled in Document Formatting settings. (#4165)
* Report automatically inserted text such as a new bullet, number or tab indent when pressing enter in editable documents and text fields. (#4185)
* Microsoft word: Pressing NVDA+alt+c will report  the text of a comment if the cursor is within one. (#3528)
* Improved support for automatic column and row header reading in Microsoft Excel (#3568) including:
 * Support of Excel defined name ranges to identify header cells (compatible with Jaws screen reader) .
 * The set column header (NVDA+shift+c) and set row header (NVDA+shift+r) commands now store the settings in the worksheet so that they are available the next time the sheet is opened, and will be available to other screen readers that support the defined name range scheme.
 * These commands can also now be used multiple times per sheet to set different headers for different regions.
* Support for automatic column and row header reading in Microsoft Word (#3110) including:
 * Support of Microsoft Word bookmarks to identify header cells (compatible with Jaws screen reader).
 -  set column header (NVDA+shift+c) and set row header (NVDA+shift+r) commands  while on the first header cell in a table allow you to tell NVDA that these headers should be reported automatically.  Settings are stored in the document so that they are available the next time the document is opened, and will be available to other screen readers that support the bookmark scheme.
* Microsoft Word: Report the distance from the left edge of the page when the tab key is pressed. (#1353)
* Microsoft Word: provide feedback in speech and braille for most available formatting shortcut keys (bold, italic, underline, alignment, outline level, superscript, subscript and font size). (#1353)
* Microsoft Excel: If the selected cell contains comments, they can be now reported by pressing NVDA+alt+c. (#2920)
* Microsoft Excel: Provide an NVDA-specific dialog to edit the comments on the currently selected cell when pressing Excel's shift+f2 command to enter comment editing mode. (#2920)
* Microsoft Excel: speech and braille feedback for many more selection movement shortcuts (#4211) including:
 * Vertical page movement (pageUp and pageDown);
 * Horizontal page movement (alt+pageUp and alt+pageDown);
 * Extend selection (the above keys with Shift added); and
 * Selecting the current region (control+shift+8).
* Microsoft Excel: The vertical and horizontal  alignment for cells can now be reported with the report formatting command (NVDA+f). It can also be reported automatically if the Report alignment option in Document Formatting settings is enabled. (#4212)
* Microsoft Excel: The style of a cell can now be reported with the report formatting command (NVDA+f). It can also be reported automatically if the Report Style option in Document formatting settings is enabled. (#4213)
* Microsoft PowerPoint: when moving shapes around a slide with the arrow keys, the shape's current location is now reported (#4214) including:
 * The distance between the shape and each of the  slide edges is reported.
 * If the shape covers or is covered by another shape, then the distance overlapped and the overlapped shape are reported.
 * To report this information at any time without moving a shape, press the report location command (NVDA+delete).
 * When selecting a shape, if it is covered by another shape, NVDA will report that it is obscured.
* The report location command (NVDA+delete) is more context specific in some situations. (#4219)
 * In standard edit fields and browse mode, the cursor position as a percentage through the content and its screen coordinates are reported.
 * On shapes in PowerPoint Presentations, position of the shape relative to the slide and other shapes is reported.
 * Pressing this command twice will produce the previous behaviour of reporting the location information for the entire control.
* New language: Catalan.

### Changes

* Updated liblouis braille translator to 2.5.4. (#4103)

### Bug Fixes

* In Google Chrome and Chrome-based browsers, certain chunks of text (such as those with emphasis) are no longer repeated when reporting the text of an alert or dialog. (#4066)
* In browse mode in Mozilla applications, pressing enter on a button, etc. no longer fails to activate it (or activates the wrong control) in certain cases such as the buttons at the top of Facebook. (#4106)
* Useless information is no longer announced when tabbing in iTunes. (#4128)
* In certain lists in iTunes such as the Music list, moving to the next item using object navigation now works correctly. (#4129)
* HTML elements considered headings because of WAI ARIA markup are now included in the Browse mode Elements list and quick navigation for Internet Explorer documents. (#4140)
* Following same-page links in recent versions of Internet Explorer now correctly moves to and reports the destination position in browse mode  documents. (#4134)
* Microsoft Outlook 2010 and above: Overall access to secure dialogs such as the New profiles and mail setup dialogs has been improved. (#4090, #4091, #4095)
* Microsoft Outlook: Useless verbosity has been decreased in command toolbars when navigating through  certain dialogs. (#4096, #3407)
* Microsoft word: Tabbing to a blank cell in a table no longer incorrectly announces exiting the table. (#4151)
* Microsoft Word: The first character past the end of a table (including a new blank line) is no longer incorrectly considered to be inside the table. (#4152)
* Microsoft Word 2010 spell check dialog: The actual misspelled word is reported rather than  inappropriately reporting just the first bold word. (#3431)
* In browse mode in Internet Explorer and other MSHTML controls, tabbing or using single letter navigation to move to form fields again reports the label in many cases where it didn't (specifically, where HTML label elements are used). (#4170)
* Microsoft Word: Reporting the existence and placement of comments is more accurate. (#3528)
* Navigation of certain dialogs in MS Office products such as Word, Excel and Outlook has been improved by no longer reporting particular control container toolbars which are not useful to the user. (#4198)
* Task panes such as clipboard manager or File recovery no longer accidentilly seem to gain focus when opening an application such as Microsoft Word or Excel, which was sometimes causing the user to have to switch away from and back to the application to use the document or spreadsheet.  (#4199)
* NVDA no longer fails to run on recent Windows Operating Systems if the user's Windows language is set to Serbian (Latin). (#4203)
* Pressing numlock while in input help mode now correctly toggles numlock, rather than causing the keyboard and the Operating System to become out of sync in regards to the state of this key. (#4226)
* In Google Chrome, the title of the document is again reported when switching tabs. In NVDA 2014.2, this did not occur in some cases. (#4222)
* In Google Chrome and Chrome-based browsers, the URL of the document is no longer reported when reporting the document. (#4223)
* When running say all with the No speech synthesizer selected (useful for automated testing), say all will now complete instead of stopping after the first few lines. (#4225)
* Microsoft Outlook's Signature dialog: The Signature editing field is now accessible, allowing for full cursor tracking and format detection. (#3833)
* Microsoft Word: When reading the last line of a table cell, the entire table cell is no longer read. (#3421)
* Microsoft Word: When reading the first or last line of a table of contents, the entire table of contents is no longer read. (#3421)
* When speaking typed words and in some other cases, words are no longer incorrectly broken at marks such as vowel signs and virama in Indic languages. (#4254)
* Numeric editable text fields in GoldWave are now handled correctly. (#670)
* Microsoft Word: when moving by paragraph with control+downArrow / control+upArrow, it is no longer necessary to press them twice if moving through bulleted or numbered lists. (#3290)

### Changes for Developers

* NVDA now has unified support for add-on documentation. See the Add-on Documentation section of the Developer Guide for details. (#2694)
* When providing gesture bindings on a ScriptableObject via __gestures, it is now possible to provide the None keyword as the script. This unbinds the gesture in any base classes. (#4240)
* It is now possible to change the shortcut key used to start NVDA for locales where the normal shortcut causes problems. (#2209)
 * This is done via gettext.
 * Note that the text for the Create desktop shortcut option in the Install NVDA dialog, as well as the shortcut key in the User Guide, must also be updated.

## 2014.2

### New Features

* Announcement of text selection is now possible in some custom edit fields where display information is used. (#770)
* In accessible Java applications, position information is now announced for radio buttons and other controls that expose group information. (#3754)
* In accessible Java applications, keyboard shortcuts are now announced for controls that have them. (#3881)
* In browse mode, labels on landmarks are now reported. They are also included in the Elements List dialog. (#1195)
* In browse mode, labelled regions are now treated as landmarks. (#3741)
* In Internet Explorer documents and applications, Live Regions (part of the W3c ARIA standard) are now supported, thus allowing web authors to mark particular content to be automatically spoken as it changes. (#1846)

### Changes

* When exiting a dialog or application within a browse mode document, the browse mode document's name and type is no longer announced. (#4069)

### Bug Fixes

* The standard Windows System menu is no longer accidentally silenced in Java applications. (#3882)
* When copying text from screen review, line breaks are no longer ignored. (#3900)
* Pointless whitespace objects are no longer reported in some applications when the focus changes or when using object navigation with simple review enabled. (#3839)
* Message boxes and other dialogs produced by NVDA again cause previous speech to be canceled before announcing the dialog.
* In browse mode, the labels of controls such as links and buttons are now rendered correctly where the label has been overridden by the author for accessibility purposes (specifically, using aria-label or aria-labelledby). (#1354)
* In Browse mode in Internet Explorer, text contained within an element marked as presentational (ARIA role="presentation") is no longer inappropriately ignored. (#4031)
* It is now again possible to type Vietnamese text using the Unikey software. To do this, uncheck the new Handle keys from other applications checkbox in NVDA's Keyboard settings dialog. (#4043)
* In browse mode, radio and check menu items are reported as controls instead of just clickable text. (#4092)
* NVDA no longer incorrectly switches from focus mode to browse mode when a radio or check menu item is focused. (#4092)
* In Microsoft PowerPoint with speaking of typed words enabled, characters erased with backspace are no longer announced as part of the typed word. (#3231)
* In Microsoft Office 2010 Options dialogs, the labels of combo boxes are reported correctly. (#4056)
* In browse mode in Mozilla applications, using quick navigation commands to move to the next or previous button or form field now includes toggle buttons as expected. (#4098)
* The content of alerts in Mozilla applications is no longer reported twice. (#3481)
* In browse mode, containers and landmarks are no longer inappropriately repeated while navigating within them at the same time as page content is changing (e.g. navigating the Facebook and Twitter websites). (#2199)
* NVDA recovers in more cases when switching away from applications that stop responding. (#3825)
* The caret (insertion point) again correctly updates when doing a sayAll command while in editable text drawn directly to the screen. (#4125)

## 2014.1

### New Features

* Support for Microsoft PowerPoint 2013. Note that protected view is not supported. (#3578)
* In Microsoft word and Excel, NVDA can now read the selected symbol when choosing symbols using the Insert Symbols dialog. (#3538)
* It is now possible to choose if content in documents should be identified as clickable via a new option in the Document Formatting settings dialog. This option is on by default in accordance with the previous behavior. (#3556)
* Support for braille displays connected via Bluetooth on a computer running the Widcomm Bluetooth Software. (#2418)
* When editing text in PowerPoint, hyperlinks are now reported. (#3416)
* When in ARIA applications or dialogs on the web, it is now possible to force NVDA to switch to browse mode with NVDA+space allowing document-style navigation of the application or dialog. (#2023)
* In Outlook Express / Windows Mail / Windows Live Mail, NVDA now reports if a message has an attachment or is flagged. (#1594)
* When navigating tables in accessible Java applications, row and column coordinates are now reported, including  column and  row headers if they exist. (#3756)

### Changes

* For Papenmeier braille displays, the move to flat review/focus command has been removed. Users can assign their own keys using the Input Gestures dialog. (#3652)
* NVDA now relies  on the Microsoft VC runtime version 11, which means it can no longer be run on Operating systems older than Windows XP Service Pack 2 or Windows Server 2003 Service Pack 1.
* Punctuation level Some will now speak star (*) and plus (+) characters. (#3614)
* Upgraded eSpeak to version 1.48.04 which includes many language fixes and fixes several crashes. (#3842, #3739, #3860)

### Bug Fixes

* When moving around or selecting cells in Microsoft Excel, NVDA should no longer inappropriately announce the old cell rather than the new cell when Microsoft Excel is slow to move the selection. (#3558)
* NVDA properly handles opening a dropdown list for a cell in Microsoft Excel via the context menu. (#3586)
* New page content in iTunes 11 store pages is now shown properly in browse mode when following a link in the store or when opening the store initially. (#3625)
* Buttons for previewing songs in the iTunes 11 store now show their label in browse mode. (#3638)
* In browse mode in Google Chrome, the labels of check boxes and radio buttons are now rendered correctly. (#1562)
* In Instantbird, NVDA no longer reports useless information every time you move to a contact in the Contacts list. (#2667)
* In browse mode in Adobe Reader, the correct text is now rendered for buttons, etc. where the label has been overridden using a tooltip or other means. (#3640)
* In browse mode in Adobe Reader, extraneous graphics containing the text "mc-ref" will no longer be rendered. (#3645)
* NVDA no longer reports all cells in Microsoft Excel as underlined in their formatting information. (#3669)
* No longer show meaningless characters in browse mode documents such as those found in the Unicode private usage range. In some cases these were stopping more useful labels from being shown. (#2963)
* Input composition for entering east-asian characters no longer fails in PuTTY. (#3432)
* Navigating in a document after a canceled say all no longer results in NVDA sometimes incorrectly announcing that you have left a field (such as a table) lower in the document that the say all never actually spoke. (#3688)
* When using browse mode quick navigation commands  while in say all with skim reading enabled, NVDA more accurately announces the new field; e.g. it now says a heading is a heading, rather than just its text. (#3689)
* The jump to end or start of container quick navigation commands now honor the skim reading during say all setting; i.e. they will no longer cancel the current say all. (#3675)
* Touch gesture names listed in NVDA's Input Gestures dialog are now friendly and localized. (#3624)
* NVDA no longer causes certain programs to crash when moving the mouse over their rich edit (TRichEdit) controls. Programs include Jarte 5.1 and BRfácil. (#3693, #3603, #3581)
* In Internet Explorer and other MSHTML controls, containers such as tables marked as presentation by ARIA are no longer reported to the user. (#3713)
* in Microsoft Word, NVDA no longer inappropriately repeats table row and column information for a cell on a braille display multiple times. (#3702)
* In languages which use a space as a digit group/thousands separator such as French and German, numbers from separate chunks of text are no longer pronounced as a single number. This was particularly problematic for table cells containing numbers. (#3698)
* Braille no longer sometimes fails to update when the system caret is moved in Microsoft Word 2013. (#3784)
* When positioned on the first character of a heading in Microsoft Word, the text communicating it is a heading (including the level) no longer disappears off a braille display. (#3701)
* When a configuration profile is triggered for an application and that application is exited, NVDA no longer sometimes fails to deactivate the profile. (#3732)
* When entering Asian input into a control within NVDA itself (e.g. the browse mode Find dialog), "NVDA" is no longer incorrectly reported in place of the candidate. (#3726)
* The tabs in the Outlook 2013 options dialog are now reported. (#3826)
* Improved support for ARIA live regions in Firefox and other Mozilla Gecko applications:
 * Support for aria-atomic updates and filtering of aria-busy updates. (#2640)
 * Alternative text (such as alt attribute or aria-label) is included if there is no other useful text. (#3329)
 * Live region updates are no longer silenced if they occur at the same time as the focus moves. (#3777)
* Certain presentation elements in Firefox and other Mozilla Gecko applications are no longer inappropriately shown in browse mode (specifically, when the element is marked with aria-presentation but it is also focusable). (#3781)
* A performance improvement when navigating a document in Microsoft Word with spelling errors enabled. (#3785)
* Several fixes to the support for accessible Java applications:
 * The initially focused control in a frame or dialog no longer fails to be reported when the frame or dialog comes to the foreground. (#3753)
 * Unuseful position information is no longer announced for radio buttons (e.g. 1 of 1). (#3754)
 * Better reporting of JComboBox controls (html no longer reported, better reporting of expanded and collapsed states). (#3755)
 * When reporting the text of dialogs, some text that was previously missing is now included. (#3757)
 * Changes to the name, value or description of the focused control is now reported more accurately. (#3770)
* Fix a crash in NVDA seen in Windows 8 when focusing on certain RichEdit controls containing large amounts of text (e.g. NVDA's log viewer, windbg). (#3867)
* On systems with a high DPI display setting (which occurs by default for many modern screens), NVDA no longer routes the mouse to the wrong location in some applications. (#3758, #3703)
* Fixed an occasional problem when browsing the web where NVDA would stop working correctly until restarted, even though it didn't crash or freeze. (#3804)
* A Papenmeier braille display can now be used even if a Papenmeier display has never been connected via USB. (#3712)
* NVDA no longer freezes when the Papenmeier BRAILLEX older models braille display is selected without a display connected.

### Changes for Developers

* AppModules now contain productName and productVersion properties. This info is also now included in Developer Info (NVDA+f1). (#1625)
* In the Python Console, you can now press the tab key to complete the current identifier. (#433)
 * If there are multiple possibilities, you can press tab a second time to choose from a list.

## 2013.3

### New Features

* Form fields are now reported in Microsoft word documents. (#2295)
* NVDA can now announce revision information in Microsoft Word when Track Changes is enabled. Note that Report editor revisions in NVDA's document settings dialog (off by default) must be enabled also for them to be announced. (#1670)
* Dropdown lists in Microsoft Excel 2003 through 2010 are now announced when opened and navigated around. (#3382)
* a new 'Allow Skim Reading in Say All' option in the Keyboard settings dialog allows navigating through a document with browse mode quick navigation and line / paragraph movement commands, while remaining in say all. This option is off by default. (#2766)
* There is now an Input Gestures dialog to allow simpler customization of the input gestures (such as keys on the keyboard) for NVDA commands. (#1532)
* You can now have different settings for different situations using configuration profiles. Profiles can be activated manually or automatically (e.g. for a particular application). (#87, #667, #1913)
* In Microsoft Excel, cells that are links are now announced as links. (#3042)
* In Microsoft Excel, the existence of comments on a cell is now reported to the user. (#2921)

### Bug Fixes

* Zend Studio now functions the same as Eclipse. (#3420)
* The changed state of certain checkboxes in the Microsoft Outlook 2010 message rules dialog are now reported automatically. (#3063)
* NVDA will now report the pinned state for pinned controls such as tabs in Mozilla Firefox. (#3372)
* It is now possible to bind scripts to keyboard gestures containing Alt and/or Windows keys as modifiers. Previously, if this was done, performing the script would cause the Start Menu or menu bar to be activated. (#3472)
* Selecting text in browse mode documents (e.g. using control+shift+end) no longer causes the keyboard layout to be switched on systems with multiple keyboard layouts installed. (#3472)
* Internet Explorer should no longer crash or become unusable when closing NVDA. (#3397)
* Physical movement and other events on some newer computers are no longer treated as inappropriate key presses. Previously, this silenced speech and sometimes triggered NVDA commands. (#3468)
* NVDA now behaves as expected in Poedit 1.5.7. Users using earlier versions will need to update. (#3485)
* NVDA can now read protected documents in Microsoft Word 2010,  no longer causing Microsoft Word to crash. (#1686)
* If an unknown command line switch is given when launching the NVDA distribution package, it no longer causes an endless loop of error message dialogs. (#3463)
* NVDA no longer fails to report alt text of graphics and objects in Microsoft Word if the alt text contains quotes or other non-standard characters. (#3579)
* The number of items for certain horizontal lists in Browse mode is now correct. Previously it may have been double the actual amount. (#2151)
* When pressing control+a in a Microsoft Excel worksheet, the updated selection will now be reported. (#3043)
* NVDA can now correctly read XHTML documents in Microsoft Internet Explorer and other MSHTML controls. (#3542)
* Keyboard settings dialog: if no key has been chosen to be used as the NVDA key, an error is presented to the user when dismissing the dialog. At least one key must be chosen for proper usage of NVDA. (#2871)
* In Microsoft Excel, NVDA now announces merged cells differently to multiple selected cells. (#3567)
* The browse mode cursor is no longer positioned incorrectly when leaving a dialog or application inside the document. (#3145)
* Fixed an issue where the HumanWare Brailliant BI/B series braille display driver wasn't presented as an option in the Braille Settings dialog on some systems, even though such a display was connected via USB.
* NVDA no longer fails  to switch to screen review when the navigator object has no actual screen location. In this case the review cursor is now placed at the top of the screen. (#3454)
* Fixed an issue which caused the Freedom Scientific braille display driver to fail when the port was set to USB in some circumstances. (#3509, #3662)
* Fixed an issue where keys on Freedom Scientific braille displays weren't detected in some circumstances. (#3401, #3662)

### Changes for Developers

* You can specify the category to be displayed to the user for scripts using the scriptCategory attribute on ScriptableObject classes and the category attribute on script methods. See the documentation for baseObject.ScriptableObject for more details. (#1532)
* config.save is deprecated and may be removed in a future release. Use config.conf.save instead. (#667)
* config.validateConfig is deprecated and may be removed in a future release. Add-ons which need this should provide their own implementation. (#667, #3632)

## 2013.2

### New Features

* Support for the Chromium Embedded Framework, which is a web browser control used in several applications. (#3108)
* New eSpeak voice variant: Iven3.
* In Skype, new chat messages are reported automatically while the conversation is focused. (#2298)
* Support for Tween, including reporting of tab names and less verbosity when reading tweets.
* You can now disable displaying of NVDA messages on a braille display by setting the message timeout to 0 in the Braille Settings dialog. (#2482)
* In the Add-ons Manager, there is now a Get Add-ons button to open the NVDA Add-ons web site where you can browse and download available add-ons. (#3209)
* In the NVDA Welcome dialog which always appears the first time you run NVDA, you can now specify whether NVDA starts automatically after you log on to Windows. (#2234)
* Sleep mode is automatically enabled when using Dolphin Cicero. (#2055)
* The Windows x64 version of Miranda IM/Miranda NG is now supported. (#3296)
* Search suggestions in the Windows 8.1 Start Screen are automatically reported. (#3322)
* Support for navigating and editing spreadsheets in Microsoft Excel 2013. (#3360)
* The Freedom Scientific Focus 14 Blue and Focus 80 Blue braille displays, as well as the Focus 40 Blue in certain configurations that weren't supported previously, are now supported when connected via Bluetooth. (#3307)
* Auto complete suggestions are now reported in Outlook 2010. (#2816)
* New braille translation tables: English (U.K.) computer braille, Korean grade 2, Russian braille for computer code.
* New language: Farsi. (#1427)

### Changes

* On a touch screen, performing a single finger flick left or right when in object mode now moves previous or next through all objects, not just those in the current container. Use 2-finger flick left or right to perform the original action of moving to the previous or next object in the current container.
* the Report layout tables checkbox found in the Browse Mode settings dialog has now been renamed to Include layout tables to reflect that quick navigation also will not locate them if the checkbox is unchecked. (#3140)
* Flat review has been replaced with object, document and screen review modes. (#2996)
 * Object review reviews text just within the navigator object, document review reviews all text in a browse mode document (if any) and screen review reviews text on the screen for the current application.
 * The commands that previously move to/from flat review now toggle between these new review modes.
 * The navigator object automatically follows the review cursor such that it remains the deepest object at the position of the review cursor when in document or screen review modes.
 * After switching to screen review mode, NVDA will stay in this mode until you explicitly switch back to document or object review mode.
 * When in document or object review mode, NVDA may automatically switch between these two modes depending on whether you are moving around a browse mode document or not.
* Updated liblouis braille translator to 2.5.3. (#3371)

### Bug Fixes

* Activating an object now announces the action before the activation, rather than the action after the activation (e.g. expand when expanding rather than collapse). (#2982)
* More accurate reading and cursor tracking in  various input fields for recent versions of Skype, such as chat and search fields. (#1601, #3036)
* In the Skype recent conversations list, the number of new events is now read for each conversation if relevant. (#1446)
* Improvements to cursor tracking and reading order for right-to-left text written to the screen; e.g. editing Arabic text in  Microsoft Excel. (#1601)
* Quick navigation to buttons and form fields will now locate links marked as buttons for accessibility purposes in Internet Explorer. (#2750)
* In browse mode, the content inside tree views is no longer rendered, as a flattened representation isn't useful. You can press enter on a tree view to interact with it in focus mode. (#3023)
* Pressing alt+downArrow or alt+upArrow to expand a combo box while in focus mode no longer incorrectly switches to browse mode. (#2340)
* In Internet Explorer 10, table cells no longer activate focus mode, unless they have been explicitly made focusable by the web author. (#3248)
* NVDA no longer fails to start if the system time is earlier than the last check for an update. (#3260)
* If a progress bar is shown on a braille display, the braille display is updated when the progress bar changes. (#3258)
* In browse mode in Mozilla applications, table captions are no longer rendered twice. In addition, the summary is rendered when there is also a caption. (#3196)
* When changing input languages in Windows 8, NVDA now speaks the correct language rather than the previous one.
* NVDA now announces IME conversion mode changes in Windows 8.
* NVDA no longer announces garbage on the Desktop when the Google Japanese or Atok IME input methods are in use. (#3234)
* In Windows 7 and above, NVDA no longer inappropriately announces speech recognition or touch input as a keyboard language change.
* NVDA no longer announces a particular special character (0x7f) when pressing control+backspace in some editors when speak typed characters is enabled. (#3315)
* eSpeak no longer inappropriately changes in pitch, volume, etc. when NVDA reads text containing certain control characters or XML. (#3334) (regression of #437)
* In Java applications, changes to the label or value of the focused control are now announced automatically, and are reflected when subsequently querying the control. (#3119)
* In Scintilla controls, lines are now reported correctly when word wrap is enabled. (#885)
* In Mozilla applications, the name of read-only list items is now correctly reported; e.g. when navigating tweets in focus mode on twitter.com. (#3327)
* Confirmation dialogs in Microsoft Office 2013 now have their content automatically read when they appear.
* Performance improvements when navigating certain tables in Microsoft Word. (#3326)
* NVDA's table navigation commands (control+alt+arrows) function better in certain Microsoft Word tables where a cell spans multiple rows.
* If the Add-ons Manager is already open, activating it again (either from the Tools menu or by opening an add-on file) no longer fails or makes it impossible to close the Add-ons Manager. (#3351)
* NVDA no longer freezes in certain dialogs when Japanese or Chinese Office 2010 IME is in use. (#3064)
* Multiple spaces are no longer compressed to just one space on braille displays. (#1366)
* Zend Eclipse PHP Developer Tools now functions the same as Eclipse. (#3353)
* In Internet Explorer, It is again not necessary to press tab to interact with an embedded object (such as Flash content) after pressing enter on it. (#3364)
* When editing text in Microsoft PowerPoint, the last line is no longer reported as the line above, if the final line is blank. (#3403)
* In Microsoft PowerPoint, objects are no longer sometimes spoken twice when you select them or choose to edit them. (#3394)
* NVDA no longer causes Adobe Reader to crash or freeze for certain badly formed PDF documents containing rows outside of tables. (#3399)
* NVDA now correctly detects the next slide with focus when deleting a slide in Microsoft PowerPoint's thumbnails view. (#3415)

### Changes for Developers

* windowUtils.findDescendantWindow has been added to search for a descendant window (HWND) matching the specified visibility, control ID and/or class name.
* The remote Python console no longer times out after 10 seconds while waiting for input. (#3126)
* Inclusion of the bisect module in binary builds is deprecated and may be removed in a future release. (#3368)
 * Add-ons which depend on bisect (including the urllib2 module) should be updated to include this module.

## 2013.1.1

This release fixes the problem where NVDA crashed when started if configured to use the Irish language, as well as including updates to translations and some other bug fixes.

### Bug Fixes

* Correct characters are produced when typing in NVDA's own user interface while using a Korean or Japanese input method while it is the default method. (#2909)
* In Internet Explorer and other MSHTML controls, fields marked as containing an invalid entry are now handled correctly. (#3256)
* NVDA no longer crashes when started if it is configured to use the Irish language.

## 2013.1

Highlights of this release include a more intuitive and consistent laptop keyboard layout; basic support for Microsoft PowerPoint; support for long descriptions in web browsers; and support for input of computer braille for braille displays which have a braille keyboard.

### Important

#### New Laptop Keyboard Layout

The laptop keyboard layout has been completely redesigned in order to make it more intuitive and consistent.
The new layout uses the arrow keys in combination with the NVDA key and other modifiers for review commands.

Please note the following changes to commonly used commands:

| Name |Key|
|---|---|
|Say all |NVDA+a|
|Read current line |NVDA+l|
|Read current text selection |NVDA+shift+s|
|Report status bar |NVDA+shift+end|

In addition, among other changes, all of the object navigation, text review, mouse click and synth settings ring commands have changed.
Please see the [Commands Quick Reference](keyCommands.html) document for the new keys.

### New Features

* Basic support for editing and reading Microsoft PowerPoint presentations. (#501)
* Basic support for reading and writing messages in Lotus Notes 8.5. (#543)
* Support for automatic language switching when reading documents in Microsoft Word. (#2047)
* In Browse mode for MSHTML (e.g. Internet Explorer) and Gecko (e.g. Firefox), the existence of long descriptions are now announced. It's also possible to open the long description in a new window by pressing NVDA+d. (#809)
* Notifications in Internet Explorer 9 and above are now spoken (such as content blocking or file downloads). (#2343)
* Automatic reporting of table row and column headers is now supported for browse mode documents in Internet Explorer and other MSHTML controls. (#778)
* New language: Aragonese, Irish
* New braille translation tables: Danish grade 2, Korean grade 1. (#2737)
* Support for braille displays connected via bluetooth on a computer running the Bluetooth Stack for Windows by Toshiba. (#2419)
* Support for port selection when using Freedom Scientific displays (Automatic, USB or Bluetooth).
* Support for the BrailleNote family of notetakers from HumanWare when acting as a braille terminal for a screen reader. (#2012)
* Support for older models of Papenmeier BRAILLEX braille displays. (#2679)
* Support for input of computer braille for braille displays which have a braille keyboard. (#808)
* New keyboard settings that allow  the choice for whether NVDA should interrupt speech for typed characters and/or the Enter key. (#698)
* Support for several browsers based on Google Chrome: Rockmelt, BlackHawk, Comodo Dragon and SRWare Iron. (#2236, #2813, #2814, #2815)

### Changes

* Updated liblouis braille translator to 2.5.2. (#2737)
* The laptop keyboard layout has been completely redesigned in order to make it more intuitive and consistent. (#804)
* Updated eSpeak speech synthesizer to 1.47.11. (#2680, #3124, #3132, #3141, #3143, #3172)

### Bug Fixes

* The quick navigation keys for jumping to the next or previous separator in Browse Mode now work in Internet Explorer and other MSHTML controls. (#2781)
* If NVDA falls back to eSpeak or no speech due to the configured speech synthesizer failing when NVDA starts, the configured choice is no longer automatically set to the fallback synthesizer. This means that now, the original synthesizer will be tried again next time NVDA starts. (#2589)
* If NVDA falls back to no braille due to the configured braille display failing when NVDA starts, the configured display is no longer automatically set to no braille. This means that now, the original display will be tried again next time NVDA starts. (#2264)
* In browse mode in Mozilla applications, updates to tables are now rendered correctly. For example, in updated cells, row and column coordinates are reported and table navigation works as it should. (#2784)
* In browse mode in web browsers, certain clickable unlabelled graphics which weren't previously rendered are now rendered correctly. (#2838)
* Earlier and newer versions of SecureCRT are now supported. (#2800)
* For input  methods such as Easy Dots IME under XP, the reading string is now correctly reported.
* The candidate list in the Chinese Simplified Microsoft Pinyin input method under Windows 7 is now correctly read when changing pages with left and right arrow, and when first opening it with Home.
* When custom symbol pronunciation information is saved, the advanced "preserve" field is no longer removed. (#2852)
* When disabling automatic checking for updates, NVDA no longer has to be restarted in order for the change to fully take effect.
* NVDA no longer fails to start if an add-on cannot be removed due to its directory currently being in use by another application. (#2860)
* Tab labels in DropBox's preferences dialog can now be seen with Flat Review.
* If the input language is changed to something other than the default, NVDA now detects keys correctly for commands and input help mode.
* For languages such as German where the + (plus) sign is a single key on the keyboard, it is now possible to bind commands to it by using the word "plus". (#2898)
* In Internet Explorer and other MSHTML controls, block quotes are now reported where appropriate. (#2888)
* The HumanWare Brailliant BI/B series braille display driver can now be selected when the display is connected via Bluetooth but has never been connected via USB.
* Filtering elements in the Browse Mode Elements list with uppercase filter text now returns case-insensitive results just like lowercase rather than nothing at all. (#2951)
* In Mozilla browsers, browse mode can again be used when Flash content is focused. (#2546)
* When using a contracted braille table and expand to computer braille for the word at the cursor is enabled, the braille cursor is now positioned correctly when located after a word wherein a character is represented by multiple braille cells (e.g. capital sign, letter sign, number sign, etc.). (#2947)
* Text selection is now correctly shown on a braille display in applications such as Microsoft word 2003 and Internet Explorer edit controls.
* It is again possible to select text in a backward direction in Microsoft Word while Braille is enabled.
* When reviewing,  backspacing or deleting characters  In Scintilla edit controls, NVDA correctly announces multibyte characters. (#2855)
* NVDA will no longer fail to install when the user's profile path contains certain multibyte characters. (#2729)
* Reporting of groups for List View controls (SysListview32) in 64-bit applications no longer causes an error.
* In browse mode in Mozilla applications, text content is no longer incorrectly treated as editable in some rare cases. (#2959)
* In IBM Lotus Symphony and OpenOffice, moving the caret now moves the review cursor if appropriate.
* Adobe Flash content is now accessible in Internet Explorer in Windows 8. (#2454)
* Fixed Bluetooth support for Papenmeier Braillex Trio. (#2995)
* Fixed inability to use certain Microsoft Speech API version 5 voices such as Koba Speech 2 voices. (#2629)
* In applications using the Java Access Bridge, braille displays are now updated correctly when the caret moves in editable text fields . (#3107)
* Support the form landmark in browse mode documents that support landmarks. (#2997)
* The eSpeak synthesizer driver now handles reading by character more appropriately (e.g. announcing a foreign letter's name or value rather than just its sound or generic name). (#3106)
* NVDA no longer fails to copy user settings for use on logon and other secure screens when the user's profile path contains non-ASCII characters. (#3092)
* NVDA no longer freezes when using Asian character input in some .NET applications. (#3005)
* it is now possible to use browse mode for pages in Internet Explorer 10 when in standards mode; e.g. [www.gmail.com](http://www.gmail.com) login page. (#3151)

### Changes for Developers

* Braille display drivers can now support manual port selection. (#426)
 * This is most useful for braille displays which support connection via a legacy serial port.
 * This is done using the getPossiblePorts class method on the BrailleDisplayDriver class.
* Braille input from braille keyboards is now supported. (#808)
 * Braille input is encompassed by the brailleInput.BrailleInputGesture class or a subclass thereof.
 * Subclasses of braille.BrailleDisplayGesture (as implemented in braille display drivers) can also inherit from brailleInput.BrailleInputGesture. This allows display commands and braille input to be handled by the same gesture class.
* You can now use comHelper.getActiveObject to get an active COM object from a normal process when NVDA is running with the UIAccess privilege. (#2483)

## 2012.3

Highlights of this release include support for Asian character input; experimental support for touch screens on Windows 8; reporting of page numbers and improved support for tables in Adobe Reader; table navigation commands in focused table rows and Windows list-view controls; support for several more braille displays; and reporting of row and column headers in Microsoft Excel.

### New Features

* NVDA can now support Asian character input using IME and text service input methods in all applications, Including:
 * Reporting and navigation of candidate lists;
 * Reporting and navigation of composition strings; and
 * Reporting of reading strings.
* The presence of underline and strikethrough is now reported in Adobe Reader documents. (#2410)
* When the Windows Sticky Keys function is enabled, the NVDA modifier key will now behave like other modifier keys. This allows you to use the NVDA modifier key without needing to hold it down while you press other keys. (#230)
* Automatic reporting of column and row headers is now supported in Microsoft Excel. Press NVDA+shift+c to set the row containing column headers and NVDA+shift+r to set the column containing row headers. Press either command twice in quick succession to clear the setting. (#1519)
* Support for HIMS Braille Sense, Braille EDGE and SyncBraille braille displays. (#1266, #1267)
* When Windows 8 Toast notifications appear, NVDA will report them if reporting of help balloons is enabled. (#2143)
* Experimental support for Touch screens on Windows 8, including:
 * Reading text directly under your finger while moving it around
 * Many gestures for performing object navigation, text review, and other NVDA commands.
* Support for VIP Mud. (#1728)
* In Adobe Reader, if a table has a summary, it is now presented. (#2465)
* In Adobe Reader, table row and column headers can now be reported. (#2193, #2527, #2528)
* New languages: Amharic, Korean, Nepali, Slovenian.
* NVDA can now read auto complete suggestions when entering email addresses in Microsoft Outlook 2007. (#689)
* New eSpeak voice variants: Gene, Gene2. (#2512)
* In Adobe Reader, page numbers can now be reported. (#2534)
 * In Reader XI, page labels are reported where present, reflecting changes to page numbering in different sections, etc. In earlier versions, this is not possible and only sequential page numbers are reported.
* It is now possible to reset NVDA's configuration to factory defaults either by pressing NVDA+control+r three times quickly or by choosing Reset to Factory Defaults from the NVDA menu. (#2086)
* Support for the Seika Version 3, 4 and 5 and Seika80 braille displays from Nippon Telesoft. (#2452)
* The first and last top routing buttons on Freedom Scientific PAC Mate and Focus Braille displays can now be used to scroll  backward and forward. (#2556)
* Many more features are supported on Freedom Scientific Focus Braille displays such as advance bars, rocker bars and certain dot combinations for common actions. (#2516)
* In applications using IAccessible2 such as Mozilla applications, table row and column headers can now be reported outside of browse mode. (#926)
* Preliminary support for the document control in Microsoft Word 2013. (#2543)
* Text alignment can now be reported in applications using IAccessible2 such as Mozilla applications. (#2612)
* When a table row or standard Windows list-view control with multiple columns is focused, you can now use the table navigation commands to access individual cells. (#828)
* New braille translation tables: Estonian grade 0, Portuguese 8 dot computer braille, Italian 6 dot computer braille. (#2319, #2662)
* If NVDA is installed on the system, directly opening an NVDA add-on package (e.g. from Windows Explorer or after downloading in a web browser) will install it into NVDA. (#2306)
* Support for newer models of Papenmeier BRAILLEX braille displays. (#1265)
* Position information (e.g. 1 of 4) is now reported for Windows Explorer list items on Windows 7 and above. This also includes any UIAutomation controls that support the itemIndex and itemCount custom properties. (#2643)

### Changes

* In the NVDA Review Cursor preferences dialog, the Follow keyboard focus option has been renamed to Follow system focus for consistency with terminology used elsewhere in NVDA.
* When braille is tethered to review and the cursor is on an object which is not a text object (e.g. an editable text field), cursor routing keys will now activate the object. (#2386)
* The Save Settings On Exit option is now on by default for new configurations.
* When updating a previously installed copy of NVDA, the desktop shortcut key is no longer forced back to control+alt+n if it was manually changed to something different by the user. (#2572)
* The add-ons list in the Add-ons Manager now shows the package name before its status. (#2548)
* If installing the same or another version of a currently installed add-on, NVDA will ask if you wish to update the add-on, rather than just showing an error and aborting installation. (#2501)
* Object navigation commands (except the report current object command) now report with less verbosity. You can still obtain the extra information by using the report current object command. (#2560)
* Updated liblouis braille translator to 2.5.1. (#2319, #2480, #2662, #2672)
* The NVDA Key Commands Quick Reference document has been renamed to Commands Quick Reference, as it now includes touch commands as well as keyboard commands.
* The Elements list in Browse mode will now remember the last element type shown (e.g. links, headings or landmarks) each time the dialog is shown within the same session of NVDA. (#365)
* Most Metro apps in Windows 8 (e.g. Mail, Calendar) no longer activate Browse Mode for the entire app.
* Updated Handy Tech BrailleDriver COM-Server to 1.4.2.0.

### Bug Fixes

* In Windows Vista and later, NVDA no longer incorrectly treats the Windows key as being held down when unlocking Windows after locking it by pressing Windows+l. (#1856)
* In Adobe Reader, row headers are now correctly recognised as table cells; i.e. coordinates are reported and they can be accessed using table navigation commands. (#2444)
* In Adobe Reader, table cells spanning more than one column and/or row are now handled correctly. (#2437, #2438, #2450)
* The NVDA distribution package now checks its integrity before executing. (#2475)
* Temporary download files are now removed if downloading of an NVDA update fails. (#2477)
* NVDA will no longer freeze when it is running as an administrator while copying the user configuration to the system configuration (for use on Windows logon and other secure screens). (#2485)
* Tiles on the Windows 8 Start Screen are now presented better in speech and braille. The name is no longer repeated, unselected is no longer reported on all tiles, and live status information is presented  as the description of the tile (e.g. current temperature for the Weather tile).
* Passwords are no longer announced when reading password fields in Microsoft Outlook and other standard edit controls that are marked as protected. (#2021)
* In Adobe Reader, changes to form fields are now correctly reflected in browse mode. (#2529)
* Improvements to support for the Microsoft Word Spell Checker, including more accurate reading of the current spelling error, and the ability to support the spell checker when running an Installed copy of NVDA on Windows Vista or higher.
* Add-ons which include files containing non-English characters can now be installed correctly in most cases. (#2505)
* In Adobe Reader, the language of text is no longer lost when it is updated or scrolled to. (#2544)
* When installing an add-on, the confirmation dialog now correctly shows the localized name of the add-on if available. (#2422)
* In applications using UI Automation (such as .net and Silverlight applications), the calculation of numeric values for controls such as sliders has been corrected. (#2417)
* The configuration for reporting of progress bars is now honoured for the indeterminate progress bars displayed by NVDA when installing, creating a portable copy, etc. (#2574)
* NVDA commands can no longer be executed from a braille display while a secure Windows screen (such as the Lock screen) is active. (#2449)
* In browse mode, braille is now updated if the text being displayed changes. (#2074)
* When on a secure Windows screen such as the Lock screen, messages from applications speaking or displaying braille directly via NVDA are now ignored.
* In Browse mode, it is no longer possible to  fall off the bottom of the document with the right arrow key when on the final character, or by jumping to the end of a container when that container is the last item in the document. (#2463)
* Extraneous content is no longer incorrectly included when reporting the text of dialogs in web applications (specifically, ARIA dialogs with no aria-describedby attribute). (#2390)
* NVDA no longer incorrectly reports or locates certain edit fields in MSHTML documents (e.g. Internet Explorer), specifically where an explicit ARIA role has been used by the web page author. (#2435)
* The backspace key is now handled correctly when speaking typed words in Windows command consoles. (#2586)
* Cell coordinates in Microsoft Excel are now shown again in Braille.
* In Microsoft Word, NVDA no longer leaves you stuck on a paragraph with list formatting when trying to navigate out over a bullet or number with left arrow or control + left arrow. (#2402)
* In browse mode in Mozilla applications, the items in certain list boxes (specifically, ARIA list boxes) are no longer incorrectly rendered.
* In browse mode in Mozilla applications, certain controls that were rendered with an incorrect label or just whitespace are now rendered with the correct label.
* In browse mode in Mozilla applications, some extraneous whitespace has been eliminated.
* In browse mode in web browsers, certain graphics that are explicitly marked as presentational (specifically, with an alt="" attribute) are now correctly ignored.
* In web browsers, NVDA now hides content which is marked as hidden from screen readers (specifically, using the aria-hidden attribute). (#2117)
* Negative currency amounts (e.g. -$123) are now correctly spoken as negative, regardless of symbol level. (#2625)
* During say all, NVDA will no longer incorrectly revert to the default language where a line does not end a sentence. (#2630)
* Font information is now correctly detected in Adobe Reader 10.1 and later. (#2175)
* In Adobe Reader, if alternate text is provided, only that text will be rendered. Previously, extraneous text was sometimes included. (#2174)
* Where a document contains an application, the content of the application is no longer included in browse mode. This prevents unexpectedly moving inside the application when navigating. You can interact with the application in the same way as for embedded objects. (#990)
* In Mozilla applications, the value of spin buttons is now correctly reported when it changes. (#2653)
* Updated support for Adobe Digital Editions so that it works in version 2.0. (#2688)
* Pressing NVDA+upArrow while on a combo box in Internet Explorer and other MSHTML documents will no longer incorrectly read all items. Rather, just the active item will be read. (#2337)
* Speech dictionaries will now properly save when using a number (#) sign within the pattern or replacement fields. (#961)
* Browse mode for MSHTML documents (e.g. Internet Explorer) now correctly displays visible content contained within hidden content (specifically, elements with a style of visibility:visible inside an element with style visibility:hidden). (#2097)
* Links in Windows XP's Security Center no longer report random junk after their names. (#1331)
* UI Automation text controls (e.g.  the search field in the Windows 7 Start Menu) are now  correctly announced when moving the mouse over them rather than staying silent.
* Keyboard layout changes are no longer reported during say all, which was particularly problematic for multilingual documents including Arabic text. (#1676)
* The entire content of some UI Automation editable text controls (e.g. the Search Box in the Windows 7/8 Start Menu) is no longer announced every time it changes.
* When moving between groups on the Windows 8 start screen, unlabeled groups no longer announce their first tile as the name of the group. (#2658)
* When opening the Windows 8 start screen, the focus is correctly placed on the first tile, rather than jumping to the root of the start screen which can confuse navigation. (#2720)
* NVDA will no longer fail to start when the user's profile path contains certain multibyte characters. (#2729)
* In browse mode in Google Chrome, the text of tabs is now rendered correctly.
* In browse mode, menu buttons are now reported correctly.
* In OpenOffice.org/LibreOffice Calc, reading spreadsheet cells now works correctly. (#2765)
* NVDA can again function in the Yahoo! Mail message list when used from Internet Explorer. (#2780)

### Changes for Developers

* Previous log file is now copied to nvda-old.log on NVDA initialization. Therefore, if NVDA crashes or is restarted, logging information from that session is still accessible for inspection. (#916)
* Fetching the role property in chooseNVDAObjectOverlayClasses no longer causes the role to be incorrect and thus not reported on focus for certain objects such as Windows command consoles and Scintilla controls. (#2569)
* The NVDA Preferences, Tools and Help menus are now accessible as attributes on gui.mainFrame.sysTrayIcon named preferencesMenu, toolsMenu and helpMenu, respectively. This allows plugins to more easily add items to these menus.
* The navigatorObject_doDefaultAction script in globalCommands has been renamed to review_activate.
* Gettext message contexts are now supported. This allows multiple translations to be defined for a single English message depending on the context. (#1524)
 * This is done using the pgettext(context, message) function.
 * This is supported for both NVDA itself and add-ons.
 * xgettext and msgfmt from GNU gettext must be used to create any PO and MO files. The Python tools do not support message contexts.
 * For xgettext, pass the --keyword=pgettext:1c,2 command line argument to enable inclusion of message contexts.
 * See http://www.gnu.org/software/gettext/manual/html_node/Contexts.html#Contexts for more information.
* It is now possible to access built-in NVDA modules where they have been overridden by third party modules. See the nvdaBuiltin module for details.
* Add-on translation support can now be used within the add-on installTasks module. (#2715)

## 2012.2.1

This release addresses  several potential security issues (by upgrading Python to 2.7.3).

## 2012.2

Highlights of this release include an in-built installer and  portable  creation feature, automatic updates, easy management of new NVDA add-ons, announcement of graphics in Microsoft Word, support for Windows 8 Metro style apps, and several important bug fixes.

### New Features

* NVDA can now automatically check for, download and install updates. (#73)
* Extending NVDA's functionality  has been made easier with the addition of an Add-ons Manager (found under Tools in the NVDA menu) allowing you to install and uninstall new NVDA add-on packages (.nvda-addon files) containing plugins and drivers. Note the Add-on manager does not show older custom plugins and drivers manually copied in to your configuration directory. (#213)
* Many more common NVDA features now work in Windows 8 Metro style apps when using an installed release  of NVDA, including speaking of typed characters, and browse mode for web documents (includes support for metro version of Internet Explorer 10). Portable copies of NVDA cannot access metro style apps. (#1801)
* In browse mode documents (Internet Explorer, Firefox, etc.), you can now  jump to the start and past the end of certain containing elements (such as lists and tables) with shift+, and , respectively. (#123)
* New language: Greek.
* Graphics and alt text are now reported in Microsoft Word Documents. (#2282, #1541)

### Changes

* Announcement of cell coordinates in Microsoft Excel is now after the content rather than before, and is now only included   if the report tables and report table cell coordinates settings are enabled in the Document formatting settings dialog. (#320)
* NVDA is now distributed in one package. Rather than separate portable and installer versions, there is now just one file that, when run, will start a temporary copy of NVDA and will allow you to install or generate a portable distribution. (#1715)
* NVDA is now always installed in to Program Files on all systems. Updating a previous install will also automatically move it if it was not previously installed there.

### Bug Fixes

* With auto language switching enabled, Content such as alt text for graphics and labels for other certain controls in Mozilla Gecko (e.g. Firefox) are now reported in the correct language if marked up appropriately.
* SayAll in BibleSeeker (and other TRxRichEdit controls) no longer stops in the middle of a passage.
* Lists found in the Windows 8 Explorer file properties (permitions tab) and in Windows 8 Windows Update now read correctly.
* Fixed possible freezes in MS Word which would result when it took more than 2 seconds to fetch text from a document (extremely long lines or tables of contents). (#2191)
* Detection of word breaks now works correctly where whitespace is followed by certain punctuation. (#1656)
* In browse mode in Adobe Reader, it is now possible to navigate to headings without a level using quick navigation and the Elements List. (#2181)
* In Winamp, braille is now correctly updated when you move to a different item in the Playlist Editor. (#1912)
* The tree in the Elements List (available for browse mode documents) is now properly sized to show  the text of each element. (#2276)
* In applications using the Java Access Bridge, editable text fields are now presented correctly in braille. (#2284)
* In applications using the java Access Bridge, editable text fields no longer report strange characters in certain circumstances. (#1892)
* In applications using the Java Access Bridge, when at the end of an editable text field, the current line is now reported correctly. (#1892)
* In browse mode in applications using Mozilla Gecko 14 and later (e.g. Firefox 14), quick navigation now works for block quotes and embedded objects. (#2287)
* In Internet Explorer 9, NVDA no longer reads unwanted content when focus moves inside certain landmarks or focusable elements (specifically, a div element which is focusable or has an ARIA landmark role).
* The NVDA icon for the NVDA Desktop and Start Menu shortcuts is now displayed correctly on 64 bit editions of Windows. (#354)

### Changes for Developers

* Due to the replacement of the previous NSIS installer for NVDA with a built-in installer in Python, it is no longer necessary for translaters to maintain a langstrings.txt file for the installer. All localization strings are now managed by gettext po files.

## 2012.1

Highlights of this release include features for more fluent reading of braille; indication of document formatting in braille; access to much more formatting information and improved performance in Microsoft Word; and support for the iTunes Store.

### New Features

* NVDA can announce the number of leading tabs and spaces of the current line in the order that they are entered. This can be enabled by selecting report line indentation in the document formatting dialogue. (#373)
* NVDA can now detect key presses generated from alternative keyboard input emulation such as on-screen keyboards and speech recognition software.
* NVDA can now detect colors in Windows command consoles.
* Bold, italic and underline are now indicated in braille using signs appropriate to the configured translation table. (#538)
* Much more information is now reported in Microsoft Word documents, including:
 * Inline information such as footnote and endnote numbers, heading levels, the existence of comments, table nesting levels, links, and text color;
 * Reporting when entering document sections such as the comments story, footnotes and endnotes stories, and header and footer stories.
* Braille now indicates selected text using dots 7 and 8. (#889)
* Braille now reports information about controls within documents such as links, buttons and headings. (#202)
* Support for the hedo ProfiLine and MobilLine USB braille displays. (#1863, #1897)
* NVDA now avoids splitting words in braille when possible by default. This can be disabled in the Braille Settings dialog. (#1890, #1946)
* It is now possible to have braille displayed by paragraphs instead of lines, which may allow for more fluent reading of large amounts of text. This is configurable using the Read by paragraphs option in the Braille Settings dialog. (#1891)
* In browse mode, you can activate the object under the cursor using a braille display. This is done by pressing the cursor routing key where the cursor is located (which means pressing it twice if the cursor is not already there). (#1893)
* Basic support for web areas in iTunes such as the Store. Other applications using WebKit 1 may also be supported. (#734)
* In books in Adobe Digital Editions 1.8.1 and later, pages are now turned automatically when using say all. (#1978)
* New braille translation tables: Portuguese grade 2, Icelandic 8 dot computer braille, Tamil grade 1, Spanish 8 dot computer braille, Farsi grade 1. (#2014)
* You can now configure whether frames in documents are reported from the Document Formatting preferences dialog. (#1900)
* Sleep mode is automatically enabled when using OpenBook. (#1209)
* In Poedit, translators can now read translator added and automatically extracted comments. Messages that are untranslated or fuzzy are marked with a star and a beep is heard when you navigate onto them. (#1811)
* Support for the HumanWare Brailliant BI and B series displays. (#1990)
* New languages: Norwegian Bokmål, Traditional Chinese (Hong Kong).

### Changes

* Commands to describe the current character or to spell the current word or line now will spell in the appropriate language according to the text, if auto language switching is turned on and the appropriate language information is available.
* Updated eSpeak speech synthesizer to 1.46.02.
* NVDA will now truncate extremely long (30 characters or greater) names guessed from graphic and link URLs as they are most likely garbage that gets in the way of reading. (#1989)
* Some information displayed in braille has been abbreviated. (#1955, #2043)
* When the caret or review cursor moves, braille is now scrolled in the same way as when it is manually scrolled. This makes it more appropriate when braille is configured to read by paragraphs and/or avoid splitting words. (#1996)
* Updated to new Spanish grade 1 braille translation table.
* Updated liblouis braille translator to 2.4.1.

### Bug Fixes

* In Windows 8, focus is no longer incorrectly moved away from the Windows Explorer search field, which was not allowing NVDA to interact with it.
* Major performance improvements when reading and navigating Microsoft Word documents while automatic reporting of formatting is enabled, thus now making it quite comfortable to proof read formatting etc. Performance may be also improved over all for some users.
* Browse mode is now used for full screen Adobe Flash content.
* Fixed poor audio quality in some cases when using Microsoft Speech API version 5 voices with the audio output device set to something other than the default (Microsoft Sound Mapper). (#749)
* Again allow NVDA to be used with the "no speech" synthesizer, relying purely on braille or the speech viewer. (#1963)
* Object navigation commands no longer report "No children" and "No parents", but instead report messages consistent with the documentation.
* When NVDA is configured to use a language other than English, the name of the tab key is now reported in the correct language.
* In Mozilla Gecko (e.g. Firefox), NVDA no longer intermittently switches to browse mode while navigating menus in documents. (#2025)
* In Calculator, the backspace key now reports the updated result instead of reporting nothing. (#2030)
* In browse mode, the move mouse to current navigator object command now routes to the center of the object at the review cursor instead of the top left, making it more accurate it some cases. (#2029)
* In browse mode with automatic focus mode for focus changes enabled, focusing on a toolbar will now switch to focus mode. (#1339)
* The report title command works correctly again in Adobe Reader.
* With automatic focus mode for focus changes enabled, focus mode is now correctly used for focused table cells; e.g. in ARIA grids. (#1763)
* In iTunes, position information in certain lists is now reported correctly.
* In Adobe Reader, some links are no longer treated as containing read-only editable text fields.
* The labels of some editable text fields are no longer incorrectly included when reporting the text of a dialog. (#1960)
* The description of groupings is once again reported if reporting of object descriptions is enabled.
* The human readable sizes are now included in the text of the Windows Explorer drive properties dialog.
* Double reporting of property page text has been suppressed in some cases. (#218)
* Improved tracking of the caret in editable text fields which rely on text written to the screen. In particular, this improves editing in the Microsoft Excel cell editor and the Eudora message editor. (#1658)
* In Firefox 11, the move to containing virtual buffer command (NVDA+control+space) now works as it should to escape embedded objects such as Flash content.
* NVDA now restarts itself correctly (e.g. after changing the configured language) when it is located in a directory which contains non-ASCII characters. (#2079)
* Braille correctly respects the settings for reporting of object shortcut keys, position information and descriptions.
* In Mozilla applications, switching between browse and focus modes is no longer slow with braille enabled. (#2095)
* Routing the cursor to the space at the end of the line/paragraph using braille cursor routing keys in some editable text fields now works correctly instead of routing to the start of the text. (#2096)
* NVDA again works correctly with the Audiologic Tts3 synthesizer. (#2109)
* Microsoft Word documents are correctly treated as multi-line. This causes braille to behave more appropriately when a document is focused.
* In Microsoft Internet Explorer, errors no longer occur when focusing on certain rare controls. (#2121)
* Changing the pronunciation of punctuation/symbols by the user will now take effect straight away, rather than requiring NVDA to be restarted or auto language switching to be disabled.
* When using eSpeak, speech no longer goes silent in some cases in the Save As dialog of the NVDA Log Viewer. (#2145)

### Changes for Developers

* There is now a remote Python console for situations where remote debugging is useful. See the Developer Guide for details.
* The base path of NVDA's code is now stripped from tracebacks in the log to improve readability. (#1880)
* TextInfo objects now have an activate() method to activate the position represented by the TextInfo.
 * This is used by braille to activate the position using cursor routing keys on a braille display. However, there may be other callers in future.
* TreeInterceptors and NVDAObjects which only expose one page of text at a time can support automatic page turns during say all by using the textInfos.DocumentWithPageTurns mix-in. (#1978)
* Several control and output constants have been renamed or moved. (#228)
 * speech.REASON_* constants have been moved to controlTypes.
 * In controlTypes, speechRoleLabels and speechStateLabels have been renamed to just roleLabels and stateLabels, respectively.
* Braille output is now logged at level input/output. First, the untranslated text of all regions is logged, followed by the braille cells of the window being displayed. (#2102)
* subclasses of the sapi5 synthDriver can now override _getVoiceTokens and extend init to support custom voice tokens such as with sapi.spObjectTokenCategory to get tokens from a custom registry location.

## 2011.3

Highlights of this release include automatic speech language switching when reading documents with appropriate language information; support for 64 bit Java Runtime Environments; reporting of text formatting in browse mode in Mozilla applications; better handling of application crashes and freezes; and initial fixes for Windows 8.

### New Features

* NVDA can now change the eSpeak synthesizer language on the fly when reading certain web/pdf documents with appropriate language information. Automatic language/dialect switching can be toggled on and off from the Voice Settings dialog. (#845)
* Java Access Bridge 2.0.2 is now supported, which includes support for 64 bit Java Runtime Environments.
* In Mozilla Gecko (e.g. Firefox) Heading levels are now announced  when using object navigation.
* Text formatting can now be reported when using browse mode in Mozilla Gecko (e.g. Firefox and Thunderbird). (#394)
* Text with underline and/or strikethrough can now be detected and reported in standard IAccessible2 text controls such as in Mozilla applications.
* In browse mode in Adobe Reader, table row and column counts are now reported.
* Added support for the Microsoft Speech Platform synthesizer. (#1735)
* Page and line numbers are now reported for the caret in IBM Lotus Symphony. (#1632)
* The percentage of how much the pitch changes when speaking a capital letter is now configurable from the voice settings dialog. However, this does replace the older raise pitch for capitals checkbox (therefore to turn off this feature set the percentage to 0). (#255)
* Text and background color is now included in the reporting of formatting for cells in Microsoft Excel. (#1655)
* In applications using the Java Access Bridge, the activate current navigator object command now works on controls where appropriate. (#1744)
* New language: Tamil.
* Basic support for Design Science MathPlayer.

### Changes

* NVDA will now restart itself if it crashes.
* Some information displayed in braille has been abbreviated. (#1288)
* the Read active window script (NVDA+b) has been improved to filter out unuseful controls   and also is now much more easy to silence. (#1499)
* Automatic say all when a browse mode document loads is now optional via a setting in the Browse Mode settings dialog. (#414)
* When trying to read the status bar (Desktop NVDA+end), If a real status bar object cannot be located, NVDA will instead resort to using the bottom line of text written to the display for the active application. (#649)
* When reading with say all in browse mode documents, NVDA will now pause at the end of headings and other block-level elements, rather than speaking the text together with the next lot of text as one long sentence.
* In browse mode, pressing enter or space on a tab now activates it instead of switching to focus mode. (#1760)
* Updated eSpeak speech synthesizer to 1.45.47.

### Bug Fixes

* NVDA  no longer shows bullets or numbering for lists in Internet Explorer and other MSHTML controls when the author has indicated that these should not be shown (i.e. the list style is "none"). (#1671)
* Restarting NVDA when it has frozen (e.g. by pressing control+alt+n) no longer exits the previous copy without starting a new one.
* Pressing backspace or arrow keys in a Windows command console no longer causes strange results in some cases. (#1612)
* The selected item in WPF combo boxes (and possibly some other combo boxes exposed using UI Automation) which do not allow text editing is now reported correctly.
* In browse mode in Adobe Reader, it is now always possible to move to the next row from the header row and vice versa using the move to next row and move to previous row commands. Also, the header row is no longer reported as row 0. (#1731)
* In browse mode in Adobe Reader, it is now possible to move to (and therefore past) empty cells in a table.
* Pointless position information (e.g. 0 of 0 level 0) is no longer reported in braille.
* When braille is tethered to review, it is now able to show  content in flat review. (#1711)
* A text control's text is no longer presented twice on a braille display in some cases, e.g. scrolling back from the start of Wordpad documents.
* In browse mode in Internet Explorer, pressing enter on a file upload button now correctly presents the dialog to choose a file to upload instead of switching to focus mode. (#1720)
* Dynamic content changes such as in Dos consoles are no longer announced if  sleep mode for that application is currently on. (#1662)
* In browse mode, the behaviour of alt+upArrow and alt+downArrow to collapse and expand combo boxes has been improved. (#1630)
* NVDA now recovers from many more situations such as applications that stop responding which previously caused it to freeze completely. (#1408)
* For Mozilla Gecko (Firefox etc) browse mode documents NVDA will no longer fail to render text in a very specific situation where an element is styled as display:table. (#1373)
* NVDA will no longer announce label controls when focus moves inside of them. Stops double announcements of labels for some form fields in Firefox (Gecko) and Internet Explorer (MSHTML). (#1650)
* NVDA no longer fails to read a cell in Microsoft Excel after pasting in to it with control+v. (#1781)
* In Adobe Reader, extraneous information about the document is no longer announced when moving to a control on a different page in focus mode. (#1659)
* In browse mode in Mozilla Gecko applications (e.g. Firefox), toggle buttons are now detected and reported correctly. (#1757)
* NVDA can now   correctly read the Windows Explorer Address Bar in Windows 8 developer preview.
* NVDA will no longer crash apps such as winver and wordpad in Windows 8 developer preview due to bad glyph translations.
* In browse mode in applications using Mozilla Gecko 10 and later (e.g. Firefox 10), the cursor is more often positioned correctly when loading a page with a target anchor. (#360)
* In browse mode in Mozilla Gecko applications (e.g. Firefox), labels for image maps are now rendered.
* With mouse tracking enabled, moving the mouse over certain editable text fields (such as in Synaptics Pointing Device Settings and SpeechLab SpeakText) no longer causes the application to crash. (#672)
* NVDA now functions correctly in several about dialogs in applications distributed with Windows XP, including the About dialog in Notepad and the About Windows dialog. (#1853, #1855)
* Fixed reviewing by word in Windows Edit controls. (#1877)
* Moving out of an editable text field with leftArrow, upArrow or pageUp while in focus mode now correctly switches to browse mode when automatic focus mode for caret movement is enabled. (#1733)

### Changes for Developers

* NVDA can now instruct speech synthesizers to switch languages for particular sections of speech.
 * To support this, drivers must handle speech.LangChangeCommand in sequences past to SynthDriver.speak().
 * SynthDriver objects should also provide the language argument to VoiceInfo objects (or override the language attribute to retrieve the current language). Otherwise, NVDA's user interface language will be used.

## 2011.2

Highlights of this release include major improvements concerning punctuation and symbols, including configurable levels, custom labelling and character descriptions; no pauses at the end of lines during say all; improved support for ARIA in Internet Explorer; better support for XFA/LiveCycle PDF documents in Adobe Reader; access to text written to the screen in more applications; and access to formatting and color information for text written to the screen.

### New Features

* It is now possible to hear the description for any given character by pressing the review current character script twice in quick succession.  For English characters this is the standard English phonetic alphabet. For pictographic languages such as traditional Chinese, one or more example phrases using the given symbol are provided. Also pressing review current word or review current line three times will spell the word/line using the first of these descriptions. (#55)
* More text can be seen in flat review for applications such as Mozilla Thunderbird that write their text directly to the display as glyphs.
* It is now possible to choose from several levels of punctuation and symbol announcement. (#332)
* When punctuation or other symbols are repeated more than four times, the number of repetitions is now announced instead of speaking the repeated symbols. (#43)
* New braille translation tables: Norwegian 8 dot computer braille, Ethiopic grade 1, Slovene grade 1, Serbian grade 1. (#1456)
* Speech no longer unnaturally pauses at the end of each line when using the say all command. (#149)
* NVDA will now announce whether something is sorted (according to the aria-sort property) in web browsers. (#1500)
* Unicode Braille Patterns are now displayed correctly on braille displays. (#1505)
* In Internet Explorer and other MSHTML controls when focus moves inside a group of controls (surrounded by a fieldset), NVDA will now announce the name of the group (the legend). (#535)
* In Internet Explorer and other MSHTML controls, the aria-labelledBy and aria-describedBy properties are now honoured.
* in Internet Explorer and other MSHTML controls, support for ARIA list, gridcell, slider and progressbar controls has been improved.
* Users can now change the pronunciation of punctuation and other symbols, as well as the symbol level at which they are spoken. (#271, #1516)
* In Microsoft Excel, the name of the active sheet is now reported when switching sheets with control+pageUp or control+pageDown. (#760)
* When navigating a table in Microsoft Word with the tab key NVDA will now announce the current cell as you move. (#159)
* You can now configure whether table cell coordinates are reported from the Document Formatting preferences dialog. (#719)
* NVDA can now detect formatting and color for text written to the screen.
* In the Outlook Express/Windows Mail/Windows Live Mail message list, NVDA will now announce the fact that a message is unread and also if it's expanded or collapsed in the case of conversation threads. (#868)
* eSpeak now has a rate boost setting which triples the speaking rate.
* Support for the  calendar control found in the Date and Time Information dialog accessed from the  Windows 7 clock. (#1637)
* Additional key bindings have been added for the MDV Lilli braille display. (#241)
* New languages: Bulgarian, Albanian.

### Changes

* To move the caret to the review cursor, now press the move focus to navigator object script (desktop NVDA+shift+numpadMinus, laptop NVDA+shift+backspace) twice in quick succession. This frees up more keys on the keyboard. (#837)
* To hear the  decimal and hexadecimal representation of the character under the review cursor, now press review current character three times rather than twice, as twice now speaks the character description.
* Updated eSpeak speech synthesiser to 1.45.03. (#1465)
* Layout tables are no longer announced in Mozilla Gecko applications while moving the focus when in focus mode or outside of a document.
* In Internet Explorer and other MSHTML controls, browse mode now works for documents inside ARIA applications. (#1452)
* Updated liblouis braille translator to 2.3.0.
* When in browse mode  and jumping to a control with quicknav or focus, the description of the control is now announced if it has one.
* Progress bars are now announced in brows mode.
* Nodes marked with an ARIA role of presentation in Internet Explorer and other MSHTML controls are now filtered out of simple review and the focus ancestry.
* NVDA's user interface and documentation now refer to virtual buffers as browse mode, as the term "virtual buffer" is rather meaningless to most users. (#1509)
* When the user wishes to copy their user settings to the system profile for use on the logon screen, etc., and their settings contain custom plugins, they are now warned that this could be a security risk. (#1426)
* The NVDA service no longer starts and stops NVDA on user input desktops.
* On Windows XP and Windows Vista, NVDA no longer makes use of UI Automation even if it is available via the platform update. Although using UI Automation can improve the accessibility of some modern applications, on XP and Vista there were too many freezes, crashes and over all performance loss while using it. (#1437)
* In applications using Mozilla Gecko 2 and later (such as Firefox 4 and later), a document can now be read in browse mode before it is fully finished loading.
* NVDA now announces the state of a container when focus moves to a control inside it (e.g. if focus moves inside a document that is still loading it will report it as busy).
* NVDA's user interface and documentation no longer use the terms "first child" and "parent" with respect to object navigation, as these terms are confusing for many users.
* Collapsed is no longer reported for some menu items which have sub-menus.
* The reportCurrentFormatting script (NVDA+f) now reports the formatting at the position of the review cursor rather than the system caret / focus. As  by default the review cursor follows the caret, most people should not notice a difference. However this now enables the user to find out the formatting when moving the review cursor, such as in flat review.

### Bug Fixes

* Collapsing combo boxes in browse mode documents when focus mode has been forced with NVDA+space no longer auto-switches back to browse mode. (#1386)
* In Gecko (e.g. Firefox) and MSHTML (e.g. Internet Explorer) documents, NVDA now correctly renders certain text on the same line which was previously rendered on separate lines. (#1378)
* When Braille is tethered to review and the navigator object is moved to a browse mode document, either manually or due to a focus change, braille will appropriately show the browse mode content. (#1406, #1407)
* When speaking of punctuation is disabled, certain punctuation is no longer incorrectly spoken when using some synthesisers. (#332)
* Problems no longer occur when loading configuration for synthesisers which do not support the voice setting such as Audiologic Tts3. (#1347)
* The Skype Extras menu is now read correctly. (#648)
* Checking the Brightness controls volume checkbox in the Mouse Settings dialog should no longer cause a major lag for beeps when moving the mouse around the screen on Windows Vista/Windows 7 with Aero enabled. (#1183)
* When NVDA is configured to use the laptop keyboard layout, NVDA+delete now works as documented to report the dimensions of the current navigator object. (#1498)
* NVDA now Appropriately honours the aria-selected attribute in Internet Explorer documents.
* When NVDA automatically switches to focus mode in browse mode documents, it now announces information about the context of the focus. For example, if a list box item receives focus, the list box will be announced first. (#1491)
* In Internet Explorer and other MSHTML controls, ARIA listbox controls are now treeted as lists, rather than list items.
* When a read-only editable text control receives focus, NVDA now reports that it is read-only. (#1436)
* In browse mode, NVDA now behaves correctly with respect to read-only editable text fields.
* In browse mode documents, NVDA no longer incorrectly switches out of focus mode when aria-activedescendant is set; e.g. when the completion list appeared in some auto complete controls.
* In Adobe Reader, the name of controls is now reported when moving focus or using quick navigation in browse mode.
* In XFA PDF documents in Adobe Reader, buttons, links and graphics are now rendered correctly.
* In XFA PDF documents in Adobe Reader, all elements are now rendered on separate lines. This change was made because large sections (sometimes even the entire document) were being rendered without breaks due to the general lack of structure in these documents.
* Fixed problems when moving focus to or away from editable text fields in XFA PDF documents in Adobe Reader.
* In XFA PDF documents in Adobe Reader, changes to the value of a focused combo box will now be reported.
* Owner-drawn Combo boxes such as the ones to choose colors in Outlook Express are now accessible with NVDA. (#1340)
* In languages which use a space as a digit group/thousands separator such as French and German, numbers from separate chunks of text are no longer pronounced as a single number. This was particularly problematic for table cells containing numbers. (#555)
* nodes with an ARIA role of description in Internet Explorer and other MSHTML controls now are classed as static text, not edit fields.
* Fixed various issues when pressing tab while focus is on a document in browse mode (e.g. tab inappropriately moving to the address bar in Internet Explorer). (#720, #1367)
* When entering lists while reading text, NVDA now says, for example, "list with 5 items" instead of "listwith 5 items". (#1515)
* In input help mode, gestures are logged even if their scripts bypass input help such as the scroll braille display forward and back commands.
* In input help mode, when a modifier is held down on the keyboard, NVDA no longer reports the modifier as if it is modifying itself; e.g. NVDA+NVDA.
* In Adobe Reader documents, pressing c or shift+c to navigate to a combo box now works.
* The selected state of selectable table rows is now reported the same way it is for list and tree view items.
* Controls in Firefox and other Gecko applications can now be activated while in browse mode even if their content has been floated off-screen. (#801)
* You can no longer show an NVDA settings dialog while a message dialog is being shown, as the settings dialog was frozen in this case. (#1451)
* In Microsoft Excel, there is no longer a lag when holding down or rapidly pressing keys to move between or select cells.
* Fixed intermittent crashes of the NVDA service which meant that NVDA stopped running on secure Windows screens.
* Fixed problems that sometimes occurred with braille displays when a change caused text that was being displayed to disappear. (#1377)
* The downloads window in Internet Explorer 9 can now be navigated and read with NVDA. (#1280)
* It is no longer possible to accidentally start multiple copies of NVDA at the same time. (#507)
* On slow systems, NVDA no longer inappropriately causes its main window to be shown all the time while running. (#726)
* NVDA no longer crashes on Windows xP when starting a WPF application. (#1437)
* Say all and say all with review are now able to work in UI automation text controls that support all required functionality. For example, you can now use say all with review on XPS Viewer documents.
* NVDA no longer inappropriately classes some list items in the Outlook Express / Windows Live Mail message rules Apply Now dialog as being checkboxes. (#576)
* Combo boxes are no longer reported as having a sub-menu.
* NVDA is  now able to read the recipiants in the To, CC and BCC fields in Microsoft Outlook. (#421)
* Fixed the issue in NVDA's Voice Settings dialog where the value of sliders was sometimes not reported when changed. (#1411)
* NVDA no longer fails to announce the new cell when moving in an Excel spreadsheet after cutting and pasting. (#1567)
* NVDA no longer becomes worse at guessing color names the more colors it announces.
* In Internet Explorer and other MSHTML controls, fixed the inability to read parts of rare pages which contain iframes marked with an ARIA role of presentation. (#1569)
* In Internet Explorer and other MSHTML controls, fixed a rare problem where the focus kept bouncing infinitely between the document and a multi-line editable text field in focus mode. (#1566)
* In Microsoft Word 2010 NVDA will now automatically read confirmation dialogs. (#1538)
* In multi-line editable text fields in Internet Explorer and other MSHTML controls, selection on lines after the first is now reported correctly. (#1590)
* Improved moving by word in many cases, including browse mode and Windows Edit controls. (#1580)
* The NVDA installer no longer shows garbled text for Hong Kong versions of Windows Vista and Windows 7. (#1596)
* NVDA no longer fails to load the Microsoft Speech API version 5 synthesizer if the configuration contains settings for that synthesizer but is missing the voice setting. (#1599)
* In editable text fields in Internet Explorer and other MSHTML controls, NVDA no longer lags or freezes when braille is enabled.
* In firefox brows mode, NVDA no longer refuses to include content that is inside a focusable node with an ARIA role of presentation.
* In Microsoft Word with braille enabled, lines on pages after the first page are now reported correctly. (#1603)
* In Microsoft Word 2003, lines of right-to-left text can once again be read with braille enabled. (#627)
* In Microsoft Word, say all now works correctly when the document does not end with a sentence ending.
* When opening a plain text message in Windows Live Mail 2011, NVDA will correctly focus on the message document allowing it to be read.
* NVDA no longer temporarily freezes or refuses to speak when in the Move to / Copy to dialogs in Windows Live Mail. (#574)
* In Outlook 2010, NVDA will now correctly track the focus in the message list. (#1285)
* Some USB connection issues have been resolved with the MDV Lilli braille display. (#241)
* In Internet explorer and other MSHTML controls, spaces are no longer ignored in browse mode in certain cases (e.g. after a link).
* In Internet Explorer and other MSHTML controls, some extraneous line breaks have been eliminated in browse mode. specifically, HTML elements with a display style of None no longer force a line break. (#1685)
* If NVDA is unable to start, failure to play the Windows critical stop sound no longer clobbers the critical error message in the log file.

### Changes for Developers

* Developer documentation can now be generated using SCons. See readme.txt at the root of the source distribution for details, including associated dependencies.
* Locales can now provide descriptions for characters. See the Character Descriptions section of the Developer Guide for details. (#55)
* Locales can now provide information about the pronunciation of specific punctuation and other symbols. See the Symbol Pronunciation section of the Developer Guide for details. (#332)
* You can now build NVDAHelper with several debugging options using the nvdaHelperDebugFlags SCons variable. See readme.txt at the root of the source distribution for details. (#1390)
* Synth drivers are now passed a sequence of text and speech commands to speak, instead of just text and an index.
 * This allows for embedded indexes, parameter changes, etc.
 * Drivers should implement SynthDriver.speak() instead of SynthDriver.speakText() and SynthDriver.speakCharacter().
 * The old methods will be used if SynthDriver.speak() is not implemented, but they are deprecated and will be removed in a future release.
* gui.execute() has been removed. wx.CallAfter() should be used instead.
* gui.scriptUI has been removed.
 * For message dialogs, use wx.CallAfter(gui.messageBox, ...).
 * For all other dialogs, real wx dialogs should be used instead.
 * A new gui.runScriptModalDialog() function simplifies using modal dialogs from scripts.
* Synth drivers can now support boolean settings. See SynthDriverHandler.BooleanSynthSetting.
* SCons now accepts a certTimestampServer variable specifying the URL of a timestamping server to use to timestamp authenticode signatures. (#1644)

## 2011.1.1

This release fixes several security and other important issues found in NVDA 2011.1.

### Bug Fixes

* The Donate item in the NVDA menu is now disabled when running on the logon, lock, UAC and other secure Windows screens, as this is a security risk. (#1419)
* It is now impossible to copy or paste within NVDA's user interface while on secure desktops (lock screen, UAC screen and windows logon) as this is a security risk. (#1421)
* In Firefox 4, the move to containing virtual buffer command (NVDA+control+space) now works as it should to escape embedded objects such as Flash content. (#1429)
* When speaking of command keys is enabled, shifted characters are no longer incorrectly spoken as command keys. (#1422)
* When speaking of command keys is enabled, pressing space with modifiers other than shift (such as control and alt) is now reported as a command key. (#1424)
* Logging is now completely disabled when running on the logon, lock, UAC and other secure Windows screens, as this is a security risk. (#1435)
* In input help mode, Gestures are now logged even if they are not bound to a script (in accordance with the user guide). (#1425)

## 2011.1

Highlights of this release include automatic reporting of new text output in mIRC, PuTTY, Tera Term and SecureCRT; support for global plugins; announcement of bullets and numbering in Microsoft Word; additional key bindings for braille displays, including keys to move to the next and previous line; support for several Baum, HumanWare and APH braille displays; and reporting of colors for some controls, including IBM Lotus Symphony text controls.

### New Features

* Colors can now be reported for some controls. Automatic announcement can be configured in the Document Formatting preferences dialog. It can also be reported on demand using the report text formatting command (NVDA+f).
 * Initially, this is supported in standard IAccessible2 editable text controls (such as in Mozilla applications), RichEdit controls (such as in Wordpad) and IBM Lotus Symphony text controls.
* In virtual buffers, you can now select by page (using shift+pageDown and shift+pageUp) and paragraph (using shift+control+downArrow and shift+control+upArrow). (#639)
* NVDA now automatically reports new text output in mIRC, PuTTY, Tera Term and SecureCRT. (#936)
* Users can now add new key bindings or override existing ones for any script in NVDA by providing a single user input gesture map. (#194)
* Support for global plugins. Global plugins can add new functionality to NVDA which works across all applications. (#281)
* A small beep is now heard when typing characters with the shift key while capslock is on. This can be turned off by unchecking the related new option in the Keyboard settings dialog. (#663)
* hard page breaks are now announced when moving by line in Microsoft Word. (#758)
* Bullets and numbering are now spoken in Microsoft Word when moving by line. (#208)
* A command to toggle Sleep mode for the current application (NVDA+shift+s) is now available. Sleep mode (previously known as self voicing mode) disables all screen reading functionality in NVDA for a particular application. Very useful for applications that provide their own speech and or screen reading features. Press this command again to disable Sleep mode.
* Some additional braille display key bindings have been added. See the Supported Braille Displays section of the User Guide for details. (#209)
* For the convenience of third party developers, app modules as well as global plugins can now be reloaded without restarting NVDA. Use tools -> Reload plugins in the NVDA menu or NVDA+control+f3. (#544)
* NVDA now remembers the position you were at when returning to a previously visited web page. This applies until either the browser or NVDA is exited. (#132)
* Handy Tech braille displays can now be used without installing the Handy Tech universal driver. (#854)
* Support for several Baum, HumanWare and APH braille displays. (#937)
* The status bar in Media Player Classic Home Cinema is now recognised.
* The Freedom Scientific Focus 40 Blue braille display can now be used when connected via bluetooth. (#1345)

### Changes

* Position information is no longer reported by default in some cases where it was usually incorrect; e.g. most menus, the Running Applications bar, the Notification Area, etc. However, this can be turned on again by an added option in the Object Presentation settings dialog.
* Keyboard help has been renamed to input help to reflect that it handles input from sources other than the keyboard.
* Input Help no longer reports a script's code location via speech and braille as it is cryptic and irrelevant to the user. However, it is now logged for developers and advanced users.
* When NVDA detects that it has frozen, it continues to intercept NVDA modifier keys, even though it passes all other keys through to the system. This prevents the user from unintentionally toggling caps lock, etc. if they press an NVDA modifier key without realising NVDA has frozen. (#939)
* If keys are held down after using the pass next key through command, all keys (including key repeats) are now passed through until the last key is released.
* If an NVDA modifier key is pressed twice in quick succession to pass it through and the second press is held down, all key repeats will now be passed through as well.
* The volume up, down and mute keys are now reported in input help. This could be helpful if the user is uncertain as to what these keys are.
* The hotkey for the Review Cursor item in the NVDA Preferences menu has been changed from r to c to eliminate the conflict with the Braille Settings item.

### Bug Fixes

* When adding a new speech dictionary entry, the title of the dialog is now "Add dictionary entry" instead of "Edit dictionary entry". (#924)
* In speech dictionary dialogs, the content of the Regular expression and Case sensitive columns of the Dictionary entries list is now presented in the configured NVDA language instead of always in English.
* In AIM, position information is now announced in tree views.
* On sliders in the Voice Settings dialog, up arrow/page up/home now increase the setting and down arrow/page down/end decrease it. Previously, the opposite occurred, which is not logical and is inconsistent with the synth settings ring. (#221)
* In virtual buffers with screen layout disabled, some extraneous blank lines no longer appear.
* If an NVDA modifier key is pressed twice quickly but there is an intervening key press, the NVDA modifier key is no longer passed through on the second press.
* Punctuation keys are now spoken in input help even when speaking of punctuation is disabled. (#977)
* In the Keyboard Settings dialog, the keyboard layout names are now presented in the configured NVDA language instead of always in English. (#558)
* Fixed an issue where some items were rendered as empty in Adobe Reader documents; e.g. the links in the table of contents of the Apple iPhone IOS 4.1 User Guide.
* The "Use currently saved settings on the logon and other secure screens" button in NVDA's General Settings dialog now works if used immediately after NVDA is newly installed but before a secure screen has appeared. Previously, NVDA reported that copying was successful, but it actually had no effect. (#1194)
* It is no longer possible to have two NVDA settings dialogs open simultaneously. This fixes issues where one open dialog depends on another open dialog; e.g. changing the synthesiser while the Voice Settings dialog is open. (#603)
* On systems with UAC enabled, the "Use currently saved settings on the logon and other secure screens" button in NVDA's General Settings dialog no longer fails after the UAC prompt if the user's account name contains a space. (#918)
* In Internet Explorer and other MSHTML controls, NVDA now uses the URL as a last resort to determine the name of a link, rather than presenting empty links. (#633)
* NVDA no longer ignores the focus  in AOL Instant Messenger 7 menus. (#655)
* Announce the correct label for errors in the Microsoft Word Spell Check dialog (e.g. Not in dictionary, Grammar error, punctuation). Previously  they were all announced as grammar error. (#883)
* Typing in Microsoft Word while using a braille display should no longer cause garbled text to be typed, and a rare freeze when pressing a braille routing key in Word documents has been fixed. (#1212) However a limitation is that Arabic text can no longer be read in Word 2003 and below, while using a braille display. (#627)
* When pressing the delete key in an edit field, the text/cursor on a braille display should now always be updated appropriately to reflect the change. (#947)
* Changes on dynamic pages in Gecko2 documents (E.g. Firefox 4) while multiple tabs are open are now properly reflected by NVDA. Previously only changes in the first tab were reflected. (Mozilla bug 610985)
* NVDA can now properly announce the suggestions for grammar and punctuation errors in Microsoft Word spell check dialog. (#704)
* In Internet Explorer and other MSHTML controls, NVDA no longer presents destination anchors as empty links in its virtual buffer. Instead, these anchors are hidden as they should be. (#1326)
* Object navigation around and within standard groupbox windows is no longer broken and asymmetrical.
* In Firefox and other Gecko-based controls, NVDA will no longer get stuck in a subframe if it finishes loading before the outer document.
* NVDA  now appropriately announces the next character when deleting a character with numpadDelete. (#286)
* On the Windows XP logon screen, the user name is once again reported when the selected user is changed.
* Fixed problems when reading text in Windows command consoles with reporting of line numbers enabled.
* The Elements List dialog for virtual buffers is now usable by sighted users. All controls are visible on screen. (#1321)
* The list of entries in the Speech Dictionary dialog is now more readable by sighted users. The list is now large enough to show all of its columns on screen. (#90)
* On ALVA BC640/BC680 braille displays, NVDA no longer disregards display keys that are still held down after another key is released.
* Adobe Reader X no longer crashes after leaving the untagged document options before the processing dialog appears. (#1218)
* NVDA now switches to the appropriate braille display driver when you revert to saved configuration. (#1346)
* The Visual Studio 2008 Project Wizard is read correctly again. (#974)
* NVDA no longer completely fails to work in applications which contain non-ASCII characters in their executable name. (#1352)
* When reading by line in AkelPad with word wrap enabled, NVDA no longer reads the first character of the following line at the end of the current line.
* In the Visual Studio 2005/2008 code editor, NVDA no longer reads the entire text after every typed character. (#975)
* Fixed the issue where some braille displays weren't cleared properly when NVDA was exited or the display was changed.
* The initial focus is no longer sometimes spoken twice when NVDA starts. (#1359)

### Changes for Developers

* SCons is now used to prepare the source tree and create binary builds, portable archives, installers, etc. See readme.txt at the root of the source distribution for details.
* The key names used by NVDA (including key maps) have been made more friendly/logical; e.g. upArrow instead of extendedUp and numpadPageUp instead of prior. See the vkCodes module for a list.
* All input from the user is now represented by an inputCore.InputGesture instance. (#601)
 * Each source of input subclasses the base InputGesture class.
 * Key presses on the system keyboard are encompassed by the keyboardHandler.KeyboardInputGesture class.
 * Presses of buttons, wheels and other controls on a braille display are encompassed by subclasses of the braille.BrailleDisplayGesture class. These subclasses are provided by each braille display driver.
* Input gestures are bound to ScriptableObjects using the ScriptableObject.bindGesture() method on an instance or an __gestures dict on the class which maps gesture identifiers to script names. See baseObject.ScriptableObject for details.
* App modules no longer have key map files. All input gesture bindings must be done in the app module itself.
* All scripts now take an InputGesture instance instead of a key press.
 * KeyboardInputGestures can be sent on to the OS using the send() method of the gesture.
* To send an arbitrary key press, you must now create a KeyboardInputGesture using KeyboardInputGesture.fromName() and then use its send() method.
* Locales may now provide an input gesture map file to add new bindings or override existing bindings for scripts anywhere in NVDA. (#810)
 * Locale gesture maps should be placed in locale\LANG\gestures.ini, where LANG is the language code.
 * See inputCore.GlobalGestureMap for details of the file format.
* The new LiveText and Terminal NVDAObject behaviors facilitate automatic reporting of new text. See those classes in NVDAObjects.behaviors for details. (#936)
 * The NVDAObjects.window.DisplayModelLiveText overlay class can be used for objects which must retrieve text written to the display.
 * See the mirc and putty app modules for usage examples.
* There is no longer an _default app module. App modules should instead subclass appModuleHandler.AppModule (the base AppModule class).
* Support for global plugins which can globally bind scripts, handle NVDAObject events and choose NVDAObject overlay classes. (#281) See globalPluginHandler.GlobalPlugin for details.
* On SynthDriver objects, the available* attributes for string settings (e.g. availableVoices and availableVariants)  are now OrderedDicts keyed by ID instead of lists.
* synthDriverHandler.VoiceInfo now takes an optional language argument which specifies the language of the voice.
* SynthDriver objects now provide a language attribute which specifies the language of the current voice.
 * The base implementation uses the language specified on the VoiceInfo objects in availableVoices. This is suitable for most synthesisers which support one language per voice.
* Braille display drivers have been enhanced to allow buttons, wheels and other controls to be bound to NVDA scripts:
 * Drivers can provide a global input gesture map to add bindings for scripts anywhere in NVDA.
 * They can also provide their own scripts to perform display specific functions.
 * See braille.BrailleDisplayDriver for details and existing braille display drivers for examples.
* The 'selfVoicing' property on AppModule classes has now been renamed to 'sleepMode'.
* The app module events event_appLoseFocus and event_appGainFocus have now been renamed to event_appModule_loseFocus and event_appModule_gainFocus, respectivly, in order to make the naming convention consistent with app modules and tree interceptors.
* All braille display drivers should now use braille.BrailleDisplayDriver instead of braille.BrailleDisplayDriverWithCursor.
 * The cursor is now managed outside of the driver.
 * Existing drivers need only change their class statement accordingly and rename their _display method to display.

## 2010.2

Notable features of this release include greatly simplified object navigation; virtual buffers for Adobe Flash content; access to many previously inaccessible controls by retrieving text written to the screen; flat review of screen text; support for IBM Lotus Symphony documents; reporting of table row and column headers in Mozilla Firefox; and significantly improved user documentation.

### New Features

* Navigating through objects with the review cursor has been greatly simplified. The review cursor now excludes objects which aren't useful to the user; i.e. objects only used for layout purposes and unavailable objects.
* In applications using the Java Access Bridge (including OpenOffice.org), formatting can now be reported in text controls. (#358, #463)
* When moving the mouse over cells in Microsoft Excel, NVDA will appropriately announce them.
* In applications using the Java Access Bridge, the text of a dialog is now reported when the dialog appears. (#554)
* A virtualBuffer can now be used to navigate adobe Flash content. Object navigation and interacting with the controls directly (by turning on focus mode) is still supported. (#453)
* Editable text controls in the Eclipse IDE, including the code editor, are now accessible. You must be using Eclipse 3.6 or later. (#256, #641)
* NVDA can now retrieve most text written to the screen. (#40, #643)
 * This allows for reading of controls which do not expose information in more direct/reliable ways.
 * Controls made accessible by this feature include: some menu items which display icons (e.g. the Open With menu on files in Windows XP) (#151), editable text fields in Windows Live applications (#200), the errors list in Outlook Express (#582), the editable text control in TextPad (#605), lists in Eudora, many controls in Australian E-tax and the formula bar in Microsoft Excel.
* Support for the code editor in Microsoft Visual Studio 2005 and 2008. At least Visual Studio Standard is required; this does not work in the Express editions. (#457)
* Support for IBM Lotus Symphony documents.
* Early experimental support for Google Chrome. Please note that Chrome's screen reader support is far from complete and additional work may also be required in NVDA. You will need a recent development build of Chrome to try this.
* The state of toggle keys (caps lock, num lock and scroll lock) is now displayed in braille when they are pressed. (#620)
* Help balloons are now displayed in braille when they appear. (#652)
* Added a driver for the MDV Lilli braille display. (#241)
* When selecting an entire row or column in Microsoft Excel with the shortcut keys shift+space and control+space, the new selection is now reported. (#759)
* Table row and column headers can now be reported. This is configurable from the Document Formatting preferences dialog.
 * Currently, this is supported in documents in Mozilla applications such as Firefox (version 3.6.11 and later) and Thunderbird (version 3.1.5 and later). (#361)
* Introduced commands for flat review: (#58)
 * NVDA+numpad7  switches to flat review, placing the review cursor at the position of the current object, allowing you  to review the screen (or a document if within one) with the text review commands.
 * NVDA+numpad1 moves the review cursor into the object represented by the text at  the position of the review cursor, allowing you to navigate by object from that point.
* Current NVDA user settings can be  copied to be used on secure Windows screens such as the logon and UAC screens by pressing a button in the General Settings dialog. (#730)
* Support for Mozilla Firefox 4.
* Support for Microsoft Internet Explorer 9.

### Changes

* The sayAll by Navigator object (NVDA+numpadAdd), navigator object next in flow (NVDA+shift+numpad6) and navigator object previous in flow (NVDA+shift+numpad4) commands have been removed for the time being, due to bugginess and to free up the keys for other possible features.
* In the NVDA Synthesizer dialog, only the display name of the synthesizer is now listed. Previously, it was prefixed by the driver's name, which is only relevant internally.
* When in embedded applications or virtual buffers inside another virtualBuffer (e.g. Flash), you can now  press nvda+control+space to move out of the embedded application or virtual buffer to the containing document. Previously nvda+space  was used for this. Now nvda+space is specifically only for toggling brows/focus modes on virtualBuffers.
* If the speech viewer (enabled under the tools menu) is given the focus (e.g. it was clicked in) new text will not appear in the control until focus is moved away. This allows for selecting the text with greater ease (e.g. for copying).
* The Log Viewer and Python Console are maximised when activated.
* When focusing on a worksheet in Microsoft Excel and there is more than one cell selected, the selection range is announced, rather than just the active cell. (#763)
* Saving configuration and changing of particular sensitive options is now disabled when running on the logon, UAC and other secure Windows screens.
* Updated eSpeak speech synthesiser to 1.44.03.
* If NVDA is already running, activating the NVDA shortcut on the desktop (which includes pressing control+alt+n) will restart NVDA.
* Removed the report text under the mouse checkbox from the Mouse settings dialog and replaced it with an Enable mouse tracking checkbox, which better matches the toggle mouse tracking script (NVDA+m).
* Updates to the laptop keyboard layout so that it includes all commands available in the desktop layout and works correctly on non-English keyboards. (#798, #800)
* Significant improvements and updates to the user documentation, including documentation of the laptop keyboard commands and synchronisation of the Keyboard Commands Quick Reference with the User Guide. (#455)
* Updated liblouis braille translator to 2.1.1. Notably, this fixes some issues related to Chinese braille as well as characters which are undefined in the translation table. (#484, #499)

### Bug Fixes

* In µTorrent, the focused item in the torrents list no longer reports repeatedly or steals focus when a menu is open.
* In µTorrent, the names of the files in the Torrent Contents list are now reported.
* In Mozilla applications, focus is now correctly detected when it lands on an empty table or tree.
* In Mozilla applications, "not checked" is now correctly reported for checkable controls such as checkable table cells. (#571)
* In Mozilla applications, the text of correctly implemented ARIA dialogs is no longer ignored and will now be reported when the dialog appears. (#630)
* in Internet Explorer and other MSHTML controls, the ARIA level attribute is now  honoured correctly.
* In Internet Explorer and other MSHTML controls, the ARIA role is now chosen over other type information to give a much more correct and predictable ARIA experience.
* Stopped a rare crash in Internet Explorer when navigating through frames or iFrames.
* In Microsoft Word documents, right-to-left lines (such as Arabic text) can be read again. (#627)
* Greatly reduced lag when large amounts of text are displayed in a Windows command console on 64-bit systems. (#622)
* If Skype is already started when NVDA starts, it is no longer necessary to restart Skype to enable accessibility. This may also be true for other applications which check the system screen reader flag.
* In Microsoft Office applications, NVDA no longer crashes when speak foreground (NVDA+b) is pressed or when navigating some objects on toolbars. (#616)
* Fixed incorrect speaking of numbers containing a 0 after a separator; e.g. 1,023. (#593)
* Adobe Acrobat Pro and Reader 9 no longer crash when closing a file or performing certain other tasks. (#613)
* The selection is now announced when control+a is pressed to select all text in some editable text controls such as in Microsoft Word. (#761)
* In Scintilla controls (e.g. Notepad++), text is no longer incorrectly selected when NVDA moves the caret such as during say all. (#746)
* It is again possible to review the contents of cells in Microsoft Excel with the review cursor.
* NVDA can again read by line in certain problematic textArea fields in Internet Explorer 8. (#467)
* Windows Live Messenger 2009 no longer exits immediately after it is started while NVDA is running. (#677)
* In web browsers, It is no longer necessary to press tab to interact with an embedded object (such as Flash content) after pressing enter on the embedded object or returning from another application. (#775)
* In Scintilla controls (e.g. Notepad++), the beginning of long lines is no longer truncated when it scrolls off the screen. Also, these long lines will be correctly displayed in braille when they are selected.
* In Loudtalks, it is now possible to access the contact list.
* The URL of the document and "MSAAHTML Registered Handler" are no longer sometimes spuriously reported in Internet Explorer and other MSHTML controls. (#811)
* In tree views in the Eclipse IDE, the previously focused item is no longer incorrectly announced when focus moves to a new item.
* NVDA now functions correctly on a system where the current working directory has been removed from the DLL search path (by setting the CWDIllegalInDllSearch registry entry to 0xFFFFFFFF). Note that this is not relevant to most users. (#907)
* When the table navigation commands are used outside of a table in Microsoft Word, "edge of table" is no longer spoken after "not in table". (#921)
* When the table navigation commands cannot move due to being at the edge of a table in Microsoft Word, "edge of table" is now spoken in the configured NVDA language rather than always in English. (#921)
* In Outlook Express, Windows Mail and Windows Live Mail, the state of the checkboxes in message rules lists is now reported. (#576)
* The description of message rules can now be read in Windows Live Mail 2010.

## 2010.1

This release focuses primarily on bug fixes and improvements to the user experience, including some significant stability fixes.

### New Features

* NVDA no longer fails to start on a system with no audio output devices. Obviously, a braille display or the Silence synthesiser in conjunction with the Speech Viewer will need to be used for output in this case. (#425)
* A report landmarks checkbox has been added to the Document Formatting settings dialog which allows you to configure whether NVDA should announce landmarks in web documents. For compatibility with the previous release, the option is on by default.
* If speak command keys is enabled, NVDA will now announce the names of multimedia keys (e.g. play, stop, home page, etc.) on many keyboards when they are pressed. (#472)
* NVDA now announces the word being deleted when pressing control+backspace in controls that support it. (#491)
* Arrow keys can now be used in the Web formator window to navigate and read the text. (#452)
* The entry list in the Microsoft Office Outlook address book is now supported.
* NVDA better supports embedded editable (design mode) documents in Internet Explorer. (#402)
* a new script (nvda+shift+numpadMinus) allows you to move the system focus to the current navigator object.
* New scripts to lock and unlock the left and right mouse buttons. Useful for performing drag and drop operations. shift+numpadDivide to lock/unlock the left, shift+numpadMultiply to lock/unlock the right.
* New braille translation tables: German 8 dot computer braille, German grade 2, Finnish 8 dot computer braille, Chinese (Hong Kong, Cantonese), Chinese (Taiwan, Manderin). (#344, #369, #415, #450)
* It is now possible to disable the creation of the desktop shortcut (and thus the shortcut key) when installing NVDA. (#518)
* NVDA can now use IAccessible2 when present in 64 bit applications. (#479)
* Improved support for live regions in Mozilla applications. (#246)
* The NVDA Controller Client API is now provided to allow applications to control NVDA; e.g. to speak text, silence speech, display a message in Braille, etc.
* Information and error messages are now read in the logon screen in Windows Vista and Windows 7. (#506)
* In Adobe Reader, PDF interactive forms developed with Adobe LiveCycle are now supported. (#475)
* In Miranda IM, NVDA now automatically reads incoming messages in chat windows if reporting of dynamic content changes is enabled. Also, commands have been added to report the three most recent messages (NVDA+control+number). (#546)
* Input text fields are now supported in Adobe Flash content. (#461)

### Changes

* The extremely verbose keyboard help message in the Windows 7 Start menu is no longer reported.
* The Display synth has now been replaced with a new Speech Viewer. To activate it, choose Speech Viewer from the Tools menu. The speech viewer can be used independently of what ever speech synthesizer you are using. (#44)
* Messages on the braille display will automatically be dismissed if the user presses a key that results in a change such as the focus moving. Previously the message would always stay around for its configured time.
* Setting whether braille should be tethered to the focus or the review cursor (NVDA+control+t) can now be also set from the braille settings dialog, and is also now saved in the user's configuration.
* Updated eSpeak speech synthesiser to 1.43.
* Updated liblouis braille translator to 1.8.0.
* In virtual buffers, the reporting of elements when moving by character or word has been greatly improved. Previously, a lot of irrelevant information was reported and the reporting was very different to that when moving by line. (#490)
* The Control key now simply stops speech like other keys, rather than pausing speech. To pause/resume speech, use the shift key.
* Table row and column counts are no longer announced when reporting focus changes, as this announcement is rather verbose and usually not useful.

### Bug Fixes

* NVDA no longer fails to start if UI Automation support appears to be available but fails to initialise for some reason. (#483)
* The entire contents of a table row is no longer sometimes reported when moving focus inside a cell  in Mozilla applications. (#482)
* NVDA no longer lags for a long time when expanding tree view items that contain a very large amount of sub-items.
* When listing SAPI 5 voices, NVDA now tries to detect buggy voices and excludes them from the Voice Settings dialog and synthesiser settings ring. Previously, when there was just one problematic voice, NVDA's SAPI 5 driver would sometimes fail to start.
* Virtual buffers now honour the report object shortcut keys setting found in the Object Presentation dialog. (#486)
* In virtual buffers, row/column coordinates are no longer incorrectly read for row and column headers when reporting of tables is disabled.
* In virtual buffers, row/column coordinates are now correctly read when you leave a table and then re-enter the same table cell without visiting another cell first; e.g. pressing upArrow then downArrow on the first cell of a table. (#378)
* Blank lines in Microsoft Word documents and  Microsoft HTML edit controls are now shown appropriately on braille displays. Previously NVDA was displaying the current sentence on the display, not the current line for these situations. (#420)
* Multiple security fixes when running NVDA at Windows logon and on other secure desktops. (#515)
* The cursor position (caret) is now correctly updated when performing a Say All that goes off the bottom of the screen, in standard Windows edit fields and Microsoft Word documents. (#418)
* In virtual buffers, text is no longer incorrectly included for images inside links and clickables that are marked as being irrelevant to screen readers. (#423)
* Fixes to the laptop keyboard layout. (#517)
* When Braille is tethered to review when you focus on a Dos console window, the review cursor can now properly navigate the text in the console.
* While working with TeamTalk3 or TeamTalk4 Classic, the VU meter progress bar in the main window is no longer announced as it updates. Also, special characters can be read properly in the incoming chat window.
* Items are no longer spoken twice in the Windows 7 Start Menu. (#474)
* Activating same-page links in Firefox 3.6 appropriately moves the cursor in the virtualBuffer to the correct place on the page.
* Fixed the issue where some text was not rendered in Adobe Reader in certain PDF documents.
* NVDA no longer incorrectly speaks certain numbers separated by a dash; e.g. 500-1000. (#547)
* In Windows XP, NVDA no longer causes Internet Explorer to freeze when toggling checkboxes in Windows Update. (#477)
* When using the in-built eSpeak synthesiser, simultaneous speech and beeps no longer intermittently cause freezes on some systems. This was most noticeable, for example, when copying large amounts of data in Windows Explorer.
* NVDA no longer announces that a Firefox document has become busy (e.g. due to an update or refresh) when that document is in the background. This also caused the status bar of the foreground application to be spuriously announced.
* When switching Windows keyboard layouts (with control+shift or alt+shift), the full name of the layout is reported in both speech and braille. Previously it was only reported in speech, and alternative layouts (e.g. Dvorak) were not reported at all.
* If reporting of tables is disabled, table information is no longer announced when the focus changes.
* Certain standard tree view controls in 64 bit applications (e.g. the Contents tree view in Microsoft HTML Help) are now accessible. (#473)
* Fixed some problems with logging of messages containing non-ASCII characters. This could cause spurious errors in some cases on non-English systems. (#581)
* The information in the About NVDA dialog now appears in the user's configured language instead of always appearing in English. (#586)
* Problems are no longer encountered when using the synthesiser settings ring after the voice is changed to one which has less settings than the previous voice.
* In Skype 4.2, contact names are no longer spoken twice in the contact list.
* Fixed some potentially major memory leaks in the GUI and in virtual buffers. (#590, #591)
* Work around a nasty bug in some SAPI 4 synthesisers which was causing frequent errors and crashes in NVDA. (#597)

## 2009.1

Major highlights of this release include support for 64 bit editions of Windows; greatly improved support for Microsoft Internet Explorer and Adobe Reader documents; support for Windows 7; reading of the Windows logon, control+alt+delete and User Account Control (UAC) screens; and the ability to interact with Adobe Flash and Sun Java content on web pages. There have also been several significant stability fixes and improvements to the general user experience.

### New Features

* Official support for 64 bit editions of Windows! (#309)
* Added a synthesizer driver for the Newfon synthesizer. Note that this requires a special version of Newfon. (#206)
* In virtual buffers, focus mode and browse mode can now be reported using sounds instead of speech. This is enabled by default. It can be configured from the Virtual buffers dialog. (#244)
* NVDA no longer cancels speech when volume control keys are pressed on the keyboard, allowing the user to change the volume and listen to actual results immediately. (#287)
* Completely rewritten support for Microsoft Internet Explorer and Adobe Reader documents. This support has been unified with the core support used for Mozilla Gecko, so features such as fast page rendering, extensive quick navigation, links list, text selection, auto focus mode and braille support are now available with these documents.
* Improved support for the date selection control found in the Windows Vista Date / Time properties dialog.
* improved support for the Modern XP/Vista start menu (specifically the all programs, and places menus). Appropriate level information is now announced.
* The amount of text that is announced when moving the mouse is now configurable from the Mouse settings dialog. A choice of paragraph, line, word or character can be made.
* announce spelling errors under the cursor in Microsoft Word.
* support for the Microsoft Word 2007 spell checker. Partial support may be available for prior Microsoft Word versions.
* Better support for Windows Live Mail. Plain text messages can now be read and both the plain text and HTML message composers are useable.
* In Windows Vista, if the user moves to the secure desktop (either because a UAC control dialog appeared, or because control+alt+delete was pressed), NVDA will announce the fact that the user is now on the secure desktop.
* NVDA can announce text under the mouse within dos console windows.
* Support for UI Automation via the UI Automation client API available in Windows 7, as well as fixes to improve the experience of NVDA in Windows 7.
* NVDA can be configured to start automatically after you log on to Windows. The option is in the General Settings dialog.
* NVDA can read secure Windows screens such as the Windows logon, control+alt+delete and User Account Control (UAC) screens in Windows XP and above. Reading of the Windows logon screen can be configured from the General Settings dialog. (#97)
* Added a driver for the Optelec ALVA BC6 series braille displays.
* When browsing web documents, you can now press n and shift+n to skip forward and backward past blocks of links, respectively.
* When browsing web documents, ARIA landmarks are now reported, and you can move forward and backward through them using d and shift+d, respectively. (#192)
* The Links List dialog available when browsing web documents has now become an Elements List dialog which can list links, headings and landmarks. Headings and landmarks are presented hierarchically. (#363)
* The new Elements List dialog contains a "Filter by" field which allows you to filter the list to contain only those items including the text that was typed. (#173)
* Portable versions of NVDA now look in the 'userConfig' directory inside the NVDA directory, for the user's configuration. Like for the installer version, this keeps the user's configuration separate from NVDA itself.
* Custom app modules, braille display drivers and synth drivers can now be stored in the user's configuration  directory. (#337)
* Virtual buffers are now rendered in the background, allowing the user to interact with the system to some extent during the rendering process. The user will be notified that the document is being rendered if it takes longer than a second.
* If NVDA detects that it has frozen for some reason, it will automatically pass all keystrokes through so that the user has a better chance of recovering the system.
* Support for ARIA drag and drop in Mozilla Gecko. (#239)
* The document title and current line or selection is now spoken when you move focus inside a virtual buffer. This makes the behaviour when moving focus into virtual buffers consistent with that for normal document objects. (#210)
* In virtual buffers, you can now interact with embedded objects (such as Adobe Flash and Sun Java content) by pressing enter on the object. If it is accessible, you can then tab around it like any other application. To return focus to the document, press NVDA+space. (#431)
* In virtual buffers, o and shift+o move to the next and previous embedded object, respectively.
* NVDA can now fully access applications running as administrator in Windows Vista and later. You must install an official release of NVDA for this to work. This does not work for portable versions and snapshots. (#397)

### Changes

* NVDA no longer announces "NVDA started" when it starts.
* The startup and exit sounds are now played using NVDA's configured audio output device instead of the Windows default audio output device. (#164)
* Progress bar reporting has been improved. Most notably you can now configure NVDA to announce via both speech and beeps at the same time.
* Some generic roles, such as pane, application and frame, are no longer reported on focus unless the control is unnamed.
* The review copy command (NVDA+f10) copies the text from the start marker up to and including the current review position, rather than excluding the current position. This allows the last character of a line to be copied, which was not previously possible. (#430)
* the navigatorObject_where script (ctrl+NVDA+numpad5) has been removed. This key combination did not work on some keyboards, nore was the script found to be that useful.
* the navigatorObject_currentDimentions script has been remapped to NVDA+numpadDelete. The old key combination did not work on some keyboards. This script also now reports the width and height of the object instead of the right/bottom coordinates.
* Improved performance (especially on netbooks) when many beeps occur in quick succession; e.g. fast mouse movement with audio coordinates enabled. (#396)
* The NVDA error sound is no longer played in release candidates and final releases. Note that errors are still logged.

### Bug Fixes

* When NVDA is run from an 8.3 dos path, but it is installed in the related long path (e.g. progra~1 verses program files) NVDA will correctly  identify that it is an installed copy and properly load the user's settings.
* speaking the title of the current foreground window with nvda+t now works correctly when in menus.
* braille no longer shows useless information in its focus context such as unlabeled panes.
* stop announcing some useless information when the focus changes such as root panes, layered panes and scroll panes in Java or Lotus applications.
* Make the  keyword search field in Windows Help (CHM) viewer much more usable. Due to buggyness in that control, the current keyword could not be read as it would be continually changing.
* report correct page numbers in Microsoft Word if the page numbering has been specifically offset in the document.
* Better support for edit fields found in Microsoft Word dialogs (e.g. the Font dialog). It is now possible  to navigate these controls with the arrow keys.
* better support for Dos consoles. specifically: NVDA can now read the content of particular consoles it always used to think were blank. Pressing control+break no longer terminates NVDA.
* On Windows Vista and above, the NVDA installer now starts NVDA with normal user privileges when requested to run NVDA on the finish screen.
* Backspace is now handled correctly when speaking typed words. (#306)
* Don't incorrectly report "Start menu" for certain context menus in Windows Explorer/the Windows shell. (#257)
* NVDA now correctly handles ARIA labels in Mozilla Gecko when there is no other useful content. (#156)
* NVDA no longer incorrectly enables focus mode automatically for editable text fields which update their value when the focus changes; e.g. http://tigerdirect.com/. (#220)
* NVDA will now attempt to recover from some situations which would previously cause it to freeze completely. It may take up to 10 seconds for NVDA to detect and recover from such a freeze.
* When the NVDA language is set to "User default", use the user's Windows  display language setting instead of the Windows locale setting. (#353)
* NVDA now recognises the existence of controls in AIM 7.
* The pass key through command no longer gets stuck if a key is held down. Previously, NVDA stopped accepting commands if this occurred and had to be restarted. (#413)
* The taskbar is no longer ignored when it receives focus, which often occurs when exiting an application. Previously, NVDA behaved as if the focus had not changed at all.
* When reading text fields in applications which use the Java Access Bridge (including OpenOffice.org), NVDA now functions correctly when reporting of line numbers is enabled.
* The review copy command (NVDA+f10) gracefully handles the case where it is used on a position before the start marker. Previously, this could cause problems such as crashes in Notepad++.
* A certain control character (0x1) no longer causes strange eSpeak behaviour (such as changes in volume and pitch) when it is encountered in text. (#437)
* The report text selection command (NVDA+shift+upArrow) now gracefully reports that there is no selection in objects which do not support text selection.
* Fixed the issue where pressing the enter key on certain Miranda-IM buttons or links was causing NVDA to freeze. (#440)
* The current line or selection is now properly respected when spelling or copying the current navigator object.
* Worked around a Windows bug which was causing garbage to be spoken after the name of link controls in Windows Explorer and Internet Explorer dialogs. (#451)
* Fixed a problem with the report date and time command (NVDA+f12). Previously, date reporting was truncated on some systems. (#471)
* Fixed the issue where the system screen reader flag was sometimes inappropriately cleared after interacting with secure Windows screens. This could cause problems in applications which check the screen reader flag, including Skype, Adobe Reader and Jart. (#462)
* In an Internet Explorer 6 combo box, the active item is now reported when it is changed. (#342)

## 0.6p3

### New Features

* As Microsoft Excel's formula bar is inaccessible to NVDA, provide an NVDA specific dialog box for editing when the user presses f2 on a cell.
* Support for formatting in IAccessible2 text controls, including Mozilla applications.
* Spelling errors can now be reported where possible. This is configurable from the Document Formatting preferences dialog.
* NVDA can be configured to beep for either all or only visible progress bars. Alternatively, it can be configured to speak progress bar values every 10%.
* Links can now be identified in richedit controls.
* The mouse can now be moved to the character under the review cursor in most editable text controls. Previously, the mouse could only be moved to the center of the control.
* In virtual buffers, the review cursor now reviews the text of the buffer, rather than just the internal text of the navigator object (which is often not useful to the user). This means that you can navigate the virtual buffer hierarchically using object navigation and the review cursor will move to that point in the buffer.
* Handle some additional states on Java controls.
* If the title command (NVDA+t) is pressed twice, it spells the title. If pressed thrice, it is copied to the clipboard.
* Keyboard help now reads the names of modifier keys when pressed alone.
* Key names announced by keyboard help are now translatable.
* Added support for the recognized text field in SiRecognizer. (#198)
* Support for braille displays!
* Added a command (NVDA+c) to report the text on the Windows clipboard. (#193)
* In virtualBuffers, if NVDA automatically switches to focus mode, you can use the escape key to switch back to browse mode. NVDA+space can still also be used.
* In virtual buffers, when the focus changes or the caret is moved, NVDA can automatically switch to focus mode or browse mode as appropriate for the control under the caret. This is configured from the Virtual Buffers dialog. (#157)
* Rewritten SAPI4 synthesizer driver which replaces the sapi4serotek and sapi4activeVoice drivers and should fix the problems encountered with these drivers.
* The NVDA application now includes a manifest, which means that it no longer runs in compatibility mode in Windows Vista.
* The configuration file and speech dictionaries are now saved in the user's application data directory if NVDA was installed using the installer. This is necessary for Windows Vista and also allows multiple users to have individual NVDA configurations.
* Added support for position information for IAccessible2 controls.
* Added the ability to copy text to the clipboard using the review cursor. NVDA+f9 sets the start marker to the current position of the review cursor. NVDA+f10 retrieves the text between the start marker and the current position of the review cursor and copies it to the clipboard. (#240)
* Added support for some edit controls in pinacle tv software.
* When announcing selected text for long selections (512 characters or more), NVDA now speaks the number of selected characters, rather than speaking the entire selection. (#249)

### Changes

* If the audio output device is set to use the Windows default device (Microsoft Sound Mapper), NVDA will now switch to the new default device for eSpeak and tones when the default device changes. For example, NVDA will switch to a USB audio device if it automatically becomes the default device when it is connected.
* Improve performance of eSpeak with some Windows Vista audio drivers.
* reporting of links, headings, tables, lists and block quotes can now be configured from the Document Formatting settings dialog. Previously to configure these settings for virtual buffers, the virtual buffer settings dialog would have been used. Now all documents share this configuration.
* Rate is now the default setting in the speech synthesizer settings ring.
* Improve the loading and unloading of appModules.
* The title command (NVDA+t) now only reports the title instead of the entire object. If the foreground object has no name, the application's process name is used.
* Instead of virtual buffer pass through on and off, NVDA now reports focus mode (pass through on) and browse mode (pass through off).
* Voices are now stored in the configuration file by ID instead of by index. This makes voice settings more reliable across systems and configuration changes. The voice setting will not be preserved in old configurations and an error may be logged the first time a synthesizer is used. (#19)
* The level of a tree view item is now announced first if it has changed from the previously focused item for all tree views. Previously, this was only occurring for native Windows (SysTreeView32) tree views.

### Bug Fixes

* The last chunk of audio is no longer cut off when using NVDA with eSpeak on a remote desktop server.
* Fix problems with saving speech dictionaries for certain voices.
* Eliminate the lag when moving by units other than character (word, line, etc.) towards the bottom of large plain text documents in Mozilla Gecko virtual buffers. (#155)
* If speak typed words is enabled, announce the word when enter is pressed.
* Fix some character set issues in richedit documents.
* The NVDA log viewer now uses richedit instead of just edit to display the log. This improves reading by word with NVDA.
* Fix some issues related to embedded objects in richedit controls.
* NVDA now reads page numbers in Microsoft Word. (#120)
* Fix the issue where tabbing to a checked checkbox in a Mozilla Gecko virtual buffer and pressing space would not announce that the checkbox was being unchecked.
* Correctly report partially checked checkboxes in Mozilla applications.
* If the text selection expands or shrinks in both directions, read the selection as one chunk instead of two.
* When reading with the mouse, text in Mozilla Gecko edit fields should now be read.
* Say all should no longer cause certain SAPI5 synthesizers to crash.
* Fixed an issue which meant that text selection changes were not being read in Windows standard edit controls before the first focus change after NVDA was started.
* Fix mouse tracking in Java objects. (#185)
* NVDA no longer reports Java tree view items with no children as being collapsed.
* Announce the object with focus when a Java window comes to the foreground. Previously, only the top-level Java object was announced.
* The eSpeak synthesizer driver no longer stops speaking completely after a single error.
* Fix the issue whereby updated voice parameters (rate, pitch, etc.) were not saved when the voice was changed from the synthesizer settings ring.
* Improved the speaking of typed characters and words.
* Some new text that was previously not spoken in text console applications (such as some text adventure games) is now spoken.
* NVDA now ignores focus changes in background windows. Previously, a background focus change could be treated as if the real focus changed.
* Improved the detection of the focus when leaving context menus. Previously, NVDA often didn't react at all when leaving a context menu.
* NVDA now announces when the context menu is activated in the Start menu.
* The classic Start menu is now announced as Start menu instead of Application menu.
* Improved the reading of alerts such as those encountered in Mozilla Firefox. The text should no longer be read multiple times and other extraneous information will no longer be read. (#248)
* The text of focusable, read-only edit fields will no longer be included when retrieving the text of dialogs. This fixes, for example, the automatic reading of the entire license agreement in installers.
* NVDA no longer announces the unselection of text when leaving some edit controls (example: Internet Explorer address bar, Thunderbird 3 email address fields).
* When opening plain text emails in Outlook Express and Windows Mail, focus is correctly placed in the message ready for the user to read it. Previously the user had to press tab or click on the message in order to use cursor keys to read it.
* Fixed several major issues with the "Speak command keys" functionality.
* NVDA can now read text past 65535 characters in standard edit controls (e.g. a large file in Notepad).
* Improved line reading in MSHTML edit fields (Outlook Express editable messages and Internet Explorer text input fields).
* NVDA no longer sometimes freezes completely when editing text in OpenOffice. (#148, #180)

## 0.6p2

* Improved the default ESpeak voice in NVDA
* Added a laptop keyboard layout. Keyboard layouts can be configured from NVDA's  Keyboard settings dialog. (#60)
* Support for grouping items in SysListView32 controls, mainly found in Windows Vista. (#27)
* Report the checked state of treeview items in SysTreeview32 controls.
* Added shortcut keys for many of NVDA's configuration dialogs
* Support for IAccessible2 enabled applications such as Mozilla Firefox when running NVDA from portable media, with out having to register any special Dll files
* Fix a crash with the virtualBuffers Links List in Gecko applications. (#48)
* NVDA should no longer crash Mozilla Gecko applications such as Firefox and Thunderbird if NVDA is running with higher privilages than the Mozilla Gecko application. E.g. NVDA is  running as Administrator.
* Speech dictionaries (previously User dictionaries) now can be either case sensitive or insensitive, and the patterns can optionally be regular expressions. (#39)
* Whether or not NVDA uses a 'screen layout' mode for virtual buffer documents can now be configured from a settings dialog
* No longer report anchor tags with no href in Gecko documents as links. (#47)
* The NVDA find command now remembers what you last searched for, across all applications. (#53)
* Fix issues where the checked state would not be announced for some checkboxes and radio buttons in virtualBuffers
* VirtualBuffer pass-through mode is now specific to each document, rather than NVDA globally. (#33)
* Fixed some sluggishness with focus changes and incorrect speech interuption which sometimes occured when using NVDA on a system that had been on standby or was rather slow
* Improve support for combo boxes in Mozilla Firefox. Specifically when arrowing around them text isn't repeated, and when jumping out of them, ancestor controls are not announced unnecessarily. Also virtualBuffer commands now work when focused on one  when you are in a virtualBuffer.
* Improve accuracy of finding the statusbar in many applications. (#8)
* Added the NVDA interactive Python console tool, to enable developers to look at and manipulate NVDA's internals as it is running
* sayAll, reportSelection and reportCurrentLine scripts now work properly when in virtualBuffer pass-through mode. (#52)
* The increase rate and decrease rate scripts have been removed. Users should use the synth settings ring scripts (control+nvda+arrows) or the Voice settings dialog
* Improve the range and scale of the progress bar beeps
* Added more quick keys to the new virtualBuffers:  l for list, i for list item, e for edit field, b for button, x for checkbox, r for radio button, g for graphic, q for blockquote, c for combo box, 1 through 6 for respective heading levels, s for separator, m for frame. (#67, #102, #108)
* Canceling the loading of a new document in Mozilla Firefox now allows the user to keep using the old document's virtualBuffer if the old document hadn't yet really been destroyed. (#63)
* Navigating by words in virtualBuffers is now more accurate as  words do not accidentally contain text from more than one field. (#70)
* Improved accuracy of focus tracking and focus updating when navigating in Mozilla Gecko virtualBuffers.
* Added a findPrevious script (shift+NVDA+f3) for use in new virtualBuffers
* Improved sluggishness in Mozilla Gecko dialogs (in Firefox and Thunderbird). (#66)
* Add the ability to view the current log file for NVDA. it can be found in the NVDA menu -> Tools
* Scripts such as say time and date now take the current language in to account; punctuation and ordering of words now reflects the language
* The language combo box in NVDA's General settings dialog now shows full language names for ease of use
* When reviewing text in the current navigator object, the text is always up to date if it changes dynamically. E.g. reviewing the text of a list item in Task Manager. (#15)
* When moving with the mouse, the current paragraph of text under the mouse is now announced, rather than either all the text in that particular object or just the current word. Also audio coordinates, and announcement of object roles is optional, they are turned off by default
* Support for reading text with the mouse in Microsoft Word
* Fixed bug where leaving the menu bar in applications such as Wordpad would cause text selection to not be announced anymore
* In Winamp, the title of the track is no longer announced again and again when switching tracks, or pausing/resuming/stopping playback.
* In Winamp,  Added ability to announce state of the shuffle and repeat controls as they are switched. Works in the main window and in the playlist editor
* Improve the ability to activate particular fields in Mozilla Gecko virtualBuffers. May include clickable graphics, links containing paragraphs, and other weird structures
* Fixed an initial lag when opening NVDA dialogs on some systems. (#65)
* Add specific support for the Total Commander application
* Fix bug in the sapi4serotek driver where the pitch could get locked at a particular value, i.e. stays high after reading a capital letter. (#89)
* Announce clickable text and other fields as clickable in Mozilla Gecko VirtualBuffers. e.g.  a field which has an onclick HTML attribute. (#91)
* When moving around Mozilla Gecko virtualBuffers, scroll the current field in to view -- useful so sighted peers have an idea of where the user is up to in the document. (#57)
* Add basic support for ARIA live region show events in IAccessible2 enabled applications. Useful in the Chatzilla IRC application, new messages will now be read automatically
* Some slight improvements to help use ARIA enabled web applications,  e.g. Google Docs
* Stop adding extra blank lines to text when copying it from a virtualBuffer
* Stop the space key from activating a link in the Links List. Now it can be used like other letters in order to  start typing the name of a particular link you wish to go to
* The moveMouseToNavigator script (NVDA+numpadSlash) now moves the mouse to the centre of the navigator object, rather than the top left
* Added scripts to click the left and right mouse buttons (numpadSlash and numpadStar respectively)
* Improve access to the Windows System Tray. Focus hopefully should no longer seem to keep jumping back to one particular item. Reminder: to get to the System Tray use the Windows command WindowsKey+b. (#10)
* Improve performance and stop announcing extra text when holding down a cursor key in an edit field and it hits the end
* Stop the ability for NVDA to make the user wait while particular messages are spoken. Fixes some crashes/freezes with particular speech synthesizers. (#117)
* Added support for the Audiologic Tts3 speech synthesizer, contribution by Gianluca Casalino. (#105)
* Possibly improve performance when navigating around documents in Microsoft Word
* Improved accuracy when reading text of alerts in Mozilla Gecko applications
* Stop possible crashes when trying to save configuration on non-English versions of Windows. (#114)
* Add an NVDA welcome dialog. This dialog is designed to provide essential information for new users and allows CapsLock to be configured as an NVDA modifier key. This dialog will be displayed when NVDA is started by default until it is disabled.
* Fix basic support for Adobe Reader so it is possible to read documents  in  versions 8 and 9
* Fix some errors that may have occured when holding down keys before NVDA is properly initialized
* If the user has configured NVDA to save configuration on exit, make sure the configuration is properly saved when shutting down or logging out of  Windows.
* Added an NVDA logo sound to the beginning of the installer, contributed by Victer Tsaran
* NVDA, both running in the installer and otherwise, should properly clean up its system tray icon when it exits
* Labels for standard controls in NVDA's dialogs (such as Ok and cancel buttons) should now show in the language NVDA is set to, rather than just staying in English.
* NVDA's icon should now be  used for  the NVDA shortcuts in the start menu and on the Desktop, rather than a default application icon.
* Read cells in MS Excel when moving with tab and shift+tab. (#146)
* Fix some double speaking in particular lists in Skype.
* Improved caret tracking in IAccessible2 and Java applications; e.g. in Open Office and Lotus Symphony, NVDA properly waits for the caret to move in documents rather than accidentally reading the wrong word or line at the end of some paragraphs. (#119)
* Support for AkelEdit controls found in Akelpad 4.0
* NVDA no longer locks up in Lotus Synphony when moving from the document to the menu bar.
* NVDA no longer freezes in the Windows XP Add/Remove programs applet when launching an uninstaller. (#30)
* NVDA no longer freezes when opening Spybot Search and Destroy

## 0.6p1

### Access to web content with new in-process virtualBuffers (so far for Mozilla Gecko applications including Firefox3 and Thunderbird3)

* Load times have been improved almost by a factor of thirty (you no longer have to wait at all for most web pages to load in to the buffer)
* Added a links list (NVDA+f7)
* Improved the find dialog (control+nvda+f) so that it performs a case-insencitive search, plus fixed a few focus issues with that dialog box.
* It is now possible to select and copy text in the new virtualBuffers
* By default the new virtualBuffers represent the document in a screen layout (links and controls are not on separate lines unless they really are visually). You can toggle this feature with NVDA+v.
* It is possible to move by paragraph with control+upArrow and control+downArrow.
* Improved support for dynamic content
* Improved over all accuracy of reading lines and fields when arrowing up and down.

### Internationalization

* It is now possible to type accented characters that rely on a "dead character", while NVDA is running.
* NVDA now announces when the keyboard layout is changed (when pressing alt+shift).
* The announce date and time feature now takes the system's current regional and language options in to account.
* added czech translation (by Tomas Valusek with help from Jaromir Vit)
* added vietnamese translation by Dang Hoai Phuc
* Added Africaans (af_ZA) translation, by Willem van der Walt.
* Added russian translation by Dmitry Kaslin
* Added polish translation by DOROTA CZAJKA and friends.
* Added Japanese translation by Katsutoshi Tsuji.
* added Thai translation by Amorn Kiattikhunrat
* added croatian translation by Mario Percinic and Hrvoje Katic
* Added galician translation by Juan C. buno
* added ukrainian translation by Aleksey Sadovoy

### Speech

* NVDA now comes packaged with eSpeak 1.33 which contains many improvements, among those are improved languages, named variants, ability to speak faster.
* The voice settings dialog now allows you to change the variant of a synthesizer if it supports one. Variant is usually a slight variation on the current voice. (eSpeak supports variants).
* Added the ability to change the inflection of a voice in the voice settings dialog if the current synthesizer supports this. (eSpeak supports inflection).
* Added the ability to turn off speaking of object position information(e.g. 1 of 4). This option can be found in the Object presentation settings dialog.
* NVDA can now beep when speaking a capital letter. This can be turned on and off with a check box in the voice settings dialog. Also added a raise pitch for capitals check box to configure whether NVDA should actually do its normal pitch raise for capitals. So now you can have either raise pitch, say cap, or beep, for capitals.
* Added the ability to pause speech in NVDA (like found in Voice Over for the Mac). When NVDA is speaking something, you can press the control or shift keys to silence speech just like normal, but if you then tap the shift key again (as long as you havn't pressed any other keys) speech will continue from exactly where it left off.
* Added a virtual synthDriver which outputs text to a window instead of speaking via a speech synthesiser. This should be more pleasant for sighted developers who are not used to speech synthesis but want to know what is spoken by NVDA. There are probably still some bugs, so feedback is most definitely welcome.
* NVDA no longer by default speaks punctuation, you can enable speaking of punctuation with NVDA+p.
* eSpeak by default now speaks quite a bit slower, which should make it easier for people who are using eSpeak for the first time, when installing or starting to use NVDA.
* Added user dictionaries to NVDA. These allow you to make NVDA speak certain text differently. There are three dictionaries: default, voice, and temporary. Entries you add to the default dictionary will happen all the time in NVDA. Voice dictionaries are specific to the current synthesizer and voice you currently have set. And temporary dictionary is  for those times you quickly want to set a rule while you are doing a particular task, but you don't want it to be perminant (it will disappear if you close NVDA). For now the rules are regular expressions, not just normal text.
* Synthesizers can now use any audio output device on your system, by setting the output device combo box in the Synthesizer dialog before selecting the synthesizer you want.

### Performance

* NVDA no longer takes up a huge amount of system memory , when editing messages in mshtml edit controls
* Improved performance when reviewing text inside many controls that do not actually have a real cursor. e.g. MSN Messenger history window, treeview items, listview items etc.
* Improved performance in rich edit documents.
* NVDA should no longer slowly creep up in system memory size for no reason
* Fixed bugs when  trying to focus on a dos console window more than three or so times. NVDA did have a tendency to completely crash.

### Key commands

* NVDA+shift+numpad6 and NVDA+shift+numpad4 allow you to navigate to the next or previous object in flow respectively. This means that you can navigate in an application by only using these two keys with out having to worry about going up by parent, or down to first child as you move around the object hyerarchy. For instance in a web browser such as firefox, you could navigate the document by object, by just using these two keys. If next in flow or previous in flow takes you up and out of an object, or down in to an object, ordered beeps indicate the direction.
* You can now configure voice settings with out opening the voice settings dialog, by using the Synth Settings Ring. The synth settings ring is a group of voice settings you can toggle through by pressing control+NVDA+right and control+NVDA+left. To change a setting use control+NVDA+up and control+NVDA+down.
* Added a command to report the current selection in edit fields (NVDA+shift+upArrow).
* Quite a few NVDA commands that speak text (such as report current line etc) now can spell the text if pressed twice quickly.
* the capslock, numpad insert and extended insert can all be used as the NVDA modifier key. Also if one of these keys is used, pressing the key twice with out pressing any other keys will send the key through to the operating system, just like you'd pressed the key with out NVDA running. To make one of these keys be the NVDA modifier key, check its checkbox in the Keyboard settings dialog (used to be called the keyboard echo dialog).

### Application support

* Improved support for Firefox3 and Thunderbird3 documents. Load times have been improved by almost a factor of thirty, a screen layout is used by default (press nvda+v to toggle between this and no screen layout), a links list (nvda+f7 has been added), the find dialog (control+nvda+f) is now case-insensitive, much better support for dynamic content, selecting and copying text is now possible.
* In the MSN Messenger and Windows Live Messenger history windows, it is now possible to select and copy text.
* Improved support for the audacity application
* Added support for a few edit/text controls in Skype
* Improved support for Miranda instant messenger application
* Fixed some focus issues when opening html and plain text messages in Outlook Express.
* Outlook express newsgroup message fields are now labeled correctly
* NVDA can now read the addresses in the Outlook Express message fields (to/from/cc etc)
* NVDA should be now more accurate at announcing the next message in out look express when deleting a message from the message list.

### APIs and toolkits

* Improved object navigation for MSAA objects. If a window has a system menu, title bar, or scroll bars, you can now navigate to them.
* Added support for the IAccessible2 accessibility API. A part from the ability to announce more control types, this also allows NVDA to access the cursor in applications such as Firefox 3 and Thunderbird 3, allowing you to navigate, select or edit text.
* Added support for Scintilla edit controls (such controls can be found in Notepad++ or Tortoise SVN).
* Added support for Java applications (via the Java Access Bridge). This can provide basic support for Open Office (if Java is enabled), and any other stand-alone Java application. Note that java applets with in a web browser may not work yet.

### Mouse

* Improved support for reading what is under the mouse pointer as it moves. It is now much faster, and it also now has the ability in some controls such as standard edit fields, Java and IAccessible2 controls, to read the current word, not just the current object. This may be of some used to vision impared people who just want to read a specific bit of text with the mouse.
* Added a new config option, found in the mouse settings dialog. Play audio when mouse moves, when checked, plays a 40 ms beep each time the mouse moves, with its pitch (between 220 and 1760 hz) representing the y axis, and left/right volume, representing the x axis. This enables a blind person to get a rough idea of where the mouse is on the screen as its being moved. This feature also depends on reportObjectUnderMouse also being turned on. So this means that if you quickly need to disable both beeps and announcing of objects, then just press NVDA+m. The beeps are also louder or softer depending on how bright the screen is at that point.

### Object presentation and interaction

* Improved support for most common treeview controls. NVDA now tells you how many items are in the branch when you expand it. It also announces the level when moving in and out of branches. And, it announces the current item number and number of items, according to the current branch, not the entire treeview.
* Improved what is announced when focus changes as you move around applications or the operating system. Now instead of just hearing the control you land on, you hear information about any controls this control is positioned inside of. For instance if you tab and land on a button inside a groupbox, the groupbox will also get announced.
* NVDA now tries to speak the message inside many dialog boxes as they appear. This is accurate most of the time, though there are still many dialogs that arn't as good as they could be.
* Added a report object descriptions checkbox to the object presentation settings dialog. Power users may wish to sometimes uncheck this to stop NVDA announcing a lot of extra descriptions on particular controls,  such as in Java applications.
* NVDA automatically announces selected text in edit controls when focus moves to them. If there isn't any selected text, then it just announces the current line like usual.
* NVDA is a lot more careful now when it plays beeps to indicate progress bar changes in applications. It no longer goes crazy in Eclipse applications such as Lotus Notes/Symphony, and Accessibility Probe.

### User Interface

* Removed the NVDA interface window, and replaced it with a simple NVDA popup menu.
* NVDA's user interface settings dialog is now called General Settings. It also contains an extra setting: a combo box to set the log level, for what messages should go to NVDA's log file. Note that NVDA's log file is now called nvda.log not debug.log.
* Removed the report object group names checkBox from the object presentation settings dialog, reporting of group names now is handled differently.

## 0.5

* NVDA now has a built-in synthesizer called eSpeak, developed by Jonathan Duddington.It is very responsive and lite-weight, and has support for many different languages. Sapi synthesizers can still be used, but eSpeak will be used by default.
 * eSpeak does not depend on any special software to be installed, so it can be used with NVDA on any computer, on a USB thumb drive, or anywhere.
 * For more info on eSpeak, or to find other versions, go to http://espeak.sourceforge.net/.
* Fix bug where the wrong character was being announced when pressing delete in Internet Explorer / Outlook Express editable panes.
* Added support for more edit fields in Skype.
* VirtualBuffers only get loaded when focus is on the window that needs to be loaded. This fixes some problems when the preview pane is turned on in Outlook Express.
* Added commandline arguments to NVDA:
 * -m, --minimal: do not play startup/exit sounds and do not show the interface on startup if set to do so.
 * -q, --quit: quit any other already running instance of NVDA and then exit
 * -s, --stderr-file fileName: specify where NVDA should place uncaught errors and exceptions
 * -d, --debug-file fileName: specify where NVDA should place debug messages
 * -c, --config-file: specify an alternative configuration file
 * -h, -help: show a help message listing commandline arguments
* Fixed bug where punctuation symbols would not be translated to the appropriate language, when using a language other than english, and when speak typed characters was turned on.
* Added Slovak language files thanks to Peter Vagner
* Added a Virtual Buffer settings dialog and a Document Formatting settings dialog, from Peter Vagner.
* Added French translation thanks to Michel Such
* Added a script to toggle beeping of progress bars on and off (insert+u). Contributed by Peter Vagner.
* Made more messages in NVDA be translatable for other languages. This includes script descriptions when in keyboard help.
* Added a find dialog to the virtualBuffers (internet Explorer and Firefox). Pressing control+f when on a page brings up a dialog in which you can type some text to find. Pressing enter will then search for this text and place the virtualBuffer cursor on this line. Pressing f3 will also search for the next occurance of the text.
* When speak typed characters is turned on, more characters should be now spoken. Technically, now ascii characters from 32 to 255 can now be spoken.
* Renamed some control types for better readability. Editable text is now edit, outline is now tree view and push button is now button.
* When arrowing around list items in a list, or tree view items in a tree view, the control type (list item, tree view item) is no longer spoken, to speed up navigation.
* Has Popup (to indicate that a menu has a submenu) is now spoken as submenu.
* Where some language use control and alt (or altGR) to enter a special character, NVDA now will speak these characters when speak typed characters is on.
* Fixed some problems with reviewing static text controls.
* Added Translation for Traditional Chinese, thanks to Coscell Kao.
* Re-structured an important part of the NVDA code, which should now fix many issues with NVDA's user interface (including settings dialogs).
* Added Sapi4 support to NVDA. Currently there are two sapi4 drivers, one based on code contributed by Serotek Corporation, and one using the ActiveVoice.ActiveVoice com Interface. Both these drivers have issues, see which one works best for you.
* Now when trying to run a new copy of NVDA while an older copy is still running will cause the new copy to just exit. This fixes a major problem where running multiple copies of NVDA makes your system very unusable.
* Renamed the title of the NVDA user interface from NVDA Interface to NVDA.
* Fixed a bug in Outlook Express where pressing backspace at the start of an editable message would cause an error.
* Added patch from Rui Batista that adds a script to report the current battery status on laptops (insert+shift+b).
* Added a synth driver called Silence. This is a synth driver that does not speak anything, allowing NVDA to stay completely silent at all times. Eventually this could be used along with Braille support, when we have it.
* Added capitalPitchChange setting for synthesizers thanks to J.J. Meddaugh
* Added patch from J.J. Meddaugh that makes the toggle report objects under mouse script more like the other toggle scripts (saying on/off rather than changing the whole statement).
* Added spanish translation (es) contributed by Juan C. buo.
* Added Hungarian language file from Tamas Gczy.
* Added Portuguese language file from Rui Batista.
* Changing the voice in the voice settings dialog now sets the rate, pitch and volume sliders to the new values according to the synthesizer, rather than forcing the synthesizer to be set to the old values. This fixes issues where a synth like eloquence or viavoice seems to speek at a much faster rate than all other synths.
* Fixed a bug where either speech would stop, or NVDA would entirely crash, when in a Dos console window.
* If support for a particular language exists, NVDA now automatically can show its interface and speak its messages in the language Windows is set to. A particular language can still be chosen manualy from the user interface settings dialog as well.
* Added script 'toggleReportDynamicContentChanges' (insert+5). This toggles whether new text, or other dynamic changes should be automatically announced. So far this only works in Dos Console Windows.
* Added script 'toggleCaretMovesReviewCursor' (insert+6). This toggles whether the review cursor should be automatically repositioned when the system caret moves. This is useful in Dos console windows when trying to read information as the screen is updating.
* Added script 'toggleFocusMovesNavigatorObject' (insert+7). This toggles whether the navigator object is repositioned on the object with focus as it changes.
* Added some documentation translated in to various languages. So far there is French, Spannish and Finish.
* Removed some developer documentation from the binary distribution of NVDA, it is only now in the source version.
* Fixed a possible bug in Windows Live Messanger and MSN Messenger where arrowing up and down the contact list would cause errors.
* New messages are now automatically spoken when in a conversation using Windows Live Messenger. (only works for English versions so far)
* The history window in a Windows Live Messenger conversation can now be read by using the arrow keys. (Only works for English versions so far)
* Added script 'passNextKeyThrough' (insert+f2). Press this key, and then the next key pressed will be passed straight through to Windows. This is useful if you have to press a certain key in an application but NVDA uses that key for something else.
* NVDA no longer freezes up for more than a minute when opening very large documents in MS Word.
* Fixed a bug where moving out of a table in MS Word, and then moving back in, caused the current row/column numbers not to be spoken if moving back in to exactly the same cell.
* When starting NVDA with a synthesizer that doesn't exist, or is not working, the sapi5 synth will try and be loaded in stead, or if sapi5 isn't working, then speech will be set to silence.
* Increasing and decreasing rate scripts can no longer take the rate above 100 or below 0.
* If there is an error with a language when choosing it in the User Interface Settings dialog, a message box will alert the user to the fact.
* NVDA now asks if it should save configuration and restart if the user has just changed the language in the User Interface Settings Dialog. NVDA must be restarted for the language change to fully take effect.
* If a synthesizer can not be loaded, when choosing it from the synthesizer dialog, a message box alerts the user to the fact.
* When loading a synthesizer for the first time, NVDA lets the synthesizer choose the most suitable voice, rate and pitch parameters, rather than forcing it to defaults it thinks are ok. This fixes a problem where Eloquence and Viavoice sapi4 synths start speaking way too fast for the first time.<|MERGE_RESOLUTION|>--- conflicted
+++ resolved
@@ -58,12 +58,9 @@
 * In Mozilla Firefox, moving the mouse over text before or after a link now reliably reports the text. (#15990, @jcsteh)
 * NVDA no longer occasionally fails to open browsable messages (such as pressing `NVDA+f` twice). (#16806, @LeonarddeR)
 * Updating NVDA while add-on updates are pending no longer results in the add-on being removed. (#16837)
-<<<<<<< HEAD
 * It is now possible to interact with Data validation dropdown lists in Microsoft Excel 365. (#15138)
-=======
 * NVDA is no longer as sluggish when arrowing up and down through large files in VS Code. (#17039)
 * NVDA no longer becomes unresponsive after holding down an arrow key for a long time while in browse mode, particularly in Microsoft Word and Microsoft Outlook. (#16812)
->>>>>>> 447b676d
 
 ### Changes for Developers
 
