--- conflicted
+++ resolved
@@ -6,13 +6,8 @@
 
 ### New Features
 
-<<<<<<< HEAD
-### Changes
-
+* NVDA can now be configured to report font attributes in speech and braille separately. (#16755)
 * Added an action in the Add-on Store to cancel the install of add-ons. (#15578, @hwf1324)
-=======
-* NVDA can now be configured to report font attributes in speech and braille separately. (#16755)
->>>>>>> d9079e7a
 
 ### Bug Fixes
 
@@ -420,7 +415,7 @@
   * configobj to 5.1.0dev commit `e2ba4457c4651fa54f8d59d8dcdd3da950e956b8`. (#15544)
   * Comtypes to 1.2.0. (#15513, @codeofdusk)
   * Flake8 to 4.0.1. (#15636, @lukaszgo1)
-  * py2exe to 0.13.0.1dev commit `4e7b2b2c60face592e67cb1bc935172a20fa371d`. (#15544) 
+  * py2exe to 0.13.0.1dev commit `4e7b2b2c60face592e67cb1bc935172a20fa371d`. (#15544)
   * robotframework to 6.1.1. (#15544)
   * SCons to 4.5.2. (#15529, @LeonarddeR)
   * sphinx to 7.2.6. (#15544)
@@ -763,7 +758,7 @@
 * For symbols which do not have a symbol description in the current locale, the default English symbol level will be used. (#14558, #14417)
 * It is now possible to use the backslash character in the replacement field of a dictionaries entry, when the type is not set to regular expression. (#14556)
 * In Windows 10 and 11 Calculator, a portable copy of NVDA will no longer do nothing or play error tones when entering expressions in standard calculator in compact overlay mode. (#14679)
-* NVDA again recovers from many more situations such as applications that stop responding which previously caused it to freeze completely. (#14759) 
+* NVDA again recovers from many more situations such as applications that stop responding which previously caused it to freeze completely. (#14759)
 * When forcing UIA support with certain terminal and consoles, a bug is fixed which caused a freeze and the log file to be spammed. (#14689)
 * NVDA will no longer refuse to save the configuration after a configuration reset. (#13187)
 * When running a temporary version from the launcher, NVDA will not mislead users into thinking they can save the configuration. (#14914)
@@ -1375,7 +1370,7 @@
 For Microsoft Office 16.0.15000 and higher on Windows 11, NVDA will use UI Automation to access Microsoft Word documents by default.
 This provides a significant performance improvement over the old Object model access.
 
-There are improvements to braille display drivers including Seika Notetaker, Papenmeier and HID Braille. 
+There are improvements to braille display drivers including Seika Notetaker, Papenmeier and HID Braille.
 There are also various Windows 11 bug fixes, for apps such as Calculator, Console, Terminal, Mail and Emoji Panel.
 
 eSpeak-NG and LibLouis have been updated, adding new Japanese, German and Catalan tables.
@@ -1391,7 +1386,7 @@
 * The new `--lang` command line parameter allows overriding the configured NVDA language. (#10044)
 * NVDA now warns about command line parameters which are unknown and not used by any add-ons. (#12795)
 * In Microsoft Word accessed via UI Automation, NVDA will now make use of mathPlayer to read and navigate Office math equations. (#12946)
-  * For this to work, you must be running Microsoft Word 365/2016 build 14326 or later. 
+  * For this to work, you must be running Microsoft Word 365/2016 build 14326 or later.
   * MathType equations must also be manually converted to Office Math by selecting each, opening the context menu, choosing Equation options, Convert to Office Math.
 * Reporting of "has details" and the associated command to summarize the details relation have been updated to work in focus mode. (#13106)
 * Seika Notetaker can now be auto-detected when connected via USB and Bluetooth. (#13191, #13142)
@@ -1403,7 +1398,7 @@
 * Added support for Windows 11 Calculator. (#13212)
 * In Microsoft Word with UI Automation enabled on Windows 11, line numbers and section numbers can now be reported. (#13283, #13515)
 * For Microsoft Office 16.0.15000 and higher on Windows 11, NVDA will use UI Automation to access Microsoft Word documents by default, providing a significant performance improvement over the old Object model access. (#13437)
- * This includes documents in Microsoft Word itself, and also the message reader and composer in Microsoft Outlook. 
+ * This includes documents in Microsoft Word itself, and also the message reader and composer in Microsoft Outlook.
 
 ### Changes
 
@@ -1682,7 +1677,7 @@
 
 * Experimental support for ARIA annotations:
   * adds a command to read a summary of details of an object with aria-details. (#12364)
-  * adds an option in advanced preferences to report if an object has details in browse mode. (#12439) 
+  * adds an option in advanced preferences to report if an object has details in browse mode. (#12439)
 * In Windows 10 Version 1909 and later (including Windows 11), NVDA will announce suggestion count when performing searches in File Explorer. (#10341, #12628)
 * In Microsoft Word, NVDA now announces the result of indent and hanging indent shortcuts when executed. (#6269)
 
@@ -1942,7 +1937,7 @@
 * NVDA no longer fails to read items in list views within a 64-bit application such as Tortoise SVN. (#8175)
 * ARIA treegrids are now exposed as normal tables in browse mode in both Firefox and Chrome. (#9715)
 * A reverse search can now be initiated with 'find previous' via NVDA+shift+F3 (#11770)
-* An NVDA script is no longer treated as being repeated if an unrelated key press happens in between the two executions of the script. (#11388) 
+* An NVDA script is no longer treated as being repeated if an unrelated key press happens in between the two executions of the script. (#11388)
 * Strong and emphasis tags in Internet Explorer can again be suppressed from being reported by turning off Report Emphasis in NVDA's Document Formatting settings. (#11808)
 * A freeze of several seconds experienced by a small amount of users when arrowing between cells in Excel should no longer occur. (#11818)
 * In Microsoft Teams builds with version numbers like 1.3.00.28xxx, NVDA no longer fails reading messages in chats or Teams channels due to an incorrectly focused menu. (#11821)
@@ -2172,7 +2167,7 @@
 * The user guide now describes how to use NVDA in the Windows Console. (#9957)
 * Running nvda.exe now defaults to replacing an already running copy of NVDA. The -r|--replace command line parameter is still accepted, but ignored. (#8320)
 * On Windows 8 and later, NVDA will now report product name and version information for hosted apps such as apps downloaded from Microsoft Store using information provided by the app. (#4259, #10108)
-* When toggling track changes on and off with the keyboard in Microsoft Word, NVDA will announce the state of the setting. (#942) 
+* When toggling track changes on and off with the keyboard in Microsoft Word, NVDA will announce the state of the setting. (#942)
 * The NVDA version number is now logged as the first message in the log. This occurs even if logging has been disabled from the GUI. (#9803)
 * The settings dialog no longer allows for changing the configured log level if it has been overridden from the command line. (#10209)
 * In Microsoft Word, NVDA now announces the display state of non printable characters when pressing the toggle shortcut Ctrl+Shift+8 . (#10241)
@@ -2281,7 +2276,7 @@
 * The UNIT_CONTROLFIELD and UNIT_FORMATFIELD constants have been moved from virtualBuffers.VirtualBufferTextInfo to the textInfos package. (#10396)
 * For every entry in the NVDA log, information about the originating thread is now included. (#10259)
 * UIA TextInfo objects can now be moved/expanded by the page, story and formatField text units. (#10396)
-* External modules (appModules and globalPlugins) are now less likely to be able to break the creation of NVDAObjects. 
+* External modules (appModules and globalPlugins) are now less likely to be able to break the creation of NVDAObjects.
  * Exceptions caused by the "chooseNVDAObjectOverlayClasses" and "event_NVDAObject_init" methods are now properly caught and logged.
 * The aria.htmlNodeNameToAriaLandmarkRoles dictionary has been renamed to aria.htmlNodeNameToAriaRoles. It now also contains roles that aren't landmarks.
 * scriptHandler.isCurrentScript has been removed due to lack of use. There is no replacement. (#8677)
@@ -2291,8 +2286,8 @@
 This is a minor release to fix several crashes present in 2019.2. Fixes include:
 
 * Addressed several crashes in Gmail seen in both Firefox and Chrome when interacting with particular popup menus such as when creating filters or changing certain Gmail settings. (#10175, #9402, #8924)
-* In Windows 7, NVDA no longer causes Windows Explorer to crash when the mouse is used in the start menu. (#9435) 
-* Windows Explorer on Windows 7 no longer crashes when accessing metadata edit fields. (#5337) 
+* In Windows 7, NVDA no longer causes Windows Explorer to crash when the mouse is used in the start menu. (#9435)
+* Windows Explorer on Windows 7 no longer crashes when accessing metadata edit fields. (#5337)
 * NVDA no longer freezes when interacting with images with a base64 URI in Mozilla Firefox or Google Chrome. (#10227)
 
 ## 2019.2
@@ -2301,8 +2296,8 @@
 
 ### New Features
 
-* NVDA's Miranda NG support  works with newer versions of the client. (#9053) 
-* You can now disable browse mode by default by disabling the new "Enable browse mode on page load" option in NVDA's browse mode settings. (#8716) 
+* NVDA's Miranda NG support  works with newer versions of the client. (#9053)
+* You can now disable browse mode by default by disabling the new "Enable browse mode on page load" option in NVDA's browse mode settings. (#8716)
  * Note that when this option is disabled, you can still enable browse mode manually by pressing NVDA+space.
 * You can now filter symbols in the punctuation/symbol pronunciation dialog, similar to how filtering works in the elements list and input gestures dialog. (#5761)
 * A command has been added to change the mouse text unit resolution (how much text will be spoken when the mouse moves), it has not been assigned a default gesture. (#9056)
@@ -2312,7 +2307,7 @@
  * The gesture must be configured in the "Input gestures" dialog.
 * In Eclipse, added support for autocompletion in code editor. (#5667)
  * Additionally, Javadoc information can be read from the editor when it is present by using NVDA+d.
-* Added an experimental option to the Advanced Settings panel that allows you to stop the system focus from following the browse mode cursor (Automatically set system focus to focusable elements). (#2039) Although this may not be suitable to turn off for all websites, this may fix: 
+* Added an experimental option to the Advanced Settings panel that allows you to stop the system focus from following the browse mode cursor (Automatically set system focus to focusable elements). (#2039) Although this may not be suitable to turn off for all websites, this may fix:
  * Rubber band effect: NVDA sporadically undoes the last browse mode keystroke by jumping to the previous location.
  * Edit boxes steal system focus when arrowing down through them on some websites.
  * Browse mode keystrokes are slow to respond.
@@ -2384,7 +2379,7 @@
 
 Highlights of this release include performance improvements when accessing both Microsoft word and Excel, stability and security improvements such as support for add-ons with version compatibility information, and many other bug fixes.
 
-Please note that starting from this release of NVDA, custom appModules, globalPlugins, braille display drivers and synth drivers will no longer be automatically loaded from your NVDA user configuration directory. 
+Please note that starting from this release of NVDA, custom appModules, globalPlugins, braille display drivers and synth drivers will no longer be automatically loaded from your NVDA user configuration directory.
 Rather these  should be installed as part of an NVDA add-on. For those developing code for an add-on, code for testing can be placed in a new developer scratchpad directory in the NVDA user configuration directory,  if the Developer scratchpad option  is turned on in NVDA's new Advanced settings panel.
 These changes are necessary to better ensure compatibility of custom code, so that NVDA does not break when this code becomes incompatible with newer releases.
 Please refer to the list of changes further down for more details on this and how add-ons are now better versioned.
@@ -2392,7 +2387,7 @@
 ### New Features
 
 * New braille tables: Afrikaans, Arabic 8 dot computer braille, Arabic grade 2, Spanish grade 2. (#4435, #9186)
-* Added an option to NVDA's mouse settings to make NVDA handle situations where the mouse is controlled by another application. (#8452) 
+* Added an option to NVDA's mouse settings to make NVDA handle situations where the mouse is controlled by another application. (#8452)
  * This will allow NVDA to track the mouse when a system is controlled remotely using TeamViewer or other remote control software.
 * Added the `--enable-start-on-logon` command line parameter to allow configuring whether silent installations of NVDA set NVDA to start at Windows logon or not. Specify true to start at logon or false to not start at logon. If the --enable-start-on-logon argument is not specified at all then NVDA will default to starting at logon, unless it was  already configured not to by a previous installation. (#8574)
 * It is possible to turn NVDA's logging features off by setting logging level to "disabled" from General settings panel. (#8516)
@@ -2442,7 +2437,7 @@
 * In Windows 10 October 2018 Update and later, when opening cloud clipboard history with clipboard empty, NVDA will announce clipboard status. (#9103)
 * In Windows 10 October 2018 Update and later, when searching for emojis in emoji panel, NVDA will announce top search result. (#9105)
 * NVDA no longer freezes in the main window of Oracle VirtualBox 5.2 and above. (#9202)
-* Responsiveness in Microsoft Word when navigating by line, paragraph or table cell may be significantly improved in some documents. A reminder that for best performance, set Microsoft Word to Draft view with alt+w,e after opening a document. (#9217) 
+* Responsiveness in Microsoft Word when navigating by line, paragraph or table cell may be significantly improved in some documents. A reminder that for best performance, set Microsoft Word to Draft view with alt+w,e after opening a document. (#9217)
 * In Mozilla Firefox and Google Chrome, empty alerts are no longer reported. (#5657)
 * Significant performance improvements when navigating cells in Microsoft Excel, particularly when the spreadsheet contains comments and or validation dropdown lists. (#7348)
 * It should be no longer necessary to turn off in-cell editing in Microsoft Excel's options to access the cell edit control with NVDA in Excel 2016/365. (#8146).
@@ -2498,7 +2493,7 @@
 * NVDA no longer fails to track focus in File Explorer and other applications using UI Automation when another app is busy (such as batch processing audio). (#7345)
 * In ARIA menus on the web, the Escape key will now be passed through to the menu and no longer turn off focus mode unconditionally. (#3215)
 * In the new Gmail web interface, when using quick navigation inside messages while reading them, the entire body of the message is no longer reported after the element to which you just navigated. (#8887)
-* After updating NVDA, Browsers such as Firefox and google Chrome should no longer crash, and browse mode should continue to correctly reflect updates to any currently loaded documents. (#7641) 
+* After updating NVDA, Browsers such as Firefox and google Chrome should no longer crash, and browse mode should continue to correctly reflect updates to any currently loaded documents. (#7641)
 * NVDA no longer reports clickable multiple times in a row when navigating clickable content in Browse Mode. (#7430)
 * Gestures performed on baum Vario 40 braille displays will no longer fail to execute. (#8894)
 * In Google Slides with Mozilla Firefox, NVDA no longer reports selected text on every control with focus. (#8964)
@@ -2612,9 +2607,9 @@
 * In Windows 10 Fall Creators Update and later, NVDA can announce notifications from apps such as Calculator and Windows Store. (#7984)
 * New braille translation tables: Lithuanian 8 dot, Ukrainian, Mongolian grade 2. (#7839)
 * Added a script to report formatting information for the text under a specific braille cell. (#7106)
-* When updating NVDA, it is now possible to postpone the installation of the update to a later moment. (#4263) 
+* When updating NVDA, it is now possible to postpone the installation of the update to a later moment. (#4263)
 * New languages: Mongolian, Swiss German.
-* You can now toggle control, shift, alt, windows and NVDA from your braille keyboard and combine these modifiers with braille input (e.g. press control+s). (#7306) 
+* You can now toggle control, shift, alt, windows and NVDA from your braille keyboard and combine these modifiers with braille input (e.g. press control+s). (#7306)
  * You can assign these new modifier toggles using the commands found under Emulated system keyboard keys in the Input gestures dialog.
 * Restored support for Handy Tech Braillino and Modular (with old firmware) displays. (#8016)
 * Date and time for supported Handy Tech devices (such as Active Braille and Active Star) will now automatically be synchronized by NVDA when out of sync more than five seconds. (#8016)
@@ -2664,7 +2659,7 @@
 
 ## 2018.1.1
 
-This is a special release of NVDA which addresses   a bug in the Onecore Windows Speech synthesizer driver, which was causing it to speak with a higher pitch and speed in Windows 10 Redstone 4 (1803). (#8082)  
+This is a special release of NVDA which addresses   a bug in the Onecore Windows Speech synthesizer driver, which was causing it to speak with a higher pitch and speed in Windows 10 Redstone 4 (1803). (#8082)
 
 ## 2018.1
 
@@ -2679,18 +2674,18 @@
 * New language: Kyrgyz.
 * Added support for VitalSource Bookshelf. (#7155)
 * Added support for the Optelec protocol converter, a device that allows one to use Braille Voyager and Satellite displays using the ALVA BC6 communication protocol. (#6731)
-* It is now possible to use braille input with an ALVA 640 Comfort braille display. (#7733) 
+* It is now possible to use braille input with an ALVA 640 Comfort braille display. (#7733)
  * NVDA's braille input functionality can be used with these as well as other BC6 displays with firmware 3.0.0 and above.
 * Early support for Google Sheets with Braille mode enabled. (#7935)
 * Support for Eurobraille Esys, Esytime and Iris braille displays. (#7488)
 
 ### Changes
 
-* The HIMS Braille Sense/Braille EDGE/Smart Beetle and Hims Sync Braille display drivers have been replaced by one driver. The new driver will automatically be activated for former syncBraille driver users. (#7459) 
+* The HIMS Braille Sense/Braille EDGE/Smart Beetle and Hims Sync Braille display drivers have been replaced by one driver. The new driver will automatically be activated for former syncBraille driver users. (#7459)
  * Some keys , notably scroll keys, have been reassigned to follow the conventions used by Hims products. Consult the user guide for more details.
 * When typing with the on-screen keyboard via touch interaction, by default you now need to double tap each key the same way you would activate any other control. (#7309)
  * To use the existing "touch typing" mode where simply lifting your finger off the key is enough to activate it, Enable this option in the new Touch Interaction settings dialog found in the Preferences menu.
-* It is no longer necessary to explicitly tether braille to focus or review, as this will happen automatically by default. (#2385) 
+* It is no longer necessary to explicitly tether braille to focus or review, as this will happen automatically by default. (#2385)
  * Note that automatic tethering to review will only occur when using a review cursor or object navigation command. Scrolling will not activate this new behavior.
 
 ### Bug Fixes
@@ -2714,7 +2709,7 @@
 
 ### Changes for developers
 
-* Added a hidden boolean flag to the braille section in the configuration: "outputPass1Only". (#7301, #7693, #7702) 
+* Added a hidden boolean flag to the braille section in the configuration: "outputPass1Only". (#7301, #7693, #7702)
  * This flag defaults to true. If false, liblouis multi pass rules will be used for braille output.
 * A new dictionary (braille.RENAMED_DRIVERS) has been added to allow for smooth transition for users using drivers that have been superseded by others. (#7459)
 * Updated comtypes package to 1.1.3. (#7831)
@@ -2784,9 +2779,9 @@
 * "scons tests" now checks that translatable strings have translator comments. You can also run this alone with "scons checkPot". (#7492)
 * There is now a new extensionPoints module which provides a generic framework to enable code extensibility at specific points in the code. This allows interested parties to register to be notified when some action occurs (extensionPoints.Action), to modify a specific kind of data (extensionPoints.Filter) or to participate in deciding whether something will be done (extensionPoints.Decider). (#3393)
 * You can now register to be notified about configuration profile switches via the config.configProfileSwitched Action. (#3393)
-* Braille display gestures that emulate system keyboard key modifiers (such as control and alt) can now be combined with other emulated system keyboard keys without explicit definition. (#6213) 
+* Braille display gestures that emulate system keyboard key modifiers (such as control and alt) can now be combined with other emulated system keyboard keys without explicit definition. (#6213)
  * For example, if you have a key on your display bound to the alt key and another display key to downArrow, combining these keys will result in the emulation of alt+downArrow.
-* The braille.BrailleDisplayGesture class now has an extra model property. If provided, pressing a key will generate an additional, model specific gesture identifier. This allows a user to bind gestures limited to a specific braille display model. 
+* The braille.BrailleDisplayGesture class now has an extra model property. If provided, pressing a key will generate an additional, model specific gesture identifier. This allows a user to bind gestures limited to a specific braille display model.
  * See the baum driver as an example for this new functionality.
 * NVDA is now compiled with Visual Studio 2017 and the Windows 10 SDK. (#7568)
 
@@ -2964,7 +2959,7 @@
 * Fixed freeze in Microsoft Word when moving by paragraph through a large document while in browse mode. (#6368)
 * Tables in Microsoft Word that have been copied from Microsoft Excel are no longer treeted as layout tables and therefore are no longer ignored. (#5927)
 * When trying to type in Microsoft Excel while in protected view, NVDA now makes a sound rather than speaking characters that were not actually typed. (#6570)
-* Pressing escape in Microsoft Excel no longer incorrectly switches to browse mode, unless the user has previously switched to browse mode explicitly with NVDA+space and then entered focus mode by pressing enter on a form field. (#6569) 
+* Pressing escape in Microsoft Excel no longer incorrectly switches to browse mode, unless the user has previously switched to browse mode explicitly with NVDA+space and then entered focus mode by pressing enter on a form field. (#6569)
 * NVDA no longer freezes in Microsoft Excel spreadsheets where an entire row or column is merged. (#6216)
 * Reporting of cropped/overflowed text in Microsoft Excel cells should now be more accurate. (#6472)
 * NVDA now reports when a check box is read-only. (#6563)
@@ -3073,7 +3068,7 @@
 * Reporting colors in Microsoft Word is now more accurate as changes in Microsoft Office Themes are now taken into account. (#5997)
 * Browse mode for Microsoft Edge and support for Start Menu search suggestions is again available on Windows 10 builds after April 2016. (#5955)
 * In Microsoft Word, automatic table header reading works better when dealing with merged cells. (#5926)
-* In the Windows 10 Mail app, NVDA no longer fails to read the content of messages. (#5635) 
+* In the Windows 10 Mail app, NVDA no longer fails to read the content of messages. (#5635)
 * When speak command keys is on, lock keys such as caps lock are no longer announced twice. (#5490)
 * Windows User Account Control dialogs are again read correctly in the Windows 10 Anniversary update. (#5942)
 * In the Web Conference Plugin (such as used on out-of-sight.net) NVDA no longer beeps and speaks progress bar updates related to microphone input. (#5888)
@@ -3457,7 +3452,7 @@
 * In the Microsoft Outlook message list, items are no longer pointlessly announced as Data Items. (#4439)
 * When selecting text in the code editing control in the Eclipse IDE, the entire selection is no longer announced every time the selection changes. (#2314)
 * Various versions of Eclipse, such as Spring Tool Suite and the version included in the Android Developer Tools bundle, are now recognised as Eclipse and handled appropriately. (#4360, #4454)
-* Mouse tracking and touch exploration in Internet Explorer and other MSHTML controls (including many Windows 8 applications) is now much more accurate  on high DPI displays or when document zoom is changed. (#3494) 
+* Mouse tracking and touch exploration in Internet Explorer and other MSHTML controls (including many Windows 8 applications) is now much more accurate  on high DPI displays or when document zoom is changed. (#3494)
 * Mouse tracking and touch exploration in Internet Explorer and other MSHTML controls will now announce the label of more buttons. (#4173)
 * When using a Papenmeier BRAILLEX braille display with BrxCom, keys on the display now work as expected. (#4614)
 
@@ -3480,7 +3475,7 @@
  * Smart filtering of the date so as to only announce the date if the new selected time or appointment is on a different day to the last.
 * Enhanced support for the Inbox and other message lists in Microsoft Outlook 2010 and above (#3834) including:
  * The ability to silence column headers (from, subject, etc.) by turning off the Report Table row and column headers option in Document Formatting settings.
- * The ability to use table navigation commands (control + alt + arrows) to move through the individual columns. 
+ * The ability to use table navigation commands (control + alt + arrows) to move through the individual columns.
 * Microsoft word: If an inline image has no alternative text set, NVDA will instead report the title of the image if the author has provided one. (#4193)
 * Microsoft Word: NVDA can now report paragraph indenting with  the report formatting command (NVDA+f). It can also be reported automatically when the new Report Paragraph indenting option is enabled in Document Formatting settings. (#4165)
 * Report automatically inserted text such as a new bullet, number or tab indent when pressing enter in editable documents and text fields. (#4185)
@@ -3533,7 +3528,7 @@
 * Microsoft Word 2010 spell check dialog: The actual misspelled word is reported rather than  inappropriately reporting just the first bold word. (#3431)
 * In browse mode in Internet Explorer and other MSHTML controls, tabbing or using single letter navigation to move to form fields again reports the label in many cases where it didn't (specifically, where HTML label elements are used). (#4170)
 * Microsoft Word: Reporting the existence and placement of comments is more accurate. (#3528)
-* Navigation of certain dialogs in MS Office products such as Word, Excel and Outlook has been improved by no longer reporting particular control container toolbars which are not useful to the user. (#4198) 
+* Navigation of certain dialogs in MS Office products such as Word, Excel and Outlook has been improved by no longer reporting particular control container toolbars which are not useful to the user. (#4198)
 * Task panes such as clipboard manager or File recovery no longer accidentilly seem to gain focus when opening an application such as Microsoft Word or Excel, which was sometimes causing the user to have to switch away from and back to the application to use the document or spreadsheet.  (#4199)
 * NVDA no longer fails to run on recent Windows Operating Systems if the user's Windows language is set to Serbian (Latin). (#4203)
 * Pressing numlock while in input help mode now correctly toggles numlock, rather than causing the keyboard and the Operating System to become out of sync in regards to the state of this key. (#4226)
@@ -3666,7 +3661,7 @@
 * Form fields are now reported in Microsoft word documents. (#2295)
 * NVDA can now announce revision information in Microsoft Word when Track Changes is enabled. Note that Report editor revisions in NVDA's document settings dialog (off by default) must be enabled also for them to be announced. (#1670)
 * Dropdown lists in Microsoft Excel 2003 through 2010 are now announced when opened and navigated around. (#3382)
-* a new 'Allow Skim Reading in Say All' option in the Keyboard settings dialog allows navigating through a document with browse mode quick navigation and line / paragraph movement commands, while remaining in say all. This option is off by default. (#2766) 
+* a new 'Allow Skim Reading in Say All' option in the Keyboard settings dialog allows navigating through a document with browse mode quick navigation and line / paragraph movement commands, while remaining in say all. This option is off by default. (#2766)
 * There is now an Input Gestures dialog to allow simpler customization of the input gestures (such as keys on the keyboard) for NVDA commands. (#1532)
 * You can now have different settings for different situations using configuration profiles. Profiles can be activated manually or automatically (e.g. for a particular application). (#87, #667, #1913)
 * In Microsoft Excel, cells that are links are now announced as links. (#3042)
@@ -3739,7 +3734,7 @@
 * Activating an object now announces the action before the activation, rather than the action after the activation (e.g. expand when expanding rather than collapse). (#2982)
 * More accurate reading and cursor tracking in  various input fields for recent versions of Skype, such as chat and search fields. (#1601, #3036)
 * In the Skype recent conversations list, the number of new events is now read for each conversation if relevant. (#1446)
-* Improvements to cursor tracking and reading order for right-to-left text written to the screen; e.g. editing Arabic text in  Microsoft Excel. (#1601) 
+* Improvements to cursor tracking and reading order for right-to-left text written to the screen; e.g. editing Arabic text in  Microsoft Excel. (#1601)
 * Quick navigation to buttons and form fields will now locate links marked as buttons for accessibility purposes in Internet Explorer. (#2750)
 * In browse mode, the content inside tree views is no longer rendered, as a flattened representation isn't useful. You can press enter on a tree view to interact with it in focus mode. (#3023)
 * Pressing alt+downArrow or alt+upArrow to expand a combo box while in focus mode no longer incorrectly switches to browse mode. (#2340)
@@ -3756,7 +3751,7 @@
 * In Java applications, changes to the label or value of the focused control are now announced automatically, and are reflected when subsequently querying the control. (#3119)
 * In Scintilla controls, lines are now reported correctly when word wrap is enabled. (#885)
 * In Mozilla applications, the name of read-only list items is now correctly reported; e.g. when navigating tweets in focus mode on twitter.com. (#3327)
-* Confirmation dialogs in Microsoft Office 2013 now have their content automatically read when they appear. 
+* Confirmation dialogs in Microsoft Office 2013 now have their content automatically read when they appear.
 * Performance improvements when navigating certain tables in Microsoft Word. (#3326)
 * NVDA's table navigation commands (control+alt+arrows) function better in certain Microsoft Word tables where a cell spans multiple rows.
 * If the Add-ons Manager is already open, activating it again (either from the Tools menu or by opening an add-on file) no longer fails or makes it impossible to close the Add-ons Manager. (#3351)
@@ -3813,7 +3808,7 @@
 
 * Basic support for editing and reading Microsoft PowerPoint presentations. (#501)
 * Basic support for reading and writing messages in Lotus Notes 8.5. (#543)
-* Support for automatic language switching when reading documents in Microsoft Word. (#2047) 
+* Support for automatic language switching when reading documents in Microsoft Word. (#2047)
 * In Browse mode for MSHTML (e.g. Internet Explorer) and Gecko (e.g. Firefox), the existence of long descriptions are now announced. It's also possible to open the long description in a new window by pressing NVDA+d. (#809)
 * Notifications in Internet Explorer 9 and above are now spoken (such as content blocking or file downloads). (#2343)
 * Automatic reporting of table row and column headers is now supported for browse mode documents in Internet Explorer and other MSHTML controls. (#778)
@@ -3865,7 +3860,7 @@
 * Fixed Bluetooth support for Papenmeier Braillex Trio. (#2995)
 * Fixed inability to use certain Microsoft Speech API version 5 voices such as Koba Speech 2 voices. (#2629)
 * In applications using the Java Access Bridge, braille displays are now updated correctly when the caret moves in editable text fields . (#3107)
-* Support the form landmark in browse mode documents that support landmarks. (#2997) 
+* Support the form landmark in browse mode documents that support landmarks. (#2997)
 * The eSpeak synthesizer driver now handles reading by character more appropriately (e.g. announcing a foreign letter's name or value rather than just its sound or generic name). (#3106)
 * NVDA no longer fails to copy user settings for use on logon and other secure screens when the user's profile path contains non-ASCII characters. (#3092)
 * NVDA no longer freezes when using Asian character input in some .NET applications. (#3005)
@@ -4009,13 +4004,13 @@
 
 ## 2012.2
 
-Highlights of this release include an in-built installer and  portable  creation feature, automatic updates, easy management of new NVDA add-ons, announcement of graphics in Microsoft Word, support for Windows 8 Metro style apps, and several important bug fixes. 
+Highlights of this release include an in-built installer and  portable  creation feature, automatic updates, easy management of new NVDA add-ons, announcement of graphics in Microsoft Word, support for Windows 8 Metro style apps, and several important bug fixes.
 
 ### New Features
 
 * NVDA can now automatically check for, download and install updates. (#73)
 * Extending NVDA's functionality  has been made easier with the addition of an Add-ons Manager (found under Tools in the NVDA menu) allowing you to install and uninstall new NVDA add-on packages (.nvda-addon files) containing plugins and drivers. Note the Add-on manager does not show older custom plugins and drivers manually copied in to your configuration directory. (#213)
-* Many more common NVDA features now work in Windows 8 Metro style apps when using an installed release  of NVDA, including speaking of typed characters, and browse mode for web documents (includes support for metro version of Internet Explorer 10). Portable copies of NVDA cannot access metro style apps. (#1801) 
+* Many more common NVDA features now work in Windows 8 Metro style apps when using an installed release  of NVDA, including speaking of typed characters, and browse mode for web documents (includes support for metro version of Internet Explorer 10). Portable copies of NVDA cannot access metro style apps. (#1801)
 * In browse mode documents (Internet Explorer, Firefox, etc.), you can now  jump to the start and past the end of certain containing elements (such as lists and tables) with shift+, and , respectively. (#123)
 * New language: Greek.
 * Graphics and alt text are now reported in Microsoft Word Documents. (#2282, #1541)
@@ -4137,7 +4132,7 @@
 
 ### New Features
 
-* NVDA can now change the eSpeak synthesizer language on the fly when reading certain web/pdf documents with appropriate language information. Automatic language/dialect switching can be toggled on and off from the Voice Settings dialog. (#845) 
+* NVDA can now change the eSpeak synthesizer language on the fly when reading certain web/pdf documents with appropriate language information. Automatic language/dialect switching can be toggled on and off from the Voice Settings dialog. (#845)
 * Java Access Bridge 2.0.2 is now supported, which includes support for 64 bit Java Runtime Environments.
 * In Mozilla Gecko (e.g. Firefox) Heading levels are now announced  when using object navigation.
 * Text formatting can now be reported when using browse mode in Mozilla Gecko (e.g. Firefox and Thunderbird). (#394)
@@ -4156,7 +4151,7 @@
 * NVDA will now restart itself if it crashes.
 * Some information displayed in braille has been abbreviated. (#1288)
 * the Read active window script (NVDA+b) has been improved to filter out unuseful controls   and also is now much more easy to silence. (#1499)
-* Automatic say all when a browse mode document loads is now optional via a setting in the Browse Mode settings dialog. (#414)  
+* Automatic say all when a browse mode document loads is now optional via a setting in the Browse Mode settings dialog. (#414)
 * When trying to read the status bar (Desktop NVDA+end), If a real status bar object cannot be located, NVDA will instead resort to using the bottom line of text written to the display for the active application. (#649)
 * When reading with say all in browse mode documents, NVDA will now pause at the end of headings and other block-level elements, rather than speaking the text together with the next lot of text as one long sentence.
 * In browse mode, pressing enter or space on a tab now activates it instead of switching to focus mode. (#1760)
@@ -4358,7 +4353,7 @@
 * Support for global plugins. Global plugins can add new functionality to NVDA which works across all applications. (#281)
 * A small beep is now heard when typing characters with the shift key while capslock is on. This can be turned off by unchecking the related new option in the Keyboard settings dialog. (#663)
 * hard page breaks are now announced when moving by line in Microsoft Word. (#758)
-* Bullets and numbering are now spoken in Microsoft Word when moving by line. (#208)  
+* Bullets and numbering are now spoken in Microsoft Word when moving by line. (#208)
 * A command to toggle Sleep mode for the current application (NVDA+shift+s) is now available. Sleep mode (previously known as self voicing mode) disables all screen reading functionality in NVDA for a particular application. Very useful for applications that provide their own speech and or screen reading features. Press this command again to disable Sleep mode.
 * Some additional braille display key bindings have been added. See the Supported Braille Displays section of the User Guide for details. (#209)
 * For the convenience of third party developers, app modules as well as global plugins can now be reloaded without restarting NVDA. Use tools -> Reload plugins in the NVDA menu or NVDA+control+f3. (#544)
@@ -4495,7 +4490,7 @@
 * Saving configuration and changing of particular sensitive options is now disabled when running on the logon, UAC and other secure Windows screens.
 * Updated eSpeak speech synthesiser to 1.44.03.
 * If NVDA is already running, activating the NVDA shortcut on the desktop (which includes pressing control+alt+n) will restart NVDA.
-* Removed the report text under the mouse checkbox from the Mouse settings dialog and replaced it with an Enable mouse tracking checkbox, which better matches the toggle mouse tracking script (NVDA+m). 
+* Removed the report text under the mouse checkbox from the Mouse settings dialog and replaced it with an Enable mouse tracking checkbox, which better matches the toggle mouse tracking script (NVDA+m).
 * Updates to the laptop keyboard layout so that it includes all commands available in the desktop layout and works correctly on non-English keyboards. (#798, #800)
 * Significant improvements and updates to the user documentation, including documentation of the laptop keyboard commands and synchronisation of the Keyboard Commands Quick Reference with the User Guide. (#455)
 * Updated liblouis braille translator to 2.1.1. Notably, this fixes some issues related to Chinese braille as well as characters which are undefined in the translation table. (#484, #499)
@@ -4852,13 +4847,13 @@
 * added czech translation (by Tomas Valusek with help from Jaromir Vit)
 * added vietnamese translation by Dang Hoai Phuc
 * Added Africaans (af_ZA) translation, by Willem van der Walt.
-* Added russian translation by Dmitry Kaslin 
+* Added russian translation by Dmitry Kaslin
 * Added polish translation by DOROTA CZAJKA and friends.
 * Added Japanese translation by Katsutoshi Tsuji.
 * added Thai translation by Amorn Kiattikhunrat
-* added croatian translation by Mario Percinic and Hrvoje Katic  
-* Added galician translation by Juan C. buno 
-* added ukrainian translation by Aleksey Sadovoy 
+* added croatian translation by Mario Percinic and Hrvoje Katic
+* Added galician translation by Juan C. buno
+* added ukrainian translation by Aleksey Sadovoy
 
 ### Speech
 
@@ -4897,7 +4892,7 @@
 * Improved support for the audacity application
 * Added support for a few edit/text controls in Skype
 * Improved support for Miranda instant messenger application
-* Fixed some focus issues when opening html and plain text messages in Outlook Express. 
+* Fixed some focus issues when opening html and plain text messages in Outlook Express.
 * Outlook express newsgroup message fields are now labeled correctly
 * NVDA can now read the addresses in the Outlook Express message fields (to/from/cc etc)
 * NVDA should be now more accurate at announcing the next message in out look express when deleting a message from the message list.
@@ -4932,7 +4927,7 @@
 ## 0.5
 
 * NVDA now has a built-in synthesizer called eSpeak, developed by Jonathan Duddington.It is very responsive and lite-weight, and has support for many different languages. Sapi synthesizers can still be used, but eSpeak will be used by default.
- * eSpeak does not depend on any special software to be installed, so it can be used with NVDA on any computer, on a USB thumb drive, or anywhere. 
+ * eSpeak does not depend on any special software to be installed, so it can be used with NVDA on any computer, on a USB thumb drive, or anywhere.
  * For more info on eSpeak, or to find other versions, go to http://espeak.sourceforge.net/.
 * Fix bug where the wrong character was being announced when pressing delete in Internet Explorer / Outlook Express editable panes.
 * Added support for more edit fields in Skype.
@@ -4942,12 +4937,12 @@
  * -q, --quit: quit any other already running instance of NVDA and then exit
  * -s, --stderr-file fileName: specify where NVDA should place uncaught errors and exceptions
  * -d, --debug-file fileName: specify where NVDA should place debug messages
- * -c, --config-file: specify an alternative configuration file  
+ * -c, --config-file: specify an alternative configuration file
  * -h, -help: show a help message listing commandline arguments
 * Fixed bug where punctuation symbols would not be translated to the appropriate language, when using a language other than english, and when speak typed characters was turned on.
-* Added Slovak language files thanks to Peter Vagner 
+* Added Slovak language files thanks to Peter Vagner
 * Added a Virtual Buffer settings dialog and a Document Formatting settings dialog, from Peter Vagner.
-* Added French translation thanks to Michel Such 
+* Added French translation thanks to Michel Such
 * Added a script to toggle beeping of progress bars on and off (insert+u). Contributed by Peter Vagner.
 * Made more messages in NVDA be translatable for other languages. This includes script descriptions when in keyboard help.
 * Added a find dialog to the virtualBuffers (internet Explorer and Firefox). Pressing control+f when on a page brings up a dialog in which you can type some text to find. Pressing enter will then search for this text and place the virtualBuffer cursor on this line. Pressing f3 will also search for the next occurance of the text.
@@ -4961,7 +4956,7 @@
 * Re-structured an important part of the NVDA code, which should now fix many issues with NVDA's user interface (including settings dialogs).
 * Added Sapi4 support to NVDA. Currently there are two sapi4 drivers, one based on code contributed by Serotek Corporation, and one using the ActiveVoice.ActiveVoice com Interface. Both these drivers have issues, see which one works best for you.
 * Now when trying to run a new copy of NVDA while an older copy is still running will cause the new copy to just exit. This fixes a major problem where running multiple copies of NVDA makes your system very unusable.
-* Renamed the title of the NVDA user interface from NVDA Interface to NVDA. 
+* Renamed the title of the NVDA user interface from NVDA Interface to NVDA.
 * Fixed a bug in Outlook Express where pressing backspace at the start of an editable message would cause an error.
 * Added patch from Rui Batista that adds a script to report the current battery status on laptops (insert+shift+b).
 * Added a synth driver called Silence. This is a synth driver that does not speak anything, allowing NVDA to stay completely silent at all times. Eventually this could be used along with Braille support, when we have it.
@@ -4980,7 +4975,7 @@
 * Removed some developer documentation from the binary distribution of NVDA, it is only now in the source version.
 * Fixed a possible bug in Windows Live Messanger and MSN Messenger where arrowing up and down the contact list would cause errors.
 * New messages are now automatically spoken when in a conversation using Windows Live Messenger. (only works for English versions so far)
-* The history window in a Windows Live Messenger conversation can now be read by using the arrow keys. (Only works for English versions so far) 
+* The history window in a Windows Live Messenger conversation can now be read by using the arrow keys. (Only works for English versions so far)
 * Added script 'passNextKeyThrough' (insert+f2). Press this key, and then the next key pressed will be passed straight through to Windows. This is useful if you have to press a certain key in an application but NVDA uses that key for something else.
 * NVDA no longer freezes up for more than a minute when opening very large documents in MS Word.
 * Fixed a bug where moving out of a table in MS Word, and then moving back in, caused the current row/column numbers not to be spoken if moving back in to exactly the same cell.
