--- conflicted
+++ resolved
@@ -18,12 +18,6 @@
 
 ### Changes
 
-<<<<<<< HEAD
-* Component updates:
-  * Updated py2exe to 0.13.0.2 (#16907, @dpy013)
-  * Updated setuptools to 72.0 (#16907, @dpy013)
-=======
->>>>>>> 07f6d3c7
 ### Bug Fixes
 
 * NVDA once again relies on events for caret movement in several cases, rather than only on manual querying of the caret position.
