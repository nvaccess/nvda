--- conflicted
+++ resolved
@@ -8,14 +8,10 @@
 * The volume of other applications can be adjusted by `NVDA+alt+pageUp` and `NVDA+alt+pageDown`. In order to use this feature, application volume adjuster needs to be enabled in Audio pane of NVDA settings. (#16052, @mltony)
 * Added command to mute or unmute all other applications, assigned to `NVDA+alt+delete`.
 In order to use this feature, the application volume adjuster needs to be enabled in the Audio category of NVDA settings. (#16052, @mltony)
-
 * When editing in Microsoft PowerPoint text boxes, you can now move per sentence with `alt+upArrow`/`alt+downArrow`. (#17015, @LeonarddeR)
 * In Mozilla Firefox, NVDA will report the highlighted text when a URL containing a text fragment is visited. (#16910, @jcsteh)
-<<<<<<< HEAD
 * Added an action in the Add-on Store to cancel the install of add-ons. (#15578, @hwf1324)
-=======
 * It is now possible to specify a mirror URL to use for the Add-on Store. (#14974)
->>>>>>> f38e6235
 
 ### Changes
 
