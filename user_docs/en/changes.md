--- conflicted
+++ resolved
@@ -19,13 +19,9 @@
 ### Changes
 
 * The Report link destination, Character formatting information, and Speak selection dialogs, now include "Close" and "Copy" buttons for user convenience. (#17018, @XLTechie)
-<<<<<<< HEAD
 * The exit dialog now allows you to restart NVDA with add-ons disabled and debug logging enabled simultaneously. (#11538, @CyrilleB79)
-=======
-* The exit dialog now allows you to restart NVDA with add-ons disabled and debug logging enabled simultaneously. (#11538, @CyrilleB79)r
 * Unicode Normalization is now enabled by default for speech output. (#17017, @LeonarddeR).
   * You can still disable this functionality in the Speech category of the NVDA Settings dialog.
->>>>>>> 22757115
 
 ### Bug Fixes
 
