# What's New in NVDA

## 2025.1

### Important notes

### New Features

* Commands to adjust the volume of other applications besides NVDA have been added.
To use this feature, "allow NVDA to control the volume of other applications" must be enabled in the audio settings panel. (#16052, @mltony, @codeofdusk)
  * `NVDA+alt+pageUp`: Increase the volume of all other applications.
  * `NVDA+alt+pageDown`: Decrease the volume of all other applications.
  * `NVDA+alt+delete`: Mute the volume of all other applications.
* When editing in Microsoft PowerPoint text boxes, you can now move per sentence with `alt+upArrow`/`alt+downArrow`. (#17015, @LeonarddeR)
* In Mozilla Firefox, NVDA will report the highlighted text when a URL containing a text fragment is visited. (#16910, @jcsteh)
* NVDA can now report when a link destination points to the current page. (#141, @LeonarddeR, @nvdaes)
* Added an action in the Add-on Store to cancel the install of add-ons. (#15578, @hwf1324)
* Added an action in the Add-on Store to retry the installation if the download/installation of an add-on fails. (#17090, @hwf1324)
* It is now possible to specify mirror URLs to use for NVDA updates and the Add-on Store. (#14974, #17151)
* The add-ons lists in the Add-on Store can be sorted by columns, including publication date, in ascending and descending order. (#15277, #16681, @nvdaes)
* When decreasing or increasing the font size in LibreOffice Writer using the corresponding keyboard shortcuts, NVDA announces the new font size. (#6915, @michaelweghorn)
* When applying the "Body Text" or a heading paragraph style using the corresponding keyboard shortcut in LibreOffice Writer 25.2 or newer, NVDA announces the new paragraph style. (#6915, @michaelweghorn)
* When toggling double underline in LibreOffice Writer using the corresponding keyboard shortcut, NVDA announces the new state ("double underline on"/"double underline off"). (#6915, @michaelweghorn)
* Automatic language switching is now supported when using Microsoft Speech API version 5 (SAPI5) and Microsoft Speech Platform voices. (#17146, @gexgd0419)

### Changes

* The Report link destination, Character formatting information, and Speak selection dialogs, now include "Close" and "Copy" buttons for user convenience. (#17018, @XLTechie)
* The exit dialog now allows you to restart NVDA with add-ons disabled and debug logging enabled simultaneously. (#11538, @CyrilleB79)
* Unicode Normalization is now enabled by default for speech output. (#17017, @LeonarddeR).
  * You can still disable this functionality in the Speech category of the NVDA Settings dialog.
* Changes to the COM Registration Fixing Tool: (#12355, @XLTechie)
  * It now starts with a more user friendly explanation of its purpose, instead of a warning. (#12351)
  * The initial window can now be exited with `escape` or `alt+f4`. (#10799)
  * It will now show a message to the user, including the error, in the rare event of a Windows error while attempting COM re-registrations.
* In Word and Outlook the result of more font formatting shortcuts is now reported. (#10271, @CyrilleB79)
* Default input and output braille tables will now be determined based on the NVDA language. (#16390, #290, @nvdaes)

### Bug Fixes

* Native support for the Dot Pad tactile graphics device from Dot Inc as a multiline braille display. (#17007)
* Improvements when editing in Microsoft PowerPoint:
  * Caret reporting no longer breaks when text contains wide characters, such as emoji. (#17006 , @LeonarddeR)
  * Character location reporting is now accurate (e.g. when pressing `NVDA+Delete`. (#9941, @LeonarddeR)
* When using the Seika Notetaker, space and space with dots gestures are now displayed correctly in the Input Gestures dialog. (#17047, @school510587)
* Configuration profiles:
  * Braille is no longer dysfunctional when activating 'say all' with an associated configuration profile. (#17163, @LeonarddeR)
  * Fixed an issue where certain settings were explicitly saved to the active configuration profile even when the value of that setting was equal to the value in the base configuration. (#17157, @leonarddeR)
* NVDA is able to read the popup submenu items on Thunderbird search results page. (#4708, @thgcode)
* The COM Registration Fixing Tool no longer reports success on failure. (#12355, @XLTechie)
* When using the Microsoft Pinyin Input Method for Chinese and enabling the Pinyin compatibility option to use the previous version, typing in LibreOffice Writer (and potentially other applications) while an IME popup is showing no longer triggers an error. (#17198, @michaelweghorn)
* In LibreOffice, the current checkbox state (checked/unchecked) is now also reported in braille, not just speech. (#17218, @michaelweghorn)
<<<<<<< HEAD
* In Word or Outlook, when using legacy object model, the command to report the destination URL of a link does not report any longer "Not a link" when there is one to report. (#17292, @CyrilleB79)
=======
* When spelling, unicode normalization now works more appropriately:
  * After reporting a normalized character, NVDA no longer incorrectly reports subsequent characters as normalized. (#17286, @LeonarddeR)
  * Composite characters (such as é) are now reported correctly. (#17295, @LeonarddeR)
>>>>>>> 64ba6c69

### Changes for Developers

Please refer to [the developer guide](https://www.nvaccess.org/files/nvda/documentation/developerGuide.html#API) for information on NVDA's API deprecation and removal process.

* Note: this is an Add-on API compatibility breaking release.
Add-ons will need to be re-tested and have their manifest updated.
* Component updates:
  * Updated Ruff to 0.6.3. (#17102)
  * Updated Comtypes to 1.4.6. (#17061, @LeonarddeR)
  * Updated wxPython to 4.2.2. (#17181, @dpy013)
  * Updated SCons to 4.8.1. (#17254)
  * Updated sphinx to 8.1.2 and sphinx-rtd-theme to 3.0.1. (#17284, @josephsl)
* `ui.browseableMessage` may now be called with options to present a button for copying to clipboard, and/or a button for closing the window. (#17018, @XLTechie)
* Several additions to identify link types (#16994, @LeonarddeR, @nvdaes)
  * A new `utils.urlUtils` module with different functions to determine link types
  * A new `INTERNAL_LINK` state has been added to `controlTypes.states.State`
  * A new `linkType` property has been added on `NVDAObject`.
  It queries the `treeInterceptor` by default, if any.
  * `BrowseModeTreeInterceptor` object has a new `documentUrl` property
  * `BrowseModeTreeInterceptor` object has a new `getLinkTypeInDocument` method which accepts an URL to check the link type of the object
  * A `toggleBooleanValue` helper function has been added to `globalCommands`.
  It can be used in scripts to report the result when a boolean is toggled in `config.conf`
* Removed the requirement to indent function parameter lists by two tabs from NVDA's Coding Standards, to be compatible with modern automatic linting. (#17126, @XLTechie)
* Added the [VS Code workspace configuration for NVDA](https://nvaccess.org/nvaccess/vscode-nvda) as a git submodule. (#17003)
* In the `brailleTables` module, a `getDefaultTableForCurrentLang` function has been added (#17222, @nvdaes)

#### API Breaking Changes

These are breaking API changes.
Please open a GitHub issue if your add-on has an issue with updating to the new API.

* The `addonStore.network.BASE_URL` constant has been removed.
As the Add-on Store base URL is now configurable directly within NVDA, no replacement is planned. (#17099)
* The `updateCheck.CHECK_URL` constant has been removed.
As the NVDA update check URL is now configurable directly within NVDA, no replacement is planned. (#17151)
* `NVDAObjects.UIA.winConsoleUIA.WinTerminalUIA` has been removed with no public replacement. (#14047, #16820, @codeofdusk)
* `NVDAObjects.IAccessible.ia2TextMozilla.FakeEmbeddingTextInfo` has been removed. (#16768, @jcsteh)
* The following symbols in `appModules.soffice` have been renamed (#6915, @michaelweghorn):
  * `SymphonyDocument.announceToolbarButtonToggle` to `SymphonyDocument.announceFormattingGestureChange`
  * `SymphonyDocument.script_toggleTextAttribute` to `SymphonyDocument.script_changeTextFormatting`
* The `space` keyword argument for `brailleDisplayDrivers.seikantk.InputGesture` now expects an `int` rather than a `bool`. (#17047, @school510587)
* The `[upgrade]` configuration section including `[upgrade][newLaptopKeyboardLayout]` has been removed. (#17191)

#### Deprecations

* The `braille.filter_displaySize` extension point is deprecated.
Please use `braille.filter_displayDimensions` instead. (#17011)

## 2024.4

This release includes a number of improvements in Microsoft Office, braille, and document formatting.

In Word or Excel, it is now possible to double-press the comment gesture to read the comment or note in a browsable dialog.
You can now use the review cursor selection command to select text in PowerPoint.
NVDA also no longer brailles garbage characters when showing row or column header text in tables in Word when using the object model.

NVDA can now be configured to report font attributes in speech and braille separately.

A new setting has been added to configure the timeout to perform a multiple press gesture, such as the report time/date command.

You can now configure how NVDA shows text formatting in braille, and set NVDA to show the start of paragraphs in braille.
NVDA can now speak the character at the cursor when performing a braille cursor routing action.
Cursor routing reliability has been improved, and support for routing keys in PowerPoint has been added.
All lines of cells will now be used when using a multi-line braille display via HID braille.
NVDA is no longer unstable after restarting NVDA during an automatic Braille Bluetooth scan.

The minimum required version of Poedit that works with NVDA is now version 3.5.

eSpeak NG has been updated, adding support for the Faroese and Xextan languages.

LibLouis has been updated, adding new Braille tables for Thai and Greek international braille with single-cell accented letters.

There have also been a number of fixes, including to mouse tracking in Firefox, and the on-demand speech mode.

### New Features

* New braille features:
  * It is now possible to change the way NVDA displays certain text formatting attributes in braille.
    The available options are:
    * Liblouis (default): Uses formatting markers defined in the selected braille table.
    * Tags: Uses start and end tags to denote where certain font attributes begin and end. (#16864)
  * When the "Read by paragraph" option is enabled, NVDA can now be configured to indicate the start of paragraphs in braille. (#16895, @nvdaes)
  * When performing a braille cursor routing action, NVDA can now automatically speak the character at the cursor. (#8072, @LeonarddeR)
    * This option is disabled by default.
      You can enable "Speak character when routing cursor in text" in NVDA's braille settings.
* The comment command in Microsoft Word and notes command in Microsoft Excel can now be pressed twice to show the comment or note in a browsable message. (#16800, #16878, @Cary-Rowen)
* NVDA can now be configured to report font attributes in speech and braille separately. (#16755)
* The timeout to perform a multiple keypress is now configurable; this may be especially useful for people with dexterity impairment. (#11929, @CyrilleB79)

### Changes

* The `-c`/`--config-path` and `--disable-addons` command line options are now respected when launching an update from within NVDA. (#16937)
* Component updates:
  * Updated LibLouis Braille translator to [3.31.0](https://github.com/liblouis/liblouis/releases/tag/v3.31.0). (#17080, @LeonarddeR, @codeofdusk)
    * Fixed translation of numbers in Spanish Braille.
    * New Braille tables:
      * Thai grade 1
      * Greek international Braille (single-cell accented letters)
    * Renamed tables:
      * "Thai 6 dot" was renamed to "Thai grade 0" for consistency reasons.
      * The existing "Greek international braille" table was renamed to "Greek international braille (2-cell accented letters)" to clarify the distinction between the two Greek systems.
  * eSpeak NG has been updated to 1.52-dev commit `961454ff`. (#16775)
    * Added new languages Faroese and Xextan.
* When using a multi-line braille display via the standard HID braille driver, all lines of cells will be used. (#16993, @alexmoon)
* The stability of NVDA's Poedit support has been improved with the side effect that the minimum required version of Poedit is now version 3.5. (#16889, @LeonarddeR)

### Bug Fixes

* Braille fixes:
  * It is now possible to use braille display routing keys to move the text cursor in Microsoft PowerPoint. (#9101)
  * When accessing Microsoft Word without UI Automation, NVDA no longer outputs garbage characters in table headers defined with the set row and column header commands. (#7212)
  * The Seika Notetaker driver now correctly generates braille input for space, backspace and dots with space/backspace gestures. (#16642, @school510587)
  * Cursor routing is now much more reliable when a line contains one or more Unicode variation selectors or decomposed characters. (#10960, @mltony, @LeonarddeR)
  * NVDA no longer throws an error when panning the braille display forward in some empty edit controls. (#12885)
  * NVDA is no longer unstable after restarting NVDA during an automatic Braille Bluetooth scan. (#16933)
* It is now possible to use the review cursor selection commands to select text in Microsoft PowerPoint. (#17004)
* In on-demand speech mode, NVDA does not talk any more when a message is opened in Outlook, when a new page is loaded in a browser, or when displaying a new slide in a PowerPoint slideshow. (#16825, @CyrilleB79)
* In Mozilla Firefox, moving the mouse over text before or after a link now reliably reports the text. (#15990, @jcsteh)
* NVDA no longer occasionally fails to open browsable messages (such as pressing `NVDA+f` twice). (#16806, @LeonarddeR)
* Updating NVDA while add-on updates are pending no longer results in the add-on being removed. (#16837)
* It is now possible to interact with Data validation dropdown lists in Microsoft Excel 365. (#15138)
* NVDA is no longer as sluggish when arrowing up and down through large files in VS Code. (#17039)
* NVDA no longer becomes unresponsive after holding down an arrow key for a long time while in browse mode, particularly in Microsoft Word and Microsoft Outlook. (#16812)
* NVDA no longer reads the last line when the cursor is on the second-last line of a multiline edit control in Java applications. (#17027)

### Changes for Developers

Please refer to [the developer guide](https://www.nvaccess.org/files/nvda/documentation/developerGuide.html#API) for information on NVDA's API deprecation and removal process.

* Component updates:
  * Updated py2exe to 0.13.0.2 (#16907, @dpy013)
  * Updated setuptools to 72.0 (#16907, @dpy013)
  * Updated Ruff to 0.5.6. (#16868, @LeonarddeR)
  * Updated nh3 to 0.2.18 (#17020, @dpy013)
* Added a `.editorconfig` file to NVDA's repository in order for several IDEs to pick up basic NVDA code style rules by default. (#16795, @LeonarddeR)
* Added support for custom speech symbol dictionaries. (#16739, #16823, @LeonarddeR)
  * Dictionaries can be provided in locale specific folders in an add-on package, e.g. `locale\en`.
  * Dictionary metadata can be added to an optional `symbolDictionaries` section in the add-on manifest.
  * Please consult the [Custom speech symbol dictionaries section in the developer guide](https://www.nvaccess.org/files/nvda/documentation/developerGuide.html#AddonSymbolDictionaries) for more details.
* It is now possible to redirect objects retrieved from on-screen coordinates, by using the `NVDAObject.objectFromPointRedirect` method. (#16788, @Emil-18)
* Running SCons with the parameter `--all-cores` will automatically pick the maximum number of available CPU cores. (#16943, #16868, @LeonarddeR)
* Developer info now includes information on app architecture (such as AMD64) for the navigator object. (#16488, @josephsl)

#### Deprecations

* The `bool` configuration key `[documentFormatting][reportFontAttributes]` is deprecated for removal in 2025.1, instead use `[fontAttributeReporting]`. (#16748)
  * The new key has an `int` value matching an `OutputMode` `enum` with options for speech, braille, speech and braille and off.
  * API consumers can use the `bool` value as previously, or check the `OutputMode` if handling speech or braille specifically.
  * These keys are currently synchronized until 2025.1.
* `NVDAObjects.UIA.InaccurateTextChangeEventEmittingEditableText` is deprecated with no replacement. (#16817, @LeonarddeR)

## 2024.3.1

This is a patch release to fix a bug with the automatic add-on update notification.

### Bug Fixes

* When automatically checking for add-on updates, NVDA no longer freezes on poor connections. (#17036)

## 2024.3

The Add-on Store will now notify you if any add-on updates are available on NVDA startup.

There are now options to apply Unicode normalization to speech and braille output.
This can be useful when reading characters that are unknown to a particular speech synthesizer or braille table and which have a compatible alternative, like the bold and italic characters commonly used on social media.
It also allows reading of equations in the Microsoft Word equation editor.

Help Tech Activator Pro braille displays are now supported.

Unassigned commands have been added to scroll the mouse wheel vertically and horizontally.

There are several bug fixes, particularly for the Windows 11 Emoji Panel and Clipboard history.
For web browsers, there are fixes for reporting error messages, figures, captions, table labels and checkbox/radio button menu items.

LibLouis has been updated, adding new Braille tables for Cyrillic Serbian, Yiddish, several ancient languages, Turkish, and the International Phonetic Alphabet.
eSpeak has been updated, adding support for the Karakalpak language.
Unicode CLDR has also been updated.

### New Features

* New key commands:
  * Added unassigned commands for vertical and horizontal scrolling of the mouse wheel, to enhance navigation on web pages and apps with dynamic content, such as Dism++. (#16462, @Cary-Rowen)
* Added support for Unicode Normalization to speech and braille output. (#11570, #16466 @LeonarddeR).
  * This can be useful when reading characters that are unknown to a particular speech synthesizer or braille table and which have a compatible alternative, like the bold and italic characters commonly used on social media.
  * It also allows reading of equations in the Microsoft Word equation editor. (#4631)
  * You can enable this functionality for both speech and braille in their respective settings categories in the NVDA Settings dialog.
* By default, after NVDA startup, you will be notified if any add-on updates are available. (#15035)
  * This can be disabled in the "Add-on Store" category of settings.
  * NVDA checks daily for add-on updates.
  * Only updates within the same channel will be checked (e.g. installed beta add-ons will only notify for updates in the beta channel).
* Added support for the Help Tech Activator Pro displays. (#16668)

### Changes

* Component updates:
  * eSpeak NG has been updated to 1.52-dev commit `54ee11a79`. (#16495)
    * Added new language Karakalpak.
  * Updated Unicode CLDR to version 45.0. (#16507, @OzancanKaratas)
  * Updated fast_diff_match_patch (used to detect changes in terminals and other dynamic content) to version 2.1.0. (#16508, @codeofdusk)
  * Updated LibLouis braille translator to [3.30.0](https://github.com/liblouis/liblouis/releases/tag/v3.30.0). (#16652, @codeofdusk)
    * New braille tables:
      * Cyrillic Serbian.
      * Yiddish.
      * Several ancient languages: Biblical Hebrew, Akkadian, Syriac, Ugaritic and transliterated Cuneiform text.
      * Turkish grade 2. (#16735)
      * International Phonetic Alphabet. (#16773)
  * Updated NSIS to 3.10 (#16674, @dpy013)
  * Updated markdown to 3.6 (#16725, @dpy013)
  * Updated nh3 to 0.2.17 (#16725, @dpy013)
* The fallback braille input table is now equal to the fallback output table, which is Unified English Braille Code grade 1. (#9863, @JulienCochuyt, @LeonarddeR)
* NVDA will now report figures with no accessible children, but with a label or description. (#14514)
* When reading by line in browse mode, "caption" is no longer reported on each line of a long figure or table caption. (#14874)
* In the Python console, the last unexecuted command will no longer be lost when moving in the input history. (#16653, @CyrilleB79)
* A unique anonymous ID is now sent as part of optional NVDA usage statistics gathering. (#16266)
* By default, a new folder will be created when making a portable copy.
A warning message will inform you if you try writing to a non-empty directory. (#16686)

### Bug Fixes

* Windows 11 fixes:
  * NVDA will no longer appear to get stuck when closing the clipboard history and emoji panel. (#16346, #16347, @josephsl)
  * NVDA will announce visible candidates again when opening the IME interface. (#14023, @josephsl)
  * NVDA will no longer announce "clipboard history" twice when navigating through the emoji panel menu items. (#16532, @josephsl)
  * NVDA will no longer cut off speech and braille when reviewing kaomojis and symbols in the emoji panel. (#16533, @josephsl)
* Web browser fixes:
  * Error messages referenced with `aria-errormessage` are now reported in Google Chrome and Mozilla Firefox. (#8318)
  * If present, NVDA will now use `aria-labelledby` to provide accessible names for tables in Mozilla Firefox. (#5183)
  * NVDA will correctly announce radio and checkbox menu items when first entering sub-menus in Google Chrome and Mozilla Firefox. (#14550)
  * NVDA's browse mode find functionality is now more accurate when the page contains emojis. (#16317, @LeonarddeR)
  * In Mozilla Firefox, NVDA now correctly reports the current character, word and line when the cursor is at the insertion point at the end of a line. (#3156, @jcsteh)
  * No longer cause Google Chrome to crash when closing a document or exiting Chrome. (#16893)
* NVDA will announce correctly the autocomplete suggestions in Eclipse and other Eclipse-based environments on Windows 11. (#16416, @thgcode)
* Improved reliability of automatic text readout, particularly in terminal applications. (#15850, #16027, @Danstiv)
* It is once again possible to reset the configuration to factory defaults reliably. (#16755, @Emil-18)
* NVDA will correctly announce selection changes when editing a cell's text in Microsoft Excel. (#15843)
* In applications using Java Access Bridge, NVDA will now correctly read the last blank line of a text instead of repeating the previous line. (#9376, @dmitrii-drobotov)
* In LibreOffice Writer (version 24.8 and newer), when toggling text formatting (bold, italic, underline, subscript/superscript, alignment) using the corresponding keyboard shortcut, NVDA announces the new formatting attribute (e.g. "Bold on", "Bold off"). (#4248, @michaelweghorn)
* When navigating with the cursor keys in text boxes in applications which use UI Automation, NVDA no longer sometimes reports the wrong character, word, etc. (#16711, @jcsteh)
* When pasting into the Windows 10/11 Calculator, NVDA now correctly reports the full number pasted. (#16573, @TristanBurchett)
* Speech is no longer silent after disconnecting from and reconnecting to a Remote Desktop session. (#16722, @jcsteh)
* Support added for text review commands for an object's name in Visual Studio Code. (#16248, @Cary-Rowen)
* Playing NVDA sounds no longer fails on a mono audio device. (#16770, @jcsteh)
* NVDA will report addresses when arrowing through To/CC/BCC fields in outlook.com / Modern Outlook. (#16856)
* NVDA now handles add-on installation failures more gracefully. (#16704)

### Changes for Developers

* NVDA now uses Ruff instead of flake8 for linting. (#14817)
* Fixed NVDA's build system to work properly when using Visual Studio 2022 version 17.10 and above. (#16480, @LeonarddeR)
* A fixed width font is now used in Log Viewer and in the NVDA Python Console so that the cursor remains in the same column during vertical navigation.
It is especially useful to read the error location markers in tracebacks. (#16321, @CyrilleB79)
* Support for custom braille tables has been added. (#3304, #16208, @JulienCochuyt, @LeonarddeR)
  * Tables can be provided in the `brailleTables` folder in an add-on package.
  * Table metadata can be added to an optional `brailleTables` section in the add-on manifest or to a `.ini` file with the same format found in the brailleTables subdirectory of the scratchpad directory.
  * Please consult the [braille translation tables section in the developer guide](https://www.nvaccess.org/files/nvda/documentation/developerGuide.html#BrailleTables) for more details.
* When a `gainFocus` event is queued with an object that has a valid `focusRedirect` property, the object pointed to by the `focusRedirect` property is now held by `eventHandler.lastQueuedFocusObject`, rather than the originally queued object. (#15843)
* NVDA will log its executable architecture (x86) at startup. (#16432, @josephsl)
* `wx.CallAfter`, which is wrapped in `monkeyPatches/wxMonkeyPatches.py`, now includes proper `functools.wraps` indication. (#16520, @XLTechie)
* There is a new module for scheduling tasks `utils.schedule`, using the pip module `schedule`. (#16636)
  * You can use `scheduleThread.scheduleDailyJobAtStartUp` to automatically schedule a job that happens after NVDA starts, and every 24 hours after that.
  Jobs are scheduled with a delay to avoid conflicts.
  * `scheduleThread.scheduleDailyJob` and `scheduleJob` can be used to schedule jobs at custom times, where a `JobClashError` will be raised on a known job scheduling clash.
* It is now possible to create app modules for apps hosting Edge WebView2 (msedgewebview2.exe) controls. (#16705, @josephsl)

## 2024.2

There is a new feature called sound split.
This allows splitting NVDA sounds into one channel (e.g. left) while sounds from all other applications are directed to the other channel (e.g. right).

There are new commands for modifying the synth settings ring, allowing users to jump to the first or last setting, and to increase or decrease the current setting in larger steps.
There are also new quick navigation commands, allowing users to bind gestures to quickly jump between: paragraph, vertically aligned paragraph, same style text, different style text, menu item, toggle button, progress bar, figure, and math formula.

There are many new braille features and bug fixes.
A new braille mode called "display speech output" has been added.
When active, the braille display shows exactly what NVDA speaks.
Support was also added for the BrailleEdgeS2 and BrailleEdgeS3 displays.
LibLouis was updated, adding new detailed (with capital letters indicated) Belarusian and Ukrainian Braille tables, a Lao table, and a Spanish table for reading Greek texts.

eSpeak was updated, adding new language Tigrinya.

There are many minor bug fixes for applications, such as Thunderbird, Adobe Reader, web browsers, Nudi and Geekbench.

### New Features

* New key commands:
  * New Quick Navigation command `p` for jumping to next/previous text paragraph in browse mode. (#15998, @mltony)
  * New unassigned Quick Navigation commands, which can be used to jump to the next/previous:
    * figure (#10826)
    * vertically aligned paragraph (#15999, @mltony)
    * menu item (#16001, @mltony)
    * toggle button (#16001, @mltony)
    * progress bar (#16001, @mltony)
    * math formula (#16001, @mltony)
    * same style text (#16000, @mltony)
    * different style text (#16000, @mltony)
  * Added commands to jump first, last, forward and backward through the synth settings ring. (#13768, #16095, @rmcpantoja)
    * Setting the first/last setting in the synth settings ring has no assigned gesture. (#13768)
    * Decrease and increase the current setting of the synth settings ring in a larger step (#13768):
      * Desktop: `NVDA+control+pageUp` and `NVDA+control+pageDown`.
      * Laptop: `NVDA+control+shift+pageUp` and `NVDA+control+shift+pageDown`.
  * Added a new unassigned input gesture to toggle the reporting of figures and captions. (#10826, #14349)
* Braille:
  * Added support for the BrailleEdgeS2 and BrailleEdgeS3 displays. (#16033, #16279, @EdKweon)
  * A new braille mode called "display speech output" has been added. (#15898, @Emil-18)
    * When active, the braille display shows exactly what NVDA speaks.
    * It can be toggled by pressing `NVDA+alt+t`, or from the braille settings dialog.
* Sound split: (#12985, @mltony)
  * Allows splitting NVDA sounds into one channel (e.g. left) while sounds from all other applications are directed to the other channel (e.g. right).
  * Toggled by `NVDA+alt+s`.
* Reporting row and column headers is now supported in contenteditable HTML elements. (#14113)
* Added an option to disable the reporting of figures and captions in Document Formatting settings. (#10826, #14349)
* In Windows 11, NVDA will announce alerts from voice typing and suggested actions including the top suggestion when copying data such as phone numbers to the clipboard (Windows 11 2022 Update and later). (#16009, @josephsl)
* NVDA will keep the audio device awake after speech stops, in order to prevent the start of the next speech being clipped with some audio devices such as Bluetooth headphones. (#14386, @jcsteh, @mltony)
* HP Secure Browser is now supported. (#16377)

### Changes

* Add-on Store:
  * The minimum and the last tested NVDA version for an add-on are now displayed in the "other details" area. (#15776, @Nael-Sayegh)
  * The community reviews action will be available in all tabs of the store. (#16179, @nvdaes)
* Component updates:
  * Updated LibLouis Braille translator to [3.29.0](https://github.com/liblouis/liblouis/releases/tag/v3.29.0). (#16259, @codeofdusk)
    * New detailed (with capital letters indicated) Belarusian and Ukrainian Braille tables.
    * New Spanish table for reading Greek texts.
    * New table for Lao Grade 1. (#16470)
  * eSpeak NG has been updated to 1.52-dev commit `cb62d93fd7`. (#15913)
    * Added new language Tigrinya.
* Changed several gestures for BrailleSense devices to avoid conflicts with characters of the French braille table. (#15306)
  * `alt+leftArrow` is now mapped to `dot2+dot7+space`
  * `alt+rightArrow` is now mapped to `dot5+dot7+space`
  * `alt+upArrow` is now mapped to `dot2+dot3+dot7+space`
  * `alt+downArrow` is now mapped to `dot5+dot6+dot7+space`
* Padding dots commonly used in tables of contents are not reported anymore at low punctuation levels. (#15845, @CyrilleB79)

### Bug Fixes

* Windows 11 fixes:
  * NVDA will once again announce hardware keyboard input suggestions. (#16283, @josephsl)
  * In Version 24H2 (2024 Update and Windows Server 2025), mouse and touch interaction can be used in quick settings. (#16348, @josephsl)
* Add-on Store:
  * When pressing `ctrl+tab`, focus properly moves to the new current tab title. (#14986, @ABuffEr)
  * If cache files are not correct, NVDA no longer will restart. (#16362, @nvdaes)
* Fixes for Chromium-based browsers when used with UIA:
  * Fixed bugs causing NVDA to hang. (#16393, #16394)
  * Backspace key is now working correctly in Gmail sign-in fields. (#16395)
* Backspace now works correctly when using Nudi 6.1 with NVDA's "Handle keys from other applications" setting enabled. (#15822, @jcsteh)
* Fixed a bug where audio coordinates would be played while the application is in sleep mode when "Play audio coordinates when mouse moves" is enabled. (#8059, @hwf1324)
* In Adobe Reader, NVDA no longer ignores alternative text set on formulas in PDFs. (#12715)
* Fixed a bug causing NVDA to fail to read the ribbon and options within Geekbench. (#16251, @mzanm)
* Fixed a rare case when saving the configuration may fail to save all profiles. (#16343, @CyrilleB79)
* In Firefox and Chromium-based browsers, NVDA will correctly enter focus mode when pressing enter when positioned within a presentational list (ul / ol) inside editable content. (#16325)
* Column state change is now correctly reported when selecting columns to display in Thunderbird message list. (#16323)
* The command line switch `-h`/`--help` works properly again. (#16522, @XLTechie)
* NVDA's support for the Poedit translation software version 3.4 or higher correctly functions when translating languages with 1 or more than 2 plural forms (e.g. Chinese, Polish). (#16318)

### Changes for Developers

Please refer to [the developer guide](https://www.nvaccess.org/files/nvda/documentation/developerGuide.html#API) for information on NVDA's API deprecation and removal process.

* Instantiating `winVersion.WinVersion` objects with unknown Windows versions above 10.0.22000 such as 10.0.25398 returns "Windows 11 unknown" instead of "Windows 10 unknown" for release name. (#15992, @josephsl)
* Make the AppVeyor build process easier for NVDA forks, by adding configurable variables in appveyor.yml to disable or modify NV Access specific portions of the build scripts. (#16216, @XLTechie)
* Added a how-to document, explaining the process of building NVDA forks on AppVeyor. (#16293, @XLTechie)

## 2024.1

A new "on-demand" speech mode has been added.
When speech is on-demand, NVDA does not speak automatically (e.g. when moving the cursor) but still speaks when calling commands whose goal is explicitly to report something (e.g. report window title).
In the Speech category of NVDA's settings, it is now possible to exclude unwanted speech modes from the Cycle speech modes command (`NVDA+s`).

A new Native Selection mode (toggled by `NVDA+shift+f10`) is now available in NVDA's browse mode for Mozilla Firefox.
When turned on, selecting text in browse mode will also manipulate Firefox's own native selection.
Copying text with `control+c` will pass straight through to Firefox, thus copying the rich content, rather than NVDA's plain text representation.

The Add-on Store now supports bulk actions (e.g. installing, enabling add-ons) by selecting multiple add-ons
There is a new action to open a reviews webpage for the selected add-on.

The audio output device and ducking mode options have been removed from the "Select Synthesizer" dialog.
They can be found in the audio settings panel which can be opened with `NVDA+control+u`.

eSpeak-NG, LibLouis braille translator, and Unicode CLDR have been updated.
New Thai, Filipino and Romanian braille tables are available.

There are many bug fixes, particularly for the Add-on Store, braille, Libre Office, Microsoft Office and audio.

### Important notes

* This release breaks compatibility with existing add-ons.
* Windows 7, and Windows 8 are no longer supported.
Windows 8.1 is the minimum Windows version supported.

### New Features

* Add-on Store:
  * The Add-on Store now supports bulk actions (e.g. installing, enabling add-ons) by selecting multiple add-ons. (#15350, #15623, @CyrilleB79)
  * A new action has been added to open a dedicated webpage to see or provide feedback about the selected add-on. (#15576, @nvdaes)
* Added support for Bluetooth Low Energy HID Braille displays. (#15470)
* A new Native Selection mode (toggled by `NVDA+shift+f10`) is now available in NVDA's browse mode for Mozilla Firefox.
When turned on, selecting text in browse mode will also manipulate Firefox's own native selection.
Copying text with `control+c` will pass straight through to Firefox, thus copying the rich content, rather than NVDA's plain text representation.
Note however that as Firefox is handling the actual copy, NVDA will not report a "copy to clipboard" message in this mode. (#15830)
* When copying text in Microsoft Word with NVDA's browse mode enabled, formatting is now also included.
A side affect of this is that NVDA will no longer report a "copy to clipboard" message when pressing `control+c` in Microsoft Word / Outlook browse mode, as the application is now handling the copy, not NVDA. (#16129)
* A new "on-demand" speech mode has been added.
When speech is on-demand, NVDA does not speak automatically (e.g. when moving the cursor) but still speaks when calling commands whose goal is explicitly to report something (e.g. report window title). (#481, @CyrilleB79)
* In the Speech category of NVDA's settings, it is now possible to exclude unwanted speech modes from the Cycle speech modes command (`NVDA+s`). (#15806, @lukaszgo1)
  * If you are currently using the NoBeepsSpeechMode add-on consider uninstalling it, and disabling "beeps" and "on-demand" modes in the settings.

### Changes

* NVDA no longer supports Windows 7 and Windows 8.
Windows 8.1 is the minimum Windows version supported. (#15544)
* Component updates:
  * Updated LibLouis braille translator to [3.28.0](https://github.com/liblouis/liblouis/releases/tag/v3.28.0). (#15435, #15876, @codeofdusk)
    * Added new Thai, Romanian, and Filipino Braille tables.
  * eSpeak NG has been updated to 1.52-dev commit `530bf0abf`. (#15036)
  * CLDR emoji and symbol annotations has been updated to version 44.0. (#15712, @OzancanKaratas)
  * Updated Java Access Bridge to 17.0.9+8Zulu (17.46.19). (#15744)
* Key Commands:
  * The following commands now support two and three presses to spell the reported information and spell with character descriptions: report selection, report clipboard text and report focused object. (#15449, @CyrilleB79)
  * The command to toggle the screen curtain now has a default gesture: `NVDA+control+escape`. (#10560, @CyrilleB79)
  * When pressed four times, the report selection command now shows the selection in a browsable message. (#15858, @Emil-18)
* Microsoft Office:
  * When requesting formatting information on Excel cells, borders and background will only be reported if there is such formatting. (#15560, @CyrilleB79)
  * NVDA will again no longer report unlabelled groupings such as in recent versions of Microsoft Office 365 menus. (#15638)
* The audio output device and ducking mode options have been removed from the "Select Synthesizer" dialog.
They can be found in the audio settings panel which can be opened with `NVDA+control+u`. (#15512, @codeofdusk)
* The option "Report role when mouse enters object" in NVDA's mouse settings category has been renamed to "Report object when mouse enters it".
This option now announces additional relevant information about an object when the mouse enters it, such as states (checked/pressed) or cell coordinates in a table. (#15420, @LeonarddeR)
* New items have been added to the Help menu for the NV Access "Get Help" page and Shop. (#14631)
* NVDA's support for [Poedit](https://poedit.net) is overhauled for Poedit version 3 and above.
Users of Poedit 1 are encouraged to update to Poedit 3 if they want to rely on enhanced accessibility in Poedit, such as shortcuts to read translator notes and comments. (#15313, #7303, @LeonarddeR)
* Braille viewer and speech viewer are now disabled in secure mode. (#15680)
* During object navigation, disabled (unavailable) objects will not be ignored anymore. (#15477, @CyrilleB79)
* Added table of contents to key commands document. (#16106)

### Bug Fixes

* Add-on Store:
  * When the status of an add-on is changed while it has focus, e.g. a change from "downloading" to "downloaded", the updated item is now announced correctly. (#15859, @LeonarddeR)
  * When installing add-ons install prompts are no longer overlapped by the restart dialog. (#15613, @lukaszgo1)
  * When reinstalling an incompatible add-on it is no longer forcefully disabled. (#15584, @lukaszgo1)
  * Disabled and incompatible add-ons can now be updated. (#15568, #15029)
  * NVDA now recovers and displays an error in a case where an add-on fails to download correctly. (#15796)
  * NVDA no longer fails to restart intermittently after opening and closing Add-on Store. (#16019, @lukaszgo1)
* Audio:
  * NVDA no longer freezes briefly when multiple sounds are played in rapid succession. (#15311, #15757, @jcsteh)
  * If the audio output device is set to something other than the default and that device becomes available again after being unavailable, NVDA will now switch back to the configured device instead of continuing to use the default device. (#15759, @jcsteh)
  * NVDA now resumes audio if the configuration of the output device changes or another application releases exclusive control of the device. (#15758, #15775, @jcsteh)
* Braille:
  * Multi line braille displays will no longer crash the BRLTTY driver and are treated as one continuous display. (#15386)
  * More objects which contain useful text are detected, and text content is displayed in braille. (#15605)
  * Contracted braille input works properly again. (#15773, @aaclause)
  * Braille is now updated when moving the navigator object between table cells in more situations (#15755, @Emil-18)
  * The result of reporting current focus, current navigator object, and current selection commands is now shown in braille. (#15844, @Emil-18)
  * The Albatross braille driver no longer handles a Esp32 microcontroller as an Albatross display. (#15671)
* LibreOffice:
  * Words deleted using the `control+backspace` keyboard shortcut are now also properly announced when the deleted word is followed by whitespace (like spaces and tabs). (#15436, @michaelweghorn)
  * Announcement of the status bar using the `NVDA+end` keyboard shortcut now also works for dialogs in LibreOffice version 24.2 and newer. (#15591, @michaelweghorn)
  * All expected text attributes are now supported in LibreOffice versions 24.2 and above.
  This makes the announcement of spelling errors work when announcing a line in Writer. (#15648, @michaelweghorn)
  * Announcement of heading levels now also works for LibreOffice versions 24.2 and newer. (#15881, @michaelweghorn)
* Microsoft Office:
  * In Excel with UIA disabled, braille is updated, and the active cell content is spoken, when `control+y`, `control+z` or `alt+backspace` is pressed. (#15547)
  * In Word with UIA disabled braille is updated when `control+v`, `control+x`, `control+y`, `control+z`, `alt+backspace`, `backspace` or `control+backspace` is pressed.
  It is also updated with UIA enabled, when typing text and braille is tethered to review and review follows caret. (#3276)
  * In Word, the landing cell will now be correctly reported when using the native Word commands for table navigation `alt+home`, `alt+end`, `alt+pageUp` and `alt+pageDown`. (#15805, @CyrilleB79)
* Reporting of object shortcut keys has been improved. (#10807, #15816, @CyrilleB79)
* The SAPI4 synthesizer now properly supports volume, rate and pitch changes embedded in speech. (#15271, @LeonarddeR)
* Multi line state is now correctly reported in applications using Java Access Bridge. (#14609)
* NVDA will announce dialog content for more Windows 10 and 11 dialogs. (#15729, @josephsl)
* NVDA will no longer fail to read a newly loaded page in Microsoft Edge when using UI Automation. (#15736)
* When using say all or commands which spell text, pauses between sentences or characters no longer gradually decrease over time. (#15739, @jcsteh)
* NVDA no longer sometimes freezes when speaking a large amount of text. (#15752, @jcsteh)
* When accessing Microsoft Edge using UI Automation, NVDA is able to activate more controls in browse mode. (#14612)
* NVDA will not fail to start anymore when the configuration file is corrupted, but it will restore the configuration to default as it did in the past. (#15690, @CyrilleB79)
* Fixed support for System List view (`SysListView32`) controls in Windows Forms applications. (#15283, @LeonarddeR)
* It is not possible anymore to overwrite NVDA's Python console history. (#15792, @CyrilleB79)
* NVDA should remain responsive when being flooded with many UI Automation events, e.g. when large chunks of text are printed to a terminal or when listening to voice messages in WhatsApp messenger. (#14888, #15169)
  * This new behavior can be disabled using the new "Use enhanced event processing" setting in NVDA's advanced settings.
* NVDA is again able to track the focus in applications running within Windows Defender Application Guard (WDAG). (#15164)
* The speech text is no longer updated when the mouse moves in the Speech Viewer. (#15952, @hwf1324)
* NVDA will again switch back to browse mode when closing combo boxes with `escape` or `alt+upArrow` in Firefox or Chrome. (#15653)
* Arrowing up and down in combo boxes in iTunes will no longer inappropriately switch back to browse mode. (#15653)

### Changes for Developers

Please refer to [the developer guide](https://www.nvaccess.org/files/nvda/documentation/developerGuide.html#API) for information on NVDA's API deprecation and removal process.

* Note: this is an Add-on API compatibility breaking release.
Add-ons will need to be re-tested and have their manifest updated.
* Building NVDA now requires Visual Studio 2022.
Please refer to the [NVDA docs](https://github.com/nvaccess/nvda/blob/release-2024.1/projectDocs/dev/createDevEnvironment.md) for the specific list of Visual Studio components. (#14313)
* Added the following extension points:
  * `treeInterceptorHandler.post_browseModeStateChange`. (#14969, @nvdaes)
  * `speech.speechCanceled`. (#15700, @LeonarddeR)
  * `_onErrorSoundRequested` (should be retrieved calling `logHandler.getOnErrorSoundRequested()`) (#15691, @CyrilleB79)
* It is now possible to use plural forms in an add-on's translations. (#15661, @beqabeqa473)
* Included python3.dll in the binary distribution for use by add-ons with external libraries utilizing the [stable ABI](https://docs.python.org/3.11/c-api/stable.html). (#15674, @mzanm)
* The `BrailleDisplayDriver` base class now has `numRows` and `numCols` properties to provide information about multi line braille displays.
Setting `numCells` is still supported for single line braille displays and `numCells` will return the total number of cells for multi line braille displays. (#15386)
* Updated BrlAPI for BRLTTY to version 0.8.5, and its corresponding python module to a Python 3.11 compatible build. (#15652, @LeonarddeR)
* Added the `speech.speakSsml` function, which allows you to write NVDA speech sequences using [SSML](https://www.w3.org/TR/speech-synthesis11/). (#15699, @LeonarddeR)
  * The following tags are currently supported and translated to appropriate NVDA speech commands:
    * `Prosody` (`pitch`, `rate` and `volume`). Only multiplication (e.g. `200%` are supported.
    * `say-as` with the `interpret` attribute set to `characters`
    * `voice` with the `xml:lang` set to an XML language
    * `break` with the `time` attribute set to a value in milliseconds, e.g. `200ms`
    * `mark` with the `name` attribute set to a mark name, e.g. `mark1`, requires providing a callback
  * Example: `speech.speakSsml('<speak><prosody pitch="200%">hello</prosody><break time="500ms" /><prosody rate="50%">John</prosody></speak>')`
  * The SSML parsing capabilities are backed by the `SsmlParser` class in the `speechXml` module.
* Changes to the NVDA Controller Client library:
  * The file names of the library no longer contain a suffix denoting the architecture, i.e. `nvdaControllerClient32/64.dll` are now called `nvdaControllerClient.dll`. (#15718, #15717, @LeonarddeR)
  * Added an example to demonstrate using nvdaControllerClient.dll from Rust. (#15771, @LeonarddeR)
  * Added the following functions to the controller client: (#15734, #11028, #5638, @LeonarddeR)
    * `nvdaController_getProcessId`: To get the process id (PID) of the current instance of NVDA the controller client is using.
    * `nvdaController_speakSsml`: To instruct NVDA to speak according to the given SSML. This function also supports:
      * Providing the symbol level.
      * Providing the priority of speech to be spoken.
      * Speaking both synchronously (blocking) and asynchronously (instant return).
    * `nvdaController_setOnSsmlMarkReachedCallback`: To register a callback of type `onSsmlMarkReachedFuncType` that is called in synchronous mode for every `<mark />` tag encountered in the SSML sequence provided to `nvdaController_speakSsml`.
  * Note: the new functions in the controller client only support NVDA 2024.1 and above.
* Updated `include` dependencies:
  * detours to `4b8c659f549b0ab21cf649377c7a84eb708f5e68`. (#15695)
  * ia2 to `3d8c7f0b833453f761ded6b12d8be431507bfe0b`. (#15695)
  * sonic to `8694c596378c24e340c09ff2cd47c065494233f1`. (#15695)
  * w3c-aria-practices to `9a5e55ccbeb0f1bf92b6127c9865da8426d1c864`. (#15695)
  * wil to `5e9be7b2d2fe3834a7107f430f7d4c0631f69833`. (#15695)
* Device info yielded by `hwPortUtils.listUsbDevices` now contain the bus reported description of the USB device (key `busReportedDeviceDescription`). (#15764, @LeonarddeR)
* For USB serial devices, `bdDetect.getConnectedUsbDevicesForDriver` and `bdDetect.getDriversForConnectedUsbDevices` now yield device matches containing a `deviceInfo` dictionary enriched with data about the USB device, such as `busReportedDeviceDescription`. (#15764, @LeonarddeR)
* When the configuration file `nvda.ini` is corrupted, a backup copy is saved before it is reinitialized. (#15779, @CyrilleB79)
* When defining a script with the script decorator, the `speakOnDemand` boolean argument can be specified to control if a script should speak while in "on-demand" speech mode. (#481, @CyrilleB79)
  * Scripts that provide information (e.g. say window title, report time/date) should speak in the "on-demand" mode.
  * Scripts that perform an action (e.g. move the cursor, change a parameter) should not speak in the "on-demand" mode.
* Fixed bug where deleting git-tracked files during `scons -c` resulted in missing UIA COM interfaces on rebuild. (#7070, #10833, @hwf1324)
* Fix a bug where some code changes were not detected when building `dist`, that prevented a new build from being triggered.
Now `dist` always rebuilds. (#13372, @hwf1324)
* A `gui.nvdaControls.MessageDialog` with default type of standard, no longer throws a None conversion exception because no sound is assigned. (#16223, @XLTechie)

#### API Breaking Changes

These are breaking API changes.
Please open a GitHub issue if your Add-on has an issue with updating to the new API.

* NVDA is now built with Python 3.11. (#12064)
* Updated pip dependencies:
  * configobj to 5.1.0dev commit `e2ba4457c4651fa54f8d59d8dcdd3da950e956b8`. (#15544)
  * Comtypes to 1.2.0. (#15513, @codeofdusk)
  * Flake8 to 4.0.1. (#15636, @lukaszgo1)
  * py2exe to 0.13.0.1dev commit `4e7b2b2c60face592e67cb1bc935172a20fa371d`. (#15544)
  * robotframework to 6.1.1. (#15544)
  * SCons to 4.5.2. (#15529, @LeonarddeR)
  * sphinx to 7.2.6. (#15544)
  * wxPython to 4.2.2a commit `0205c7c1b9022a5de3e3543f9304cfe53a32b488`. (#12551, #16257)
* Removed pip dependencies:
  * typing_extensions, these should be supported natively in Python 3.11 (#15544)
  * nose, instead unittest-xml-reporting is used to generate XML reports. (#15544)
* `IAccessibleHandler.SecureDesktopNVDAObject` has been removed.
Instead, when NVDA is running on the user profile, track the existence of the secure desktop with the extension point: `winAPI.secureDesktop.post_secureDesktopStateChange`. (#14488)
* `braille.BrailleHandler.handlePendingCaretUpdate` has been removed with no public replacement. (#15163, @LeonarddeR)
* `bdDetect.addUsbDevices and bdDetect.addBluetoothDevices` have been removed.
Braille display drivers should implement the `registerAutomaticDetection` class method instead.
That method receives a `DriverRegistrar` object on which the `addUsbDevices` and `addBluetoothDevices` methods can be used. (#15200, @LeonarddeR)
* The default implementation of the check method on `BrailleDisplayDriver` now requires both the `threadSafe` and `supportsAutomaticDetection` attributes to be set to `True`. (#15200, @LeonarddeR)
* Passing lambda functions to `hwIo.ioThread.IoThread.queueAsApc` is no longer possible, as functions should be weakly referenceable. (#14627, @LeonarddeR)
* `IoThread.autoDeleteApcReference` has been removed. (#14924, @LeonarddeR)
* To support capital pitch changes, synthesizers must now explicitly declare their support for the `PitchCommand` in the `supportedCommands` attribute on the driver. (#15433, @LeonarddeR)
* `speechDictHandler.speechDictVars` has been removed. Use `NVDAState.WritePaths.speechDictsDir` instead of `speechDictHandler.speechDictVars.speechDictsPath`. (#15614, @lukaszgo1)
* `languageHandler.makeNpgettext` and `languageHandler.makePgettext` have been removed.
`npgettext` and `pgettext` are supported natively now. (#15546)
* The app module for [Poedit](https://poedit.net) has been changed significantly. The `fetchObject` function has been removed. (#15313, #7303, @LeonarddeR)
* The following redundant types and constants have been removed from `hwPortUtils`: (#15764, @LeonarddeR)
  * `PCWSTR`
  * `HWND` (replaced by `ctypes.wintypes.HWND`)
  * `ULONG_PTR`
  * `ULONGLONG`
  * `NULL`
  * `GUID` (replaced by `comtypes.GUID`)
* `gui.addonGui.AddonsDialog` has been removed. (#15834)
* `touchHandler.TouchInputGesture.multiFingerActionLabel` has been removed with no replacement. (#15864, @CyrilleB79)
* `NVDAObjects.IAccessible.winword.WordDocument.script_reportCurrentHeaders` has been removed with no replacement. (#15904, @CyrilleB79)
* The following app modules are removed.
Code which imports from one of them, should instead import from the replacement module. (#15618, @lukaszgo1)

| Removed module name |Replacement module|
|---|---|
|`azardi-2.0` |`azardi20`|
|`azuredatastudio` |`code`|
|`azuredatastudio-insiders` |`code`|
|`calculatorapp` |`calculator`|
|`code - insiders` |`code`|
|`commsapps` |`hxmail`|
|`dbeaver` |`eclipse`|
|`digitaleditionspreview` |`digitaleditions`|
|`esybraille` |`esysuite`|
|`hxoutlook` |`hxmail`|
|`miranda64` |`miranda32`|
|`mpc-hc` |`mplayerc`|
|`mpc-hc64` |`mplayerc`|
|`notepad++` |`notepadPlusPlus`|
|`searchapp` |`searchui`|
|`searchhost` |`searchui`|
|`springtoolsuite4` |`eclipse`|
|`sts` |`eclipse`|
|`teamtalk3` |`teamtalk4classic`|
|`textinputhost` |`windowsinternal_composableshell_experiences_textinput_inputapp`|
|`totalcmd64` |`totalcmd`|
|`win32calc` |`calc`|
|`winmail` |`msimn`|
|`zend-eclipse-php` |`eclipse`|
|`zendstudio` |`eclipse`|

#### Deprecations

* Using `watchdog.getFormattedStacksForAllThreads` is deprecated - please use `logHandler.getFormattedStacksForAllThreads` instead. (#15616, @lukaszgo1)
* `easeOfAccess.canConfigTerminateOnDesktopSwitch` has been deprecated, as it became obsolete since Windows 7 is no longer supported. (#15644, @LeonarddeR)
* `winVersion.isFullScreenMagnificationAvailable` has been deprecated - use `visionEnhancementProviders.screenCurtain.ScreenCurtainProvider.canStart` instead. (#15664, @josephsl)
* The following Windows release constants has been deprecated from winVersion module (#15647, @josephsl):
  * `winVersion.WIN7`
  * `winVersion.WIN7_SP1`
  * `winVersion.WIN8`
* The `bdDetect.KEY_*` constants have been deprecated.
Use `bdDetect.DeviceType.*` instead. (#15772, @LeonarddeR).
* The `bdDetect.DETECT_USB` and `bdDetect.DETECT_BLUETOOTH` constants have been deprecated with no public replacement. (#15772, @LeonarddeR).
* Using `gui.ExecAndPump` is deprecated - please use `systemUtils.ExecAndPump` instead. (#15852, @lukaszgo1)

## 2023.3.4

This is a patch release to fix a security issue and installer issue.
Please responsibly disclose security issues following NVDA's [security policy](https://github.com/nvaccess/nvda/blob/master/security.md).

### Security Fixes

* Prevents loading custom configuration while secure mode is forced.
([GHSA-727q-h8j2-6p45](https://github.com/nvaccess/nvda/security/advisories/GHSA-727q-h8j2-6p45))

### Bug Fixes

* Fixed bug which caused the NVDA process to fail to exit correctly. (#16123)
* Fixed bug where if the previous NVDA process failed to exit correctly, an NVDA installation could fail to an unrecoverable state. (#16122)

## 2023.3.3

This is a patch release to fix a security issue.
Please responsibly disclose security issues following NVDA's [security policy](https://github.com/nvaccess/nvda/blob/master/security.md).

### Security Fixes

* Prevents possible reflected XSS attack from crafted content to cause arbitrary code execution.
([GHSA-xg6w-23rw-39r8](https://github.com/nvaccess/nvda/security/advisories/GHSA-xg6w-23rw-39r8))

## 2023.3.2

This is a patch release to fix a security issue.
The security patch in 2023.3.1 was not resolved correctly.
Please responsibly disclose security issues following NVDA's [security policy](https://github.com/nvaccess/nvda/blob/master/security.md).

### Security Fixes

* The security patch in 2023.3.1 was not resolved correctly.
Prevents possible system access and arbitrary code execution with system privileges for unauthenticated users.
([GHSA-h7pp-6jqw-g3pj](https://github.com/nvaccess/nvda/security/advisories/GHSA-h7pp-6jqw-g3pj))

## 2023.3.1

This is a patch release to fix a security issue.
Please responsibly disclose security issues following NVDA's [security policy](https://github.com/nvaccess/nvda/blob/master/security.md).

### Security Fixes

* Prevents possible system access and arbitrary code execution with system privileges for unauthenticated users.
([GHSA-h7pp-6jqw-g3pj](https://github.com/nvaccess/nvda/security/advisories/GHSA-h7pp-6jqw-g3pj))

## 2023.3

This release includes improvements to performance, responsiveness and stability of audio output.
Options have been added to control the volume of NVDA sounds and beeps, or to have them follow the volume of the voice you are using.

NVDA can now periodically refresh OCR results, speaking new text as it appears.
This can be configured in the Windows OCR category of NVDA's settings dialog.

There's been several braille fixes, improving device detection and caret movement.
It is now possible to opt-out unwanted drivers from automatic detection, to improve autodetection performance.
There are also new BRLTTY commands.

There's also been bug fixes for the Add-on Store, Microsoft Office, Microsoft Edge context menus, and Windows Calculator.

### New Features

* Enhanced sound management:
  * A new Audio Settings panel:
    * This can be opened with `NVDA+control+u`. (#15497)
    * An option in Audio settings to have the volume of NVDA sounds and beeps follow the volume setting of the voice you are using. (#1409)
    * An option in Audio settings to separately configure the volume of NVDA sounds. (#1409, #15038)
    * The settings to change audio output device and toggle audio ducking have been moved to the new Audio settings panel from the Select Synthesizer dialog.
    These options will be removed from the "select synthesizer" dialog in 2024.1. (#15486, #8711)
  * NVDA will now output audio via the Windows Audio Session API (WASAPI), which may improve the responsiveness, performance and stability of NVDA speech and sounds. (#14697, #11169, #11615, #5096, #10185, #11061)
  * Note: WASAPI is incompatible with some add-ons.
  Compatible updates are available for these add-ons, please update them before updating NVDA.
  Incompatible versions of these add-ons will be disabled when updating NVDA:
    * Tony's Enhancements version 1.15 or older. (#15402)
    * NVDA global commands extension 12.0.8 or older. (#15443)
* NVDA is now able to continually update the result when performing optical character recognition (OCR), speaking new text as it appears. (#2797)
  * To enable this functionality, enable the option "Periodically refresh recognized content" in the Windows OCR category of NVDA's settings dialog.
  * Once enabled, you can toggle speaking new text by toggling report dynamic content changes (pressing `NVDA+5`).
* When using automatic detection of braille displays, it is now possible to opt-out drivers from detection from the braille display selection dialog. (#15196)
* A new option in Document Formatting settings, "Ignore blank lines for line indentation reporting". (#13394)
* Added an unassigned gesture to navigate by tab groupings in browse mode. (#15046)

### Changes

* Braille:
  * When the text in a terminal changes without updating the caret, the text on a braille display will now properly update when positioned on a changed line.
  This includes situations where braille is tethered to review. (#15115)
  * More BRLTTY key bindings are now mapped to NVDA commands (#6483):
    * `learn`: toggle NVDA input help
    * `prefmenu`: open the NVDA menu
    * `prefload`/`prefsave`: Load/save NVDA configuration
    * `time`: Show time
    * `say_line`: Speak the current line where the review cursor is located
    * `say_below`: Say all using review cursor
  * The BRLTTY driver is only available when a BRLTTY instance with BrlAPI enabled is running. (#15335)
  * The advanced setting to enable support for HID braille has been removed in favor of a new option.
  You can now disable specific drivers for braille display auto detection in the braille display selection dialog. (#15196)
* Add-on Store: Installed add-ons will now be listed in the Available Add-ons tab, if they are available in the store. (#15374)
* Some shortcut keys have been updated in the NVDA menu. (#15364)

### Bug Fixes

* Microsoft Office:
  * Fixed crash in Microsoft Word when Document formatting options "report headings" and "report comments and notes" were not enabled. (#15019)
  * In Word and Excel, text alignment will be correctly reported in more situations. (#15206, #15220)
  * Fixes the announcement of some cell formatting shortcuts in Excel. (#15527)
* Microsoft Edge:
  * NVDA will no longer jump back to the last browse mode position when opening the context menu in Microsoft Edge. (#15309)
  * NVDA is once again able to read context menus of downloads in Microsoft Edge. (#14916)
* Braille:
  * The braille cursor and selection indicators will now always be updated correctly after showing or hiding respective indicators with a gesture. (#15115)
  * Fixed bug where Albatross braille displays try to initialize although another braille device has been connected. (#15226)
* Add-on Store:
  * Fixed bug where unchecking "include incompatible add-ons" would result in incompatible add-ons still being listed in the store. (#15411)
  * Add-ons blocked due to compatibility reasons should now be filtered correctly when toggling the filter for enabled/disabled status. (#15416)
  * Fixed bug preventing overridden enabled incompatible add-ons being upgraded or replaced using the external install tool. (#15417)
  * Fixed bug where NVDA would not speak until restarted after add-on installation. (#14525)
  * Fixed bug where add-ons cannot be installed if a previous download failed or was cancelled. (#15469)
  * Fixed issues with handling incompatible add-ons when upgrading NVDA. (#15414, #15412, #15437)
* NVDA once again announces calculation results in the Windows 32bit calculator on Server, LTSC and LTSB versions of Windows. (#15230)
* NVDA no longer ignores focus changes when a nested window (grand child window) gets focus. (#15432)
* Fixed a potential cause of crashing during NVDA startup. (#15517)

### Changes for Developers

Please refer to [the developer guide](https://www.nvaccess.org/files/nvda/documentation/developerGuide.html#API) for information on NVDA's API deprecation and removal process.

* `braille.handler.handleUpdate` and `braille.handler.handleReviewMove` have been changed in order not to update instantly.
Before this change, when either of these methods was called very often, this would drain many resources.
These methods now queue an update at the end of every core cycle instead.
They should also be thread safe, making it possible to call them from background threads. (#15163)
* Added official support to register custom braille display drivers in the automatic braille display detection process.
Consult the `braille.BrailleDisplayDriver` class documentation for more details.
Most notably, the `supportsAutomaticDetection` attribute must be set to `True` and the `registerAutomaticDetection` `classmethod` must be implemented.  (#15196)

#### Deprecations

* `braille.BrailleHandler.handlePendingCaretUpdate` is now deprecated with no public replacement.
It will be removed in 2024.1. (#15163)
* Importing the constants `xlCenter`, `xlJustify`, `xlLeft`, `xlRight`, `xlDistributed`, `xlBottom`, `xlTop` from `NVDAObjects.window.excel` is deprecated.
Use `XlHAlign` or `XlVAlign` enumerations instead. (#15205)
* The mapping `NVDAObjects.window.excel.alignmentLabels` is deprecated.
Use the `displayString` methods of `XlHAlign` or `XlVAlign` enumerations instead. (#15205)
* `bdDetect.addUsbDevices` and `bdDetect.addBluetoothDevices` have been deprecated.
Braille display drivers should implement the `registerAutomaticDetection` classmethod instead.
That method receives a `DriverRegistrar` object on which the `addUsbDevices` and `addBluetoothDevices` methods can be used. (#15200)
* The default implementation of the check method on `BrailleDisplayDriver` uses `bdDetect.driverHasPossibleDevices` for devices that are marked as thread safe.
Starting from NVDA 2024.1, in order for the base method to use `bdDetect.driverHasPossibleDevices`, the `supportsAutomaticDetection` attribute must be set to `True` as well. (#15200)

## 2023.2

This release introduces the Add-on Store to replace the Add-ons Manager.
In the Add-on Store you can browse, search, install and update community add-ons.
You can now manually override incompatibility issues with outdated add-ons at your own risk.

There are new braille features, commands, and display support.
There are also new input gestures for OCR and flattened object navigation.
Navigating and reporting formatting in Microsoft Office is improved.

There are many bug fixes, particularly for braille, Microsoft Office, web browsers and Windows 11.

eSpeak-NG, LibLouis braille translator, and Unicode CLDR have been updated.

### New Features

* Add-on Store has been added to NVDA. (#13985)
  * Browse, search, install and update community add-ons.
  * Manually override incompatibility issues with outdated add-ons.
  * The Add-ons Manager has been removed and replaced by the Add-on Store.
  * For more information please read the updated user guide.
* New input gestures:
  * An unbound gesture to cycle through the available languages for Windows OCR. (#13036)
  * An unbound gesture to cycle through the braille show messages modes. (#14864)
  * An unbound gesture to toggle showing the selection indicator for braille. (#14948)
  * Added default keyboard gesture assignments to move to the next or previous object in a flattened view of the object hierarchy. (#15053)
    * Desktop: `NVDA+numpad9` and `NVDA+numpad3` to move to the previous and next objects respectively.
    * Laptop: `shift+NVDA+[` and `shift+NVDA+]` to move to the previous and next objects respectively.
* New braille features:
  * Added support for the Help Tech Activator braille display. (#14917)
  * A new option to toggle showing the selection indicator (dots 7 and 8). (#14948)
  * A new option to optionally move the system caret or focus when changing the review cursor position with braille routing keys. (#14885, #3166)
  * When pressing `numpad2` three times to report the numerical value of the character at the position of the review cursor, the information is now also provided in braille. (#14826)
  * Added support for the `aria-brailleroledescription` ARIA 1.3 attribute, allowing web authors to override the type of an element shown on the braille display. (#14748)
  * Baum braille driver: added several braille chord gestures for performing common keyboard commands such as `windows+d` and `alt+tab`.
  Please refer to the NVDA User Guide for a full list. (#14714)
* Added pronunciation of Unicode symbols:
  * braille symbols such as `⠐⠣⠃⠗⠇⠐⠜`. (#13778)
  * Mac Option key symbol `⌥`. (#14682)
* Added gestures for Tivomatic Caiku Albatross braille displays. (#14844, #15002)
  * showing the braille settings dialog
  * accessing the status bar
  * cycling the braille cursor shape
  * cycling the braille show messages mode
  * toggling the braille cursor on/off
  * toggling the "braille show selection indicator" state
  * cycling the "braille move system caret when routing review cursor" mode. (#15122)
* Microsoft Office features:
  * When highlighted text is enabled Document Formatting, highlight colours are now reported in Microsoft Word. (#7396, #12101, #5866)
  * When colors are enabled Document Formatting, background colours are now reported in Microsoft Word. (#5866)
  * When using Excel shortcuts to toggle format such as bold, italic, underline and strike through of a cell in Excel, the result is now reported. (#14923)
* Experimental enhanced sound management:
  * NVDA can now output audio via the Windows Audio Session API (WASAPI), which may improve the responsiveness, performance and stability of NVDA speech and sounds. (#14697)
  * WASAPI usage can be enabled in Advanced settings.
  Additionally, if WASAPI is enabled, the following Advanced settings can also be configured.
    * An option to have the volume of NVDA sounds and beeps follow the volume setting of the voice you are using. (#1409)
    * An option to separately configure the volume of NVDA sounds. (#1409, #15038)
  * There is a known issue with intermittent crashing when WASAPI is enabled. (#15150)
* In Mozilla Firefox and Google Chrome, NVDA now reports when a control opens a dialog, grid, list or tree if the author has specified this using `aria-haspopup`. (#8235)
* It is now possible to use system variables (such as `%temp%` or `%homepath%`) in the path specification while creating portable copies of NVDA. (#14680)
* In Windows 10 May 2019 Update and later, NVDA can announce virtual desktop names when opening, changing, and closing them. (#5641)
* A system wide parameter has been added to allow users and system administrators to force NVDA to start in secure mode. (#10018)

### Changes

* Component updates:
  * eSpeak NG has been updated to 1.52-dev commit `ed9a7bcf`. (#15036)
  * Updated LibLouis braille translator to [3.26.0](https://github.com/liblouis/liblouis/releases/tag/v3.26.0). (#14970)
  * CLDR has been updated to version 43.0. (#14918)
* LibreOffice changes:
  * When reporting the review cursor location, the current cursor/caret location is now reported relative to the current page in LibreOffice Writer 7.6 and newer, similar to what is done for Microsoft Word. (#11696)
  * Announcement of the status bar (e.g. triggered by `NVDA+end`) works for LibreOffice. (#11698)
  * When moving to a different cell in LibreOffice Calc, NVDA no longer incorrectly announces the coordinates of the previously focused cell when cell coordinate announcement is disabled in NVDA's settings. (#15098)
* Braille changes:
  * When using a braille display via the Standard HID braille driver, the dpad can be used to emulate the arrow keys and enter.
  Also `space+dot1` and `space+dot4` now map to up and down arrow respectively. (#14713)
  * Updates to dynamic web content (ARIA live regions) are now displayed in braille.
  This can be disabled in the Advanced Settings panel. (#7756)
* Dash and em-dash symbols will always be sent to the synthesizer. (#13830)
* Distance reported in Microsoft Word will now honour the unit defined in Word's advanced options even when using UIA to access Word documents. (#14542)
* NVDA responds faster when moving the cursor in edit controls. (#14708)
* Script for reporting the destination of a link now reports from the caret / focus position rather than the navigator object. (#14659)
* Portable copy creation no longer requires that a drive letter be entered as part of the absolute path. (#14680)
* If Windows is configured to display seconds in the system tray clock, using `NVDA+f12` to report the time now honors that setting. (#14742)
* NVDA will now report unlabeled groupings that have useful position information, such as in recent versions of Microsoft Office 365 menus. (#14878)

### Bug Fixes

* Braille:
  * Several stability fixes to input/output for braille displays, resulting in less frequent errors and crashes of NVDA. (#14627)
  * NVDA will no longer unnecessarily switch to no braille multiple times during auto detection, resulting in a cleaner log and less overhead. (#14524)
  * NVDA will now switch back to USB if a HID Bluetooth device (such as the HumanWare Brailliant or APH Mantis) is automatically detected and an USB connection becomes available.
  This only worked for Bluetooth Serial ports before. (#14524)
  * When no braille display is connected and the braille viewer is closed by pressing `alt+f4` or clicking the close button, the display size of the braille subsystem will again be reset to no cells. (#15214)
* Web browsers:
  * NVDA no longer occasionally causes Mozilla Firefox to crash or stop responding. (#14647)
  * In Mozilla Firefox and Google Chrome, typed characters are no longer reported in some text boxes even when speak typed characters is disabled. (#8442)
  * You can now use browse mode in Chromium Embedded Controls where it was not possible previously. (#13493, #8553)
  * In Mozilla Firefox, moving the mouse over text after a link now reliably reports the text. (#9235)
  * The destination of graphic links is now reported accurately in more cases in Chrome and Edge. (#14783)
  * When trying to report the URL for a link without a href attribute NVDA is no longer silent.
  Instead NVDA reports that the link has no destination. (#14723)
  * In Browse mode, NVDA will no longer incorrectly ignore focus moving to a parent or child control e.g. moving from a control to its parent list item or gridcell. (#14611)
    * Note however that this fix only applies when the Automatically set focus to focusable elements" option in Browse Mode settings is turned off (which is the default).
* Fixes for Windows 11:
  * NVDA can once again announce Notepad status bar contents. (#14573)
  * Switching between tabs will announce the new tab name and position for Notepad and File Explorer. (#14587, #14388)
  * NVDA will once again announce candidate items when entering text in languages such as Chinese and Japanese. (#14509)
  * It is once again possible to open the Contributors and License items on the NVDA Help menu. (#14725)
* Microsoft Office fixes:
  * When rapidly moving through cells in Excel, NVDA is now less likely to report the wrong cell or selection. (#14983, #12200, #12108)
  * When landing on an Excel cell from outside a work sheet, braille and focus highlighter are no longer needlessly updated to the object that had focus previously. (#15136)
  * NVDA no longer fails to announce focusing password fields in Microsoft Excel and Outlook. (#14839)
* For symbols which do not have a symbol description in the current locale, the default English symbol level will be used. (#14558, #14417)
* It is now possible to use the backslash character in the replacement field of a dictionaries entry, when the type is not set to regular expression. (#14556)
* In Windows 10 and 11 Calculator, a portable copy of NVDA will no longer do nothing or play error tones when entering expressions in standard calculator in compact overlay mode. (#14679)
* NVDA again recovers from many more situations such as applications that stop responding which previously caused it to freeze completely. (#14759)
* When forcing UIA support with certain terminal and consoles, a bug is fixed which caused a freeze and the log file to be spammed. (#14689)
* NVDA will no longer refuse to save the configuration after a configuration reset. (#13187)
* When running a temporary version from the launcher, NVDA will not mislead users into thinking they can save the configuration. (#14914)
* NVDA now generally responds slightly faster to commands and focus changes. (#14928)
* Displaying the OCR settings will not fail on some systems anymore. (#15017)
* Fix bug related to saving and loading the NVDA configuration, including switching synthesizers. (#14760)
* Fix bug causing text review "flick up" touch gesture to move pages rather than move to previous line. (#15127)

### Changes for Developers

Please refer to [the developer guide](https://www.nvaccess.org/files/nvda/documentation/developerGuide.html#API) for information on NVDA's API deprecation and removal process.

* Suggested conventions have been added to the add-on manifest specification.
These are optional for NVDA compatibility, but are encouraged or required for submitting to the Add-on Store. (#14754)
  * Use `lowerCamelCase` for the name field.
  * Use `<major>.<minor>.<patch>` format for the version field (required for add-on datastore).
  * Use `https://` as the schema for the url field (required for add-on datastore).
* Added a new extension point type called `Chain`, which can be used to iterate over iterables returned by registered handlers. (#14531)
* Added the `bdDetect.scanForDevices` extension point.
Handlers can be registered that yield `BrailleDisplayDriver/DeviceMatch` pairs that don't fit in existing categories, like USB or Bluetooth. (#14531)
* Added extension point: `synthDriverHandler.synthChanged`. (#14618)
* The NVDA Synth Settings Ring now caches available setting values the first time they're needed, rather than when loading the synthesizer. (#14704)
* You can now call the export method on a gesture map to export it to a dictionary.
This dictionary can be imported in another gesture by passing it either to the constructor of `GlobalGestureMap` or to the update method on an existing map. (#14582)
* `hwIo.base.IoBase` and its derivatives now have a new constructor parameter to take a `hwIo.ioThread.IoThread`.
If not provided, the default thread is used. (#14627)
* `hwIo.ioThread.IoThread` now has a `setWaitableTimer` method to set a waitable timer using a python function.
Similarly, the new `getCompletionRoutine` method allows you to convert a python method into a completion routine safely. (#14627)
* `offsets.OffsetsTextInfo._get_boundingRects` should now always return `List[locationHelper.rectLTWH]` as expected for a subclass of `textInfos.TextInfo`. (#12424)
* `highlight-color` is now a format field attribute. (#14610)
* NVDA should more accurately determine if a logged message is coming from NVDA core. (#14812)
* NVDA will no longer log inaccurate warnings or errors about deprecated appModules. (#14806)
* All NVDA extension points are now briefly described in a new, dedicated chapter in the Developer Guide. (#14648)
* `scons checkpot` will no longer check the `userConfig` subfolder anymore. (#14820)
* Translatable strings can now be defined with a singular and a plural form using `ngettext` and `npgettext`. (#12445)

#### Deprecations

* Passing lambda functions to `hwIo.ioThread.IoThread.queueAsApc` is deprecated.
Instead, functions should be weakly referenceable. (#14627)
* Importing `LPOVERLAPPED_COMPLETION_ROUTINE` from `hwIo.base` is deprecated.
Instead import from `hwIo.ioThread`. (#14627)
* `IoThread.autoDeleteApcReference` is deprecated.
It was introduced in NVDA 2023.1 and was never meant to be part of the public API.
Until removal, it behaves as a no-op, i.e. a context manager yielding nothing. (#14924)
* `gui.MainFrame.onAddonsManagerCommand` is deprecated, use `gui.MainFrame.onAddonStoreCommand` instead. (#13985)
* `speechDictHandler.speechDictVars.speechDictsPath` is deprecated, use `NVDAState.WritePaths.speechDictsDir` instead. (#15021)
* Importing `voiceDictsPath` and `voiceDictsBackupPath` from `speechDictHandler.dictFormatUpgrade` is deprecated.
Instead use `WritePaths.voiceDictsDir` and `WritePaths.voiceDictsBackupDir` from `NVDAState`. (#15048)
* `config.CONFIG_IN_LOCAL_APPDATA_SUBKEY` is deprecated.
Instead use `config.RegistryKey.CONFIG_IN_LOCAL_APPDATA_SUBKEY`. (#15049)

## 2023.1

A new option has been added, "Paragraph Style" in "Document Navigation".
This can be used with text editors that do not support paragraph navigation natively, such as Notepad and Notepad++.

There is a new global command to report the destination of a link, mapped to `NVDA+k`.

Support for annotated web content (such as comments and footnotes) has improved.
Press `NVDA+d` to cycle through summaries when annotations are reported (e.g. "has comment, has footnote").

Tivomatic Caiku Albatross 46/80 braille displays are now supported.

Support for ARM64 and AMD64 versions of Windows has improved.

There are many bug fixes, notably Windows 11 fixes.

eSpeak, LibLouis, Sonic rate boost and Unicode CLDR have been updated.
There are new Georgian, Swahili (Kenya) and Chichewa (Malawi) braille tables.

Note:

* This release breaks compatibility with existing add-ons.

### New Features

* Microsoft Excel via UI Automation: Automatic reporting of column and row headers in tables. (#14228)
  * Note: This is referring to tables formatted via the "Table" button on the Insert pane of the Ribbon.
  "First Column" and "Header Row" in "Table Style Options" correspond to column and row headers respectively.
  * This is not referring to screen reader specific headers via named ranges, which is currently not supported via UI Automation.
* An unassigned script has been added to toggle delayed character descriptions. (#14267)
* Added an experimental option to leverage the UIA notification support in Windows Terminal to report new or changed text in the terminal, resulting in improved stability and responsivity. (#13781)
  * Consult the user guide for limitations of this experimental option.
* On Windows 11 ARM64, browse mode is now available in AMD64 apps such as Firefox, Google Chrome and 1Password. (#14397)
* A new option has been added, "Paragraph Style" in "Document Navigation".
This adds support for single line break (normal) and multi line break (block) paragraph navigation.
This can be used with text editors that do not support paragraph navigation natively, such as Notepad and Notepad++. (#13797)
* The presence of multiple annotations are now reported.
`NVDA+d` now cycles through reporting the summary of each annotation target for origins with multiple annotation targets.
For example, when text has a comment and a footnote associated with it. (#14507, #14480)
* Added support for Tivomatic Caiku Albatross 46/80 braille displays. (#13045)
* New global command: Report link destination (`NVDA+k`).
Pressed once will speak/braille the destination of the link that is in the navigator object.
Pressing twice will show it in a window, for more detailed review. (#14583)
* New unmapped global command (Tools category): Report link destination in a window.
Same as pressing `NVDA+k` twice, but may be more useful for braille users. (#14583)

### Changes

* Updated LibLouis braille translator to [3.24.0](https://github.com/liblouis/liblouis/releases/tag/v3.24.0). (#14436)
  * Major updates to Hungarian, UEB, and Chinese bopomofo braille.
  * Support for the Danish braille standard 2022.
  * New braille tables for Georgian literary braille, Swahili (Kenya) and Chichewa (Malawi).
* Updated Sonic rate boost library to commit `1d70513`. (#14180)
* CLDR has been updated to version 42.0. (#14273)
* eSpeak NG has been updated to 1.52-dev commit `f520fecb`. (#14281, #14675)
  * Fixed reporting of large numbers. (#14241)
* Java applications with controls using the selectable state will now announce when an item is not selected rather than when the item is selected. (#14336)

### Bug Fixes

* Windows 11 fixes:
  * NVDA will announce search highlights when opening Start menu. (#13841)
  * On ARM, x64 apps are no longer identified as ARM64 applications. (#14403)
  * Clipboard history menu items such as "pin item" can be accessed. (#14508)
  * In Windows 11 22H2 and newer, it is again possible to use mouse and touch interaction to interact with areas such as the system tray overflow window and "Open With" dialog. (#14538, #14539)
* Suggestions are reported when typing an @mention in in Microsoft Excel comments. (#13764)
* In the Google Chrome location bar, suggestion controls (switch to tab, remove suggestion etc) are now reported when selected. (#13522)
* When requesting formatting information, colors are now explicitly reported in Wordpad or log viewer, rather than only "Default color". (#13959)
* In Firefox, activating the "Show options" button on GitHub issue pages now works reliably. (#14269)
* The date picker controls in Outlook 2016 / 365 Advanced search dialog now report their label and value. (#12726)
* ARIA switch controls are now actually reported as switches in Firefox, Chrome and Edge, rather than checkboxes. (#11310)
* NVDA will automatically announce the sort state on an HTML table column header when changed by pressing an inner button. (#10890)
* A landmark or region's name is always automatically spoken when jumping inside from outside using quick navigation or focus in browse mode. (#13307)
* When beep or announce 'cap' for capitals is enabled with delayed character descriptions, NVDA no longer beeps or announces 'cap' twice. (#14239)
* Controls in tables in Java applications will now be announced more accurately by NVDA. (#14347)
* Some settings will no longer be unexpectedly different when used with multiple profiles. (#14170)
  * The following settings have been addressed:
    * Line indentation in Document formatting settings.
    * Cell borders in doc formatting settings
    * Show messages in braille settings
    * Tether Braille in braille settings
  * In some rare cases, these settings used in profiles may be unexpectedly modified when installing this version of NVDA.
  * Please check these options in your profiles after upgrading NVDA to this version.
* Emojis should now be reported in more languages. (#14433)
* The presence of an annotation is no longer missing in braille for some elements. (#13815)
* Fixed an issue where config changes not save correctly when changing between a "Default" option and the value of the "Default" option. (#14133)
* When configuring NVDA there will always be at least one key defined as an NVDA key. (#14527)
* When accessing the NVDA menu via the notification area, NVDA will not suggest a pending update anymore when no update is available. (#14523)
* Remaining, elapsed and total time is now reported correctly for audio files over a day long in foobar2000. (#14127)
* In web browsers such as Chrome and Firefox, alerts such as file downloads are shown in braille in addition to being spoken. (#14562)
* Bug fixed when navigating to the first and last column in a table in Firefox (#14554)
* When NVDA is launched with `--lang=Windows` parameter, it is again possible to open NVDA's General settings dialog. (#14407)
* NVDA no longer fails to continue reading in Kindle for PC after turning the page. (#14390)

### Changes for Developers

Note: this is an Add-on API compatibility breaking release.
Add-ons will need to be re-tested and have their manifest updated.
Please refer to [the developer guide](https://www.nvaccess.org/files/nvda/documentation/developerGuide.html#API) for information on NVDA's API deprecation and removal process.

* System tests should now pass when run locally on non-English systems. (#13362)
* In Windows 11 on ARM, x64 apps are no longer identified as ARM64 applications. (#14403)
* It is no longer necessary to use `SearchField` and `SuggestionListItem` `UIA` `NVDAObjects` in new UI Automation scenarios, where automatic reporting of search suggestions, and where typing has been exposed via UI Automation with the `controllerFor` pattern.
This functionality is now available generically via `behaviours.EditableText` and the base `NVDAObject` respectively. (#14222)
* The UIA debug logging category when enabled now produces significantly more logging for UIA event handlers and utilities. (#14256)
* NVDAHelper build standards updated. (#13072)
  * Now uses the C++20 standard, was C++17.
  * Now uses the `/permissive-` compiler flag which disables permissive behaviors, and sets the `/Zc` compiler options for strict conformance.
* Some plugin objects (e.g. drivers and add-ons) now have a more informative description in the NVDA python console. (#14463)
* NVDA can now be fully compiled with Visual Studio 2022, no longer requiring the Visual Studio 2019 build tools. (#14326)
* More detailed logging for NVDA freezes to aid debugging. (#14309)
* The singleton `braille._BgThread` class has been replaced with `hwIo.ioThread.IoThread`. (#14130)
  * A single instance `hwIo.bgThread` (in NVDA core) of this class provides background i/o for thread safe braille display drivers.
  * This new class is not a singleton by design, add-on authors are encouraged to use their own instance when doing hardware i/o.
* The processor architecture for the computer can be queried from `winVersion.WinVersion.processorArchitecture attribute.` (#14439)
* New extension points have been added. (#14503)
  * `inputCore.decide_executeGesture`
  * `tones.decide_beep`
  * `nvwave.decide_playWaveFile`
  * `braille.pre_writeCells`
  * `braille.filter_displaySize`
  * `braille.decide_enabled`
  * `braille.displayChanged`
  * `braille.displaySizeChanged`
* It is possible to set useConfig to False on supported settings for a synthesizer driver. (#14601)

#### API Breaking Changes

These are breaking API changes.
Please open a GitHub issue if your Add-on has an issue with updating to the new API.

* The configuration specification has been altered, keys have been removed or modified:
  * In `[documentFormatting]` section (#14233):
    * `reportLineIndentation` stores an int value (0 to 3) instead of a boolean
    * `reportLineIndentationWithTones` has been removed.
    * `reportBorderStyle` and `reportBorderColor` have been removed and are replaced by `reportCellBorders`.
  * In `[braille]` section (#14233):
    * `noMessageTimeout` has been removed, replaced by a value for `showMessages`.
    * `messageTimeout` cannot take the value 0 anymore, replaced by a value for `showMessages`.
    * `autoTether` has been removed; `tetherTo` can now take the value "auto" instead.
  * In `[keyboard]` section  (#14528):
    * `useCapsLockAsNVDAModifierKey`, `useNumpadInsertAsNVDAModifierKey`, `useExtendedInsertAsNVDAModifierKey` have been removed.
    They are replaced by `NVDAModifierKeys`.
* The `NVDAHelper.RemoteLoader64` class has been removed with no replacement. (#14449)
* The following functions in `winAPI.sessionTracking` are removed with no replacement. (#14416, #14490)
  * `isWindowsLocked`
  * `handleSessionChange`
  * `unregister`
  * `register`
  * `isLockStateSuccessfullyTracked`
* It is no longer possible to enable/disable the braille handler by setting `braille.handler.enabled`.
To disable the braille handler programatically, register a handler to `braille.handler.decide_enabled`. (#14503)
* It is no longer possible to update the display size of the handler by setting `braille.handler.displaySize`.
To update the displaySize programatically, register a handler to `braille.handler.filter_displaySize`.
Refer to `brailleViewer` for an example on how to do this. (#14503)
* There have been changes to the usage of `addonHandler.Addon.loadModule`. (#14481)
  * `loadModule` now expects dot as a separator, rather than backslash.
  For example "lib.example" instead of "lib\example".
  * `loadModule` now raises an exception when a module can't be loaded or has errors, instead of silently returning `None` without giving information about the cause.
* The following symbols have been removed from `appModules.foobar2000` with no direct replacement. (#14570)
  * `statusBarTimes`
  * `parseIntervalToTimestamp`
  * `getOutputFormat`
  * `getParsingFormat`
* The following are no longer singletons - their get method has been removed.
Usage of `Example.get()` is now `Example()`. (#14248)
  * `UIAHandler.customAnnotations.CustomAnnotationTypesCommon`
  * `UIAHandler.customProps.CustomPropertiesCommon`
  * `NVDAObjects.UIA.excel.ExcelCustomProperties`
  * `NVDAObjects.UIA.excel.ExcelCustomAnnotationTypes`

#### Deprecations

* `NVDAObjects.UIA.winConsoleUIA.WinTerminalUIA` is deprecated and usage is discouraged. (#14047)
* `config.addConfigDirsToPythonPackagePath` has been moved.
Use `addonHandler.packaging.addDirsToPythonPackagePath` instead. (#14350)
* `braille.BrailleHandler.TETHER_*` are deprecated.
Use `configFlags.TetherTo.*.value` instead. (#14233)
* `utils.security.postSessionLockStateChanged` is deprecated.
Use `utils.security.post_sessionLockStateChanged` instead. (#14486)
* `NVDAObject.hasDetails`, `NVDAObject.detailsSummary`, `NVDAObject.detailsRole` has been deprecated.
Use `NVDAObject.annotations` instead. (#14507)
* `keyboardHandler.SUPPORTED_NVDA_MODIFIER_KEYS` is deprecated with no direct replacement.
Consider using the class `config.configFlags.NVDAKey` instead. (#14528)
* `gui.MainFrame.evaluateUpdatePendingUpdateMenuItemCommand` has been deprecated.
Use `gui.MainFrame.SysTrayIcon.evaluateUpdatePendingUpdateMenuItemCommand` instead. (#14523)

## 2022.4

This release includes several new key commands, including table say all commands.
A "Quick Start Guide" section has been added to the User Guide.
There are also several bug fixes.

eSpeak has been updated and LibLouis has been updated.
There are new Chinese, Swedish, Luganda and Kinyarwanda braille tables.

### New Features

* Added a "Quick Start Guide" section to the User Guide. (#13934)
* Introduced a new command to check the keyboard shortcut of the current focus. (#13960)
  * Desktop: `shift+numpad2`.
  * Laptop: `NVDA+ctrl+shift+.`.
* Introduced new commands to move the review cursor by page where supported by the application. (#14021)
  * Move to previous page:
    * Desktop: `NVDA+pageUp`.
    * Laptop: `NVDA+shift+pageUp`.
  * Move to next page:
    * Desktop: `NVDA+pageDown`.
    * Laptop: `NVDA+shift+pageDown`.
* Added the following table commands. (#14070)
  * Say all in column: `NVDA+control+alt+downArrow`
  * Say all in row: `NVDA+control+alt+rightArrow`
  * Read entire column: `NVDA+control+alt+upArrow`
  * Read entire row: `NVDA+control+alt+leftArrow`
* Microsoft Excel via UI Automation: NVDA now announces when moving out of a table within a spreadsheet. (#14165)
* Reporting table headers can now be configured separately for rows and columns. (#14075)

### Changes

* eSpeak NG has been updated to 1.52-dev commit `735ecdb8`. (#14060, #14079, #14118, #14203)
  * Fixed reporting of Latin characters when using Mandarin. (#12952, #13572, #14197)
* Updated LibLouis braille translator to [3.23.0](https://github.com/liblouis/liblouis/releases/tag/v3.23.0). (#14112)
  * Added braille tables:
    * Chinese common braille (simplified Chinese characters)
    * Kinyarwanda literary braille
    * Luganda literary braille
    * Swedish uncontracted braille
    * Swedish partially contracted braille
    * Swedish contracted braille
    * Chinese (China, Mandarin) Current Braille System (no tones) (#14138)
* NVDA now includes the architecture of the operating system as part of user statistics tracking. (#14019)

### Bug Fixes

* When updating NVDA using the Windows Package Manager CLI (aka winget), a released version of NVDA is no longer always treated as newer than whatever alpha version is installed. (#12469)
* NVDA will now correctly announce Group boxes in Java applications. (#13962)
* Caret properly follows spoken text during "say all" in applications such as Bookworm, WordPad, or the NVDA log viewer. (#13420, #9179)
* In programs using UI Automation, partially checked checkboxes will be reported correctly. (#13975)
* Improved performance and stability in Microsoft Visual Studio, Windows Terminal, and other UI Automation based applications. (#11077, #11209)
  * These fixes apply to Windows 11 Sun Valley 2 (version 22H2) and later.
  * Selective registration for UI Automation events and property changes now enabled by default.
* Text reporting, Braille output, and password suppression now work as expected in the embedded Windows Terminal control in Visual Studio 2022. (#14194)
* NVDA is now DPI aware when using multiple monitors.
There are several fixes for using a DPI setting higher than 100% or multiple monitors.
Issues may still exist with versions of Windows older than Windows 10 1809.
For these fixes to work, applications which NVDA interacts with also need to be DPI aware.
Note there are still known issues with Chrome and Edge. (#13254)
  * Visual highlighting frames should now be correctly placed in most applications. (#13370, #3875, #12070)
  * Touch screen interaction should now be accurate for most applications. (#7083)
  * Mouse tracking should now work for most applications. (#6722)
* Orientation state (landscape/portrait) changes are now correctly ignored when there is no change (e.g. monitor changes). (#14035)
* NVDA will announce dragging items on screen in places such as rearranging Windows 10 Start menu tiles and virtual desktops in Windows 11. (#12271, #14081)
* In advanced settings, "Play a sound for logged errors" option is now correctly restored to its default value when pressing the "Restore defaults" button. (#14149)
* NVDA can now select text using the `NVDA+f10` keyboard shortcut on Java applications. (#14163)
* NVDA will no longer get stuck in a menu when arrowing up and down threaded conversations in Microsoft Teams. (#14355)

### Changes for Developers

Please refer to [the developer guide](https://www.nvaccess.org/files/nvda/documentation/developerGuide.html#API) for information on NVDA's API deprecation and removal process.

* The [NVDA API Announcement mailing list](https://groups.google.com/a/nvaccess.org/g/nvda-api/about) was created. (#13999)
* NVDA no longer processes `textChange` events for most UI Automation applications due to their extreme negative performance impact. (#11002, #14067)

#### Deprecations

* `core.post_windowMessageReceipt` is deprecated, use `winAPI.messageWindow.pre_handleWindowMessage` instead.
* `winKernel.SYSTEM_POWER_STATUS` is deprecated and usage is discouraged, this has been moved to `winAPI._powerTracking.SystemPowerStatus`.
* `winUser.SM_*` constants are deprecated, use `winAPI.winUser.constants.SystemMetrics` instead.

## 2022.3.3

This is a minor release to fix issues with 2022.3.2, 2022.3.1 and 2022.3.
This also addresses a security issue.

### Security Fixes

* Prevents possible system access (e.g. NVDA Python console) for unauthenticated users.
([GHSA-fpwc-2gxx-j9v7](https://github.com/nvaccess/nvda/security/advisories/GHSA-fpwc-2gxx-j9v7))

### Bug Fixes

* Fixed bug where if NVDA freezes when locking, NVDA will allow access to the users desktop while on the Windows lock screen. (#14416)
* Fixed bug where if NVDA freezes when locking, NVDA will not behave correctly, as if the device was still locked. (#14416)
* Fixed accessibility issues with the Windows "forgot my PIN" process and Windows update/install experience. (#14368)
* Fixed bug when trying to install NVDA in some Windows environments, e.g. Windows Server. (#14379)

### Changes for Developers

#### Deprecations

* `utils.security.isObjectAboveLockScreen(obj)` is deprecated, instead use `obj.isBelowLockScreen`. (#14416)
* The following functions in `winAPI.sessionTracking` are deprecated for removal in 2023.1. (#14416)
  * `isWindowsLocked`
  * `handleSessionChange`
  * `unregister`
  * `register`
  * `isLockStateSuccessfullyTracked`

## 2022.3.2

This is a minor release to fix regressions with 2022.3.1 and address a security issue.

### Security Fixes

* Prevents possible system level access for unauthenticated users.
([GHSA-3jj9-295f-h69w](https://github.com/nvaccess/nvda/security/advisories/GHSA-3jj9-295f-h69w))

### Bug Fixes

* Fixes a regression from 2022.3.1 where certain functionality was disabled on secure screens. (#14286)
* Fixes a regression from 2022.3.1 where certain functionality was disabled after sign-in, if NVDA started on the lock screen. (#14301)

## 2022.3.1

This is a minor release to fix several security issues.
Please responsibly disclose security issues to <info@nvaccess.org>.

### Security Fixes

* Fixed exploit where it was possible to elevate from user to system privileges.
([GHSA-q7c2-pgqm-vvw5](https://github.com/nvaccess/nvda/security/advisories/GHSA-q7c2-pgqm-vvw5))
* Fixed a security issue allowing access to the python console on the lock screen via a race condition for NVDA startup.
([GHSA-72mj-mqhj-qh4w](https://github.com/nvaccess/nvda/security/advisories/GHSA-72mj-mqhj-qh4w))
* Fixed issue where speech viewer text is cached when locking Windows.
([GHSA-grvr-j2h8-3qm4](https://github.com/nvaccess/nvda/security/advisories/GHSA-grvr-j2h8-3qm4))

### Bug Fixes

* Prevent an unauthenticated user from updating settings for speech and Braille viewer on the lock screen. ([GHSA-grvr-j2h8-3qm4](https://github.com/nvaccess/nvda/security/advisories/GHSA-grvr-j2h8-3qm4))

## 2022.3

A significant amount of this release was contributed by the NVDA development community.
This includes delayed character descriptions and improved Windows Console support.

This release also includes several bug fixes.
Notably, up-to-date versions of Adobe Acrobat/Reader will no longer crash when reading a PDF document.

eSpeak has been updated, which introduces 3 new languages: Belarusian, Luxembourgish and Totontepec Mixe.

### New Features

* In the Windows Console Host used by Command Prompt, PowerShell, and the Windows Subsystem for Linux on Windows 11 version 22H2 (Sun Valley 2) and later:
  * Vastly improved performance and stability. (#10964)
  * When pressing `control+f` to find text, the review cursor position is updated to follow the found term. (#11172)
  * Reporting of typed text that does not appear on-screen (such as passwords) is disabled by default.
It can be re-enabled in NVDA's advanced settings panel. (#11554)
  * Text that has scrolled offscreen can be reviewed without scrolling the console window. (#12669)
  * More detailed text formatting information is available. ([microsoft/terminal PR 10336](https://github.com/microsoft/terminal/pull/10336))
* A new Speech option has been added to read character descriptions after a delay. (#13509)
* A new Braille option has been added to determine if scrolling the display forward/back should interrupt speech. (#2124)

### Changes

* eSpeak NG has been updated to 1.52-dev commit `9de65fcb`. (#13295)
  * Added languages:
    * Belarusian
    * Luxembourgish
    * Totontepec Mixe
* When using UI Automation to access Microsoft Excel spreadsheet controls, NVDA is now able to report when a cell is merged. (#12843)
* Instead of reporting "has details" the purpose of details is included where possible, for example "has comment". (#13649)
* The installation size of NVDA is now shown in Windows Programs and Feature section. (#13909)

### Bug Fixes

* Adobe Acrobat / Reader 64 bit will no longer crash when reading a PDF document. (#12920)
  * Note that the most up to date version of Adobe Acrobat / Reader is also required to avoid the crash.
* Font size measurements are now translatable in NVDA. (#13573)
* Ignore Java Access Bridge events where no window handle can be found for Java applications.
This will improve performance for some Java applications including IntelliJ IDEA. (#13039)
* Announcement of selected cells for LibreOffice Calc is more efficient and no longer results in a Calc freeze when many cells are selected. (#13232)
* When running under a different user, Microsoft Edge is no longer inaccessible. (#13032)
* When rate boost is off, eSpeak's rate does not drop anymore between rates 99% and 100%. (#13876)
* Fix bug which allowed 2 Input Gestures dialogs to open. (#13854)

### Changes for Developers

* Updated Comtypes to version 1.1.11. (#12953)
* In builds of Windows Console (`conhost.exe`) with an NVDA API level of 2 (`FORMATTED`) or greater, such as those included with Windows 11 version 22H2 (Sun Valley 2), UI Automation is now used by default. (#10964)
  * This can be overridden by changing the "Windows Console support" setting in NVDA's advanced settings panel.
  * To find your Windows Console's NVDA API level, set "Windows Console support" to "UIA when available", then check the NVDA+F1 log opened from a running Windows Console instance.
* The Chromium virtual buffer is now loaded even when the document object has the MSAA `STATE_SYSTEM_BUSY` exposed via IA2. (#13306)
* A config spec type `featureFlag` has been created for use with experimental features in NVDA. See `devDocs/featureFlag.md` for more information. (#13859)

#### Deprecations

There are no deprecations proposed in 2022.3.

## 2022.2.4

This is a patch release to fix a security issue.

### Bug Fixes

* Fixed an exploit where it was possible to open the NVDA python console via the log viewer on the lock screen.
([GHSA-585m-rpvv-93qg](https://github.com/nvaccess/nvda/security/advisories/GHSA-585m-rpvv-93qg))

## 2022.2.3

This is a patch release to fix an accidental API breakage introduced in 2022.2.1.

### Bug Fixes

* Fixed a bug where NVDA did not announce "Secure Desktop" when entering a secure desktop.
This caused NVDA remote to not recognize secure desktops. (#14094)

## 2022.2.2

This is a patch release to fix a bug introduced in 2022.2.1 with input gestures.

### Bug Fixes

* Fixed a bug where input gestures didn't always work. (#14065)

## 2022.2.1

This is a minor release to fix a security issue.
Please responsibly disclose security issues to <info@nvaccess.org>.

### Security Fixes

* Fixed exploit where it was possible to run a python console from the lockscreen. (GHSA-rmq3-vvhq-gp32)
* Fixed exploit where it was possible to escape the lockscreen using object navigation. (GHSA-rmq3-vvhq-gp32)

### Changes for Developers

#### Deprecations

These deprecations are currently not scheduled for removal.
The deprecated aliases will remain until further notice.
Please test the new API and provide feedback.
For add-on authors, please open a GitHub issue if these changes stop the API from meeting your needs.

* `appModules.lockapp.LockAppObject` should be replaced with `NVDAObjects.lockscreen.LockScreenObject`. (GHSA-rmq3-vvhq-gp32)
* `appModules.lockapp.AppModule.SAFE_SCRIPTS` should be replaced with `utils.security.getSafeScripts()`. (GHSA-rmq3-vvhq-gp32)

## 2022.2

This release includes many bug fixes.
Notably, there are significant improvements for Java based applications, braille displays and Windows features.

New table navigation commands have been introduced.
Unicode CLDR has been updated.
LibLouis has been updated, which includes a new German braille table.

### New Features

* Support for interacting with Microsoft Loop Components in Microsoft Office products. (#13617)
* New table navigation commands have been added. (#957)
 * `control+alt+home/end` to jump to first/last column.
 * `control+alt+pageUp/pageDown` to jump to first/last row.
* An unassigned script to cycle through language and dialect switching modes has been added. (#10253)

### Changes

* NSIS has been updated to version 3.08. (#9134)
* CLDR has been updated to version 41.0. (#13582)
* Updated LibLouis braille translator to [3.22.0](https://github.com/liblouis/liblouis/releases/tag/v3.22.0). (#13775)
  * New braille table: German grade 2 (detailed)
* Added new role for "busy indicator" controls. (#10644)
* NVDA now announces when an NVDA action cannot be performed. (#13500)
  * This includes when:
    * Using the NVDA Windows Store version.
    * In a secure context.
    * Waiting for a response to a modal dialog.

### Bug Fixes

* Fixes for Java based applications:
  * NVDA will now announce read-only state. (#13692)
  * NVDA will now announce disabled/enabled state correctly. (#10993)
  * NVDA will now announce function key shortcuts. (#13643)
  * NVDA can now beep or speak on progress bars. (#13594)
  * NVDA will no longer incorrectly remove text from widgets when presenting to the user. (#13102)
  * NVDA will now announce the state of toggle buttons. (#9728)
  * NVDA will now identify the window in a Java application with multiple windows. (#9184)
  * NVDA will now announce position information for tab controls. (#13744)
* Braille fixes:
  * Fix braille output when navigating certain text in Mozilla rich edit controls, such as drafting a message in Thunderbird. (#12542)
  * When braille is tethered automatically and the mouse is moved with mouse tracking enabled,
   text review commands now update the braille display with the spoken content. (#11519)
  * It is now possible to pan the braille display through content after use of text review commands. (#8682)
* The NVDA installer can now run from directories with special characters. (#13270)
* In Firefox, NVDA no longer fails to report items in web pages when aria-rowindex, aria-colindex, aria-rowcount or aria-colcount attributes are invalid. (#13405)
* The cursor does not switch row or column anymore when using table navigation to navigate through merged cells. (#7278)
* When reading non-interactive PDFs in Adobe Reader, the type and state of form fields (such as checkboxes and radio buttons) are now reported. (#13285)
* "Reset configuration to factory defaults" is now accessible in the NVDA menu during secure mode. (#13547)
* Any locked mouse keys will be unlocked when NVDA exits, previously the mouse button would remain locked. (#13410)
* Visual Studio now reports line numbers. (#13604)
  * Note that for line number reporting to work, showing line numbers must be enabled in Visual Studio and NVDA.
* Visual Studio now correctly reports line indentation. (#13574)
* NVDA will once again announce Start menu search result details in recent Windows 10 and 11 releases. (#13544)
* In Windows 10 and 11 Calculator version 10.1908 and later,
NVDA will announce results when more commands are pressed, such as commands from scientific mode. (#13383)
* In Windows 11, it is again possible to navigate and interact with user interface elements,
such as Taskbar and Task View using mouse and touch interaction. (#13506)
* NVDA will announce status bar content in Windows 11 Notepad. (#13688)
* Navigator object highlighting now shows up immediately upon activation of the feature. (#13641)
* Fix reading single column list view items. (#13659, #13735)
* Fix eSpeak automatic language switching for English and French falling back to British English and French (France). (#13727)
* Fix OneCore automatic language switching when trying to switch to a formerly installed language. (#13732)

### Changes for Developers

* Compiling NVDA dependencies with Visual Studio 2022 (17.0) is now supported.
For development and release builds, Visual Studio 2019 is still used. (#13033)
* When retrieving the count of selected children via accSelection,
the case where a negative child ID or an IDispatch is returned by `IAccessible::get_accSelection` is now handled properly. (#13277)
* New convenience functions `registerExecutableWithAppModule` and `unregisterExecutable` were added to the `appModuleHandler` module.
They can be used to use a single App Module with multiple executables. (#13366)

#### Deprecations

These are proposed API breaking changes.
The deprecated part of the API will continue to be available until the specified release.
If no release is specified, the plan for removal has not been determined.
Note, the roadmap for removals is 'best effort' and may be subject to change.
Please test the new API and provide feedback.
For add-on authors, please open a GitHub issue if these changes stop the API from meeting your needs.

* `appModuleHandler.NVDAProcessID` is deprecated, use `globalVars.appPid` instead. (#13646)
* `gui.quit` is deprecated, use `wx.CallAfter(mainFrame.onExitCommand, None)` instead. (#13498)
  -
* Some alias appModules are marked as deprecated.
Code which imports from one of them, should instead import from the replacement module.  (#13366)

| Removed module name |Replacement module|
|---|---|
|azuredatastudio |code|
|azuredatastudio-insiders |code|
|calculatorapp |calculator|
|code - insiders |code|
|commsapps |hxmail|
|dbeaver |eclipse|
|digitaleditionspreview |digitaleditions|
|esybraille |esysuite|
|hxoutlook |hxmail|
|miranda64 |miranda32|
|mpc-hc |mplayerc|
|mpc-hc64 |mplayerc|
|notepad++ |notepadPlusPlus|
|searchapp |searchui|
|searchhost |searchui|
|springtoolsuite4 |eclipse|
|sts |eclipse|
|teamtalk3 |teamtalk4classic|
|textinputhost |windowsinternal_composableshell_experiences_textinput_inputapp|
|totalcmd64 |totalcmd|
|win32calc |calc|
|winmail |msimn|
|zend-eclipse-php |eclipse|
|zendstudio |eclipse|

## 2022.1

This release includes major improvements to UIA support with MS Office.
For Microsoft Office 16.0.15000 and higher on Windows 11, NVDA will use UI Automation to access Microsoft Word documents by default.
This provides a significant performance improvement over the old Object model access.

There are improvements to braille display drivers including Seika Notetaker, Papenmeier and HID Braille.
There are also various Windows 11 bug fixes, for apps such as Calculator, Console, Terminal, Mail and Emoji Panel.

eSpeak-NG and LibLouis have been updated, adding new Japanese, German and Catalan tables.

Note:

 * This release breaks compatibility with existing add-ons.

### New Features

* Support for reporting notes in MS Excel with UI Automation enabled on Windows 11. (#12861)
* In recent builds of Microsoft Word via UI Automation on Windows 11, the existence of bookmarks, draft comments and resolved comments are now reported in both speech and braille. (#12861)
* The new `--lang` command line parameter allows overriding the configured NVDA language. (#10044)
* NVDA now warns about command line parameters which are unknown and not used by any add-ons. (#12795)
* In Microsoft Word accessed via UI Automation, NVDA will now make use of mathPlayer to read and navigate Office math equations. (#12946)
  * For this to work, you must be running Microsoft Word 365/2016 build 14326 or later.
  * MathType equations must also be manually converted to Office Math by selecting each, opening the context menu, choosing Equation options, Convert to Office Math.
* Reporting of "has details" and the associated command to summarize the details relation have been updated to work in focus mode. (#13106)
* Seika Notetaker can now be auto-detected when connected via USB and Bluetooth. (#13191, #13142)
  * This affects the following devices: MiniSeika (16, 24 cells), V6, and V6Pro (40 cells)
  * Manually selecting the bluetooth COM port is also now supported.
* Added a command to toggle the braille viewer; there is no default associated gesture. (#13258)
* Added commands for toggling multiple modifiers simultaneously with a Braille display (#13152)
* The Speech Dictionary dialog now features a "Remove all" button to help clear a whole dictionary. (#11802)
* Added support for Windows 11 Calculator. (#13212)
* In Microsoft Word with UI Automation enabled on Windows 11, line numbers and section numbers can now be reported. (#13283, #13515)
* For Microsoft Office 16.0.15000 and higher on Windows 11, NVDA will use UI Automation to access Microsoft Word documents by default, providing a significant performance improvement over the old Object model access. (#13437)
 * This includes documents in Microsoft Word itself, and also the message reader and composer in Microsoft Outlook.

### Changes

* Espeak-ng has been updated to 1.51-dev commit `7e5457f91e10`. (#12950)
* Updated liblouis braille translator to [3.21.0](https://github.com/liblouis/liblouis/releases/tag/v3.21.0). (#13141, #13438)
  * Added new braille table: Japanese (Kantenji) literary braille.
  * Added new German 6 dot computer braille table.
  * Added Catalan grade 1 braille table. (#13408)
* NVDA will report selection and merged cells in LibreOffice Calc 7.3 and above. (#9310, #6897)
* Updated Unicode Common Locale Data Repository (CLDR) to 40.0. (#12999)
* `NVDA+Numpad Delete` reports the location of the caret or focused object by default. (#13060)
* `NVDA+Shift+Numpad Delete` reports the location of the review cursor. (#13060)
* Added default bindings for toggling modifier keys to Freedom Scientific displays (#13152)
* "Baseline" is no longer reported via the report text formatting command (`NVDA+f`). (#11815)
* Activate long description no longer has a default gesture assigned. (#13380)
* Report details summary now has a default gesture (`NVDA+d`). (#13380)
* NVDA needs to be restarted after installing MathPlayer. (#13486)

### Bug Fixes

* Clipboard manager pane should no longer incorrectly steal focus when opening some Office programs. (#12736)
* On a system where the user has chosen to swap the primary mouse button from the left to the right, NVDA will no longer accidentally bring up a context menu instead of activating an item, in applications such as web browsers. (#12642)
* When moving the review cursor past the end of text controls, such as in Microsoft Word with UI Automation, "bottom" is correctly reported in more situations. (#12808)
* NVDA can report the application name and version for binaries placed in system32 when running under 64-bit version of Windows. (#12943)
* Improved consistency of output reading in terminal programs. (#12974)
  * Note that in some situations, when inserting or deleting characters in the middle of a line, the characters after the caret may again be read out.
* MS word with UIA: heading quick nav in browse mode no longer gets stuck on the final heading of a document, nor is this heading shown twice in the NVDA elements list. (#9540)
* In Windows 8 and later, the File Explorer status bar can now be retrieved using the standard gesture NVDA+end (desktop) / NVDA+shift+end (laptop). (#12845)
* Incoming messages in the chat of Skype for Business are reported again. (#9295)
* NVDA can again duck audio when using the SAPI5 synthesizer on Windows 11. (#12913)
* In Windows 10 Calculator, NVDA will announce labels for history and memory list items. (#11858)
* Gestures such as scrolling and routing again work with HID Braille devices. (#13228)
* Windows 11 Mail: After switching focus between apps, while reading a long email, NVDA no longer gets stuck on a line of the email. (#13050)
* HID braille: chorded gestures (e.g. `space+dot4`) can be successfully performed from the Braille display. (#13326)
* Fixed an issue where multiple settings dialogs could be opened at the same time. (#12818)
* Fixed a problem where some Focus Blue Braille displays would stop working after waking the computer from sleep. (#9830)
* "Baseline" is no longer spuriously reported when the "report superscript and subscript" option is active. (#11078)
* In Windows 11, NVDA will no longer prevent navigation in emoji panel when selecting emojis. (#13104)
* Prevents a bug causing double-reporting when using Windows Console and Terminal. (#13261)
* Fixed several cases where list items could not be reported in 64 bit applications, such as REAPER. (#8175)
* In the Microsoft Edge downloads manager, NVDA will now automatically switch to focus mode once the list item with the most recent download gains focus. (#13221)
* NVDA no longer causes 64-bit versions of Notepad++ 8.3 and above to crash. (#13311)
* Adobe Reader no longer crashes on startup if Adobe Reader's protected mode is enabled. (#11568)
* Fixed a bug where selecting the Papenmeier Braille Display Driver caused NVDA to crash. (#13348)
* In Microsoft word with UIA: page number and other formatting is no longer inappropriately announced when moving from a blank table cell to a cell with content, or from the end of the document into existing content. (#13458, #13459)
* NVDA will no longer fail to report the page title and start automatically reading, when a page loads in Google chrome 100. (#13571)
* NVDA no longer crashes when resetting the NVDA configuration to factory defaults while speak command keys is on. (#13634)

### Changes for Developers

* Note: this is a Add-on API compatibility breaking release. Add-ons will need to be re-tested and have their manifest updated.
* Although NVDA still requires Visual Studio 2019, Builds should no longer fail if a newer version of Visual Studio (E.g. 2022) is installed along side 2019. (#13033, #13387)
* Updated SCons to version 4.3.0. (#13033)
* Updated py2exe to version 0.11.1.0. (#13510)
* `NVDAObjects.UIA.winConsoleUIA.WinConsoleUIA.isImprovedTextRangeAvailable` has been removed. Use `apiLevel` instead. (#12955, #12660)
* `TVItemStruct` has been removed from `sysTreeView32`. (#12935)
* `MessageItem` has been removed from the Outlook appModule. (#12935)
* `audioDucking.AUDIODUCKINGMODE_*` constants are now a `DisplayStringIntEnum`. (#12926)
  * usages should be replaced with `AudioDuckingMode.*`
  * usages of `audioDucking.audioDuckingModes` should be replaced with `AudioDuckingMode.*.displayString`
* `audioDucking.ANRUS_ducking_*` constants usages should be replaced with `ANRUSDucking.*`. (#12926)
* `synthDrivers.sapi5` changes (#12927):
  * `SPAS_*` usages should be replaced with `SPAudioState.*`
  * `constants.SVSF*` usages should be replaced with `SpeechVoiceSpeakFlags.*`
    * Note: `SVSFlagsAsync` should be replaced with `SpeechVoiceSpeakFlags.Async` not `SpeechVoiceSpeakFlags.lagsAsync`
  * `constants.SVE*` usages should be replaced with `SpeechVoiceEvents.*`
* The `soffice` appModule has the following classes and functions removed `JAB_OOTableCell`, `JAB_OOTable`, `gridCoordStringToNumbers`. (#12849)
* `core.CallCancelled` is now `exceptions.CallCancelled`. (#12940)
* All constants starting with RPC from `core` and `logHandler` are moved into `RPCConstants.RPC` enum. (#12940)
* It is recommended that `mouseHandler.doPrimaryClick` and `mouseHandler.doSecondaryClick` functions should be used to click the mouse to perform a logical action such as activating (primary) or secondary (show context menu),
rather than using `executeMouseEvent` and specifying the left or right mouse button specifically.
This ensures code will honor the Windows user setting for swapping the primary mouse button. (#12642)
* `config.getSystemConfigPath` has been removed - there is no replacement. (#12943)
* `shlobj.SHGetFolderPath` has been removed - please use `shlobj.SHGetKnownFolderPath` instead. (#12943)
* `shlobj` constants have been removed. A new enum has been created, `shlobj.FolderId` for usage with `SHGetKnownFolderPath`. (#12943)
* `diffHandler.get_dmp_algo` and `diffHandler.get_difflib_algo` have been replaced with `diffHandler.prefer_dmp` and `diffHandler.prefer_difflib` respectively. (#12974)
* `languageHandler.curLang` has been removed - to get the current NVDA language use `languageHandler.getLanguage()`. (#13082)
* A `getStatusBarText` method can be implemented on an appModule to customize the way NVDA fetches the text from the status bar. (#12845)
* `globalVars.appArgsExtra` has been removed. (#13087)
  * If your add-on need to process additional command line arguments see the documentation of `addonHandler.isCLIParamKnown` and the developer guide for details.
* The UIA handler module and other UIA support modules are now part of a UIAHandler package. (#10916)
  * `UIAUtils` is now `UIAHandler.utils`
  * `UIABrowseMode` is now `UIAHandler.browseMode`
  * `_UIAConstants` is now `UIAHandler.constants`
  * `_UIACustomProps` is now `UIAHandler.customProps`
  * `_UIACustomAnnotations` is now `UIAHandler.customAnnotations`
* The `IAccessibleHandler` `IA2_RELATION_*` constants have been replaced with the `IAccessibleHandler.RelationType` enum. (#13096)
  * Removed `IA2_RELATION_FLOWS_FROM`
  * Removed `IA2_RELATION_FLOWS_TO`
  * Removed `IA2_RELATION_CONTAINING_DOCUMENT`
* `LOCALE_SLANGUAGE`, `LOCALE_SLIST` and `LOCALE_SLANGDISPLAYNAME` are removed from `languageHandler` - use members of `languageHandler.LOCALE` instead. (#12753)
* Switched from Minhook to Microsoft Detours as a hooking library for NVDA. Hooking with this library is mainly used to aid the display model. (#12964)
* `winVersion.WIN10_RELEASE_NAME_TO_BUILDS` is removed. (#13211)
* SCons now warns to build with a number of jobs that is equal to the number of logical processors in the system.
This can dramatically decrease build times on multi core systems. (#13226, #13371)
* `characterProcessing.SYMLVL_*` constants are removed - please use `characterProcessing.SymbolLevel.*` instead. (#13248)
* Functions `loadState` and `saveState` are removed from addonHandler - please use `addonHandler.state.load` and `addonHandler.state.save` instead. (#13245)
* Moved the UWP/OneCore interaction layer of NVDAHelper [from C++/CX to C++/Winrt](https://docs.microsoft.com/en-us/windows/uwp/cpp-and-winrt-apis/move-to-winrt-from-cx). (#10662)
* It is now mandatory to subclass `DictionaryDialog` to use it. (#13268)
* `config.RUN_REGKEY`, `config.NVDA_REGKEY` are deprecated, please use `config.RegistryKey.RUN`, `config.RegistryKey.NVDA` instead. These will be removed in 2023. (#13242)
* `easeOfAccess.ROOT_KEY`, `easeOfAccess.APP_KEY_PATH` are deprecated, please use`easeOfAccess.RegistryKey.ROOT`, `easeOfAccess.RegistryKey.APP` instead. These will be removed in 2023. (#13242)
* `easeOfAccess.APP_KEY_NAME` has been deprecated, to be removed in 2023. (#13242)
* `DictionaryDialog` and `DictionaryEntryDialog` are moved from `gui.settingsDialogs` to `gui.speechDict`. (#13294)
* IAccessible2 relations are now shown in developer info for IAccessible2 objects. (#13315)
* `languageHandler.windowsPrimaryLCIDsToLocaleNames` has been removed, instead use `languageHandler.windowsLCIDToLocaleName` or `winKernel.LCIDToLocaleName`. (#13342)
* `UIAAutomationId` property for UIA objects should be preferred over `cachedAutomationId`. (#13125, #11447)
  * `cachedAutomationId` can be used if obtained directly from the element.
* `NVDAObjects.window.scintilla.CharacterRangeStruct` has moved to `NVDAObjects.window.scintilla.Scintilla.CharacterRangeStruct`. (#13364)
* Boolean `gui.isInMessageBox` is removed, please use the function `gui.message.isModalMessageBoxActive` instead. (#12984, #13376)
* `controlTypes` has been split up into various submodules. (#12510, #13588)
  * `ROLE_*` and `STATE_*` have been replaced with `Role.*` and `State.*`.
  * Although still available, the following should be considered deprecated:
    * `ROLE_*` and `STATE_*`, use `Role.*` and `State.*` instead.
    * `roleLabels`, `stateLabels` and `negativeStateLabels`, usages like `roleLabels[ROLE_*]` should be replaced with their equivalent `Role.*.displayString` or `State.*.negativeDisplayString`.
    * `processPositiveStates` and `processNegativeStates` should use `processAndLabelStates` instead.
* Excel cell state constants (`NVSTATE_*`) are now values in the `NvCellState` enum, mirrored in the `NvCellState` enum in `NVDAObjects/window/excel.py` and mapped to `controlTypes.State` via _nvCellStatesToStates. (#13465)
* `EXCEL_CELLINFO` struct member `state` is now `nvCellStates`.
* `mathPres.ensureInit` has been removed, MathPlayer is now initialized when NVDA starts. (#13486)

## 2021.3.5

This is a minor release to fix a security issue.
Please responsibly disclose security issues to <info@nvaccess.org>.

### Security Fixes

* Addressed security advisory `GHSA-xc5m-v23f-pgr7`.
  * The symbol pronunciation dialog is now disabled in secure mode.

## 2021.3.4

This is a minor release to fix several security issues raised.
Please responsibly disclose security issues to <info@nvaccess.org>.

### Security Fixes

* Addressed security advisory `GHSA-354r-wr4v-cx28`. (#13488)
  * Remove the ability to start NVDA with debug logging enabled when NVDA runs in secure mode.
  * Remove the ability to update NVDA when NVDA runs in secure mode.
* Addressed security advisory `GHSA-wg65-7r23-h6p9`. (#13489)
  * Remove the ability to open the input gestures dialog in secure mode.
  * Remove the ability to open the default, temporary and voice dictionary dialogs in secure mode.
* Addressed security advisory `GHSA-mvc8-5rv9-w3hx`. (#13487)
  * The wx GUI inspection tool is now disabled in secure mode.

## 2021.3.3

This release is identical to 2021.3.2.
A bug existed in NVDA 2021.3.2 where it incorrectly identified itself as 2021.3.1.
This release correctly identifies itself as 2021.3.3.

## 2021.3.2

This is a minor release to fix several security issues raised.
Please responsibly disclose security issues to <info@nvaccess.org>.

### Bug Fixes

* Security fix: Prevent object navigation outside of the lockscreen on Windows 10 and Windows 11. (#13328)
* Security fix: The addons manager dialog is now disabled on secure screens. (#13059)
* Security fix: NVDA context help is no longer available on secure screens. (#13353)

## 2021.3.1

This is a minor release to fix several issues in 2021.3.

### Changes

* The new HID Braille protocol is no longer preferred when another braille display driver can be used. (#13153)
* The new HID Braille protocol can be disabled via a setting in the advanced settings panel. (#13180)

### Bug Fixes

* Landmark is once again abbreviated in braille. #13158
* Fixed unstable braille display auto detection for Humanware Brailliant and APH Mantis Q40 braille displays when using Bluetooth. (#13153)

## 2021.3

This release introduces support for the new HID Braille specification.
This specification aims to standardise support for Braille Displays without needing individual drivers.
There are updates to eSpeak-NG and LibLouis, including new Russian and Tshivenda tables.
Error sounds can be enabled in stable builds of NVDA via a new advanced settings option.
Say all in Word now scrolls the view to keep the current position visible.
There are lots of improvements when using Office with UIA.
One UIA fix is that Outlook now ignores more types of layout tables in messages.

Important notes:

Due to an update to our security certificate, a small number of users get an error when NVDA 2021.2 checks for updates.
NVDA now asks Windows to update security certificates, which will prevent this error in future.
Affected users will need to download this update manually.

### New Features

* Adds an input gesture for toggling settings for reporting the style of cell borders. (#10408)
* Support for the new HID Braille specification which aims to standardise support for Braille Displays. (#12523)
  * Devices that support this specification will be auto detected by NVDA.
  * For technical details on NVDA's implementation of this specification, see https://github.com/nvaccess/nvda/blob/master/devDocs/hidBrailleTechnicalNotes.md
* Add support for the VisioBraille Vario 4 Braille Device. (#12607)
* Error notifications can be enabled (advanced settings) when using any version of NVDA. (#12672)
* In Windows 10 and later, NVDA will announce the suggestion count when entering search terms in apps such as Settings and Microsoft Store. (#7330, #12758, #12790)
* Table navigation is now supported in grid controls created using the Out-GridView cmdlet in PowerShell. (#12928)

### Changes

* Espeak-ng has been updated to 1.51-dev commit `74068b91bcd578bd7030a7a6cde2085114b79b44`. (#12665)
* NVDA will default to eSpeak if no installed OneCore voices support the NVDA preferred language. (#10451)
* If OneCore voices consistently fail to speak, revert to eSpeak as a synthesizer. (#11544)
* When reading status bar with `NVDA+end`, the review cursor is no longer moved to its location.
If you need this functionality please assign a gesture to the appropriate script in the Object Navigation category in the Input Gestures dialog. (#8600)
* When opening a settings dialog which is already open, NVDA sets focus on the existing dialog rather than raise an error. (#5383)
* Updated liblouis braille translator to [3.19.0](https://github.com/liblouis/liblouis/releases/tag/v3.19.0). (#12810)
  * New braille tables: Russian grade 1, Tshivenda grade 1, Tshivenda grade 2
* Instead of "marked content" or "mrkd", "highlight" or "hlght" will be announced for speech and braille respectively. (#12892)
* NVDA will no longer attempt to exit when dialogs are awaiting a required action (eg Confirm/Cancel). (#12984)

### Bug Fixes

* Tracking keyboard modifiers (such as Control, or Insert) is more robust when watchdog is recovering. (#12609)
* It is once again possible to check for NVDA updates on certain systems; e.g. clean Windows installs. (#12729)
* NVDA correctly announces blank table cells in Microsoft Word when using UI automation. (#11043)
* In ARIA data grid cells on the web, the Escape key will now be passed through to the grid and no longer turn off focus mode unconditionally. (#12413)
* When reading a header cell of a table in Chrome, fix the column name being announced twice. (#10840)
* NVDA no longer reports a numerical value for UIA sliders that have a textual representation of their value defined. (UIA ValuePattern is now preferred over RangeValuePattern). (#12724)
* NVDA no longer treats the value of UIA sliders as always percentage based.
* Reporting the location of a cell in Microsoft Excel when accessed via UI Automation again works correctly on Windows 11. (#12782)
* NVDA no longer sets invalid Python locales. (#12753)
* If a disabled addon is uninstalled and then re-installed it is re-enabled. (#12792)
* Fixed bugs around updating and removing addons where the addon folder has been renamed or has files opened. (#12792, #12629)
* When using UI Automation to access Microsoft Excel spreadsheet controls, NVDA no longer redundantly announces when a single cell is selected. (#12530)
* More dialog text is automatically read in LibreOffice Writer, such as in confirmation dialogs. (#11687)
* Reading / navigating with browse mode in Microsoft Word via UI automation now ensures the document is always scrolled so that the current browse mode position is visible, and that the caret position in focus mode correctly reflects the browse mode position. (#9611)
* When performing Say all in Microsoft Word via UI automation, the document is now automatically scrolled, and the caret position is correctly updated. (#9611)
* When reading emails in Outlook and NVDA is accessing the message with UI Automation, certain tables are now marked as layout tables, which means they will no longer be reported by default. (#11430)
* A rare error when changing audio devices has been fixed. (#12620)
* Input with literary braille tables should behave more reliably when in edit fields. (#12667)
* When navigating the Windows system tray calendar, NVDA now reports the day of the week in full. (#12757)
* When using a Chinese input method such as Taiwan - Microsoft Quick in Microsoft Word, scrolling the braille display forward and backward no longer incorrectly keeps jumping back to the original caret position. (#12855)
* When accessing Microsoft Word documents via UIA, navigating by sentence (alt+downArrow / alt+upArrow) is again possible. (#9254)
* When accessing MS Word with UIA, paragraph indenting is now reported. (#12899)
* When accessing MS Word with UIA, change tracking command and some other localized commands are now reported in Word . (#12904)
* Fixed duplicate braille and speech when 'description' matches 'content' or 'name'. (#12888)
* In MS Word with UIA enabled, more accurate playing of spelling error sounds as you type. (#12161)
* In Windows 11, NVDA will no longer announce "pane" when pressing Alt+Tab to switch between programs. (#12648)
* The new Modern Comments side track pane is now supported in MS Word when not accessing the document via UIA. Press alt+f12 to move between the side track pane and the document. (#12982)

### Changes for Developers

* Building NVDA now requires Visual Studio 2019 16.10.4 or later.
To match the production build environment, update Visual Studio to keep in sync with the [current version AppVeyor is using](https://www.appveyor.com/docs/windows-images-software/#visual-studio-2019). (#12728)
* `NVDAObjects.UIA.winConsoleUIA.WinConsoleUIA.isImprovedTextRangeAvailable` has been deprecated for removal in 2022.1. (#12660)
  * Instead use `apiLevel` (see the comments at `_UIAConstants.WinConsoleAPILevel` for details).
* Transparency of text background color sourced from GDI applications (via the display model), is now exposed for add-ons or appModules. (#12658)
* `LOCALE_SLANGUAGE`, `LOCALE_SLIST` and `LOCALE_SLANGDISPLAYNAME` are moved to the `LOCALE` enum in languageHandler.
They are still available at the module level but are deprecated and to be removed in NVDA 2022.1. (#12753)
* The usage of functions `addonHandler.loadState` and `addonHandler.saveState` should be replaced with their equivalents `addonHandler.state.save` and `addonHandler.state.load` before 2022.1. (#12792)
* Braille output can now be checked in system tests. (#12917)

## 2021.2

This release introduces preliminary Windows 11 support.
While Windows 11 is yet to be released, this release has been tested on preview versions of Windows 11.
This includes an important fix for Screen Curtain (see important notes).
The COM Registration Fixing Tool can now resolve more problems when running NVDA.
There are updates to the synthesizer eSpeak and braille translator LibLouis.
There are also various bug fixes and improvements, notably for braille support and Windows terminals, calculator, emoji panel and clipboard history.

### Important notes

Due to a change in the Windows Magnification API, Screen Curtain had to be updated to support the newest versions of Windows.
Use NVDA 2021.2 to activate Screen Curtain with Windows 10 21H2 (10.0.19044) or later.
This includes Windows 10 Insiders and Windows 11.
For security purposes, when using a new version of Windows, get visual confirmation that the Screen Curtain makes the screen entirely black.

### New Features

* Experimental support for ARIA annotations:
  * adds a command to read a summary of details of an object with aria-details. (#12364)
  * adds an option in advanced preferences to report if an object has details in browse mode. (#12439)
* In Windows 10 Version 1909 and later (including Windows 11), NVDA will announce suggestion count when performing searches in File Explorer. (#10341, #12628)
* In Microsoft Word, NVDA now announces the result of indent and hanging indent shortcuts when executed. (#6269)

### Changes

* Espeak-ng has been updated to 1.51-dev commit `ab11439b18238b7a08b965d1d5a6ef31cbb05cbb`. (#12449, #12202, #12280, #12568)
* If article is enabled in the user preferences for document formatting, NVDA announces "article" after the content. (#11103)
* Updated liblouis braille translator to [3.18.0](https://github.com/liblouis/liblouis/releases/tag/v3.18.0). (#12526)
  * New braille tables: Bulgarian grade 1, Burmese grade 1, Burmese grade 2, Kazakh grade 1, Khmer grade 1, Northern Kurdish grade 0, Sepedi grade 1, Sepedi grade 2, Sesotho grade 1, Sesotho grade 2, Setswana grade 1, Setswana grade 2, Tatar grade 1, Vietnamese grade 0, Vietnamese grade 2, Southern Vietnamese grade 1, Xhosa grade 1, Xhosa grade 2, Yakut grade 1, Zulu grade 1, Zulu grade 2
* Windows 10 OCR was renamed to Windows OCR. (#12690)

### Bug Fixes

* In Windows 10 Calculator, NVDA will announce calculator expressions on a braille display. (#12268)
* In terminal programs on Windows 10 version 1607 and later, when inserting or deleting characters in the middle of a line, the characters to the right of the caret are no longer read out. (#3200)
  * Diff Match Patch now enabled by default. (#12485)
* The braille input works properly with the following contracted tables: Arabic grade 2, Spanish grade 2, Urdu grade 2, Chinese (China, Mandarin) grade 2. (#12541)
* The COM Registration Fixing Tool now resolves more issues, especially on 64 bit Windows. (#12560)
* Improvements to button handling for the Seika Notetaker braille device from Nippon Telesoft. (#12598)
* Improvements to announcing the Windows emoji panel and clipboard history. (#11485)
* Updated the Bengali alphabet character descriptions. (#12502)
* NVDA exits safely when a new process is started. (#12605)
* Reselecting the Handy Tech braille display driver from the Select Braille Display dialog no longer causes errors. (#12618)
* Windows version 10.0.22000 or later is recognized as Windows 11, not Windows 10. (#12626)
* Screen curtain support has been fixed and tested for Windows versions up until 10.0.22000. (#12684)
* If no results are shown when filtering input gestures, the input gesture configuration dialog continues to work as expected. (#12673)
* Fixed a bug where the first menu item of a submenu is not announced in some contexts. (#12624)

### Changes for Developers

* `characterProcessing.SYMLVL_*` constants should be replaced using their equivalent `SymbolLevel.*` before 2022.1. (#11856, #12636)
* `controlTypes` has been split up into various submodules, symbols marked for deprecation must be replaced before 2022.1. (#12510)
  * `ROLE_*` and `STATE_*` constants should be replaced to their equivalent `Role.*` and `State.*`.
  * `roleLabels`, `stateLabels` and `negativeStateLabels` have been deprecated, usages such as `roleLabels[ROLE_*]` should be replaced to their equivalent `Role.*.displayString` or `State.*.negativeDisplayString`.
  * `processPositiveStates` and `processNegativeStates` have been deprecated for removal.
* On Windows 10 Version 1511 and later (including Insider Preview builds), the current Windows feature update release name is obtained from Windows Registry. (#12509)
* Deprecated: `winVersion.WIN10_RELEASE_NAME_TO_BUILDS` will be removed in 2022.1, there is no direct replacement. (#12544)

## 2021.1

This release includes optional experimental support for UIA in Excel and Chromium browsers.
There are fixes for several languages, and for accessing links in Braille.
There are updates to Unicode CLDR, mathematical symbols, and LibLouis.
As well as many bug fixes and improvements, including in Office, Visual Studio, and several languages.

Note:

 * This release breaks compatibility with existing add-ons.
 * This release also drops support for Adobe Flash.

### New Features

* Early support for UIA with Chromium based browsers (such as Edge). (#12025)
* Optional experimental support for Microsoft Excel via UI Automation. Only recommended for Microsoft Excel build 16.0.13522.10000 or higher. (#12210)
* Easier navigation of output in NVDA Python Console. (#9784)
  * alt+up/down jumps to the previous/next output result (add shift for selecting).
  * control+l clears the output pane.
* NVDA now reports the categories assigned to an appointment in Microsoft Outlook, if any. (#11598)
* Support for the Seika Notetaker braille display from Nippon Telesoft. (#11514)

### Changes

* In browse mode, controls can now be activated with braille cursor routing on their descriptor (ie. "lnk" for a link). This is especially useful for activating eg. check-boxes with no labels. (#7447)
* NVDA now prevents the user from performing Windows 10 OCR if screen curtain is enabled. (#11911)
* Updated Unicode Common Locale Data Repository (CLDR) to 39.0. (#11943, #12314)
* Added more mathematical symbols to the symbols dictionary. (#11467)
* The user guide, changes file, and key commands listing now have a refreshed appearance. (#12027)
* "Unsupported" now reported when attempting to toggle screen layout in applications that do not support it, such as Microsoft Word. (#7297)
* 'Attempt to cancel speech for expired focus events' option in the advanced settings panel now enabled by default. (#10885)
  * This behaviour can be disabled by setting this option to "No".
  * Web applications (E.G. Gmail) no longer speak outdated information when moving focus rapidly.
* Updated liblouis braille translator to [3.17.0](https://github.com/liblouis/liblouis/releases/tag/v3.17.0). (#12137)
  * New braille tables: Belarusian literary braille, Belarusian computer braille, Urdu grade 1, Urdu grade 2.
* Support for Adobe Flash content has been removed from NVDA due to the use of Flash being actively discouraged by Adobe. (#11131)
* NVDA will exit even with windows still open, the exit process now closes all NVDA windows and dialogs. (#1740)
* The Speech Viewer can now be closed with `alt+F4` and has a standard close button for easier interaction with users of pointing devices. (#12330)
* The Braille Viewer now has a standard close button for easier interaction with users of pointing devices. (#12328)
* In the Elements List dialog, the accelerator key on the "Activate" button has been removed in some locales to avoid collision with an element type radio button label. When available, the button is still the default of the dialog and as such can still be invoked by simply pressing enter from the elements list itself. (#6167)

### Bug Fixes

* The list of messages in Outlook 2010 is once again readable. (#12241)
* In terminal programs on Windows 10 version 1607 and later, when inserting or deleting characters in the middle of a line, the characters to the right of the caret are no longer read out. (#3200)
  * This experimental fix must be manually enabled in NVDA's advanced settings panel by changing the diff algorithm to Diff Match Patch.
* In MS Outlook, inappropriate distance reporting when shift+tabbing from the message body to the subject field should not occur anymore. (#10254)
* In the Python Console, inserting a tab for indentation at the beginning of a non-empty input line and performing tab-completion in the middle of an input line are now supported. (#11532)
* Formatting information and other browseable messages no longer present unexpected blank lines when screen layout is turned off. (#12004)
* It is now possible to read comments in MS Word with UIA enabled. (#9285)
* Performance when interacting with Visual Studio has been improved. (#12171)
* Fix graphical bugs such as missing elements when using NVDA with a right-to-left layout. (#8859)
* Respect the GUI layout direction based on the NVDA language, not the system locale. (#638)
  * known issue for right-to-left languages: the right border of groupings clips with labels/controls. (#12181)
* The python locale is set to match the language selected in preferences consistently, and will occur when using the default language. (#12214)
* TextInfo.getTextInChunks no longer freezes when called on Rich Edit controls such as the NVDA log viewer. (#11613)
* It is once again possible to use NVDA in languages containing underscores in the locale name such as de_CH on Windows 10 1803 and 1809. (#12250)
* In WordPad, configuration of superscript/subscript reporting works as expected. (#12262)
* NVDA no longer fails to announce the newly focused content on a web page if the old focus disappears and is replaced by the new focus in the same position. (#12147)
* Strikethrough, superscript and subscript formatting for entire Excel cells are now reported if the corresponding option is enabled. (#12264)
* Fixed copying config during installation from a portable copy when default destination config directory is empty. (#12071, #12205)
* Fixed incorrect announcement of some letters with accents or diacritic when 'Say cap before capitals' option is checked. (#11948)
* Fixed the pitch change failure in SAPI4 speech synthesizer. (#12311)
* The NVDA installer now also honors the `--minimal` command line parameter and does not play the start-up sound, following the same documented behavior as an installed or portable copy NVDA executable. (#12289)
* In MS Word or Outlook, the table quick navigation key can now jump to layout table if "Include layout tables" option is enabled in Browse mode settings. (#11899)
* NVDA will no longer announce "↑↑↑" for emojis in particular languages. (#11963)
* Espeak now supports Cantonese and Mandarin again. (#10418)
* In the new Chromium based Microsoft Edge, text fields such as the address bar are now announced when empty. (#12474)
* Fix Seika Braille driver. (#10787)

### Changes for Developers

* Note: this is an Add-on API compatibility breaking release. Add-ons will need to be re-tested and have their manifest updated.
* NVDA's build system now fetches all Python dependencies with pip and stores them in a Python virtual environment. This is all done transparently.
  * To build NVDA, SCons should continue to be used in the usual way. E.g. executing scons.bat in the root of the repository. Running `py -m SCons` is no longer supported, and `scons.py` has also been removed.
  * To run NVDA from source, rather than executing `source/nvda.pyw` directly, the developer should now use `runnvda.bat` in the root of the repository. If you do try to execute `source/nvda.pyw`, a message box will alert you this is no longer supported.
  * To perform unit tests, execute `rununittests.bat [<extra unittest discover options>]`
  * To perform system tests: execute `runsystemtests.bat [<extra robot options>]`
  * To perform linting, execute `runlint.bat <base branch>`
  * Please refer to readme.md for more details.
* The following Python dependencies have also been upgraded:
  * comtypes updated to 1.1.8.
  * pySerial updated to 3.5.
  * wxPython updated to 4.1.1.
  * Py2exe updated to 0.10.1.0.
* `LiveText._getTextLines` has been removed. (#11639)
  * Instead, override `_getText` which returns a string of all text in the object.
* `LiveText` objects can now calculate diffs by character. (#11639)
  * To alter the diff behaviour for some object, override the `diffAlgo` property (see the docstring for details).
* When defining a script with the script decorator, the 'allowInSleepMode' boolean argument can be specified to control if a script is available in sleep mode or not. (#11979)
* The following functions are removed from the config module. (#11935)
  * canStartOnSecureScreens - use config.isInstalledCopy instead.
  * hasUiAccess and execElevated - use them from the systemUtils module.
  * getConfigDirs - use globalVars.appArgs.configPath instead.
* Module level REASON_* constants are removed from controlTypes - please use controlTypes.OutputReason instead. (#11969)
* REASON_QUICKNAV has been removed from browseMode - use controlTypes.OutputReason.QUICKNAV instead. (#11969)
* `NVDAObject` (and derivatives) property `isCurrent` now strictly returns Enum class `controlTypes.IsCurrent`. (#11782)
  * `isCurrent` is no longer Optional, and thus will not return None.
    * When an object is not current `controlTypes.IsCurrent.NO` is returned.
* The `controlTypes.isCurrentLabels` mapping has been removed. (#11782)
  * Instead use the `displayString` property on a `controlTypes.IsCurrent` enum value.
    * For example: `controlTypes.IsCurrent.YES.displayString`.
* `winKernel.GetTimeFormat` has been removed - use `winKernel.GetTimeFormatEx` instead. (#12139)
* `winKernel.GetDateFormat` has been removed - use `winKernel.GetDateFormatEx` instead. (#12139)
* `gui.DriverSettingsMixin` has been removed - use `gui.AutoSettingsMixin`. (#12144)
* `speech.getSpeechForSpelling` has been removed - use `speech.getSpellingSpeech`. (#12145)
* Commands cannot be directly imported from speech as `import speech; speech.ExampleCommand()` or `import speech.manager; speech.manager.ExampleCommand()` - use `from speech.commands import ExampleCommand` instead. (#12126)
* `speakTextInfo` will no longer send speech through `speakWithoutPauses` if reason is `SAYALL`, as `SayAllHandler` does this manually now. (#12150)
* The `synthDriverHandler` module is no longer star imported into `globalCommands` and `gui.settingsDialogs` - use `from synthDriverHandler import synthFunctionExample` instead. (#12172)
* `ROLE_EQUATION` has been removed from controlTypes - use `ROLE_MATH` instead. (#12164)
* `autoSettingsUtils.driverSetting` classes are removed from `driverHandler` - please use them from `autoSettingsUtils.driverSetting`. (#12168)
* `autoSettingsUtils.utils` classes are removed from `driverHandler` - please use them from `autoSettingsUtils.utils`. (#12168)
* Support of `TextInfo`s that do not inherit from `contentRecog.BaseContentRecogTextInfo` is removed. (#12157)
* `speech.speakWithoutPauses` has been removed - please use `speech.speechWithoutPauses.SpeechWithoutPauses(speakFunc=speech.speak).speakWithoutPauses` instead. (#12195, #12251)
* `speech.re_last_pause` has been removed - please use `speech.speechWithoutPauses.SpeechWithoutPauses.re_last_pause` instead. (#12195, #12251)
* `WelcomeDialog`, `LauncherDialog` and `AskAllowUsageStatsDialog` are moved to the `gui.startupDialogs`. (#12105)
* `getDocFilePath` has been moved from `gui` to the `documentationUtils` module. (#12105)
* The gui.accPropServer module as well as the AccPropertyOverride and ListCtrlAccPropServer classes from the gui.nvdaControls module have been removed in favor of WX native support for overriding accessibility properties. When enhancing accessibility of WX controls, implement wx.Accessible instead. (#12215)
* Files in `source/comInterfaces/` are now more easily consumable by developer tools such as IDEs. (#12201)
* Convenience methods and types have been added to the winVersion module for getting and comparing Windows versions. (#11909)
  * isWin10 function found in winVersion module has been removed.
  * class winVersion.WinVersion is a comparable and order-able type encapsulating Windows version information.
  * Function winVersion.getWinVer has been added to get a winVersion.WinVersion representing the currently running OS.
  * Convenience constants have been added for known Windows releases, see winVersion.WIN* constants.
* IAccessibleHandler no longer star imports everything from IAccessible and IA2 COM interfaces - please use them directly. (#12232)
* TextInfo objects now have start and end properties which can be compared mathematically with operators such as < <= == != >= >. (#11613)
  * E.g. ti1.start <= ti2.end
  * This usage is now prefered instead of ti1.compareEndPoints(ti2,"startToEnd") <= 0
* TextInfo start and end properties can also be set to each other. (#11613)
  * E.g. ti1.start = ti2.end
  * This usage is prefered instead of ti1.SetEndPoint(ti2,"startToEnd")
* `wx.CENTRE_ON_SCREEN` and `wx.CENTER_ON_SCREEN` are removed, use `self.CentreOnScreen()` instead. (#12309)
* `easeOfAccess.isSupported` has been removed, NVDA only supports versions of Windows where this evaluates to `True`. (#12222)
* `sayAllHandler` has been moved to `speech.sayAll`. (#12251)
  * `speech.sayAll.SayAllHandler` exposes the functions `stop`, `isRunning`, `readObjects`, `readText`, `lastSayAllMode`.
  * `SayAllHandler.stop` also resets the `SayAllHandler` `SpeechWithoutPauses` instance.
  * `CURSOR_REVIEW` and `CURSOR_CARET` has been replaced with `CURSOR.REVIEW` and `CURSOR.CARET`.
* `speech.SpeechWithoutPauses` has been moved to `speech.speechWithoutPauses.SpeechWithoutPauses`. (#12251)
* `speech.curWordChars` has been renamed `speech._curWordChars`. (#12395)
* the following have been removed from `speech` and can be accessed through `speech.getState()`. These are readonly values now. (#12395)
  * speechMode
  * speechMode_beeps_ms
  * beenCanceled
  * isPaused
* to update `speech.speechMode` use `speech.setSpeechMode`. (#12395)
* the following have been moved to `speech.SpeechMode`. (#12395)
  * `speech.speechMode_off` becomes `speech.SpeechMode.off`
  * `speech.speechMode_beeps` becomes `speech.SpeechMode.beeps`
  * `speech.speechMode_talk` becomes `speech.SpeechMode.talk`
* `IAccessibleHandler.IAccessibleObjectIdentifierType` is now `IAccessibleHandler.types.IAccessibleObjectIdentifierType`. (#12367)
* The following in `NVDAObjects.UIA.WinConsoleUIA` have been changed (#12094)
  * `NVDAObjects.UIA.winConsoleUIA.is21H1Plus` renamed `NVDAObjects.UIA.winConsoleUIA.isImprovedTextRangeAvailable`.
  * `NVDAObjects.UIA.winConsoleUIA.consoleUIATextInfo` renamed to start class name with upper case.
  * `NVDAObjects.UIA.winConsoleUIA.consoleUIATextInfoPre21H1` renamed `NVDAObjects.UIA.winConsoleUIA.ConsoleUIATextInfoWorkaroundEndInclusive`
    * The implementation works around both end points being inclusive (in text ranges) before [microsoft/terminal PR 4018](https://github.com/microsoft/terminal/pull/4018)
    * Workarounds for `expand`, `collapse`, `compareEndPoints`, `setEndPoint`, etc

## 2020.4

This release includes new Chinese Input methods, an update to Liblouis and the elements list (NVDA+f7) now works in focus mode.
Context sensitive help is now available when pressing F1 in NVDA dialogs.
Improvements to symbol pronunciation rules, speech dictionary, Braille message and skim reading.
Bug fixes and improvements to Mail, Outlook, Teams, Visual Studio, Azure Data Studio, Foobar2000.
On the web, there are improvements to Google Docs, and greater support for ARIA.
Plus many other important bug fixes and improvements.

### New Features

* Pressing F1 inside NVDA dialogs will now open the help file to most relevant section. (#7757)
* Support for auto complete suggestions (IntelliSense) in Microsoft SQL Server Management Studio plus Visual Studio 2017 and higher. (#7504)
* Symbol pronunciation: Support for grouping in a complex symbol definition and support group references in a replacement rule making them simpler and more powerful. (#11107)
* Users are now notified when attempting to create Speech Dictionary entries with invalid regular expression substitutions. (#11407)
  * Specifically grouping errors are now detected.
* Added support for the new chinese Traditional Quick and Pinyin Input methods in Windows 10. (#11562)
* Tab headers are now considered form fields with quick navigation f key. (#10432)
* Added a command to toggle reporting of marked (highlighted) text; There is no default associated gesture. (#11807)
* Added the --copy-portable-config command line parameter that allows you to automatically copy the provided configuration to the user account when silently installing NVDA. (#9676)
* Braille routing is now supported with the Braille Viewer for mouse users, hover to route to a braille cell. (#11804)
* NVDA will now automatically detect the Humanware Brailliant BI 40X and 20X devices via both USB and Bluetooth. (#11819)

### Changes

* Updated liblouis braille translator to version 3.16.1:
 * Addresses multiple crashes
 * Adds Bashkir grade 1 Braille table
 * Adds Coptic 8 dot computer braille table
 * Adds Russian literary braille and Russian literary braille (detailed) tables
 * Adds Added Afrikaans grade 2 braille table
 * Removes the Russian grade 1 Braille table
* When reading with say all in browse mode, the find next and find previous commands do not stop reading anymore if Allow skim reading option is enabled; say all rather resumes from after the next or previous found term. (#11563)
* For HIMS braille displays F3 has been remapped to Space + dots 148. (#11710)
* Improvements to the UX of the "braille message timeout" and "Show messages indefinitely" options. (#11602)
* In web browsers and other applications that support browse mode, the Elements List dialog (NVDA+F7) can now be invoked when in focus mode. (#10453)
* Updates to ARIA live regions are now suppressed when reporting of dynamic content changes is disabled. (#9077)
* NVDA will now report "Copied to clipboard" before the copied text. (#6757)
* Presentation of graphical view table in disk management has been improved. (#10048)
* Labels for controls are now disabled (greyed out) when the control is disabled. (#11809)
* Updated CLDR emoji annotation to version 38. (#11817)
* The inbuilt "Focus Highlight" feature has been renamed "Vision Highlight". (#11700)

### Bug Fixes

* NVDA once again works correctly with edit fields when using the Fast Log Entry application. (#8996)
* Report elapsed time in Foobar2000 if no total time is available (e.g. when playing a live stream). (#11337)
* NVDA now honors the aria-roledescription attribute on elements in editable content in web pages. (#11607)
* 'list' is no longer announced on every line of a list in Google Docs or other editable content in Google Chrome. (#7562)
* When arrowing by character or word from one list item to another in editable content on the web, entering the new list item is now announced. (#11569)
* NVDA now reads the correct line when the caret is placed at the end of a link on the end of a list item in Google Docs or other editable content on the web. (#11606)
* On Windows 7, opening and closing the start menu from the desktop now sets focus correctly. (#10567)
* When "attempt to cancel expired focus events" is enabled, the title of the tab is now announced again when switching tabs in Firefox. (#11397)
* NVDA no longer fails to announce a list item after typing a character in a list when speaking with the SAPI5 Ivona voices. (#11651)
* It is again possible to use browse mode when reading emails in Windows 10 Mail 16005.13110 and later. (#11439)
* When using the SAPI5 Ivona voices from harposoftware.com, NVDA is now able to save configuration, switch synthesizers, and no longer will stay silent after restarting. (#11650)
* It is now possible to enter number 6 in computer braille from a braille keyboard on HIMS displays. (#11710)
* Major performance improvements in Azure Data Studio. (#11533, #11715)
* With "Attempt to Cancel speech for expired focus events" enabled the title of the NVDA Find dialog is announced again. (#11632)
* NVDA should no longer freeze when waking the computer and focus lands in a Microsoft Edge document. (#11576)
* It is no longer necessary to press tab or move focus after closing a context menu in MS Edge for browse mode to be functional again. (#11202)
* NVDA no longer fails to read items in list views within a 64-bit application such as Tortoise SVN. (#8175)
* ARIA treegrids are now exposed as normal tables in browse mode in both Firefox and Chrome. (#9715)
* A reverse search can now be initiated with 'find previous' via NVDA+shift+F3 (#11770)
* An NVDA script is no longer treated as being repeated if an unrelated key press happens in between the two executions of the script. (#11388)
* Strong and emphasis tags in Internet Explorer can again be suppressed from being reported by turning off Report Emphasis in NVDA's Document Formatting settings. (#11808)
* A freeze of several seconds experienced by a small amount of users when arrowing between cells in Excel should no longer occur. (#11818)
* In Microsoft Teams builds with version numbers like 1.3.00.28xxx, NVDA no longer fails reading messages in chats or Teams channels due to an incorrectly focused menu. (#11821)
* Text marked both as being a spelling and grammar error at the same time in Google Chrome will be appropriately announced as both a spelling and grammar error by NVDA. (#11787)
* When using Outlook (French locale), the shortcut for 'Reply all' (control+shift+R) works again. (#11196)
* In Visual Studio, IntelliSense tool tips that provide additional details about the currently selected IntelliSense item are now only reported once. (#11611)
* In Windows 10 Calculator, NVDA will not announce progress of calculations if speak typed characters is disabled. (#9428)
* NVDA no longer crashes when using English US grade 2 and expand to computer Braille at the cursor is on, when displaying certain content such as a URL in Braille. (#11754)
* It is again possible to report formatting information for the focused Excel cell using NVDA+F. (#11914)
* QWERTY input on Papenmeier braille displays that support it again works and no longer causes NVDA to randomly freeze. (#11944)
* In Chromium based browsers, several cases were solved where table navigation didn't work and NVDA didn't report the number of rows/columns of the table. (#12359)

### Changes for Developers

* System tests can now send keys using spy.emulateKeyPress, which takes a key identifier that conforms to NVDA's own key names, and by default also blocks until the action is executed. (#11581)
* NVDA no longer requires the current directory to be the NVDA application directory in order to function. (#6491)
* The aria live politeness setting for live regions can now be found on NVDA Objects using the liveRegionPoliteness property. (#11596)
* It is now possible to define separate gestures for Outlook and Word document. (#11196)

## 2020.3

This release includes several large improvements to stability and performance particularly in Microsoft Office applications. There are new settings to toggle touchscreen support and graphics reporting.
The existence of marked (highlighted) content can be reported in browsers, and there are new German braille tables.

### New Features

* You can now toggle reporting of graphics from NVDA's document formatting settings. Note that disabling this option will still read the alternative texts of graphics. (#4837)
* You can now toggle NVDA's touchscreen support. An option has been added to the Touch Interaction panel of NVDA's settings. The default gesture is NVDA+control+alt+t. (#9682)
* Added new German braille tables. (#11268)
* NVDA now detects read-only text UIA controls. (#10494)
* The existence of marked (highlighted) content is reported in both speech and braille in all web browsers. (#11436)
 * This can be toggled on and off by a new NVDA Document Formatting option for Highlighting.
* New emulated system keyboard keys can be added from NVDA's Input gestures dialog. (#6060)
  * To do this, press the add button after you selected the Emulated system keyboard keys category.
* Handy Tech Active Braille with joystick is now supported. (#11655)
* "Automatic focus mode for caret movement" setting is now compatible with disabling "Automatically set focus to focusable elements". (#11663)

### Changes

* The Report formatting script (NVDA+f) has now been changed to report the formatting at the system caret rather than at the review cursor position. To report formatting at the review cursor position now use NVDA+shift+f. (#9505)
* NVDA no longer automatically sets the system focus to focusable elements by default in browse mode, improving performance and stability. (#11190)
* CLDR updated from version 36.1 to version 37. (#11303)
* Updated eSpeak-NG to 1.51-dev, commit 1fb68ffffea4
* You can now utilize table navigation in list boxes with checkable list items when the particular list has multiple columns. (#8857)
* In the Add-ons manager, when prompted to confirm removal of an add-on, "No" is now the default. (#10015)
* In Microsoft Excel, the Elements List dialog now presents formulas in their localized form. (#9144)
* NVDA now reports the correct terminology for notes in MS Excel. (#11311)
* When using the "move review cursor to focus" command in browse mode, the review cursor is now set at the position of the virtual caret. (#9622)
* Information reported in browse mode, such as the formatting info with NVDA+F, are now displayed in a slightly bigger window centered on screen. (#9910)

### Bug Fixes

* NVDA now always speaks when navigating by word and landing on any single symbol followed by white space, whatever the verbosity settings. (#5133)
* In applications using QT 5.11 or newer, object descriptions are again reported. (#8604)
* When deleting a word with control+delete, NVDA no longer remains silent. (#3298, #11029)
  * Now the word to the right of the deleted word is announced.
* In general settings panel, the language list is now sorted correctly. (#10348)
* In the Input Gestures dialog, significantly improved performance while filtering. (#10307)
* You can now send Unicode characters beyond U+FFFF from a braille display. (#10796)
* NVDA will announce Open With dialog content in Windows 10 May 2020 Update. (#11335)
* A new experimental option in Advanced settings (Enable selective registration for UI Automation events and property changes) can provide major performance improvements in Microsoft Visual Studio and other UIAutomation based applications if enabled. (#11077, #11209)
* For checkable list items, the selected state is no longer announced redundantly, and if applicable, the unselected state is announced instead. (#8554)
* On Windows 10 May 2020 Update, NVDA now shows the Microsoft Sound Mapper when viewing output devices from synthesizer dialog. (#11349)
* In Internet Explorer, numbers are now announced correctly for ordered lists if the list does not start with 1. (#8438)
* In Google chrome, NVDA will now report not checked for all checkable controls (not just check boxes) that are currently not checked. (#11377)
* It is once again possible to navigate in various controls when NVDA's language is set to Aragonese. (#11384)
* NVDA should no longer sometimes freeze in Microsoft Word when rapidly arrowing up and down or typing characters with Braille enabled. (#11431, #11425, #11414)
* NVDA no longer appends nonexistent trailing space when copying the current navigator object to the clipboard. (#11438)
* NVDA no longer activates the Say All profile if there is nothing to read. (#10899, #9947)
* NVDA is no longer unable to read the features list in Internet Information Services (IIS) Manager. (#11468)
* NVDA now keeps the audio device open improving performance on some sound cards (#5172, #10721)
* NVDA will no longer freeze or exit when holding down control+shift+downArrow in Microsoft Word. (#9463)
* The expanded / collapsed state of directories in the navigation treeview on drive.google.com is now always reported by NVDA. (#11520)
* NVDA will auto detect the NLS eReader Humanware braille display via Bluetooth as its Bluetooth name is now "NLS eReader Humanware". (#11561)
* Major performance improvements in Visual Studio Code. (#11533)

### Changes For Developers

* The GUI Helper's BoxSizerHelper.addDialogDismissButtons supports a new "separated" keyword argument, for adding a standard horizontal separator to dialogs (other than messages and single input dialogs). (#6468)
* Additional properties were added to app modules, including path for the executable (appPath), is a Windows Store app (isWindowsStoreApp), and machine architecture for the app (appArchitecture). (#7894)
* It is now possible to create app modules for apps hosted inside wwahost.exe on Windows 8 and later. (#4569)
* A fragment of the log can now be delimited and then copied to clipboard using NVDA+control+shift+F1. (#9280)
* NVDA-specific objects that are found by Python's cyclic garbage collector are now logged when being deleted by the collector to aide in removing reference cycles from NVDA. (#11499)
 * The majority of NVDA's classes are tracked including NVDAObjects, appModules, GlobalPlugins, SynthDrivers, and TreeInterceptors.
 * A class that needs to be tracked should inherit from garbageHandler.TrackedObject.
* Significant debug logging for MSAA events can be now enabled in NVDA's Advanced settings. (#11521)
* MSAA winEvents for the currently focused object are no longer filtered out along with other events if the event count for a given thread is exceeded. (#11520)

## 2020.2

Highlights of this release include support for a new braille display from Nattiq, better support for ESET antivirus GUI and Windows Terminal, performance improvements in 1Password, and with Windows OneCore synthesizer. Plus many other important bug fixes and improvements.

### New Features

* Support for new braille displays:
  * Nattiq nBraille (#10778)
* Added script to open NVDA configuration directory (no default gesture). (#2214)
* Better support for ESET antivirus GUI. (#10894)
* Added support for Windows Terminal. (#10305)
* Added a command to report the active configuration profile (no default gesture). (#9325)
* Added a command to toggle reporting of subscripts and superscripts (no default gesture). (#10985)
* Web applications (E.G. Gmail) no longer speak outdated information when moving focus rapidly. (#10885)
  * This experimental fix must be manually enabled via the 'Attempt to cancel speech for expired focus events' option in the advanced settings panel.
* Many more symbols have been added to the default symbols dictionary. (#11105)

### Changes

* Updated liblouis braille translator from 3.12 to [3.14.0](https://github.com/liblouis/liblouis/releases/tag/v3.14.0). (#10832, #11221)
* The reporting of superscripts and subscripts is now controlled separately to the reporting of font attributes. (#10919)
* Due to changes made in VS Code, NVDA no longer disables browse mode in Code by default. (#10888)
* NVDA no longer reports "top" and "bottom" messages when moving the review cursor directly to the first or last line of the current navigator object with the move to top and move to bottom review cursor scripts respectively. (#9551)
* NVDA no longer reports  "left" and "right" messages when directly moving the review cursor to the first or last character of the line for the current navigator object with the move to beginning of line and move to end of line review cursor scripts respectively. (#9551)

### Bug Fixes

* NVDA now starts correctly when the log file cannot be created. (#6330)
* In recent releases of Microsoft Word 365, NVDA will no longer announce "delete back word" when Control+Backspace is pressed while editing a document. (#10851)
* In Winamp, NVDA will once again announce toggle status of shuffle and repeat. (#10945)
* NVDA is no longer extremely sluggish when moving within the list of items in 1Password. (#10508)
* The Windows OneCore speech synthesizer no longer lags between utterances. (#10721)
* NVDA no longer freezes when you open the context menu for 1Password in the system notification area. (#11017)
* In Office 2013 and older:
  * Ribbons are announced when focus moves to them for the first time. (#4207)
  * Context menu items  are once again reported properly. (#9252)
  * Ribbon sections are consistently announced when navigating with Control+arrows. (#7067)
* In browse mode in Mozilla Firefox and Google Chrome, text no longer incorrectly appears on a separate line when web content uses CSS display: inline-flex. (#11075)
* In browse mode with Automatically set system focus to focusable elements disabled, it is now possible to activate elements that aren't focusable.
* In browse mode with Automatically set system focus to focusable elements disabled, it is now possible to activate elements reached by pressing the tab key. (#8528)
* In browse mode with Automatically set system focus to focusable elements disabled, activating certain elements no longer clicks in an incorrect location. (#9886)
* NVDA error sounds are no longer heard when accessing DevExpress text controls. (#10918)
* The tool-tips of the icons in the system tray are no longer reported upon keyboard navigation if their text is equal to the name of the icons, to avoid double announcing. (#6656)
* In browse mode with 'Automatically set system focus to focusable elements' disabled, switching to focus mode with NVDA+space now focuses the element under the caret. (#11206)
* It is once again possible to check for NVDA updates on certain systems; e.g. clean Windows installs. (#11253)
* Focus is not moved in Java application when the selection is changed in an unfocused tree, table or list. (#5989)

### Changes For Developers

* execElevated and hasUiAccess have moved from config module to systemUtils module. Usage via config module is deprecated. (#10493)
* Updated configobj to 5.1.0dev commit f9a265c4. (#10939)
* Automated testing of NVDA with Chrome and a HTML sample is now possible. (#10553)
* IAccessibleHandler has been converted into a package, OrderedWinEventLimiter has been extracted to a module and unit tests added (#10934)
* Updated BrlApi to version 0.8 (BRLTTY 6.1). (#11065)
* Status bar retrieval may now be customized by an AppModule. (#2125, #4640)
* NVDA no longer listens for IAccessible EVENT_OBJECT_REORDER. (#11076)
* A broken ScriptableObject (such as a GlobalPlugin missing a call to its base class' init method) no longer breaks NVDA's script handling. (#5446)

## 2020.1

Highlights of this release include support for several new braille displays from HumanWare and APH, plus many other important bug fixes such as the ability to again read math in Microsoft Word using MathPlayer / MathType.

### New Features

* The currently selected item in listboxes is again presented in browse mode in Chrome, similar to NVDA 2019.1. (#10713)
* You can now perform right mouse clicks on touch devices by doing a one finger tap and hold. (#3886)
* Support for New braille displays: APH Chameleon 20, APH Mantis Q40, HumanWare BrailleOne, BrailleNote Touch v2, and NLS eReader. (#10830)

### Changes

* NVDA will prevent the system from locking or going to sleep when in say all. (#10643)
* Support for out-of-process iframes in Mozilla Firefox. (#10707)
* Updated liblouis braille translator to version 3.12. (#10161)

### Bug Fixes

* Fixed NVDA not announcing Unicode minus symbol (U+2212). (#10633)
* When installing add-on from add-ons manager, names of files and folders in the browse window are no longer reported twice. (#10620, #2395)
* In Firefox, when loading Mastodon with the advanced web interface enabled, all timelines now render correctly in browse mode. (#10776)
* In browse mode, NVDA now reports "not checked" for unchecked check boxes where it sometimes didn't previously. (#10781)
* ARIA switch controls no longer report confusing information such as "not pressed checked" or "pressed checked". (#9187)
* SAPI4 voices should no longer refuse to speak certain text. (#10792)
* NVDA can again read and interact with math equations in Microsoft Word. (#10803)
* NVDA will again announce text being unselected in browse mode if pressing an arrow key while text is selected. (#10731).
* NVDA no longer exits if there is an error initializing eSpeak. (#10607)
* Errors caused by unicode in translations for shortcuts no longer stop the installer, mitigated by falling back to the English text. (#5166, #6326)
* Arrowing out and away from lists and tables in sayAll with skim reading enabled no longer continuously announces exiting the list or table. (#10706)
* Fix mouse tracking for some MSHTML elements in Internet Explorer. (#10736)

### Changes for Developers

* Developer documentation is now build using sphinx. (#9840)
* Several speech functions have been split into two. (#10593)
  The speakX version remains, but now depends on a getXSpeech function which returns a speech sequence.
  * speakObjectProperties now relies on getObjectPropertiesSpeech
  * speakObject now relies on getObjectSpeech
  * speakTextInfo now relies on getTextInfoSpeech
  * speakWithoutPauses has been converted into a class, and refactored, but should not break compatibility.
  * getSpeechForSpelling is deprecated (though still available) use getSpellingSpeech instead.
  Private changes that should not affect addon developers:
  * _speakPlaceholderIfEmpty is now _getPlaceholderSpeechIfTextEmpty
  * _speakTextInfo_addMath is now _extendSpeechSequence_addMathForTextInfo
* Speech 'reason' has been converted to an Enum, see controlTypes.OutputReason class. (#10703)
  * Module level 'REASON_*' constants are deprecated.
* Compiling NVDA dependencies now requires Visual Studio 2019 (16.2 or newer). (#10169)
* Updated SCons to version 3.1.1. (#10169)
* Again allow behaviors._FakeTableCell to have no location defined (#10864)

## 2019.3

NVDA 2019.3 is a very significant release containing many under-the-hood changes including the upgrade of Python 2 to Python 3, and a major re-write of NVDA's speech subsystem.
Although these changes do break compatibility with older NVDA add-ons, the upgrade to Python 3 is necessary for security, and the changes to speech allow for  some exciting innovations in the near future.
 Other highlights in this release include 64 bit support for Java VMs, Screen Curtain and Focus Highlight functionality, support for more braille displays and a new Braille viewer, and many many other bug fixes.

### New Features

* The accuracy of the move mouse to navigator object command has been improved in text fields in Java applications. (#10157)
* Added support for  the following Handy Tech Braille displays (#8955):
 * Basic Braille Plus 40
 * Basic Braille Plus 32
 * Connect Braille
* All user-defined gestures can now be removed via a new "Reset to factory defaults" button in the Input Gestures dialog. (#10293)
* Font reporting in Microsoft Word now includes if text is marked as hidden. (#8713)
* Added a command to move the review cursor to the position previously set as start marker for selection or copy: NVDA+shift+F9. (#1969)
* In Internet Explorer, Microsoft Edge and recent versions of Firefox and Chrome, landmarks are now reported in focus mode and object navigation. (#10101)
* In Internet Explorer, Google Chrome and Mozilla Firefox, You can now navigate by article and grouping using quick navigation scripts. These scripts are unbound by default and can be assigned in the Input Gestures dialog when the dialog is opened from a browse mode document. (#9485, #9227)
 * Figures are also reported. They are considered objects and therefore navigable with the o quick navigation key.
* In Internet Explorer, Google Chrome and Mozilla Firefox, article elements are now reported with object navigation, and optionally in browse mode if turned on in Document Formatting settings. (#10424)
* Added screen curtain, which when enabled, makes the whole screen black on Windows 8 and later. (#7857)
 * Added a script to enable screen curtain (until next restart with one press, or always while NVDA is running with two presses), no default gesture is assigned.
 * Can be enabled and configured via the 'vision' category in NVDA's settings dialog.
* Added screen highlight functionality to NVDA. (#971, #9064)
 * Highlighting of the focus, navigator object, and browse mode caret position can be enabled and configured via the 'vision' category in NVDA's settings dialog.
 * Note: This feature is incompatible with the focus highlight add-on, however, the add-on can still be used while the built-in highlighter is disabled.
* Added Braille Viewer tool, allows viewing braille output via an on-screen window. (#7788)

### Changes

* The user guide now describes how to use NVDA in the Windows Console. (#9957)
* Running nvda.exe now defaults to replacing an already running copy of NVDA. The -r|--replace command line parameter is still accepted, but ignored. (#8320)
* On Windows 8 and later, NVDA will now report product name and version information for hosted apps such as apps downloaded from Microsoft Store using information provided by the app. (#4259, #10108)
* When toggling track changes on and off with the keyboard in Microsoft Word, NVDA will announce the state of the setting. (#942)
* The NVDA version number is now logged as the first message in the log. This occurs even if logging has been disabled from the GUI. (#9803)
* The settings dialog no longer allows for changing the configured log level if it has been overridden from the command line. (#10209)
* In Microsoft Word, NVDA now announces the display state of non printable characters when pressing the toggle shortcut Ctrl+Shift+8 . (#10241)
* Updated Liblouis braille translator to commit 58d67e63. (#10094)
* When CLDR characters (including emojis) reporting is enabled, they are announced at all punctuation levels. (#8826)
* Third party python packages included in NVDA, such as comtypes, now log their warnings and errors to the NVDA log. (#10393)
* Updated Unicode Common Locale Data Repository emoji annotations to version 36.0. (#10426)
* When focussing a grouping in browse mode, the description is now also read. (#10095)
* The Java Access Bridge is now included with NVDA to enable access to Java applications, including for 64 bit Java VMs. (#7724)
* If the Java Access Bridge is not enabled for the user, NVDA automatically enables it at NVDA startup. (#7952)
* Updated eSpeak-NG to 1.51-dev, commit ca65812ac6019926f2fbd7f12c92d7edd3701e0c. (#10581)

### Bug Fixes

* Emoji and other 32 bit unicode characters now take less space on a braille display when they are shown as hexadecimal values. (#6695)
* In Windows 10, NVDA will announce tooltips from universal apps if NVDA is configured to report tooltips in object presentation dialog. (#8118)
* On Windows 10 Anniversary Update and later, typed text is now reported in Mintty. (#1348)
* On Windows 10 Anniversary Update and later, output in the Windows Console that appears close to the caret is no longer spelled out. (#513)
* Controls in Audacitys compressor dialog are now announced when navigating the dialog. (#10103)
* NVDA no longer treats spaces as words in object review in Scintilla based editors such as Notepad++. (#8295)
* NVDA will prevent the  system from entering sleep mode when scrolling through text with braille display gestures. (#9175)
* On Windows 10, braille will now follow when editing cell contents in Microsoft Excel and in other UIA text controls where it was lagging behind. (#9749)
* NVDA will once again report suggestions in the Microsoft Edge address bar. (#7554)
* NVDA is no longer silent when focusing an HTML tab control header in Internet Explorer. (#8898)
* In Microsoft Edge based on EdgeHTML, NVDA will no longer play search suggestion sound when the window becomes maximized. (#9110, #10002)
* ARIA 1.1 combo boxes are now supported in Mozilla Firefox and Google Chrome. (#9616)
* NVDA will no longer report content of visually hidden columns for list items in SysListView32 controls. (#8268)
* The settings dialog no longer shows "info" as the current log level when in secure mode. (#10209)
* In Start menu for Windows 10 Anniversary Update and later, NVDA will announce details of search results. (#10340)
* In browse mode, if moving the cursor or using quick navigation causes the document to change, NVDA no longer speaks incorrect content in some cases. (#8831, #10343)
* Some bullet names in Microsoft Word have been corrected. (#10399)
* In Windows 10 May 2019 Update and later, NVDA will once again announce first selected emoji or clipboard item when emoji panel and clipboard history opens, respectively. (#9204)
* In Poedit, it is once again possible to view some translations for right to left languages. (#9931)
* In the Settings app in Windows 10 April 2018 Update and later, NVDA will no longer announce progress bar information for volume meters found in the System/Sound page. (#10412)
* Invalid regular expressions in speech dictionaries no longer completely break speech in NVDA. (#10334)
* When reading bulleted items in Microsoft Word with UIA enabled, the bullet from the next list item is no longer inappropriately announced. (#9613)
* Some rare braille translation issues and errors with liblouis have been resolved. (#9982)
* Java applications started before NVDA are now accessible without the need to restart the Java app. (#10296)
* In Mozilla Firefox, when the focused element becomes marked as current (aria-current), this change is no longer spoken multiple times. (#8960)
* NVDA will now treat certain composit unicode characters such as e-acute as one single character when moving through text. (#10550)
* Spring Tool Suite Version 4 is now supported. (#10001)
* Don't double speak name when aria-labelledby relation target is an inner element. (#10552)
* On Windows 10 version 1607 and later, typed characters from Braille keyboards are spoken in more situations. (#10569)
* When changing the audio output device, tones played by NVDA will now play through the newly selected device. (#2167)
* In Mozilla Firefox, moving focus in browse mode is faster. This makes moving the cursor in browse mode more responsive in many cases. (#10584)

### Changes for Developers

* Updated Python to 3.7. (#7105)
* Updated pySerial to version 3.4. (#8815)
* Updated wxPython to 4.0.3 to support Python 3.5 and later. (#9630)
* Updated six to version 1.12.0. (#9630)
* Updated py2exe to version 0.9.3.2 (in development, commit b372a8e from albertosottile/py2exe#13). (#9856)
* Updated UIAutomationCore.dll comtypes module to version 10.0.18362. (#9829)
* The tab-completion in the Python console only suggests attributes starting with an underscore if the underscore is first typed. (#9918)
* Flake8 linting tool has been integrated with SCons reflecting code requirements for Pull Requests. (#5918)
* As NVDA no longer depends on pyWin32, modules such as win32api and win32con are no longer available to add-ons. (#9639)
 * win32api calls can be replaced with direct calls to win32 dll functions via ctypes.
 * win32con constants should be defined in your files.
* The "async" argument in nvwave.playWaveFile has been renamed to "asynchronous". (#8607)
* speakText and speakCharacter methods on synthDriver objects are no longer supported.
 * This functionality is handled by SynthDriver.speak.
* SynthSetting classes in synthDriverHandler have been removed. Now use driverHandler.DriverSetting classes instead.
* SynthDriver classes should no longer expose index via the lastIndex property.
 * Instead, they should notify the synthDriverHandler.synthIndexReached action with the index, once all previous audio has finished playing before that index.
* SynthDriver classes must now notify the synthDriverHandler.synthDoneSpeaking action, once all audio from a SynthDriver.speak call has completed playing.
* SynthDriver classes must support the speech.PitchCommand in their speak method, as changes in pitch for speak spelling now depends on this functionality.
* The speech function getSpeechTextForProperties has been renamed to getPropertiesSpeech. (#10098)
* The braille function getBrailleTextForProperties has been renamed to getPropertiesBraille. (#10469)
* Several speech functions have been changed to return speech sequences. (#10098)
 * getControlFieldSpeech
 * getFormatFieldSpeech
 * getSpeechTextForProperties now called getPropertiesSpeech
 * getIndentationSpeech
 * getTableInfoSpeech
* Added a textUtils module to simplify string differences between Python 3 strings and Windows unicode strings. (#9545)
 * See the module documentation and textInfos.offsets module for example implementations.
* Deprecated functionality now removed. (#9548)
 * AppModules removed:
  * Windows XP sound recorder.
  * Klango Player, which is abandoned software.
 * configobj.validate wrapper removed.
  * New code should use from configobj import validate instead of import validate
 * textInfos.Point and textInfos.Rect replaced by locationHelper.Point and locationHelper.RectLTRB respectively.
 * braille.BrailleHandler._get_tether and braille.BrailleHandler.set_tether have been removed.
 * config.getConfigDirs has been removed.
 * config.ConfigManager.getConfigValidationParameter has been replaced by getConfigValidation
 * inputCore.InputGesture.logIdentifier property has been removed.
   * Use _get_identifiers in inputCore.InputGesture instead.
 * synthDriverHandler.SynthDriver.speakText/speakCharacter have been removed.
 * Removed several synthDriverHandler.SynthSetting classes.
   * Previously kept for backwards compatibility (#8214), now considered obsolete.
   * Drivers that used the SynthSetting classes should be updated to use the DriverSetting classes.
 * Some legacy code has been removed, particularly:
  * Support for the Outlook pre 2003 message list.
  * An overlay class for the classic start menu, only found in Windows Vista and earlier.
  * Dropped support for Skype 7, as it is definitely not working any more.
* Added a framework to create vision enhancement providers; modules that can change screen contents, optionally based on input from NVDA about object locations. (#9064)
 * Add-ons can bundle their own providers in a visionEnhancementProviders folder.
 * See the vision and visionEnhancementProviders modules for the implementation of the framework and examples, respectively.
 * Vision enhancement providers are enabled and configured via the 'vision' category in NVDA's settings dialog.
* Abstract class properties are now supported on objects that inherit from baseObject.AutoPropertyObject (e.g. NVDAObjects and TextInfos). (#10102)
* Introduced displayModel.UNIT_DISPLAYCHUNK as a textInfos unit constant specific to DisplayModelTextInfo. (#10165)
 * This new constant allows walking over the text in a DisplayModelTextInfo in a way that more closely resembles how the text chunks are saved in the underlying model.
* displayModel.getCaretRect now returns an instance of locationHelper.RectLTRB. (#10233)
* The UNIT_CONTROLFIELD and UNIT_FORMATFIELD constants have been moved from virtualBuffers.VirtualBufferTextInfo to the textInfos package. (#10396)
* For every entry in the NVDA log, information about the originating thread is now included. (#10259)
* UIA TextInfo objects can now be moved/expanded by the page, story and formatField text units. (#10396)
* External modules (appModules and globalPlugins) are now less likely to be able to break the creation of NVDAObjects.
 * Exceptions caused by the "chooseNVDAObjectOverlayClasses" and "event_NVDAObject_init" methods are now properly caught and logged.
* The aria.htmlNodeNameToAriaLandmarkRoles dictionary has been renamed to aria.htmlNodeNameToAriaRoles. It now also contains roles that aren't landmarks.
* scriptHandler.isCurrentScript has been removed due to lack of use. There is no replacement. (#8677)

## 2019.2.1

This is a minor release to fix several crashes present in 2019.2. Fixes include:

* Addressed several crashes in Gmail seen in both Firefox and Chrome when interacting with particular popup menus such as when creating filters or changing certain Gmail settings. (#10175, #9402, #8924)
* In Windows 7, NVDA no longer causes Windows Explorer to crash when the mouse is used in the start menu. (#9435)
* Windows Explorer on Windows 7 no longer crashes when accessing metadata edit fields. (#5337)
* NVDA no longer freezes when interacting with images with a base64 URI in Mozilla Firefox or Google Chrome. (#10227)

## 2019.2

Highlights of this release include auto detection of Freedom Scientific braille displays, an experimental setting in the Advanced panel to stop browse mode from automatically moving focus (which may provide performance improvements), a rate boost option for the Windows OneCore synthesizer to achieve very fast rates, and many other bug fixes.

### New Features

* NVDA's Miranda NG support  works with newer versions of the client. (#9053)
* You can now disable browse mode by default by disabling the new "Enable browse mode on page load" option in NVDA's browse mode settings. (#8716)
 * Note that when this option is disabled, you can still enable browse mode manually by pressing NVDA+space.
* You can now filter symbols in the punctuation/symbol pronunciation dialog, similar to how filtering works in the elements list and input gestures dialog. (#5761)
* A command has been added to change the mouse text unit resolution (how much text will be spoken when the mouse moves), it has not been assigned a default gesture. (#9056)
* The windows OneCore synthesizer now has a rate boost option, which allows for significantly faster speech. (#7498)
* The Rate Boost option is now configurable from the Synth Settings Ring for supported speech synthesizers. (Currently eSpeak-NG and Windows OneCore). (#8934)
* Configuration profiles can now be manually activated with gestures. (#4209)
 * The gesture must be configured in the "Input gestures" dialog.
* In Eclipse, added support for autocompletion in code editor. (#5667)
 * Additionally, Javadoc information can be read from the editor when it is present by using NVDA+d.
* Added an experimental option to the Advanced Settings panel that allows you to stop the system focus from following the browse mode cursor (Automatically set system focus to focusable elements). (#2039) Although this may not be suitable to turn off for all websites, this may fix:
 * Rubber band effect: NVDA sporadically undoes the last browse mode keystroke by jumping to the previous location.
 * Edit boxes steal system focus when arrowing down through them on some websites.
 * Browse mode keystrokes are slow to respond.
* For braille display drivers that support it, driver settings can now be changed from the braille settings category in NVDA's settings dialog. (#7452)
* Freedom Scientific braille displays are now supported by braille display auto detection. (#7727)
* Added a command to show the replacement for the symbol under the review cursor. (#9286)
* Added an experimental option to the Advanced Settings panel that allows you to try out a new, work-in-progress rewrite of NVDA's Windows Console support using the Microsoft UI Automation API. (#9614)
* In the Python Console, the input field now supports pasting multiple lines from the clipboard. (#9776)

### Changes

* Synthesizer volume is now increased and decreased by 5 instead of 10 when using the settings ring. (#6754)
* Clarified the text in the add-on manager when NVDA is launched with the --disable-addons flag. (#9473)
* Updated Unicode Common Locale Data Repository emoji annotations to version 35.0. (#9445)
* The hotkey for the filter field in the elements list in browse mode has changed to alt+y. (#8728)
* When an auto detected braille display is connected via Bluetooth, NVDA will keep searching for USB displays supported by the same driver and switch to a USB connection if it becomes available. (#8853)
* Updated eSpeak-NG to commit 67324cc.
* Updated liblouis braille translator to version 3.10.0. (#9439, #9678)
* NVDA will now report the word 'selected' after reporting the text a user has just selected.(#9028, #9909)
* In Microsoft Visual Studio Code, NVDA is in focus mode by default. (#9828)

### Bug Fixes

* NVDA no longer crashes when an add-on directory is empty. (#7686)
* LTR and RTL marks are no longer reported in Braille or per-character speech when accessing the properties window. (#8361)
* When jumping to form fields with Browse Mode quick navigation, the entire form field is now announced rather than just the first line. (#9388)
* NVDA will no longer become silent after exiting the Windows 10 Mail app. (#9341)
* NVDA no longer fails to start when the users regional settings are set to a locale unknown to NVDA, such as English (Netherlands). (#8726)
* When browse mode is enabled in Microsoft Excel and you switch to a browser in focus mode or vice versa, browse mode state is now reported appropriately. (#8846)
* NVDA now properly reports the line at the mouse cursor in Notepad++ and other Scintilla based editors. (#5450)
* In Google Docs (and other web-based editors), braille no longer sometimes incorrectly shows "lst end" before the cursor in the middle of a list item. (#9477)
* In the Windows 10 May 2019 Update, NVDA no longer speaks many volume notifications if changing the volume with hardware buttons when File Explorer has focus. (#9466)
* Loading the punctuation/symbol pronunciation dialog is now much faster when using symbol dictionaries containing over 1000 entries. (#8790)
* In Scintilla controls such as Notepad++, NVDA can read the correct line when wordwrap is enabled. (#9424)
* In Microsoft Excel, the cell location is announced after it changes due to the shift+enter or shift+numpadEnter gestures. (#9499)
* In Visual Studio 2017 and up, in the Objects Explorer window, the selected item in objects tree or members tree with categories is now reported correctly. (#9311)
* Add-ons with names that only differ in capitalization are no longer treated as separate add-ons. (#9334)
* For Windows OneCore voices, the rate set in NVDA is no longer affected by the rate set in Windows 10 Speech Settings. (#7498)
* The log can now be opened with NVDA+F1 when there is no developer info for the current navigator object. (#8613)
* It is again possible to use NVDA's table navigation commands in Google Docs, in Firefox and Chrome. (#9494)
* The bumper keys now work correctly on Freedom Scientific braille displays. (#8849)
* When reading the first character of a document in Notepad++ 7.7 X64, NVDA no longer freezes for up to ten seconds. (#9609)
* HTCom can now be used with a Handy Tech Braille display in combination with NVDA. (#9691)
* In Mozilla Firefox, updates to a live region are no longer reported if the live region is in a background tab. (#1318)
* NVDA's browse mode Find dialog no longer fails to function if NVDA's About dialog is currently open in the background. (#8566)

### Changes for Developers

* You can now set the "disableBrowseModeByDefault" property on app modules to leave browse mode off by default. (#8846)
* The extended window style of a window is now exposed using the `extendedWindowStyle` property on Window objects and their derivatives. (#9136)
* Updated comtypes package to 1.1.7. (#9440, #8522)
* When using the report module info command, the order of information has changed to present the module first. (#7338)
* Added an example to demonstrate using nvdaControllerClient.dll from C#. (#9600)
* Added a new isWin10 function to the winVersion module which returns whether or not this copy of NVDA is running on (at least) the supplied release version of Windows 10 (such as 1903). (#9761)
* The NVDA Python console now  contains more useful modules in its namespace (such as appModules, globalPlugins, config and textInfos). (#9789)
* The result of the last executed command in the NVDA Python console is now accessible from the _ (line) variable. (#9782)
 * Note that this shadows the gettext translation function also called "_". To access the translation function: del _

## 2019.1.1

This point release fixes the following bugs:

* NVDA no longer causes Excel 2007 to crash or refuses to report if a cell has a formula. (#9431)
* Google Chrome no longer crashes when interacting with certain listboxes. (#9364)
* An issue has been fixed which prevented copying a users configuration to the system configuration profile. (#9448)
* In Microsoft Excel, NVDA again uses the localized message when reporting the location of merged cells. (#9471)

## 2019.1

Highlights of this release include performance improvements when accessing both Microsoft word and Excel, stability and security improvements such as support for add-ons with version compatibility information, and many other bug fixes.

Please note that starting from this release of NVDA, custom appModules, globalPlugins, braille display drivers and synth drivers will no longer be automatically loaded from your NVDA user configuration directory.
Rather these  should be installed as part of an NVDA add-on. For those developing code for an add-on, code for testing can be placed in a new developer scratchpad directory in the NVDA user configuration directory,  if the Developer scratchpad option  is turned on in NVDA's new Advanced settings panel.
These changes are necessary to better ensure compatibility of custom code, so that NVDA does not break when this code becomes incompatible with newer releases.
Please refer to the list of changes further down for more details on this and how add-ons are now better versioned.

### New Features

* New braille tables: Afrikaans, Arabic 8 dot computer braille, Arabic grade 2, Spanish grade 2. (#4435, #9186)
* Added an option to NVDA's mouse settings to make NVDA handle situations where the mouse is controlled by another application. (#8452)
 * This will allow NVDA to track the mouse when a system is controlled remotely using TeamViewer or other remote control software.
* Added the `--enable-start-on-logon` command line parameter to allow configuring whether silent installations of NVDA set NVDA to start at Windows logon or not. Specify true to start at logon or false to not start at logon. If the --enable-start-on-logon argument is not specified at all then NVDA will default to starting at logon, unless it was  already configured not to by a previous installation. (#8574)
* It is possible to turn NVDA's logging features off by setting logging level to "disabled" from General settings panel. (#8516)
* The presence of formulae in LibreOffice and Apache OpenOffice spreadsheets is now reported. (#860)
* In Mozilla Firefox and Google Chrome, browse mode now reports the selected item in list boxes and trees.
 * This works in Firefox 66 and later.
 * This does not work for certain list boxes (HTML select controls) in Chrome.
* Early support for apps such as Mozilla Firefox on computers with ARM64 (e.g. Qualcomm Snapdragon) processors. (#9216)
* A new Advanced Settings category has been added to NVDA's Settings dialog, including an option to try out NVDA's new support for Microsoft Word via the Microsoft UI Automation API. (#9200)
* Added support for the graphical view in Windows Disk Management. (#1486)
* Added support for Handy Tech Connect Braille and Basic Braille 84. (#9249)

### Changes

* Updated liblouis braille translator to version 3.8.0. (#9013)
* Add-on authors now can enforce a minimum required NVDA version for their add-ons. NVDA will refuse to install or load an add-on whose minimum required NVDA version is higher than the current NVDA version. (#6275)
* Add-on authors can now specify the last version of NVDA the add-on has been tested against. If an add-on has been only tested against a  version of NVDA lower than the current version, then NVDA will refuse to install or load the add-on. (#6275)
* This version of NVDA will allow installing and loading of add-ons  that do not yet contain Minimum and Last Tested NVDA version information, but upgrading to future versions of NVDA (E.g. 2019.2) may automatically cause these older add-ons to be disabled.
* The move mouse to navigator object command is now available in Microsoft Word as well as for UIA controls, particularly Microsoft Edge. (#7916, #8371)
* Reporting of text under the mouse has been improved within Microsoft Edge and other UIA applications. (#8370)
* When NVDA is started with the `--portable-path` command line parameter, the provided path is automatically filled in when trying to create a portable copy of NVDA using the NVDA menu. (#8623)
* Updated the path to the Norwegian braille table to reflect the standard from the year 2015. (#9170)
* When navigating by paragraph (control+up or down arrows) or navigating by table cell (control+alt+arrows), the existence of spelling errors will no longer be announced, even if NVDA is configured to announce these automatically. This is because paragraphs and table cells can be quite large, and detecting spelling errors in some applications can be very costly. (#9217)
* NVDA no longer automatically loads custom appModules, globalPlugins and braille and synth drivers from the NVDA user configuration directory. This code should be instead packaged as an add-on with correct version information, ensuring that incompatible code is not run with current versions of NVDA. (#9238)
 * For developers who need to test code as it is being developed,  enable NVDA's developer scratchpad directory in the Advanced category of NVDA settings, and place your code in the 'scratchpad' directory found in the NVDA user configuration directory when this option is enabled.

### Bug Fixes

* When using OneCore speech synthesizer on Windows 10 April 2018 Update and later, large chunks of silence are no longer inserted between speech utterances. (#8985)
* When moving by character in plain text controls (such as Notepad) or browse mode, 32 bit emoji characters consisting of two UTF-16 code points (such as 🤦) will now read properly. (#8782)
* Improved restart confirmation dialog after changing NVDA's interface language. The text and the button labels are now more concise and less confusing. (#6416)
* If a 3rd party speech synthesizer fails to load, NVDA will fall back to Windows OneCore speech synthesizer on Windows 10, rather than espeak. (#9025)
* Removed the "Welcome Dialog" entry in the NVDA menu while on secure screens. (#8520)
* When tabbing or using quick navigation in browse mode, legends on tab panels are now reported more consistently. (#709)
* NVDA will now announce selection changes for certain time pickers such as in the Alarms and Clock app in Windows 10. (#5231)
* In Windows 10's Action Center, NVDA will announce status messages when toggling quick actions such as brightness and focus assist. (#8954)
* In action Center in Windows 10 October 2018 Update and earlier, NVDA will recognize brightness quick action control as a button instead of a toggle button. (#8845)
* NVDA will again track cursor and announce deleted characters in the Microsoft Excel  go to and find edit fields. (#9042)
* Fixed a rare browse mode crash in Firefox. (#9152)
* NVDA no longer fails to report the focus for some controls in the Microsoft Office 2016 ribbon when collapsed.
* NVDA no longer fails to report the suggested contact when entering addresses in new messages in Outlook 2016. (#8502)
* The last few cursor routing keys on 80 cell eurobraille displays no longer route the cursor to a position at or just after the start of the braille line. (#9160)
* Fixed table navigation in threaded view in Mozilla Thunderbird. (#8396)
* In Mozilla Firefox and Google Chrome, switching to focus mode now works correctly for certain list boxes and trees (where the list box/tree is not itself focusable but its items are) . (#3573, #9157)
* Browse mode is now correctly turned on by default when reading messages in Outlook 2016/365 if using NVDA's experimental UI Automation support for Word Documents. (#9188)
* NVDA is now less likely to freeze in such a way that the only way to escape is signing out from your current windows session. (#6291)
* In Windows 10 October 2018 Update and later, when opening cloud clipboard history with clipboard empty, NVDA will announce clipboard status. (#9103)
* In Windows 10 October 2018 Update and later, when searching for emojis in emoji panel, NVDA will announce top search result. (#9105)
* NVDA no longer freezes in the main window of Oracle VirtualBox 5.2 and above. (#9202)
* Responsiveness in Microsoft Word when navigating by line, paragraph or table cell may be significantly improved in some documents. A reminder that for best performance, set Microsoft Word to Draft view with alt+w,e after opening a document. (#9217)
* In Mozilla Firefox and Google Chrome, empty alerts are no longer reported. (#5657)
* Significant performance improvements when navigating cells in Microsoft Excel, particularly when the spreadsheet contains comments and or validation dropdown lists. (#7348)
* It should be no longer necessary to turn off in-cell editing in Microsoft Excel's options to access the cell edit control with NVDA in Excel 2016/365. (#8146).
* Fixed a freeze in Firefox sometimes seen when quick navigating by landmarks, if the Enhanced Aria add-on is in use. (#8980)

### Changes for Developers

* NVDA can now  be built with all editions of Microsoft Visual Studio 2017 (not just the Community edition). (#8939)
* You can now include log output from liblouis into the NVDA log by setting the louis boolean flag in the debugLogging section of the NVDA configuration. (#4554)
* Add-on authors are now able to provide NVDA version compatibility information in add-on manifests. (#6275, #9055)
 * minimumNVDAVersion: The minimum required version of NVDA for an add-on to work properly.
 * lastTestedNVDAVersion: The last version of NVDA an add-on has been tested with.
* OffsetsTextInfo objects can now implement the _getBoundingRectFromOffset method to allow retrieval of bounding rectangles per characters instead of points. (#8572)
* Added a boundingRect property to TextInfo objects to retrieve the bounding rectangle of a range of text. (#8371)
* Properties and methods within classes can now be marked as abstract in NVDA. These classes will raise an error if instantiated. (#8294, #8652, #8658)
* NVDA can log the time since input when text is spoken, which helps in measuring perceived responsiveness. This can be enabled by setting the timeSinceInput setting to True in the debugLog section of the NVDA configuration. (#9167)

## 2018.4.1

This release fixes a crash at start up if NVDA's user interface language is set to Aragonese. (#9089)

## 2018.4

Highlights of this release include performance improvements in recent Mozilla Firefox versions, announcement of emojis with all synthesizers, reporting of replied/forwarded status in Outlook, reporting the distance of the cursor to the edge of a Microsoft Word page, and many bug fixes.

### New Features

* New braille tables: Chinese (China, Mandarin) grade 1 and grade 2. (#5553)
* Replied / Forwarded status is now reported on mail items in the Microsoft Outlook message list. (#6911)
* NVDA is now able to read descriptions for emoji as well as other characters that are part of the Unicode Common Locale Data Repository. (#6523)
* In Microsoft Word, the cursor's distance from the top and left edges of the page can be reported by pressing NVDA+numpadDelete. (#1939)
* In Google Sheets with braille mode enabled, NVDA no longer announces 'selected' on every cell when moving focus between cells. (#8879)
* Added support for Foxit Reader and Foxit Phantom PDF. (#8944)
* Added support for the DBeaver database tool. (#8905)

### Changes

* "Report help balloons" in the Object Presentations dialog has been renamed to "Report notifications" to include reporting of toast notifications in Windows 8 and later. (#5789)
* In NVDA's keyboard settings, the checkboxes to enable or disable NVDA modifier keys are now displayed in a list rather than as separate checkboxes.
* NVDA will no longer present redundant information when reading clock system tray on some versions of Windows. (#4364)
* Updated liblouis braille translator to version 3.7.0. (#8697)
* Updated eSpeak-NG to commit 919f3240cbb.

### Bug Fixes

* In Outlook 2016/365, the category and flag status are reported for messages. (#8603)
* When NVDA is set to languages such as Kirgyz, Mongolian or Macedonian, it no longer shows a dialog on start-up warning that the language is not supported by the Operating System. (#8064)
* Moving the mouse to the navigator object will now much more accurately move the mouse to the browse mode position in Mozilla Firefox, Google Chrome and Acrobat Reader DC. (#6460)
* Interacting with combo boxes on the web in Firefox, Chrome and Internet Explorer has been improved. (#8664)
* If running on the Japanese version of Windows XP or Vista, NVDA now displays OS version requirements message as expected. (#8771)
* Performance improvements when navigating large pages with lots of dynamic changes in Mozilla Firefox. (#8678)
* Braille no longer shows font attributes  if they have been disabled in  Document Formatting settings. (#7615)
* NVDA no longer fails to track focus in File Explorer and other applications using UI Automation when another app is busy (such as batch processing audio). (#7345)
* In ARIA menus on the web, the Escape key will now be passed through to the menu and no longer turn off focus mode unconditionally. (#3215)
* In the new Gmail web interface, when using quick navigation inside messages while reading them, the entire body of the message is no longer reported after the element to which you just navigated. (#8887)
* After updating NVDA, Browsers such as Firefox and google Chrome should no longer crash, and browse mode should continue to correctly reflect updates to any currently loaded documents. (#7641)
* NVDA no longer reports clickable multiple times in a row when navigating clickable content in Browse Mode. (#7430)
* Gestures performed on baum Vario 40 braille displays will no longer fail to execute. (#8894)
* In Google Slides with Mozilla Firefox, NVDA no longer reports selected text on every control with focus. (#8964)

### Changes for Developers

* gui.nvdaControls now contains two classes to create accessible lists with check boxes. (#7325)
 * CustomCheckListBox is an accessible subclass of wx.CheckListBox.
 * AutoWidthColumnCheckListCtrl adds accessible check boxes to an AutoWidthColumnListCtrl, which itself is based on wx.ListCtrl.
* If you need to make a wx widget accessible which isn't already, it is possible to do so by using an instance of gui.accPropServer.IAccPropServer_impl. (#7491)
 * See the implementation of gui.nvdaControls.ListCtrlAccPropServer for more info.
* Updated configobj to 5.1.0dev commit 5b5de48a. (#4470)
* The config.post_configProfileSwitch action now takes the optional prevConf keyword argument, allowing handlers to take action based on differences between configuration before and after the profile switch. (#8758)

## 2018.3.2

This is a minor release to work around a crash in Google Chrome when navigating tweetts on [www.twitter.com](http://www.twitter.com). (#8777)

## 2018.3.1

This is a minor release to fix a critical bug in NVDA which caused 32 bit versions of Mozilla Firefox to crash. (#8759)

## 2018.3

Highlights of this release include automatic detection of many Braille displays, support for new Windows 10 features including the Windows 10 Emoji input panel, and many other bug fixes.

### New Features

* NVDA will report grammar errors when appropriately exposed by web pages in Mozilla Firefox and Google Chrome. (#8280)
* Content marked as being either inserted or deleted in web pages is now reported in Google Chrome. (#8558)
* Added support for BrailleNote QT and Apex BT's scroll wheel when BrailleNote is used as a braille display with NVDA. (#5992, #5993)
* Added scripts for reporting elapsed and total time of current track in Foobar2000. (#6596)
* The Mac command key symbol (⌘) is now announced when reading text with any synthesizer. (#8366)
* Custom roles via the aria-roledescription attribute are now supported in all web browsers. (#8448)
* New braille tables: Czech 8 dot, Central Kurdish, Esperanto, Hungarian, Swedish 8 dot computer braille. (#8226, #8437)
* Support has been added to automatically detect braille displays in the background. (#1271)
 * ALVA, Baum/HumanWare/APH/Orbit, Eurobraille, Handy Tech, Hims, SuperBraille and HumanWare BrailleNote and Brailliant BI/B displays are currently supported.
 * You can enable this feature by selecting the automatic option from the list of braille displays in NVDA's braille display selection dialog.
 * Please consult the documentation for additional details.
* Added support for various modern input features introduced in recent Windows 10 releases. These include emoji panel (Fall Creators Update), dictation (Fall Creators Update), hardware keyboard input suggestions (April 2018 Update), and cloud clipboard paste (October 2018 Update). (#7273)
* Content marked as a block quote using ARIA (role blockquote) is now supported in Mozilla Firefox 63. (#8577)

### Changes

* The list of available languages in NVDA's General Settings is now sorted based on language names instead of ISO 639 codes. (#7284)
* Added default gestures for Alt+Shift+Tab and Windows+Tab with all supported Freedom Scientific braille displays. (#7387)
* For ALVA BC680 and protocol converter displays, it is now possible to assign different functions to the left and right smart pad, thumb and etouch keys. (#8230)
* For ALVA BC6 displays, the key combination sp2+sp3 will now announce the current date and time, whereas sp1+sp2 emulates the Windows key. (#8230)
* The user is asked once when NVDA starts if they are happy sending usage statistics to NV Access when checking for NVDA updates. (#8217)
* When checking for updates, if the user has agreed to allow sending usage statistics to NV Access, NVDA will now send the name of the current synth driver and braille display in use, to aide in better prioritization for future work on these drivers. (#8217)
* Updated liblouis braille translator to version 3.6.0. (#8365)
* Updated the path to the correct Russian eight-dots Braille table. (#8446)
* Updated eSpeak-ng to 1.49.3dev commit 910f4c2. (#8561)

### Bug Fixes

* Accessible labels for controls in Google Chrome are now more readily reported in browse mode when the label does not appear as content itself. (#4773)
* Notifications are now supported in Zoom. For example, this includes mute/unmute status, and incoming messages. (#7754)
* Switching braille context presentation when in browse mode no longer causes braille output to stop following browse mode cursor. (#7741)
* ALVA BC680 braille displays no longer intermittently fail to initialize. (#8106)
* By default, ALVA BC6 displays will no longer execute emulated system keyboard keys when pressing key combinations involving sp2+sp3 to trigger internal functionality. (#8230)
* Pressing sp2 on an ALVA BC6 display to emulate the alt key now works as advertised. (#8360)
* NVDA no longer announces redundant keyboard layout changes. (#7383, #8419)
* Mouse tracking is now much more accurate in Notepad and other plain text edit controls when in a document with more than 65535 characters. (#8397)
* NVDA will recognize more dialogs in Windows 10 and other modern applications. (#8405)
* On Windows 10 October 2018 Update and Server 2019 and above, NVDA no longer fails to track the system focus when an application freezes or floods the system with events. (#7345, #8535)
* Users are now informed when attempting to read or copy an empty status bar. (#7789)
* Fixed an issue where the "not checked" state on controls is not reported in speech if the control has previously been half checked. (#6946)
* In the list of languages in NVDA's General Settings, language name for Burmese is displayed correctly on Windows 7. (#8544)
* In Microsoft Edge, NVDA will announce notifications such as reading view availability and page load progress. (#8423)
* When navigating into a list on the web, NVDA will now report its label if the web author has provided one. (#7652)
* When manually assigning functions to gestures for a particular braille display, these gestures now always show up as being assigned to that display. Previously, they showed up as if they were assigned to the currently active display. (#8108)
* The 64-bit version of Media Player Classic is now supported. (#6066)
* Several improvements to braille support in Microsoft Word with UI Automation enabled:
 * Similar to other multiline text fields, When positioned at the start of a document in Braille, the display is now panned such that the first character of the document is at the start of the display. (#8406)
 * Reduced overly verbose focus presentation in both speech and braille when focusing a Word document. (#8407)
 * Cursor routing in braille now works correctly when in a list in a Word document. (#7971)
 * Newly inserted bullets/numbers in a Word document are correctly reported in both speech and braille. (#7970)
* In Windows 10 1803 and later, it is now possible to install add-ons if the "Use Unicode UTF-8 for worldwide language support" feature is enabled. (#8599)
* NVDA will no longer make iTunes 12.9 and newer completely unusable to interact with. (#8744)

### Changes for Developers

* Added scriptHandler.script, which can function as a decorator for scripts on scriptable objects. (#6266)
* A system test framework has been introduced for NVDA. (#708)
* Some changes have been made to the hwPortUtils module: (#1271)
 * listUsbDevices now yields dictionaries with device information including hardwareID and devicePath.
 * Dictionaries yielded by listComPorts now also contain a usbID entry for COM ports with USB VID/PID information in their hardware ID.
* Updated wxPython to 4.0.3. (#7077)
* As NVDA now only supports Windows 7 SP1 and later, the key "minWindowsVersion" used to check if UIA should be enabled for a particular release of Windows has been removed. (#8422)
* You can now register to be notified about configuration saves/reset actions via new config.pre_configSave, config.post_configSave, config.pre_configReset, and config.post_configReset actions. (#7598)
 * config.pre_configSave is used to be notified when NVDA's configuration is about to be saved, and config.post_configSave is called after configuration has been saved.
 * config.pre_configReset and config.post_configReset includes a factory defaults flag to specify if settings are reloaded from disk (false) or reset to defaults (true).
* config.configProfileSwitch has been renamed to config.post_configProfileSwitch to reflect the fact that this action is called after profile switch takes place. (#7598)
* UI Automation interfaces updated to Windows 10 October 2018 Update and Server 2019 (IUIAutomation6 / IUIAutomationElement9). (#8473)

## 2018.2.1

This release includes translation updates due to last-minute removal of a feature which caused problems.

## 2018.2

Highlights of this release include Support for tables in Kindle for PC, support for HumanWare BrailleNote Touch and BI14 Braille displays, Improvements to both Onecore and Sapi5 speech synthesizers, improvements in Microsoft Outlook and much more.

### New Features

* row and column span for table cells is now reported in speech and braille. (#2642)
* NVDA table navigation commands are now supported in Google Docs (with Braille mode enabled). (#7946)
* Added ability to read and navigate tables in Kindle for PC. (#7977)
* Support for HumanWare BrailleNote touch and Brailliant BI 14 braille displays via both USB and bluetooth. (#6524)
* In Windows 10 Fall Creators Update and later, NVDA can announce notifications from apps such as Calculator and Windows Store. (#7984)
* New braille translation tables: Lithuanian 8 dot, Ukrainian, Mongolian grade 2. (#7839)
* Added a script to report formatting information for the text under a specific braille cell. (#7106)
* When updating NVDA, it is now possible to postpone the installation of the update to a later moment. (#4263)
* New languages: Mongolian, Swiss German.
* You can now toggle control, shift, alt, windows and NVDA from your braille keyboard and combine these modifiers with braille input (e.g. press control+s). (#7306)
 * You can assign these new modifier toggles using the commands found under Emulated system keyboard keys in the Input gestures dialog.
* Restored support for Handy Tech Braillino and Modular (with old firmware) displays. (#8016)
* Date and time for supported Handy Tech devices (such as Active Braille and Active Star) will now automatically be synchronized by NVDA when out of sync more than five seconds. (#8016)
* An input gesture can be assigned to temporarily disable all configuration profile triggers. (#4935)

### Changes

* The status column in the addons manager has been changed to indicate if the addon is enabled or disabled rather than running or suspended. (#7929)
* Updated liblouis braille translator to 3.5.0. (#7839)
* The Lithuanian braille table has been renamed to Lithuanian 6 dot to avoid confusion with the new 8 dot table. (#7839)
* The French (Canada) grade 1 and grade 2 tables have been removed. Instead, the French (unified) 6 dot computer braille and Grade 2 tables will be used respectively. (#7839)
* The secondary routing buttons on Alva BC6, EuroBraille and Papenmeier braille displays now report formatting information for the text under the braille cell of that button. (#7106)
* Contracted braille input tables will automatically fall back to uncontracted mode in non-editable cases (i.e. controls where there is no cursor or in browse mode). (#7306)
* NVDA is now less verbose when an appointment or time slot in the Outlook calendar covers an entire day. (#7949)
* All of NVDA's Preferences can now be found in one settings dialog under NVDA Menu -> Preferences -> Settings, rather than scattered throughout many dialogs. (#577)
* The default speech synthesizer when running on Windows 10 is now oneCore speech rather than eSpeak. (#8176)

### Bug Fixes

* NVDA no longer fails to read focused controls in the Microsoft Account sign-in screen in Settings after entering an email address. (#7997)
* NVDA no longer fails to read the page when going back to a previous page in Microsoft Edge. (#7997)
* NVDA will no longer incorrectly announce the final character of a windows 10 sign-in PIN as the machine unlocks. (#7908)
* Labels of checkboxes and radio buttons in Chrome and Firefox are no longer reported twice when tabbing or using quick navigation in Browse mode. (#7960)
* aria-current with a value of false will be announced as "false" instead of "true". (#7892).
* Windows OneCore Voices no longer fails to load if the configured voice has been uninstalled. (#7553)
* Changing voices in the Windows OneCore Voices is now a lot faster. (#7999)
* Fixed malformed braille output for several braille tables, including capital signs in 8 dot contracted Danish braille. (#7526, #7693)
* NVDA can now report more bullet types in Microsoft Word. (#6778)
* Pressing the report formatting script no longer incorrectly moves the reviewPosition and therefore pressing it multiple times no longer gives different results. (#7869)
* Braille input no longer allows you to use contracted braille in cases where it is not supported (i.e. whole words will no longer be sent to the system outside text content and in browse mode). (#7306)
* Fixed connection stability issues for Handy Tech Easy Braille and Braille Wave displays. (#8016)
* On Windows 8 and later, NVDA will no longer announce "unknown" when opening quick link menu )Windows+X) and selecting items from this menu. (#8137)
* Model specific gestures to buttons on Hims displays are now working as advertised in the user guide. (#8096)
* NVDA will now try to correct system COM registration issues causing programs such as Firefox and Internet Explorer to become inaccessible and report "Unknown" by NVDA. (#2807)
* Worked around a bug in Task Manager causing NVDA to not allow users to access the contents of specific details about processes. (#8147)
* Newer Microsoft SAPI5 voices no longer lag at the end of speech, making it much more efficient to navigate with these voices. (#8174)
* NVDA no longer reports (LTR and RTL marks) in Braille or per-character speech when accessing the clock in recent versions of Windows. (#5729)
* Detection of scroll keys on Hims Smart Beetle displays is once more no longer unreliable. (#6086)
* In some text controls, particularly in Delphi applications, the information provided about editing and navigating is now much more reliable. (#636, #8102)
* In Windows 10 RS5, NVDA no longer reports extra redundant information when switching tasks with alt+tab. (#8258)

### Changes for developers

* The developer info for UIA objects now contains a list of the UIA patterns available. (#5712)
* App modules can now force certain windows to always use UIA by implementing the isGoodUIAWindow method. (#7961)
* The hidden boolean flag "outputPass1Only" in the braille section of the configuration has again been removed. Liblouis no longer supports pass 1 only output. (#7839)

## 2018.1.1

This is a special release of NVDA which addresses   a bug in the Onecore Windows Speech synthesizer driver, which was causing it to speak with a higher pitch and speed in Windows 10 Redstone 4 (1803). (#8082)

## 2018.1

Highlights of this release include  support for charts in Microsoft word and PowerPoint, support for new braille displays including Eurobraille and the Optelec protocol converter, improved support for Hims and Optelec braille displays, performance improvements for Mozilla Firefox 58 and higher, and much more.

### New Features

* It is now possible to interact with charts in Microsoft Word and Microsoft PowerPoint, similar to the existing support for charts in Microsoft Excel. (#7046)
 * In Microsoft Word:  When in browse mode, cursor to an embedded chart and press enter to interact with it.
 * In Microsoft PowerPoint when editing a slide: tab to a chart object, and press enter or space to interact with the chart.
 * To stop interacting with a chart, press escape.
* New language: Kyrgyz.
* Added support for VitalSource Bookshelf. (#7155)
* Added support for the Optelec protocol converter, a device that allows one to use Braille Voyager and Satellite displays using the ALVA BC6 communication protocol. (#6731)
* It is now possible to use braille input with an ALVA 640 Comfort braille display. (#7733)
 * NVDA's braille input functionality can be used with these as well as other BC6 displays with firmware 3.0.0 and above.
* Early support for Google Sheets with Braille mode enabled. (#7935)
* Support for Eurobraille Esys, Esytime and Iris braille displays. (#7488)

### Changes

* The HIMS Braille Sense/Braille EDGE/Smart Beetle and Hims Sync Braille display drivers have been replaced by one driver. The new driver will automatically be activated for former syncBraille driver users. (#7459)
 * Some keys , notably scroll keys, have been reassigned to follow the conventions used by Hims products. Consult the user guide for more details.
* When typing with the on-screen keyboard via touch interaction, by default you now need to double tap each key the same way you would activate any other control. (#7309)
 * To use the existing "touch typing" mode where simply lifting your finger off the key is enough to activate it, Enable this option in the new Touch Interaction settings dialog found in the Preferences menu.
* It is no longer necessary to explicitly tether braille to focus or review, as this will happen automatically by default. (#2385)
 * Note that automatic tethering to review will only occur when using a review cursor or object navigation command. Scrolling will not activate this new behavior.

### Bug Fixes

* Browseable messages such as showing current formatting when pressing NVDA+f twice quickly no longer fails when NVDA is installed on a path with non-ASCII characters. (#7474)
* Focus is now once again restored correctly when returning to Spotify from another application. (#7689)
* In Windows 10 Fall Creaters Update, NVDA no longer fails to update when Controlled Folder Access is enabled from Windows Defender Security Center. (#7696)
* Detection of scroll keys on Hims Smart Beetle displays is no longer unreliable. (#6086)
* A slight performance improvement when rendering large amounts of content in Mozilla Firefox 58 and later. (#7719)
* In Microsoft Outlook, reading emails containing tables no longer causes errors. (#6827)
* Braille display gestures that emulate system keyboard key modifiers can now also be combined with other emulated system keyboard keys if one or more of the involved gestures are model specific. (#7783)
* In Mozilla Firefox, browse mode now works correctly in pop-ups created by extensions such as LastPass and bitwarden. (#7809)
* NVDA no longer sometimes freezes on every focus change if Firefox or Chrome have stopped responding such as due to a freeze or crash. (#7818)
* In twitter clients such as Chicken Nugget, NVDA will no longer ignore the last 20 characters of 280 character tweets when reading them. (#7828)
* NVDA now uses the correct language when announcing symbols when text is selected. (#7687)
* In recent versions of Office 365, it is again possible to navigate Excel charts using the arrow keys. (#7046)
* In speech and braille output, control states will now always be reported in the same order, regardless whether they are positive or negative. (#7076)
* In apps such as Windows 10 Mail, NVDA will no longer fail to announce deleted characters when pressing backspace. (#7456)
* All keys on the Hims Braille Sense Polaris displays are now working as expected. (#7865)
* NVDA no longer fails to start on Windows 7 complaining about an internal api-ms dll, when a particular version of the Visual Studio 2017 redistributables have been installed by another application. (#7975)

### Changes for developers

* Added a hidden boolean flag to the braille section in the configuration: "outputPass1Only". (#7301, #7693, #7702)
 * This flag defaults to true. If false, liblouis multi pass rules will be used for braille output.
* A new dictionary (braille.RENAMED_DRIVERS) has been added to allow for smooth transition for users using drivers that have been superseded by others. (#7459)
* Updated comtypes package to 1.1.3. (#7831)
* Implemented a generic system in braille.BrailleDisplayDriver to deal with displays which send confirmation/acknowledgement packets. See the handyTech braille display driver as an example. (#7590, #7721)
* A new "isAppX" variable in the config module can be used to detect if NVDA is running as a Windows Desktop Bridge Store app. (#7851)
* For document implementations such as NVDAObjects or browseMode that have a textInfo, there is now a new documentBase.documentWithTableNavigation class that can be inherited from to gain standard table navigation scripts. Please refer to this class to see which helper methods must be provided by your implementation for table navigation to work. (#7849)
* The scons batch file now better handles when  Python 3 is also installed, making use of the launcher to specifically launch python 2.7 32 bit. (#7541)
* hwIo.Hid now takes an additional parameter exclusive, which defaults to True. If set to False, other applications are allowed to communicate with a device while it is connected to NVDA. (#7859)

## 2017.4

Highlights of this release include many  fixes and enhancements to web support including browse mode for web dialogs by default, better reporting of field group labels in browse mode, support for new Windows 10 technologies such as Windows Defender Application Guard and Windows 10 on ARM64, and automatic reporting of screen orientation and battery status.
Please note that this version of NVDA no longer supports Windows XP or Windows Vista. The minimum requirement for NVDA is now windows 7 with Service Pack 1.

### New Features

* In browse mode, it is now possible to skip past/to the start of landmarks using the skip to end/beginning of container commands (comma/shift+comma). (#5482)
* In Firefox, Chrome and Internet Explorer, quick navigation to edit fields and form fields now includes editable rich text content (I.e. contentEditable). (#5534)
* In web browsers, the Elements List can now list form fields and buttons. (#588)
* Initial support for Windows 10 on ARM64. (#7508)
* Early support for reading and interactive navigation of mathematical content for Kindle books with accessible math. (#7536)
* Added support for Azardi e-book reader. (#5848)
* Version information for add-ons is now reported when being updated. (#5324)
* Added new command line parameters to create a portable copy of NVDA. (#6329)
* Support for Microsoft Edge running within Windows Defender Application Guard in Windows 10 Fall Creators Update. (#7600)
* If running on a laptop or tablet, NVDA will now report when a charger is connected/disconnected, and when the screen orientation changes. (#4574, #4612)
* New language: Macedonian.
* New braille translation tables: Croatian grade 1, Vietnamese grade 1. (#7518, #7565)
* Support for the Actilino braille display from Handy Tech has been added. (#7590)
* Braille input for Handy Tech braille displays is now supported. (#7590)

### Changes

* The minimum supported Operating System for NVDA is now Windows 7 Service Pack 1, or Windows Server 2008 R2 Service Pack 1. (#7546)
* Web dialogs in Firefox and Chrome web browsers now automatically use browse Mode, unless inside of a web application. (#4493)
* In browse mode, tabbing and moving with quick navigation commands no longer announces jumping out of containers such as lists and tables, which makes navigating more efficient. (#2591)
* In Browse mode for Firefox and Chrome, the name of form field groups are now announced when moving into them with quick navigation or when tabbing. (#3321)
* In browse mode, the quick navigation command for embedded objects (o and shift+o) now includes audio and video elements as well as elements with the aria roles application and dialog. (#7239)
* Espeak-ng has been updated to 1.49.2, resolving some issues with producing release builds. (#7385, #7583)
* On the third activation of the 'read status bar' command, its contents is copied to the clipboard. (#1785)
* When assigning gestures to keys on a Baum display, you can limit them to the model of the braille display in use (e.g. VarioUltra or Pronto). (#7517)
* The hotkey for the filter field in the elements list in browse mode has changed from alt+f to alt+e. (#7569)
* An unbound command has been added for browse mode to toggle the inclusion of layout tables on the fly. You can find this command in the Browse mode category of the Input Gestures dialog. (#7634)
* Upgraded liblouis braille translator to 3.3.0. (#7565)
* The hotkey for the regular expression radio button in the dictionary dialog has changed from alt+r to alt+e. (#6782)
* Voice dictionary files are now versioned and have been moved to the 'speechDicts/voiceDicts.v1' directory. (#7592)
* Versioned files (user configuration, voice dictionaries) modifications are no longer saved when NVDA is run from the launcher. (#7688)
* The Braillino, Bookworm and Modular (with old firmware) braille displays from Handy Tech are no longer supported out of the box. Install the Handy Tech Universal Driver and NVDA add-on to use these displays. (#7590)

### Bug Fixes

* Links are now indicated in braille in applications such as Microsoft Word. (#6780)
* NVDA no longer becomes noticeably slower when many tabs are open in either Firefox or Chrome web browsers. (#3138)
* Cursor routing for the MDV Lilli Braille display no longer incorrectly moves one braille cell ahead of where it should be. (#7469)
* In Internet Explorer and other MSHTML documents, the HTML5 required attribute is now supported to indicate the required state of a form field. (#7321)
* Braille displays are now updated when typing Arabic characters in a left-aligned WordPad document. (#511)
* Accessible labels for controls in Mozilla Firefox are now more readily reported in browse mode when the label does not appear as content itself. (#4773)
* On windows 10 Creaters Update, NVDA can again access Firefox after a restart of NVDA. (#7269)
* When restarting NVDA with Mozilla Firefox in focus, browse mode will again be available, though you may need to alt+tab away and back again. (#5758)
* It is now possible to access math content in Google Chrome on a system with out Mozilla Firefox installed. (#7308)
* The Operating System and other applications should be more stable directly after installing NVDA before rebooting, as compaired with installs of previous NVDA versions. (#7563)
* When using a content recognition command (e.g. NVDA+r), NVDA now reports an error message instead of nothing if the navigator object has disappeared. (#7567)
* Backward scrolling functionality has been fixed for Freedom Scientific braille displays containing a left bumper bar. (#7713)

### Changes for Developers

* "scons tests" now checks that translatable strings have translator comments. You can also run this alone with "scons checkPot". (#7492)
* There is now a new extensionPoints module which provides a generic framework to enable code extensibility at specific points in the code. This allows interested parties to register to be notified when some action occurs (extensionPoints.Action), to modify a specific kind of data (extensionPoints.Filter) or to participate in deciding whether something will be done (extensionPoints.Decider). (#3393)
* You can now register to be notified about configuration profile switches via the config.configProfileSwitched Action. (#3393)
* Braille display gestures that emulate system keyboard key modifiers (such as control and alt) can now be combined with other emulated system keyboard keys without explicit definition. (#6213)
 * For example, if you have a key on your display bound to the alt key and another display key to downArrow, combining these keys will result in the emulation of alt+downArrow.
* The braille.BrailleDisplayGesture class now has an extra model property. If provided, pressing a key will generate an additional, model specific gesture identifier. This allows a user to bind gestures limited to a specific braille display model.
 * See the baum driver as an example for this new functionality.
* NVDA is now compiled with Visual Studio 2017 and the Windows 10 SDK. (#7568)

## 2017.3

Highlights of this release include input of contracted braille, support for new Windows OneCore voices available on Windows 10, in-built support for Windows 10 OCR, and many significant improvements regarding Braille and the web.

### New Features

* A Braille setting has been added to "show messages indefinitely". (#6669)
* In Microsoft Outlook message lists, NVDA now reports if a message is flagged. (#6374)
* In Microsoft PowerPoint, the exact type of a shape is now reported when editing a slide (such as triangle, circle, video or arrow), rather than just "shape". (#7111)
* Mathematical content (provided as MathML) is now supported in Google Chrome. (#7184)
* NVDA can now speak using the new Windows OneCore voices (also known as Microsoft Mobile voices) included in Windows 10. You access these by selecting Windows OneCore voices in NVDA's Synthesizer dialog. (#6159)
* NVDA user configuration files can now be stored in the user's local application data folder. This is enabled via a setting in the registry. See "System Wide Parameters" in the User Guide for more details. (#6812)
* In web browsers, NVDA now reports placeholder values for fields (specifically, aria-placeholder is now supported). (#7004)
* In Browse mode for Microsoft Word, it is now possible to navigate to spelling  errors using quick navigation (w and shift+w). (#6942)
* Added support for the Date picker control found in Microsoft Outlook Appointment dialogs. (#7217)
* The currently selected suggestion is now reported in Windows 10 Mail to/cc fields and the Windows 10 Settings search field. (#6241)
* A sound is now playd to indicate the  appearance of suggestions in certain search fields in Windows 10 (E.g. start screen, settings search, Windows 10 mail to/cc fields). (#6241)
* NVDA now automatically reports notifications in Skype for Business Desktop, such as when someone starts a conversation with you. (#7281)
* NVDA now automatically reports incoming chat messages while in a Skype for Business conversation. (#7286)
* NVDA now automatically reports notifications in Microsoft Edge, such as when a download starts. (#7281)
* You can now type in both contracted and uncontracted braille on a braille display with a braille keyboard. See the Braille Input section of the User Guide for details. (#2439)
* You can now enter Unicode braille characters from the braille keyboard on a braille display by selecting Unicode braille as the input table in Braille Settings. (#6449)
* Added support for the SuperBraille braille display used in Taiwan. (#7352)
* New braille translation tables: Danish 8 dot computer braille, Lithuanian, Persian 8 dot computer braille, Persian grade 1, Slovenian 8 dot computer braille. (#6188, #6550, #6773, #7367)
* Improved English (U.S.) 8 dot computer braille table, including support for bullets, the euro sign and accented letters. (#6836)
* NVDA can now use the OCR functionality included in Windows 10 to recognize the text of images or inaccessible applications. (#7361)
 * The language can be set from the new Windows 10 OCR dialog in NVDA Preferences.
 * To recognize the content of the current navigator object, press NVDA+r.
 * See the Content Recognition section of the User Guide for further details.
* You can now choose what context information is shown on a braille display when an object gets focus using the new "Focus context presentation" setting in the Braille Settings dialog. (#217)
 * For example, the "Fill display for context changes" and "Only when scrolling back" options can make working with lists and menus more efficient, since the items won't continually change their position on the display.
 * See the section on the "Focus context presentation" setting in the User Guide for further details and examples.
* In Firefox and Chrome, NVDA now supports complex dynamic grids such as spreadsheets where only some of the content might be loaded or displayed (specifically, the aria-rowcount, aria-colcount, aria-rowindex and aria-colindex attributes introduced in ARIA 1.1). (#7410)

### Changes

* An unbound command has been added to restart NVDA on demand. You can find it in the Miscelaneous category of the Input Gestures dialog. (#6396)
* The keyboard layout can now be set from the NVDA Welcome dialog. (#6863)
* Many more control types and states have been abbreviated for braille. Landmarks have also been abbreviated. Please see "Control Type, State and Landmark Abbreviations" under Braille in the User Guide for a complete list. (#7188, #3975)
* Updated eSpeak NG to 1.49.1. (#7280)
* The output and input table lists in the Braille Settings dialog are now sorted alphabetically. (#6113)
* Updated liblouis braille translator to 3.2.0. (#6935)
* The default braille table is now Unified English Braille Code grade 1. (#6952)
* By default, NVDA now only shows the parts of the context information that have changed on a braille display when an object gets focus. (#217)
 * Previously, it always showed as much context information as possible, regardless of whether you have seen the same context information before.
 * You can revert to the old behaviour by changing the new "Focus context presentation" setting in the Braille Settings dialog to "Always fill display".
* When using Braille, the cursor can be configured to be a different shape when tethered to focus or review. (#7122)
* The NVDA logo has been updated. The updated NVDA logo is a stylised blend of the letters NVDA in white, on a solid purple background. This ensures it will be visible on any colour background, and uses the purple from the NV Access logo. (#7446)

### Bug Fixes

* Editable div elements in Chrome no longer have their label reported as their value while in browse mode. (#7153)
* Pressing end while in browse mode for an empty Microsoft Word document no longer causes a runtime error. (#7009)
* Browse mode is now correctly   supported in Microsoft Edge where a document has been given a specific ARIA role of document. (#6998)
* In browse mode, you can now select or unselect to the end of the line using shift+end even when the caret is on the last character of the line. (#7157)
* If a dialog contains a progress bar, the dialog text is now updated in braille when the progress bar changes. This means, for example, that the remaining time can now be read in NVDA's "Downloading Update" dialog. (#6862)
* NVDA will now announce selection changes for certain Windows 10 combo boxes such as AutoPlay in Settings. (#6337).
* Pointless information is no longer announced when entering Meeting / Appointment creation dialogs in Microsoft Outlook. (#7216)
* Beeps for indeterminate progress bar dialogs such as the update checker only when progress bar output is configured to include beeps. (#6759)
* In Microsoft Excel 2003 and 2007, cells are again reported when arrowing around a worksheet. (#7243)
* In Windows 10 Creators Update and later, browse mode is again automatically enabled when reading emails in Windows 10 Mail. (#7289)
* On most braille displays with a braille keyboard, dot 7 now erases the last entered braille cell or character, and dot 8 presses the enter key. (#6054)
* In editable text, when moving the caret (e.g. with the cursor keys or backspace), NVDA's spoken feedback is now more accurate in many cases, particularly in Chrome and terminal applications. (#6424)
* The content of the Signature Editor in Microsoft Outlook 2016 can now be read. (#7253)
* In Java Swing applications, NVDA no longer sometimes causes the application to crash when navigating tables. (#6992)
* In Windows 10 Creators Update, NVDA will no longer announce toast notifications multiple times. (#7128)
* In The start menu in Windows 10, pressing Enter to close the start menu after a search no longer causes NVDA to announce search text. (#7370)
* Performing quick navigation to headings in Microsoft Edge is now significantly faster. (#7343)
* In Microsoft Edge, navigating in browse mode no longer skips large parts of certain web pages such as the Wordpress 2015 theme. (#7143)
* In Microsoft Edge, landmarks are correctly localized in languages other than English. (#7328)
* Braille now correctly follows the selection when selecting text beyond the width of the display. For example, if you select multiple lines with shift+downArrow, braille now shows the last line you selected. (#5770)
* In Firefox, NVDA no longer spuriously reports "section" several times when opening details for a tweet on twitter.com. (#5741)
* Table navigation commands are no longer available for layout tables in Browse Mode unless reporting of layout tables is enabled. (#7382)
* In Firefox and Chrome, Browse Mode table navigation commands now skip over hidden table cells. (#6652, #5655)

### Changes for Developers

* Timestamps in the log now include milliseconds. (#7163)
* NVDA must now be built with Visual Studio Community 2015. Visual Studio Express is no longer supported. (#7110)
 * The Windows 10 Tools and SDK are now also required, which can be enabled when installing Visual Studio.
 * See the Installed Dependencies section of the readme for additional details.
* Support for content recognizers such as OCR and image description tools can be easily implemented using the new contentRecog package. (#7361)
* The Python json package is now included in NVDA binary builds. (#3050)

## 2017.2

Highlights of this release include full support for audio ducking in the Windows 10 Creators Update; fixes for several selection issues in browse mode, including problems with select all; significant improvements in Microsoft Edge support; and improvements on the web such as indication of elements marked as current (using aria-current).

### New Features

* Cell border information can now be reported in Microsoft Excel by using NVDA+f. (#3044)
* In web browsers, NVDA now indicates when an element has been marked as current (specifically, using the aria-current attribute). (#6358)
* Automatic language switching is now supported in Microsoft Edge. (#6852)
* Added support for Windows Calculator on Windows 10 Enterprise LTSB (Long-Term Servicing Branch) and Server. (#6914)
* Performing the read current line command three times quickly spells the line with character descriptions. (#6893)
* New language: Burmese.
* Unicode up and down arrows and fraction symbols are now spoken appropriately. (#3805)

### Changes

* When navigating with simple review  in applications using UI Automation, more extraneous objects are now ignored, making navigation easier. (#6948, #6950)

### Bug Fixes

* Web page menu items can now be activated while in browse mode. (#6735)
* Pressing escape while the configuration profile "Confirm Deletion" dialog is active now dismisses the dialog. (#6851)
* Fixed some crashes in Mozilla Firefox and other Gecko applications where the multi-process feature is enabled. (#6885)
* Reporting of background color in screen review is now more accurate when  text was drawn with a transparent background. (#6467)
* Improved support for control descriptions provided on web pages in Internet Explorer 11 (specifically, support for aria-describedby within iframes and when multiple IDs are provided). (#5784)
* In the Windows 10 Creators Update, NVDA's audio ducking again works as in previous Windows releases; i.e. Duck with speech and sounds, always duck and no ducking are all available. (#6933)
* NVDA will no longer fail to navigate to or report certain (UIA) controls where a keyboard shortcut is not defined. (#6779)
* Two empty spaces are no longer added in keyboard shortcut information for certain (UIA) controls. (#6790)
* Certain combinations of keys on HIMS displays (e.g. space+dot4) no longer fail intermittently. (#3157)
* Fixed an issue when opening a serial port on systems using certain languages other than English which caused connecting to braille displays to fail in some cases. (#6845)
* Reduced the chance of the configuration file being corrupted when Windows shuts down. Configuration files are now written to a temporary file before replacing the actual configuration file. (#3165)
* When performing the read current line command twice quickly to spell the line, the appropriate language is now used for the spelled characters. (#6726)
* Navigating by line in Microsoft Edge is now up to three times faster in the Windows 10 Creators Update. (#6994)
* NVDA no longer announces "Web Runtime grouping" when focusing Microsoft Edge documents in the Windows 10 Creators Update. (#6948)
* All existing versions of SecureCRT are now supported. (#6302)
* Adobe Acrobat Reader no longer crashes in certain PDF documents (specifically, those containing empty ActualText attributes). (#7021, #7034)
* In browse mode in Microsoft Edge, interactive tables (ARIA grids) are no longer skipped when navigating to tables with t and shift+t. (#6977)
* In browse mode, pressing shift+home after selecting forward now unselects to the beginning of the line as expected. (#5746)
* In browse mode, select all (control+a) no longer fails to select all text if the caret is not at the start of the text. (#6909)
* Fixed some other rare selection problems in browse mode. (#7131)

### Changes for Developers

* Commandline arguments are now processed with Python's argparse module, rather than optparse. This allows certain options such as -r and -q to be handled exclusively. (#6865)
* core.callLater now queues the callback to NVDA's main queue after the given delay, rather than waking the core and executing it directly. This stops possible freezes due to the  core accidentally going to sleep after processing a callback, in the midle of  a modal call such as the desplaying of a message box. (#6797)
* The InputGesture.identifiers property has been changed so that it is no longer normalized. (#6945)
 * Subclasses no longer need to normalize identifiers before returning them from this property.
 * If you want normalized identifiers, there is now an InputGesture.normalizedIdentifiers property which normalizes the identifiers returned by the identifiers property .
* The InputGesture.logIdentifier property is now deprecated. Callers should use InputGesture.identifiers[0] instead. (#6945)
* Removed some deprecated code:
 * `speech.REASON_*` constants: `controlTypes.REASON_*` should be used instead. (#6846)
 * `i18nName` for synth settings: `displayName` and `displayNameWithAccelerator` should be used instead. (#6846, #5185)
 * `config.validateConfig`. (#6846, #667)
 * `config.save`: `config.conf.save` should be used instead. (#6846, #667)
* The list of completions in the autocomplete context menu of the Python Console no longer shows  any object path leading up to the final symbol being completed. (#7023)
* There is now a unit testing framework for NVDA. (#7026)
 * Unit tests and infrastructure are located in the tests/unit directory. See the docstring in the tests\unit\init.py file for details.
 * You can run tests using "scons tests". See the "Running Tests" section of readme.md for details.
 * If you are submitting a pull request for NVDA, you should first run the tests and ensure they pass.

## 2017.1

Highlights of this release include reporting of sections and text columns in Microsoft Word; Support for reading, navigating and annotating books in Kindle for PC; and improved support for Microsoft Edge.

### New Features

* In Microsoft Word, the types of section breaks and section numbers can now be reported. This is enabled with the "Report page numbers" option in the Document Formatting dialog. (#5946)
* In Microsoft Word, text columns can now be reported. This is enabled with the "Report page numbers" option in the document formatting dialog. (#5946)
* Automatic language switching is now supported in WordPad. (#6555)
* The NVDA find command (NVDA+control+f) is now supported in browse mode in Microsoft Edge. (#6580)
* Quick navigation for buttons in browse mode (b and shift+b) is now supported in Microsoft Edge. (#6577)
* When copying a sheet in Microsoft Excel, column and row headers are remembered. (#6628)
* Support for reading and navigating books in Kindle for PC version 1.19, including access to links, footnotes, graphics, highlighted text and user notes. Please see the Kindle for PC section of the NVDA User Guide for further information. (#6247, #6638)
* Browse mode table navigation is now supported in Microsoft Edge. (#6594)
* In Microsoft Excel, the report review cursor location command (desktop: NVDA+numpadDelete, laptop: NVDA+delete) now reports the name of the worksheet and the cell location. (#6613)
* Added an option to the exit dialog to restart with debug level logging. (#6689)

### Changes

* The minimum braille cursor blink rate is now 200 ms. If this was previously set lower, it will be increased to 200 ms. (#6470)
* A check box has been added to the braille settings dialog to allow enabling/disabling braille cursor blinking. Previously a value of zero was used to achieve this. (#6470)
* Updated eSpeak NG (commit e095f008, 10 January 2017). (#6717)
* Due to changes In the Windows 10 Creators Update, the "Always duck" mode is no longer available in NVDA's Audio ducking settings. It is still available on older windows 10 releases. (#6684)
* Due to changes in the  Windows 10 Creators Update, the "Duck when outputting speech and sounds" mode can no longer ensure audio has ducked fully before starting to speak, nor will it keep audio ducked long enough after speaking to stop rappid bouncing in volume. These changes do not   affect older windows 10 releases. (#6684)

### Bug Fixes

* Fixed freeze in Microsoft Word when moving by paragraph through a large document while in browse mode. (#6368)
* Tables in Microsoft Word that have been copied from Microsoft Excel are no longer treeted as layout tables and therefore are no longer ignored. (#5927)
* When trying to type in Microsoft Excel while in protected view, NVDA now makes a sound rather than speaking characters that were not actually typed. (#6570)
* Pressing escape in Microsoft Excel no longer incorrectly switches to browse mode, unless the user has previously switched to browse mode explicitly with NVDA+space and then entered focus mode by pressing enter on a form field. (#6569)
* NVDA no longer freezes in Microsoft Excel spreadsheets where an entire row or column is merged. (#6216)
* Reporting of cropped/overflowed text in Microsoft Excel cells should now be more accurate. (#6472)
* NVDA now reports when a check box is read-only. (#6563)
* The NVDA launcher will no longer show a warning dialog when it can't play the logo sound due to no audio device being available. (#6289)
* Controls in the Microsoft Excel Ribbon that are unavailable are now reported as such. (#6430)
* NVDA will no longer announce "pane" when minimizing windows. (#6671)
* Typed characters are now spoken in Universal Windows Platform (UWP) apps (including Microsoft Edge) in the Windows 10 Creators Update. (#6017)
* Mouse tracking now works across all screens on computers with multiple monitors. (#6598)
* NVDA no longer becomes unusable after exiting Windows Media Player while focused on a slider control. (#5467)

### Changes for Developers

* Profiles and configuration files are now automatically upgraded to meet the requirements of schema modifications. If there is an error during upgrade, a notification is shown, the configuration is reset and the old configuration file is available in the NVDA log at 'Info' level. (#6470)

## 2016.4

Highlights of this release include improved support for Microsoft Edge; browse mode in the Windows 10 Mail app; and significant improvements to NVDA's dialogs.

### New Features

* NVDA can now indicate line indentation using tones. This can be configured using the "Line indentation reporting" combo box in NVDA's Document Formatting preferences dialog. (#5906)
* Support for the Orbit Reader 20 braille display. (#6007)
* An option to open the speech viewer window on startup has been added. This can be enabled via a check box in the speech viewer window. (#5050)
* When re-opening the speech viewer window, the location and dimensions will now be restored. (#5050)
* Cross-reference fields in Microsoft Word are now treated like hyperlinks. They are reported as links and can be activated. (#6102)
* Support for the Baum SuperVario2, Baum Vario 340 and HumanWare Brailliant2 braille displays. (#6116)
* Initial support for the Anniversary update of Microsoft Edge. (#6271)
* Browse mode is now used when reading emails in the Windows 10 mail app. (#6271)
* New language: Lithuanian.

### Changes

* Updated liblouis braille translator to 3.0.0. This includes significant enhancements to Unified English Braille. (#6109, #4194, #6220, #6140)
* In the Add-ons Manager, the Disable add-on and Enable add-on buttons now have keyboard shortcuts (alt+d and alt+e, respectively). (#6388)
* Various padding and alignment issues in NVDA's dialogs have been resolved. (#6317, #5548, #6342, #6343, #6349)
* The document formatting dialog has been adjusted so that the contents scrolls. (#6348)
* Adjusted the layout of the Symbol Pronunciation dialog so the full width of the dialog is used for the symbols list. (#6101)
* In browse mode in web browsers, the edit field (e and shift+e) and form field (f and shift+f) single letter navigation commands can now be used to move to read-only edit fields. (#4164)
* In NVDA's Document Formatting settings, "Announce formatting changes after the cursor" has been renamed to "Report formatting changes after the cursor", as it affects braille as well as speech. (#6336)
* Adjusted the appearance of the NVDA "Welcome dialog". (#6350)
* NVDA dialog boxes now have their "ok" and "cancel" buttons aligned to the right of the dialog. (#6333)
* Spin Controls are now used for numeric input fields such as the "Capital pitch change percentage" setting  in the Voice Settings dialog. You can enter the desired value or use the up and down arrow keys to adjust the value. (#6099)
* The way IFrames (documents embedded within documents) are reported has been made more consistent across web browsers. IFrames are now reported as "frame" in Firefox. (#6047)

### Bug Fixes

* Fixed a rare error when exiting NVDA while the speech viewer is open. (#5050)
* Image maps now render as expected in browse mode in Mozilla Firefox. (#6051)
* While in the dictionary dialog, pressing the enter key now saves any changes you have made and closes the dialog. Previously, pressing enter did nothing. (#6206)
* Messages are now displayed in braille when changing input modes for an input method (native input/alphanumeric, full shaped/half shaped, etc.). (#5892, #5893)
* When disabling and then immediately re-enabling an add-on or vice versa, the add-on status now correctly reverts to what it was previously. (#6299)
* When using Microsoft Word, page number fields in headers can now be read. (#6004)
* The mouse can now be used to move focus between the symbol list and the edit fields in the symbol pronunciation dialog. (#6312)
* In browse mode in Microsoft Word, Fixed an issue that stops the elements list from appearing when a document contains an invalid hyperlink. (#5886)
* After being closed via the task bar or the alt+F4 shortcut, the speech viewer check box in the NVDA menu will now reflect the actual visibility of the window. (#6340)
* The reload plugins command no longer causes problems for triggered configuration profiles, new documents in web browsers and screen review. (#2892, #5380)
* In the list of languages in NVDA's General Settings dialog, languages such as Aragonese are now displayed correctly on Windows 10. (#6259)
* Emulated system keyboard keys (e.g. a button on a braille display which emulates pressing the tab key) are now presented in the configured NVDA language in input help and the Input Gestures dialog. Previously, they were always presented in English. (#6212)
* Changing the NVDA language (from the General Settings dialog) now has no effect until NVDA is restarted. (#4561)
* It is no longer possible to leave the Pattern field blank for a new speech dictionary entry. (#6412)
* Fixed a rare issue when scanning for serial ports on some systems which made some braille display drivers unusable. (#6462)
* In Microsoft Word, Numbered bullets in table cells are now read  when moving by cell. (#6446)
* It is now possible to assign gestures to commands for the Handy Tech braille display driver in the NVDA Input Gestures dialog. (#6461)
* In Microsoft Excel, pressing enter or numpadEnter when navigating a spreadsheet now correctly reports navigation to the next row. (#6500)
* iTunes no longer intermittently freezes forever when using browse mode for the iTunes Store, Apple Music, etc. (#6502)
* Fixed crashes in 64 bit Mozilla and Chrome-based applications. (#6497)
* In Firefox with multi-process enabled, browse mode and editable text fields now function correctly. (#6380)

### Changes for Developers

* It is now possible to provide app modules for executables containing a dot (.) in their names. Dots are replaced with underscores (_). (#5323)
* The new gui.guiHelper module includes utilities to simplify the creation of wxPython GUIs, including automatic management of spacing. This facilitates better visual appearance and consistency, as well as easing creation of new GUIs for blind developers. (#6287)

## 2016.3

Highlights of this release include the ability to disable individual add-ons; support for form fields in Microsoft Excel; significant improvements to reporting of colors; fixes and improvements related to several braille displays; and fixes and improvements to support for Microsoft Word.

### New Features

* Browse mode can now be used to read PDF documents in Microsoft Edge in the Windows 10 Anniversary Update. (#5740)
* Strikethrough and double-strikethrough are now reported if appropriate in Microsoft Word. (#5800)
* In Microsoft Word, the title of a table is now reported if one has been provided. If there is a description, it can be accessed using the open long description command (NVDA+d) in browse mode. (#5943)
* In Microsoft Word, NVDA now reports position information when moving paragraphs (alt+shift+downArrow and alt+shift+upArrow). (#5945)
* In Microsoft Word, line spacing is now reported via NVDA's report formatting command, when changing it with various Microsoft word shortcut keys, and when moving to text with different line spacing if Report Line Spacing is turned on in NVDA's Document Formatting Settings. (#2961)
* In Internet Explorer, HTML5 structural elements are now recognised. (#5591)
* Reporting of comments (such as in Microsoft Word) can now be disabled via a Report Comments checkbox in NVDA's Document Formatting settings dialog. (#5108)
* It is now possible to disable individual add-ons in the Add-ons Manager. (#3090)
* Additional key assignments have been added for ALVA BC640/680 series braille displays. (#5206)
* There is now a command to move the braille display to the current focus. Currently, only the ALVA BC640/680 series has a key assigned to this command, but it can be assigned manually for other displays in the Input Gestures dialog if desired. (#5250)
* In Microsoft Excel, you can now interact with form fields. You move to form fields using the Elements List or single letter navigation in browse mode. (#4953)
* You can now assign an input gesture to toggle simple review mode using the Input Gestures dialog. (#6173)

### Changes

* NVDA now reports colors using a basic well-understood set of 9 color hues and 3 shades, with brightness and paleness variations. This is rather than using more subjective and less understood color names. (#6029)
* The existing NVDA+F9 then NVDA+F10 behavior has been modified to select text on the first press of F10. When F10 is pressed twice (in quick succession) the text is copied to the clipboard. (#4636)
* Updated eSpeak NG to version Master 11b1a7b (22 June 2016). (#6037)

### Bug Fixes

* In browse mode in Microsoft Word, copying to the clipboard now preserves formatting. (#5956)
* In Microsoft Word, NVDA now reports appropriately when using Word's own table navigation commands (alt+home, alt+end, alt+pageUp and alt+pageDown) and table selection commands (shift added to the navigation commands). (#5961)
* In Microsoft Word dialog boxes, NVDA's object navigation has been greatly improved. (#6036)
* In some applications such as Visual Studio 2015, shortcut keys (e.g. control+c for Copy) are now reported as expected. (#6021)
* Fixed a rare issue when scanning for serial ports on some systems which made some braille display drivers unusable. (#6015)
* Reporting colors in Microsoft Word is now more accurate as changes in Microsoft Office Themes are now taken into account. (#5997)
* Browse mode for Microsoft Edge and support for Start Menu search suggestions is again available on Windows 10 builds after April 2016. (#5955)
* In Microsoft Word, automatic table header reading works better when dealing with merged cells. (#5926)
* In the Windows 10 Mail app, NVDA no longer fails to read the content of messages. (#5635)
* When speak command keys is on, lock keys such as caps lock are no longer announced twice. (#5490)
* Windows User Account Control dialogs are again read correctly in the Windows 10 Anniversary update. (#5942)
* In the Web Conference Plugin (such as used on out-of-sight.net) NVDA no longer beeps and speaks progress bar updates related to microphone input. (#5888)
* Performing a Find Next or Find Previous command in Browse Mode will now correctly do a  case sensitive search if the original Find was case sensitive. (#5522)
* When editing dictionary entries, feedback is now given for invalid regular expressions. NVDA no longer crashes if a dictionary file contains an invalid regular expression. (#4834)
* If NVDA is unable to communicate with a braille display (e.g. because it has been disconnected), it will automatically disable use of the display. (#1555)
* Slightly improved performance of filtering in the Browse Mode Elements List in some cases. (#6126)
* In Microsoft Excel, the background pattern names reported by NVDA now match those used by Excel. (#6092)
* Improved support for the Windows 10 logon screen, including announcement of alerts and activating of the password field with touch. (#6010)
* NVDA now correctly detects the secondary routing buttons on ALVA BC640/680 series braille displays. (#5206)
* NVDA can again report Windows Toast notifications in recent builds of Windows 10. (#6096)
* NVDA no longer occasionally stops recognising key presses on Baum compatible and HumanWare Brailliant B braille displays. (#6035)
* If reporting of line numbers is enabled in NVDA's Document Formatting preferences, line numbers are now shown on a braille display. (#5941)
* When speech mode is off, reporting objects (such as pressing NVDA+tab to report the focus) now appears in the Speech Viewer as expected. (#6049)
* In the Outlook 2016 message list,  associated draft information is no longer reported. (#6219)
* In Google Chrome and Chrome-based browsers in a language other than English, browse mode no longer fails to work in many documents. (#6249)

### Changes for Developers

* Logging information directly from a property no longer results in the property  being called recursively over and over again. (#6122)

## 2016.2.1

This release fixes crashes in Microsoft Word:

* NVDA no longer causes Microsoft Word to crash immediately after it starts in Windows XP. (#6033)
* Removed reporting of grammar errors, as this causes crashes in Microsoft Word. (#5954, #5877)

## 2016.2

Highlights of this release include the ability to indicate spelling errors while typing; support for reporting grammar errors in Microsoft Word; and improvements and fixes to Microsoft Office support.

### New Features

* In browse mode in Internet Explorer and other MSHTML controls, using first letter navigation to move by annotation (a and shift+a) now moves to inserted and deleted text. (#5691)
* In Microsoft Excel, NVDA now reports the level of a group of cells, as well as whether it is collapsed or expanded. (#5690)
* Pressing the Report text formatting command (NVDA+f) twice presents the information in browse mode so it can be reviewed. (#4908)
* In Microsoft Excel 2010 and later, cell shading and gradient fill is now reported. Automatic reporting is controlled by the Report colors option in NVDA's Document Formatting preferences. (#3683)
* New braille translation table: Koine Greek. (#5393)
* In the Log Viewer, you can now save the log using the shortcut key control+s. (#4532)
* If reporting of spelling errors is enabled and supported in the focused control, NVDA will play a sound to alert you of a spelling error made while typing. This can be disabled using the new "Play sound for spelling errors while typing" option in NVDA's Keyboard Settings dialog. (#2024)
* Grammar errors are now reported in Microsoft Word. This can be disabled using the new "Report grammar errors" option in NVDA's Document Formatting preferences dialog. (#5877)

### Changes

* In browse mode and editable text fields, NVDA now treats numpadEnter the same as the main enter key. (#5385)
* NVDA has switched to the eSpeak NG speech synthesizer. (#5651)
* In Microsoft Excel, NVDA no longer ignores a column header for a cell when there is a blank row between the cell and the header. (#5396)
* In Microsoft Excel, coordinates are now announced before headers to eliminate ambiguity between headers and content. (#5396)

### Bug Fixes

* In browse mode, when attempting to use single letter navigation to move to an element which isn't supported for the document, NVDA reports that this isn't supported rather than reporting that there is no element in that direction. (#5691)
* When listing sheets in the Elements List in Microsoft Excel, sheets containing only charts are now included. (#5698)
* NVDA no longer reports extraneous information when switching windows in a Java application with multiple windows such as IntelliJ or Android Studio. (#5732)
* In Scintilla based editors such as Notepad++, braille is now updated correctly when moving the cursor using a braille display. (#5678)
* NVDA no longer sometimes crashes when enabling braille output. (#4457)
* In Microsoft Word, paragraph indentation is now always reported in the measurement unit chosen by the user (e.g. centimeters or inches). (#5804)
* When using a braille display, many NVDA messages that were previously only spoken are now brailled as well. (#5557)
* In accessible Java applications, the level of tree view items is now reported. (#5766)
* Fixed crashes in Adobe Flash in Mozilla Firefox in some cases. (#5367)
* In Google Chrome and Chrome-based browsers, documents within dialogs or applications can now be read in browse mode. (#5818)
* In Google Chrome and Chrome-based browsers, you can now force NVDA to switch to browse mode in web dialogs or applications. (#5818)
* In Internet Explorer and other MSHTML controls, moving focus to certain controls (specifically, where aria-activedescendant is used) no longer incorrectly switches to browse mode. This occurred, for example, when moving to suggestions in address fields when composing a message in Gmail. (#5676)
* In Microsoft Word, NVDA no longer freezes in large tables when reporting of table row/column headers is enabled. (#5878)
* In Microsoft word, NVDA no longer incorrectly reports text with an outline level (but not a built-in heading style) as a heading. (#5186)
* In browse mode in Microsoft Word, the Move past end/to start of container commands (comma and shift+comma) now work for tables. (#5883)

### Changes for Developers

* NVDA's C++ components are now built with Microsoft Visual Studio 2015. (#5592)
* You can now present a text or HTML message to the user in browse mode using ui.browseableMessage. (#4908)
* In the User Guide, when a <!-- KC:setting command is used for a setting which has a common key for all layouts, the key may now be placed after a full-width colon (：) as well as the regular colon (:). (#5739) -->

## 2016.1

Highlights of this release include the ability to optionally lower the volume of other sounds; improvements to braille output and braille display support; several significant fixes to Microsoft Office support; and fixes to browse mode in iTunes.

### New Features

* New braille translation tables: Polish 8 dot computer braille, Mongolian. (#5537, #5574)
* You can turn off the braille cursor and change its shape using the new Show cursor and Cursor shape options in the Braille Settings dialog. (#5198)
* NVDA can now connect to a HIMS Smart Beetle braille display via Bluetooth. (#5607)
* NVDA can optionally lower the volume of other sounds when installed on Windows 8 and later. This can be configured using the Audio ducking mode option in the NVDA Synthesizer dialog or by pressing NVDA+shift+d. (#3830, #5575)
* Support for the APH Refreshabraille in HID mode and the Baum VarioUltra and Pronto! when connected via USB. (#5609)
* Support for HumanWare Brailliant BI/B braille displays when the protocol is set to OpenBraille. (#5612)

### Changes

* Reporting of emphasis is now disabled by default. (#4920)
* In the Elements List dialog in Microsoft Excel, the shortcut for Formulas has been changed to alt+r so that it is different to the shortcut for the Filter field. (#5527)
* Updated liblouis braille translator to 2.6.5. (#5574)
* The word "text" is no longer reported when moving the focus or review cursor to text objects. (#5452)

### Bug Fixes

* In iTunes 12, browse mode now updates correctly when a new page loads in the iTunes Store. (#5191)
* In Internet Explorer and other MSHTML controls, moving to specific heading levels with single letter navigation now behaves as expected when the level of a heading is overridden for accessibility purposes (specifically, when aria-level overrides the level of an h tag). (#5434)
* In Spotify, focus no longer frequently lands on "unknown" objects. (#5439)
* Focus is now restored correctly when returning to Spotify from another application. (#5439)
* When toggling between browse mode and focus mode, the mode is reported in braille as well as speech. (#5239)
* The Start buttn on the Taskbar is no longer reported as a list and/or as selected in some versions of Windows. (#5178)
* Messages such as "inserted" are no longer reported when composing messages in Microsoft Outlook. (#5486)
* When using a braille display and text is selected on the current line (e.g. when searching in a text editor for text which occurs on the same line), the braille display will be scrolled if appropriate. (#5410)
* NVDA no longer silently exits when closing a Windows command console with alt+f4 in Windows 10. (#5343)
* In the Elements List in browse mode, when you change the type of element, the Filter by field is now cleared. (#5511)
* In editable text in Mozilla applications, moving the mouse again reads the appropriate line, word, etc. as expected instead of the entire content. (#5535)
* When moving the mouse in editable text in Mozilla applications, reading no longer stops at elements such as links within the word or line being read. (#2160, #5535)
* In Internet Explorer, the shoprite.com website can now be read in browse mode instead of reporting as blank. (Specifically, malformed lang attributes are now handled gracefully.) (#5569)
* In Microsoft Word, tracked changes such as "inserted" are no longer reported when track changes markup is not displayed. (#5566)
* When a toggle button is focused, NVDA now reports when it is changed from pressed to not pressed. (#5441)
* Reporting of mouse shape changes again works as expected. (#5595)
* When speaking line indentation, non-breaking spaces are now treated as normal spaces. Previously, this could cause announcements such as "space space space" instead  of "3 space". (#5610)
* When closing a modern Microsoft input method candidate list, focus is correctly restored to either the input composition or the underlying document. (#4145)
* In Microsoft Office 2013 and later, when the ribbon is set to show only tabs, items in the ribbon are again reported as expected when a tab is activated. (#5504)
* Fixes and improvements to touch screen gesture detection and binding. (#5652)
* Touch screen hovers are no longer reported in input help. (#5652)
* NVDA no longer fails to list comments in the Elements List for Microsoft Excel if a comment is  on a merged cell. (#5704)
* In a very rare case, NVDA no longer fails to read sheet content in Microsoft Excel with reporting of row and column headers enabled. (#5705)
* In Google Chrome, navigating within an Input composition when entering east Asian characters now works as expected. (#4080)
* When searching Apple Music in iTunes, browse mode for the search results document is now updated as expected. (#5659)
* In Microsoft Excel, pressing shift+f11 to create a new sheet now reports your new position instead of reporting nothing. (#5689)
* Fixed problems with braille display output when entering Korean characters. (#5640)

### Changes for Developers

* The new audioDucking.AudioDucker class allows code which outputs audio to indicate when background audio should be ducked. (#3830)
* nvwave.WavePlayer's constructor now has a wantDucking keyword argument which specifies whether background audio should be ducked while audio is playing. (#3830)
 * When this is enabled (which is the default), it is essential that WavePlayer.idle be called when appropriate.
* Enhanced I/O for braille displays: (#5609)
 * Thread-safe braille display drivers can declare themselves as such using the BrailleDisplayDriver.isThreadSafe attribute. A driver must be thread-safe to benefit from the following features.
 * Data is written to thread-safe braille display drivers in the background, thus improving performance.
 * hwIo.Serial extends pyserial to call a callable when data is received instead of drivers having to poll.
 * hwIo.Hid provides support for braille displays communicating via USB HID.
 * hwPortUtils and hwIo can optionally provide detailed debug logging, including devices found and all data sent and received.
* There are several new properties accessible from touch screen gestures: (#5652)
 * MultitouchTracker objects now contain a childTrackers property which contains the MultiTouchTrackers the tracker was composed of. For example, 2 finger double tap has child trackers for two 2-finger taps. The 2-finger taps themselves have child trackers for two taps.
 * MultiTouchTracker objects now also contain a rawSingleTouchTracker property if the tracker was the result of one single finger doing a tap, flick or hover. The SingleTouchTracker allows access to the underlying ID assigned to the finger by the operating system and whether or not the finger is still in contact at the current time.
 * TouchInputGestures now have x and y properties, removing the need to access the tracker for trivial cases.
 * TouchInputGesturs now contain a preheldTracker property, which is a MultitouchTracker object representing the other fingers held while this action was being performed.
* Two new touch screen gestures can be emitted: (#5652)
 * Plural tap and holds (e.g. double tap and hold)
 * A generalized identifier with finger count removed for holds (e.g. hold+hover for 1finger_hold+hover).

## 2015.4

Highlights of this release include performance improvements in Windows 10; inclusion in the Ease of Access Center in Windows 8 and later; enhancements for Microsoft Excel, including listing and renaming of sheets and access to locked cells in protected sheets; and support for editing of rich text in Mozilla Firefox, Google Chrome and Mozilla Thunderbird.

### New Features

* NVDA now appears in the Ease of Access Center in Windows 8 and later. (#308)
* When moving around cells in Excel, formatting changes are now automatically reported if the appropriate options are turned on in NVDA's Document Formatting Settings dialog. (#4878)
* A Report Emphasis option has been added to NVDA's Document formatting settings dialog. On by default, this option allows NVDA to automatically report the existence of emphasised text in documents. So far, this is only supported for em and strong tags in Browse Mode for Internet Explorer and other MSHTML controls. (#4920)
* The existence of inserted and deleted text is now reported in Browse Mode for Internet Explorer and other MSHTML controls if NVDA's Report Editor Revisions option is enabled. (#4920)
* When viewing track changes in NVDA's Elements List for Microsoft Word, more information such as what formatting properties were changed is now displayed. (#4920)
* Microsoft Excel: listing and renaming of sheets is now possible from NVDA's Elements List (NVDA+f7). (#4630, #4414)
* It is now possible to configure whether actual symbols are sent to speech synthesizers (e.g. to cause a pause or change in inflection) in the Symbol Pronunciation dialog. (#5234)
* In Microsoft Excel, NVDA now reports any input messages set by the sheet author on cells. (#5051)
* Support for the Baum Pronto! V4 and VarioUltra braille displays when connected via Bluetooth. (#3717)
* Support for editing of rich text in Mozilla applications such as Google Docs with braille support enabled in Mozilla Firefox and HTML composition in Mozilla Thunderbird. (#1668)
* Support for editing of rich text in Google Chrome and Chrome-based browsers such as Google Docs with braille support enabled. (#2634)
 * This requires Chrome version 47 or later.
* In browse mode in Microsoft Excel, you can navigate to locked cells in protected sheets. (#4952)

### Changes

* The Report Editor Revisions option in NVDA's Document formatting settings dialog is now turned on by default. (#4920)
* When moving by character in Microsoft Word with NVDA's Report Editor Revisions option enabled, less information is now reported for track changes, which makes navigation more efficient. To view the extra information, use the Elements List. (#4920)
* Updated liblouis braille translator to 2.6.4. (#5341)
* Several symbols (including basic mathematical symbols) have been moved to level some so that they are spoken by default. (#3799)
* If the synthesizer supports it, speech should now pause for parentheses and the en dash (–). (#3799)
* When selecting text, the text is reported before the indication of selection instead of after. (#1707)

### Bug Fixes

* Major performance improvements when navigating the Outlook 2010/2013 message list. (#5268)
* In a chart in Microsoft Excel, navigating with certain keys (such as changing sheets with control+pageUp and control+pageDown) now works correctly. (#5336)
* Fixed the visual appearance of the buttons in the warning dialog which is displayed when you attempt to downgrade NVDA. (#5325)
* In Windows 8 and later, NVDA now starts a lot earlier when configured to start after logging on to Windows. (#308)
 * If you enabled this using a previous version of NVDA, you will need to disable it and enable it again in order for the change to take effect. Follow this procedure:
  1. Open the General Settings dialog.
  1. Uncheck the Automatically start NVDA after I log on to Windows checkbox.
  1. Press the OK button.
  1. Open the General Settings dialog again.
  1. Check the Automatically start NVDA after I log on to Windows checkbox.
  1. Press the OK button.
* Performance enhancements for UI Automation including  File Explorer and Task Viewer. (#5293)
* NVDA now correctly switches to focus mode when tabbing to read-only ARIA grid controls in Browse Mode for Mozilla Firefox and other Gecko-based controls. (#5118)
* NVDA now correctly reports "no previous" instead of "no next" when there are no more objects when flicking left on a touch screen.
* Fixed problems when typing multiple words into the filter field in the Input Gestures dialog. (#5426)
* NVDA no longer freezes in some cases when reconnecting to a HumanWare Brailliant BI/B series display via USB. (#5406)
* In languages with conjunct characters, character descriptions now work as expected for upper case English characters. (#5375)
* NVDA should no longer occasionally freeze when bringing up the Start Menu in Windows 10. (#5417)
* In Skype for Desktop, notifications which are displayed before a previous notification disappears are now reported. (#4841)
* Notifications are now reported correctly in Skype for Desktop 7.12 and later. (#5405)
* NVDA now correctly reports the focus when dismissing a context menu in some applications such as Jart. (#5302)
* In Windows 7 and later, Color is again reported in certain applications such as Wordpad. (#5352)
* When editing in Microsoft PowerPoint, pressing enter now reports automatically entered text such as a bullet or number. (#5360)

## 2015.3

Highlights of this release include initial support for Windows 10; the ability to disable single letter navigation in browse mode (useful for some web apps); improvements in Internet Explorer; and fixes for garbled text when typing in certain applications with braille enabled.

### New Features

* The existence of spelling errors is announced in editable fields for Internet Explorer and other MSHTML controls. (#4174)
* Many more Unicode math symbols are now spoken when they appear in text. (#3805)
* Search suggestions in the Windows 10 start screen are automatically reported. (#5049)
* Support for the EcoBraille 20, EcoBraille 40, EcoBraille 80 and EcoBraille Plus braille displays. (#4078)
* In browse mode, you can now toggle single letter navigation on and off by pressing NVDA+shift+space. When off, single letter keys are passed to the application, which is useful for some web applications such as Gmail, Twitter and Facebook. (#3203)
* New braille translation tables: Finnish 6 dot, Irish grade 1, Irish grade 2, Korean grade 1 (2006), Korean grade 2 (2006). (#5137, #5074, #5097)
* The QWERTY keyboard on the Papenmeier BRAILLEX Live Plus braille display is now supported. (#5181)
* Experimental support for the Microsoft Edge web browser and browsing engine in Windows 10. (#5212)
* New language: Kannada.

### Changes

* Updated liblouis braille translator to 2.6.3. (#5137)
* When attempting to install an earlier version of NVDA than is currently installed, you will now be warned that this is not recommended and that NVDA should be completely uninstalled before proceeding. (#5037)

### Bug Fixes

* In browse mode for Internet Explorer and other MSHTML controls, quick navigation by form field no longer incorrectly includes presentational list items. (#4204)
* In Firefox, NVDA no longer inappropriately reports the content of an ARIA tab panel when focus moves inside it. (#4638)
* In Internet Explorer and other MSHTML controls, tabbing into sections, articles or dialogs  no longer inappropriately reports all content in the container. (#5021, #5025)
* When using Baum/HumanWare/APH braille displays with a braille keyboard, braille input no longer stops functioning after pressing another type of key on the display. (#3541)
* In Windows 10, extraneous information is no longer reported when pressing alt+tab or alt+shift+tab to switch between applications. (#5116)
* Typed text is no longer garbled when using certain applications such as Microsoft Outlook with a braille display. (#2953)
* In browse mode in Internet Explorer and other MSHTML controls, the correct content is now reported when an element appears or changes and is immediately focused. (#5040)
* In browse mode in Microsoft Word, single letter navigation now updates the braille display and the review cursor as expected. (#4968)
* In braille, extraneous spaces are no longer displayed between or after indicators for controls and formatting. (#5043)
* When an application is responding slowly and you switch away from that application, NVDA is now much more responsive in other applications in most cases. (#3831)
* Windows 10 Toast notifications are now reported as expected. (#5136)
* The value is now reported as it changes in certain (UI Automation) combo boxes where this was not working previously.
* In browse mode in web browsers, tabbing now behaves as expected after tabbing to a frame document. (#5227)
* The Windows 10 lock screen can now be dismissed using a touch screen. (#5220)
* In Windows 7 and later, text is no longer garbled when typing in certain applications such as Wordpad and Skype with a braille display. (#4291)
* On the Windows 10 lock screen, it is no longer possible to read the clipboard, access running applications with the review cursor, change NVDA configuration, etc. (#5269)

### Changes for Developers

* You can now inject raw input from a system keyboard that is not handled natively by Windows (e.g. a QWERTY keyboard on a braille display) using the new keyboardHandler.injectRawKeyboardInput function. (#4576)
* eventHandler.requestEvents has been added to request particular events that are blocked by default; e.g. show events from a specific control or certain events even when in the background. (#3831)
* Rather than a single i18nName attribute, synthDriverHandler.SynthSetting now has separate displayNameWithAccelerator and displayName attributes to avoid reporting of the accelerator in the synth settings ring in some languages.
 * For backwards compatibility, in the constructor, displayName is optional and will be derived from displayNameWithAccelerator if not provided. However, if you intend to have an accelerator for a setting, both should be provided.
 * The i18nName attribute is deprecated and may be removed in a future release.

## 2015.2

Highlights of this release include the ability to read charts in Microsoft Excel and support for reading and interactive navigation of mathematical content.

### New Features

* Moving forward and backward by sentence in Microsoft Word and Outlook is now possible with alt+downArrow and alt+upArrow respectively. (#3288)
* New braille translation tables for several Indian languages. (#4778)
* In Microsoft Excel, NVDA now reports when a cell has overflowing or cropped content. (#3040)
* In Microsoft Excel, you can now use the Elements List (NVDA+f7) to allow listing of charts, comments and formulas. (#1987)
* Support for reading charts in Microsoft Excel. To use this, select the chart using the Elements List (NVDA+f7) and then use the arrow keys to move between the data points. (#1987)
* Using MathPlayer 4 from Design Science, NVDA can now read and interactively navigate mathematical content in web browsers and in Microsoft Word and PowerPoint. See the "Reading Mathematical Content" section in the User Guide for details. (#4673)
* It is now possible to assign input gestures (keyboard commands, touch gestures, etc.) for all NVDA preferences dialogs and document formatting options using the Input Gestures dialog. (#4898)

### Changes

* In NVDA's Document Formatting dialog, the keyboard shortcuts for Report lists, Report links, Report line numbers and Report font name have been changed. (#4650)
* In NVDA's Mouse Settings dialog, keyboard shortcuts have been added for play audio coordinates when mouse moves and brightness controls audio coordinates volume. (#4916)
* Significantly improved reporting of color names. (#4984)
* Updated liblouis braille translator to 2.6.2. (#4777)

### Bug Fixes

* Character descriptions are now handled correctly for conjunct characters in certain Indian languages. (#4582)
* If the "Trust voice's language when processing characters and symbols" option is enabled, the Punctuation/Symbol pronunciation dialog now correctly uses the voice language. Also, the language for which pronunciation is being edited is shown in the dialog's title. (#4930)
* In Internet Explorer and other MSHTML controls, typed characters are no longer inappropriately announced in editable combo boxes such as the Google search field on the Google home page. (#4976)
* When selecting colors in Microsoft Office applications, color names are now reported. (#3045)
* Danish braille output now works again. (#4986)
* PageUp/pageDown can again be used to change slides within a PowerPoint slide show. (#4850)
* In Skype for Desktop 7.2 and later, typing notifications are now reported and problems immediately after moving focus out of a conversation have been fixed. (#4972)
* Fixed problems when typing certain punctuation/symbols such as brackets into the filter field in the Input Gestures dialog. (#5060)
* In Internet Explorer and other MSHTML controls, pressing g or shift+g to navigate to graphics now includes elements marked as images for accessibility purposes (i.e. ARIA role img). (#5062)

### Changes for Developers

* brailleInput.handler.sendChars(mychar) will no longer filter out a character if it is equal to the previous character by ensuring that the key sent is correctly released. (#4139)
* Scripts for changing touch modes will now honor new labeles added to touchHandler.touchModeLabels. (#4699)
* Add-ons can provide their own math presentation implementations. See the mathPres package for details. (#4509)
* Speech commands have been implemented to insert a break between words and to change the pitch, volume and rate. See BreakCommand, PitchCommand, VolumeCommand and RateCommand in the speech module. (#4674)
 * There is also speech.PhonemeCommand to insert specific pronunciation, but the current implementations only support a very limited number of phonemes.

## 2015.1

Highlights of this release include browse mode for documents in Microsoft Word and Outlook; major enhancements to support for Skype for Desktop; and significant fixes for Microsoft Internet Explorer.

### New Features

* You can now add new symbols in the Symbol Pronunciation dialog. (#4354)
* In the Input Gestures dialog, you can use the new "Filter by" field to show only gestures containing specific words. (#4458)
* NVDA now automatically reports new text in mintty. (#4588)
* In the browse mode Find dialog, there is now an option to perform a case sensitive search. (#4584)
* Quick navigation (pressing h to move by heading, etc.) and Elements List (NVDA+f7) are now available in Microsoft Word documents by turning on browse mode with NVDA+space. (#2975)
* Reading HTML messages in Microsoft Outlook 2007 and later has been majorly improved as Browse mode is automatically enabled for these messages. If browse mode is not enabled in some rare situations, you can force it on with NVDA+space. (#2975)
* Table column headers in Microsoft word are automatically reported for tables where a header row has been explicitly specified by the author via Microsoft word's table properties. (#4510)
 * However, For tables where rows have been merged, this will not work automatically. In this situation, you can still set column headers manually in NVDA with NVDA+shift+c.
* In Skype for Desktop, notifications are now reported. (#4741)
* In Skype for Desktop, you can now report and review recent messages using NVDA+control+1 through NVDA+control+0; e.g. NVDA+control+1 for the most recent message and NVDA+control+0 for the tenth most recent. (#3210)
* In a conversation in Skype for Desktop, NVDA now reports when a contact is typing. (#3506)
* NVDA can now be installed silently via the command line without starting the installed copy after installation. To do this, use the --install-silent option. (#4206)
* Support for the Papenmeier BRAILLEX Live 20, BRAILLEX Live and BRAILLEX Live Plus braille displays. (#4614)

### Changes

* In NVDA's Document Formatting settings dialog, the option to report spelling errors now has a shortcut key (alt+r). (#793)
* NVDA will now use the synthesizer/voice's language for character and symbol processing (including punctuation/symbol names), regardless of whether automatic language switching is turned on. To turn off this feature so that NVDA again uses its interface language, uncheck the new option in Voice settings called Trust Voice's language when processing characters and symbols. (#4210)
* Support for the Newfon synthesizer has been removed. Newfon is now available as an NVDA add-on. (#3184)
* Skype for Desktop 7 or later is now required for use with NVDA; earlier versions are not supported. (#4218)
* Downloading of NVDA updates is now more secure. (Specifically, the update information is retrieved via https and the hash of the file is verified after it is downloaded.) (#4716)
* eSpeak has been upgraded to version 1.48.04 (#4325)

### Bug Fixes

* In Microsoft Excel, merged row and column header cells are now handled correctly. For example, if A1 and B1 are merged, then B2 will now have A1 and B1 reported as its column header rather than nothing at all. (#4617)
* When editing the content of a text box in Microsoft PowerPoint 2003, NVDA will correctly report the content of each line. Previously, in each paragraph, lines would increasingly be off by one character. (#4619)
* All of NVDA's dialogs are now centred on the screen, improving visual presentation and usability. (#3148)
* In Skype for desktop, when entering an introductory message to add a contact, entering and moving through the text now works correctly. (#3661)
* When focus moves to a new item in tree views in the Eclipse IDE, if the previously focused item is a check box, it is no longer incorrectly announced. (#4586)
* In the Microsoft Word spell check dialog, the next error will be automatically reported when the last one has been changed or ignored using respective shortcut keys. (#1938)
* Text can again be read correctly in places such as Tera Term Pro's terminal window and documents in Balabolka. (#4229)
* Focus now correctly returns to the document being edited When finishing input composition of text in Korean and other east Asian languages while editing within a frame in Internet Explorer and other MSHTML documents. (#4045)
* In the Input Gestures dialog, when selecting a keyboard layout for a keyboard gesture being added, pressing escape now closes the menu as expected instead of closing the dialog. (#3617)
* When removing an add-on, the add-on directory is now correctly deleted after restarting NVDA. Previously, you had to restart twice. (#3461)
* Major problems have been fixed when using Skype for Desktop 7. (#4218)
* When you send a message in Skype for Desktop, it is no longer read twice. (#3616)
* In Skype for Desktop, NVDA should no longer occasionally spuriously read a large flood of messages (perhaps even an entire conversation). (#4644)
* fixed a problem where NVDA's Report date/time command did not honor the regional settings specified by the user in some cases. (#2987)
* In browse mode, nonsensical text (sometimes spanning several lines) is no longer presented for certain graphics such as found on Google Groups. (Specifically, this occurred with base64 encoded images.) (#4793)
* NVDA should no longer freeze after a few seconds when moving focus away from a Windows Store app as it becomes suspended. (#4572)
* The aria-atomic attribute on live regions in Mozilla Firefox is now honored even when the atomic element itself changes. Previously, it only affected descendant elements. (#4794)
* Browse mode will reflect updates, and live regions will be announced, for   browse mode documents within ARIA applications embedded in a document in Internet Explorer or other MSHTML controls. (#4798)
* When text is changed or added in live regions in Internet Explorer and other MSHTML controls where the author has specified that text is relevant, only the changed or added text is announced, rather than all of the text in the containing element. (#4800)
* Content indicated by the aria-labelledby attribute on elements in Internet Explorer and other MSHTML controls correctly replaces the original content  where it is appropriate to do so. (#4575)
* When checking spelling in Microsoft Outlook 2013, the misspelled word is now announced. (#4848)
* In Internet Explorer and other MSHTML controls, content inside elements hidden with visibility:hidden is no longer inappropriately presented in browse mode. (#4839, #3776)
* In Internet Explorer and other MSHTML controls, the title attribute on form controls no longer inappropriately takes preference over other label associations. (#4491)
* In Internet Explorer and other MSHTML controls, NVDA no longer ignores focusing  of elements  due to the aria-activedescendant attribute. (#4667)

### Changes for Developers

* Updated wxPython to 3.0.2.0. (#3763)
* Updated Python to 2.7.9. (#4715)
* NVDA no longer crashes when restarting after removing or updating an add-on which imports speechDictHandler in its installTasks module. (#4496)

## 2014.4

### New Features

* New languages: Colombian Spanish, Punjabi.
* It is now possible to restart NVDA or restart NVDA with add-ons disabled from NVDA's exit dialog. (#4057)
 * NVDA can also be started with add-ons disabled by using the --disable-addons command line option.
* In speech dictionaries, it is now possible to specify that a pattern should only match if it is a whole word; i.e. it does not occur as part of a larger word. (#1704)

### Changes

* If an object you have moved to with object navigation is inside a browse mode document, but the object you were on previously was not, the review mode is automatically set to document. Previously, this only happened if the navigator object was moved due to the focus changing. (#4369)
* The Braille display and Synthesizer lists in the respective settings dialogs are now alphabetically sorted except for No braille/No speech, which are now at the bottom. (#2724)
* Updated liblouis braille translator to 2.6.0. (#4434, #3835)
* In browse mode, pressing e and shift+e to navigate to edit fields now includes editable combo boxes. This includes the search box in the latest version of Google Search. (#4436)
* Clicking the NVDA icon in the Notification Area with the left mouse button now opens the NVDA menu instead of doing nothing. (#4459)

### Bug Fixes

* When moving focus back to a browse mode document (e.g. alt+tabbing to an already opened web page), the review cursor is properly positioned at the virtual caret, rather than the focused control (e.g. a nearby link). (#4369)
* In PowerPoint slide shows, the review cursor correctly follows the virtual caret. (#4370)
* In Mozilla Firefox and other Gecko-based browsers, new content within a live region will be announced even if the new content has a usable ARIA live type different to the parent live region; e.g. when content marked as assertive is added to a live region marked as polite. (#4169)
* In Internet Explorer and other MSHTML controls, some cases where a document is contained within another document no longer prevent the user from accessing some of the content (specifically, framesets inside framesets). (#4418)
* NVDA no longer crashes when attempting to use a Handy Tech braille display in some cases. (#3709)
* In Windows Vista, a spurious "Entry Point Not Found" dialog is no longer displayed in several cases such as when starting NVDA from the Desktop shortcut or via the shortcut key. (#4235)
* Serious problems with editable text controls in dialogs in recent versions of Eclipse have been fixed. (#3872)
* In Outlook 2010, moving the caret now works as expected in the location field of appointments and meeting requests. (#4126)
* Inside a live region, content which is marked as not being live (e.g. aria-live="off") is now correctly ignored. (#4405)
* When reporting the text of a status bar that has a name, the name is now correctly separated from the first word of the status bar text. (#4430)
* In password entry fields with speaking of typed words enabled, multiple asterisks are no longer pointlessly reported when beginning new words. (#4402)
* In the Microsoft Outlook message list, items are no longer pointlessly announced as Data Items. (#4439)
* When selecting text in the code editing control in the Eclipse IDE, the entire selection is no longer announced every time the selection changes. (#2314)
* Various versions of Eclipse, such as Spring Tool Suite and the version included in the Android Developer Tools bundle, are now recognised as Eclipse and handled appropriately. (#4360, #4454)
* Mouse tracking and touch exploration in Internet Explorer and other MSHTML controls (including many Windows 8 applications) is now much more accurate  on high DPI displays or when document zoom is changed. (#3494)
* Mouse tracking and touch exploration in Internet Explorer and other MSHTML controls will now announce the label of more buttons. (#4173)
* When using a Papenmeier BRAILLEX braille display with BrxCom, keys on the display now work as expected. (#4614)

### Changes for Developers

* For executables which host many different apps (e.g. javaw.exe), code can now be provided to load specific app modules for each app instead of loading the same app module for all hosted apps. (#4360)
 * See the code documentation for appModuleHandler.AppModule for details.
 * Support for javaw.exe is implemented.

## 2014.3

### New Features

* The sounds played when NVDA starts and exits can be disabled via a new option in the General Settings dialog. (#834)
* Help for add-ons can be accessed from the Add-ons Manager for add-ons which support this. (#2694)
* Support for the Calendar in Microsoft Outlook 2007 and above (#2943) including:
 * Announcement of the current time when moving around with the arrow keys.
 * Indication if the selected time is within any appointments.
 * announcement of the selected appointment when pressing tab.
 * Smart filtering of the date so as to only announce the date if the new selected time or appointment is on a different day to the last.
* Enhanced support for the Inbox and other message lists in Microsoft Outlook 2010 and above (#3834) including:
 * The ability to silence column headers (from, subject, etc.) by turning off the Report Table row and column headers option in Document Formatting settings.
 * The ability to use table navigation commands (control + alt + arrows) to move through the individual columns.
* Microsoft word: If an inline image has no alternative text set, NVDA will instead report the title of the image if the author has provided one. (#4193)
* Microsoft Word: NVDA can now report paragraph indenting with  the report formatting command (NVDA+f). It can also be reported automatically when the new Report Paragraph indenting option is enabled in Document Formatting settings. (#4165)
* Report automatically inserted text such as a new bullet, number or tab indent when pressing enter in editable documents and text fields. (#4185)
* Microsoft word: Pressing NVDA+alt+c will report  the text of a comment if the cursor is within one. (#3528)
* Improved support for automatic column and row header reading in Microsoft Excel (#3568) including:
 * Support of Excel defined name ranges to identify header cells (compatible with Jaws screen reader) .
 * The set column header (NVDA+shift+c) and set row header (NVDA+shift+r) commands now store the settings in the worksheet so that they are available the next time the sheet is opened, and will be available to other screen readers that support the defined name range scheme.
 * These commands can also now be used multiple times per sheet to set different headers for different regions.
* Support for automatic column and row header reading in Microsoft Word (#3110) including:
 * Support of Microsoft Word bookmarks to identify header cells (compatible with Jaws screen reader).
 -  set column header (NVDA+shift+c) and set row header (NVDA+shift+r) commands  while on the first header cell in a table allow you to tell NVDA that these headers should be reported automatically.  Settings are stored in the document so that they are available the next time the document is opened, and will be available to other screen readers that support the bookmark scheme.
* Microsoft Word: Report the distance from the left edge of the page when the tab key is pressed. (#1353)
* Microsoft Word: provide feedback in speech and braille for most available formatting shortcut keys (bold, italic, underline, alignment, outline level, superscript, subscript and font size). (#1353)
* Microsoft Excel: If the selected cell contains comments, they can be now reported by pressing NVDA+alt+c. (#2920)
* Microsoft Excel: Provide an NVDA-specific dialog to edit the comments on the currently selected cell when pressing Excel's shift+f2 command to enter comment editing mode. (#2920)
* Microsoft Excel: speech and braille feedback for many more selection movement shortcuts (#4211) including:
 * Vertical page movement (pageUp and pageDown);
 * Horizontal page movement (alt+pageUp and alt+pageDown);
 * Extend selection (the above keys with Shift added); and
 * Selecting the current region (control+shift+8).
* Microsoft Excel: The vertical and horizontal  alignment for cells can now be reported with the report formatting command (NVDA+f). It can also be reported automatically if the Report alignment option in Document Formatting settings is enabled. (#4212)
* Microsoft Excel: The style of a cell can now be reported with the report formatting command (NVDA+f). It can also be reported automatically if the Report Style option in Document formatting settings is enabled. (#4213)
* Microsoft PowerPoint: when moving shapes around a slide with the arrow keys, the shape's current location is now reported (#4214) including:
 * The distance between the shape and each of the  slide edges is reported.
 * If the shape covers or is covered by another shape, then the distance overlapped and the overlapped shape are reported.
 * To report this information at any time without moving a shape, press the report location command (NVDA+delete).
 * When selecting a shape, if it is covered by another shape, NVDA will report that it is obscured.
* The report location command (NVDA+delete) is more context specific in some situations. (#4219)
 * In standard edit fields and browse mode, the cursor position as a percentage through the content and its screen coordinates are reported.
 * On shapes in PowerPoint Presentations, position of the shape relative to the slide and other shapes is reported.
 * Pressing this command twice will produce the previous behaviour of reporting the location information for the entire control.
* New language: Catalan.

### Changes

* Updated liblouis braille translator to 2.5.4. (#4103)

### Bug Fixes

* In Google Chrome and Chrome-based browsers, certain chunks of text (such as those with emphasis) are no longer repeated when reporting the text of an alert or dialog. (#4066)
* In browse mode in Mozilla applications, pressing enter on a button, etc. no longer fails to activate it (or activates the wrong control) in certain cases such as the buttons at the top of Facebook. (#4106)
* Useless information is no longer announced when tabbing in iTunes. (#4128)
* In certain lists in iTunes such as the Music list, moving to the next item using object navigation now works correctly. (#4129)
* HTML elements considered headings because of WAI ARIA markup are now included in the Browse mode Elements list and quick navigation for Internet Explorer documents. (#4140)
* Following same-page links in recent versions of Internet Explorer now correctly moves to and reports the destination position in browse mode  documents. (#4134)
* Microsoft Outlook 2010 and above: Overall access to secure dialogs such as the New profiles and mail setup dialogs has been improved. (#4090, #4091, #4095)
* Microsoft Outlook: Useless verbosity has been decreased in command toolbars when navigating through  certain dialogs. (#4096, #3407)
* Microsoft word: Tabbing to a blank cell in a table no longer incorrectly announces exiting the table. (#4151)
* Microsoft Word: The first character past the end of a table (including a new blank line) is no longer incorrectly considered to be inside the table. (#4152)
* Microsoft Word 2010 spell check dialog: The actual misspelled word is reported rather than  inappropriately reporting just the first bold word. (#3431)
* In browse mode in Internet Explorer and other MSHTML controls, tabbing or using single letter navigation to move to form fields again reports the label in many cases where it didn't (specifically, where HTML label elements are used). (#4170)
* Microsoft Word: Reporting the existence and placement of comments is more accurate. (#3528)
* Navigation of certain dialogs in MS Office products such as Word, Excel and Outlook has been improved by no longer reporting particular control container toolbars which are not useful to the user. (#4198)
* Task panes such as clipboard manager or File recovery no longer accidentilly seem to gain focus when opening an application such as Microsoft Word or Excel, which was sometimes causing the user to have to switch away from and back to the application to use the document or spreadsheet.  (#4199)
* NVDA no longer fails to run on recent Windows Operating Systems if the user's Windows language is set to Serbian (Latin). (#4203)
* Pressing numlock while in input help mode now correctly toggles numlock, rather than causing the keyboard and the Operating System to become out of sync in regards to the state of this key. (#4226)
* In Google Chrome, the title of the document is again reported when switching tabs. In NVDA 2014.2, this did not occur in some cases. (#4222)
* In Google Chrome and Chrome-based browsers, the URL of the document is no longer reported when reporting the document. (#4223)
* When running say all with the No speech synthesizer selected (useful for automated testing), say all will now complete instead of stopping after the first few lines. (#4225)
* Microsoft Outlook's Signature dialog: The Signature editing field is now accessible, allowing for full cursor tracking and format detection. (#3833)
* Microsoft Word: When reading the last line of a table cell, the entire table cell is no longer read. (#3421)
* Microsoft Word: When reading the first or last line of a table of contents, the entire table of contents is no longer read. (#3421)
* When speaking typed words and in some other cases, words are no longer incorrectly broken at marks such as vowel signs and virama in Indic languages. (#4254)
* Numeric editable text fields in GoldWave are now handled correctly. (#670)
* Microsoft Word: when moving by paragraph with control+downArrow / control+upArrow, it is no longer necessary to press them twice if moving through bulleted or numbered lists. (#3290)

### Changes for Developers

* NVDA now has unified support for add-on documentation. See the Add-on Documentation section of the Developer Guide for details. (#2694)
* When providing gesture bindings on a ScriptableObject via __gestures, it is now possible to provide the None keyword as the script. This unbinds the gesture in any base classes. (#4240)
* It is now possible to change the shortcut key used to start NVDA for locales where the normal shortcut causes problems. (#2209)
 * This is done via gettext.
 * Note that the text for the Create desktop shortcut option in the Install NVDA dialog, as well as the shortcut key in the User Guide, must also be updated.

## 2014.2

### New Features

* Announcement of text selection is now possible in some custom edit fields where display information is used. (#770)
* In accessible Java applications, position information is now announced for radio buttons and other controls that expose group information. (#3754)
* In accessible Java applications, keyboard shortcuts are now announced for controls that have them. (#3881)
* In browse mode, labels on landmarks are now reported. They are also included in the Elements List dialog. (#1195)
* In browse mode, labelled regions are now treated as landmarks. (#3741)
* In Internet Explorer documents and applications, Live Regions (part of the W3c ARIA standard) are now supported, thus allowing web authors to mark particular content to be automatically spoken as it changes. (#1846)

### Changes

* When exiting a dialog or application within a browse mode document, the browse mode document's name and type is no longer announced. (#4069)

### Bug Fixes

* The standard Windows System menu is no longer accidentally silenced in Java applications. (#3882)
* When copying text from screen review, line breaks are no longer ignored. (#3900)
* Pointless whitespace objects are no longer reported in some applications when the focus changes or when using object navigation with simple review enabled. (#3839)
* Message boxes and other dialogs produced by NVDA again cause previous speech to be canceled before announcing the dialog.
* In browse mode, the labels of controls such as links and buttons are now rendered correctly where the label has been overridden by the author for accessibility purposes (specifically, using aria-label or aria-labelledby). (#1354)
* In Browse mode in Internet Explorer, text contained within an element marked as presentational (ARIA role="presentation") is no longer inappropriately ignored. (#4031)
* It is now again possible to type Vietnamese text using the Unikey software. To do this, uncheck the new Handle keys from other applications checkbox in NVDA's Keyboard settings dialog. (#4043)
* In browse mode, radio and check menu items are reported as controls instead of just clickable text. (#4092)
* NVDA no longer incorrectly switches from focus mode to browse mode when a radio or check menu item is focused. (#4092)
* In Microsoft PowerPoint with speaking of typed words enabled, characters erased with backspace are no longer announced as part of the typed word. (#3231)
* In Microsoft Office 2010 Options dialogs, the labels of combo boxes are reported correctly. (#4056)
* In browse mode in Mozilla applications, using quick navigation commands to move to the next or previous button or form field now includes toggle buttons as expected. (#4098)
* The content of alerts in Mozilla applications is no longer reported twice. (#3481)
* In browse mode, containers and landmarks are no longer inappropriately repeated while navigating within them at the same time as page content is changing (e.g. navigating the Facebook and Twitter websites). (#2199)
* NVDA recovers in more cases when switching away from applications that stop responding. (#3825)
* The caret (insertion point) again correctly updates when doing a sayAll command while in editable text drawn directly to the screen. (#4125)

## 2014.1

### New Features

* Support for Microsoft PowerPoint 2013. Note that protected view is not supported. (#3578)
* In Microsoft word and Excel, NVDA can now read the selected symbol when choosing symbols using the Insert Symbols dialog. (#3538)
* It is now possible to choose if content in documents should be identified as clickable via a new option in the Document Formatting settings dialog. This option is on by default in accordance with the previous behavior. (#3556)
* Support for braille displays connected via Bluetooth on a computer running the Widcomm Bluetooth Software. (#2418)
* When editing text in PowerPoint, hyperlinks are now reported. (#3416)
* When in ARIA applications or dialogs on the web, it is now possible to force NVDA to switch to browse mode with NVDA+space allowing document-style navigation of the application or dialog. (#2023)
* In Outlook Express / Windows Mail / Windows Live Mail, NVDA now reports if a message has an attachment or is flagged. (#1594)
* When navigating tables in accessible Java applications, row and column coordinates are now reported, including  column and  row headers if they exist. (#3756)

### Changes

* For Papenmeier braille displays, the move to flat review/focus command has been removed. Users can assign their own keys using the Input Gestures dialog. (#3652)
* NVDA now relies  on the Microsoft VC runtime version 11, which means it can no longer be run on Operating systems older than Windows XP Service Pack 2 or Windows Server 2003 Service Pack 1.
* Punctuation level Some will now speak star (*) and plus (+) characters. (#3614)
* Upgraded eSpeak to version 1.48.04 which includes many language fixes and fixes several crashes. (#3842, #3739, #3860)

### Bug Fixes

* When moving around or selecting cells in Microsoft Excel, NVDA should no longer inappropriately announce the old cell rather than the new cell when Microsoft Excel is slow to move the selection. (#3558)
* NVDA properly handles opening a dropdown list for a cell in Microsoft Excel via the context menu. (#3586)
* New page content in iTunes 11 store pages is now shown properly in browse mode when following a link in the store or when opening the store initially. (#3625)
* Buttons for previewing songs in the iTunes 11 store now show their label in browse mode. (#3638)
* In browse mode in Google Chrome, the labels of check boxes and radio buttons are now rendered correctly. (#1562)
* In Instantbird, NVDA no longer reports useless information every time you move to a contact in the Contacts list. (#2667)
* In browse mode in Adobe Reader, the correct text is now rendered for buttons, etc. where the label has been overridden using a tooltip or other means. (#3640)
* In browse mode in Adobe Reader, extraneous graphics containing the text "mc-ref" will no longer be rendered. (#3645)
* NVDA no longer reports all cells in Microsoft Excel as underlined in their formatting information. (#3669)
* No longer show meaningless characters in browse mode documents such as those found in the Unicode private usage range. In some cases these were stopping more useful labels from being shown. (#2963)
* Input composition for entering east-asian characters no longer fails in PuTTY. (#3432)
* Navigating in a document after a canceled say all no longer results in NVDA sometimes incorrectly announcing that you have left a field (such as a table) lower in the document that the say all never actually spoke. (#3688)
* When using browse mode quick navigation commands  while in say all with skim reading enabled, NVDA more accurately announces the new field; e.g. it now says a heading is a heading, rather than just its text. (#3689)
* The jump to end or start of container quick navigation commands now honor the skim reading during say all setting; i.e. they will no longer cancel the current say all. (#3675)
* Touch gesture names listed in NVDA's Input Gestures dialog are now friendly and localized. (#3624)
* NVDA no longer causes certain programs to crash when moving the mouse over their rich edit (TRichEdit) controls. Programs include Jarte 5.1 and BRfácil. (#3693, #3603, #3581)
* In Internet Explorer and other MSHTML controls, containers such as tables marked as presentation by ARIA are no longer reported to the user. (#3713)
* in Microsoft Word, NVDA no longer inappropriately repeats table row and column information for a cell on a braille display multiple times. (#3702)
* In languages which use a space as a digit group/thousands separator such as French and German, numbers from separate chunks of text are no longer pronounced as a single number. This was particularly problematic for table cells containing numbers. (#3698)
* Braille no longer sometimes fails to update when the system caret is moved in Microsoft Word 2013. (#3784)
* When positioned on the first character of a heading in Microsoft Word, the text communicating it is a heading (including the level) no longer disappears off a braille display. (#3701)
* When a configuration profile is triggered for an application and that application is exited, NVDA no longer sometimes fails to deactivate the profile. (#3732)
* When entering Asian input into a control within NVDA itself (e.g. the browse mode Find dialog), "NVDA" is no longer incorrectly reported in place of the candidate. (#3726)
* The tabs in the Outlook 2013 options dialog are now reported. (#3826)
* Improved support for ARIA live regions in Firefox and other Mozilla Gecko applications:
 * Support for aria-atomic updates and filtering of aria-busy updates. (#2640)
 * Alternative text (such as alt attribute or aria-label) is included if there is no other useful text. (#3329)
 * Live region updates are no longer silenced if they occur at the same time as the focus moves. (#3777)
* Certain presentation elements in Firefox and other Mozilla Gecko applications are no longer inappropriately shown in browse mode (specifically, when the element is marked with aria-presentation but it is also focusable). (#3781)
* A performance improvement when navigating a document in Microsoft Word with spelling errors enabled. (#3785)
* Several fixes to the support for accessible Java applications:
 * The initially focused control in a frame or dialog no longer fails to be reported when the frame or dialog comes to the foreground. (#3753)
 * Unuseful position information is no longer announced for radio buttons (e.g. 1 of 1). (#3754)
 * Better reporting of JComboBox controls (html no longer reported, better reporting of expanded and collapsed states). (#3755)
 * When reporting the text of dialogs, some text that was previously missing is now included. (#3757)
 * Changes to the name, value or description of the focused control is now reported more accurately. (#3770)
* Fix a crash in NVDA seen in Windows 8 when focusing on certain RichEdit controls containing large amounts of text (e.g. NVDA's log viewer, windbg). (#3867)
* On systems with a high DPI display setting (which occurs by default for many modern screens), NVDA no longer routes the mouse to the wrong location in some applications. (#3758, #3703)
* Fixed an occasional problem when browsing the web where NVDA would stop working correctly until restarted, even though it didn't crash or freeze. (#3804)
* A Papenmeier braille display can now be used even if a Papenmeier display has never been connected via USB. (#3712)
* NVDA no longer freezes when the Papenmeier BRAILLEX older models braille display is selected without a display connected.

### Changes for Developers

* AppModules now contain productName and productVersion properties. This info is also now included in Developer Info (NVDA+f1). (#1625)
* In the Python Console, you can now press the tab key to complete the current identifier. (#433)
 * If there are multiple possibilities, you can press tab a second time to choose from a list.

## 2013.3

### New Features

* Form fields are now reported in Microsoft word documents. (#2295)
* NVDA can now announce revision information in Microsoft Word when Track Changes is enabled. Note that Report editor revisions in NVDA's document settings dialog (off by default) must be enabled also for them to be announced. (#1670)
* Dropdown lists in Microsoft Excel 2003 through 2010 are now announced when opened and navigated around. (#3382)
* a new 'Allow Skim Reading in Say All' option in the Keyboard settings dialog allows navigating through a document with browse mode quick navigation and line / paragraph movement commands, while remaining in say all. This option is off by default. (#2766)
* There is now an Input Gestures dialog to allow simpler customization of the input gestures (such as keys on the keyboard) for NVDA commands. (#1532)
* You can now have different settings for different situations using configuration profiles. Profiles can be activated manually or automatically (e.g. for a particular application). (#87, #667, #1913)
* In Microsoft Excel, cells that are links are now announced as links. (#3042)
* In Microsoft Excel, the existence of comments on a cell is now reported to the user. (#2921)

### Bug Fixes

* Zend Studio now functions the same as Eclipse. (#3420)
* The changed state of certain checkboxes in the Microsoft Outlook 2010 message rules dialog are now reported automatically. (#3063)
* NVDA will now report the pinned state for pinned controls such as tabs in Mozilla Firefox. (#3372)
* It is now possible to bind scripts to keyboard gestures containing Alt and/or Windows keys as modifiers. Previously, if this was done, performing the script would cause the Start Menu or menu bar to be activated. (#3472)
* Selecting text in browse mode documents (e.g. using control+shift+end) no longer causes the keyboard layout to be switched on systems with multiple keyboard layouts installed. (#3472)
* Internet Explorer should no longer crash or become unusable when closing NVDA. (#3397)
* Physical movement and other events on some newer computers are no longer treated as inappropriate key presses. Previously, this silenced speech and sometimes triggered NVDA commands. (#3468)
* NVDA now behaves as expected in Poedit 1.5.7. Users using earlier versions will need to update. (#3485)
* NVDA can now read protected documents in Microsoft Word 2010,  no longer causing Microsoft Word to crash. (#1686)
* If an unknown command line switch is given when launching the NVDA distribution package, it no longer causes an endless loop of error message dialogs. (#3463)
* NVDA no longer fails to report alt text of graphics and objects in Microsoft Word if the alt text contains quotes or other non-standard characters. (#3579)
* The number of items for certain horizontal lists in Browse mode is now correct. Previously it may have been double the actual amount. (#2151)
* When pressing control+a in a Microsoft Excel worksheet, the updated selection will now be reported. (#3043)
* NVDA can now correctly read XHTML documents in Microsoft Internet Explorer and other MSHTML controls. (#3542)
* Keyboard settings dialog: if no key has been chosen to be used as the NVDA key, an error is presented to the user when dismissing the dialog. At least one key must be chosen for proper usage of NVDA. (#2871)
* In Microsoft Excel, NVDA now announces merged cells differently to multiple selected cells. (#3567)
* The browse mode cursor is no longer positioned incorrectly when leaving a dialog or application inside the document. (#3145)
* Fixed an issue where the HumanWare Brailliant BI/B series braille display driver wasn't presented as an option in the Braille Settings dialog on some systems, even though such a display was connected via USB.
* NVDA no longer fails  to switch to screen review when the navigator object has no actual screen location. In this case the review cursor is now placed at the top of the screen. (#3454)
* Fixed an issue which caused the Freedom Scientific braille display driver to fail when the port was set to USB in some circumstances. (#3509, #3662)
* Fixed an issue where keys on Freedom Scientific braille displays weren't detected in some circumstances. (#3401, #3662)

### Changes for Developers

* You can specify the category to be displayed to the user for scripts using the scriptCategory attribute on ScriptableObject classes and the category attribute on script methods. See the documentation for baseObject.ScriptableObject for more details. (#1532)
* config.save is deprecated and may be removed in a future release. Use config.conf.save instead. (#667)
* config.validateConfig is deprecated and may be removed in a future release. Add-ons which need this should provide their own implementation. (#667, #3632)

## 2013.2

### New Features

* Support for the Chromium Embedded Framework, which is a web browser control used in several applications. (#3108)
* New eSpeak voice variant: Iven3.
* In Skype, new chat messages are reported automatically while the conversation is focused. (#2298)
* Support for Tween, including reporting of tab names and less verbosity when reading tweets.
* You can now disable displaying of NVDA messages on a braille display by setting the message timeout to 0 in the Braille Settings dialog. (#2482)
* In the Add-ons Manager, there is now a Get Add-ons button to open the NVDA Add-ons web site where you can browse and download available add-ons. (#3209)
* In the NVDA Welcome dialog which always appears the first time you run NVDA, you can now specify whether NVDA starts automatically after you log on to Windows. (#2234)
* Sleep mode is automatically enabled when using Dolphin Cicero. (#2055)
* The Windows x64 version of Miranda IM/Miranda NG is now supported. (#3296)
* Search suggestions in the Windows 8.1 Start Screen are automatically reported. (#3322)
* Support for navigating and editing spreadsheets in Microsoft Excel 2013. (#3360)
* The Freedom Scientific Focus 14 Blue and Focus 80 Blue braille displays, as well as the Focus 40 Blue in certain configurations that weren't supported previously, are now supported when connected via Bluetooth. (#3307)
* Auto complete suggestions are now reported in Outlook 2010. (#2816)
* New braille translation tables: English (U.K.) computer braille, Korean grade 2, Russian braille for computer code.
* New language: Farsi. (#1427)

### Changes

* On a touch screen, performing a single finger flick left or right when in object mode now moves previous or next through all objects, not just those in the current container. Use 2-finger flick left or right to perform the original action of moving to the previous or next object in the current container.
* the Report layout tables checkbox found in the Browse Mode settings dialog has now been renamed to Include layout tables to reflect that quick navigation also will not locate them if the checkbox is unchecked. (#3140)
* Flat review has been replaced with object, document and screen review modes. (#2996)
 * Object review reviews text just within the navigator object, document review reviews all text in a browse mode document (if any) and screen review reviews text on the screen for the current application.
 * The commands that previously move to/from flat review now toggle between these new review modes.
 * The navigator object automatically follows the review cursor such that it remains the deepest object at the position of the review cursor when in document or screen review modes.
 * After switching to screen review mode, NVDA will stay in this mode until you explicitly switch back to document or object review mode.
 * When in document or object review mode, NVDA may automatically switch between these two modes depending on whether you are moving around a browse mode document or not.
* Updated liblouis braille translator to 2.5.3. (#3371)

### Bug Fixes

* Activating an object now announces the action before the activation, rather than the action after the activation (e.g. expand when expanding rather than collapse). (#2982)
* More accurate reading and cursor tracking in  various input fields for recent versions of Skype, such as chat and search fields. (#1601, #3036)
* In the Skype recent conversations list, the number of new events is now read for each conversation if relevant. (#1446)
* Improvements to cursor tracking and reading order for right-to-left text written to the screen; e.g. editing Arabic text in  Microsoft Excel. (#1601)
* Quick navigation to buttons and form fields will now locate links marked as buttons for accessibility purposes in Internet Explorer. (#2750)
* In browse mode, the content inside tree views is no longer rendered, as a flattened representation isn't useful. You can press enter on a tree view to interact with it in focus mode. (#3023)
* Pressing alt+downArrow or alt+upArrow to expand a combo box while in focus mode no longer incorrectly switches to browse mode. (#2340)
* In Internet Explorer 10, table cells no longer activate focus mode, unless they have been explicitly made focusable by the web author. (#3248)
* NVDA no longer fails to start if the system time is earlier than the last check for an update. (#3260)
* If a progress bar is shown on a braille display, the braille display is updated when the progress bar changes. (#3258)
* In browse mode in Mozilla applications, table captions are no longer rendered twice. In addition, the summary is rendered when there is also a caption. (#3196)
* When changing input languages in Windows 8, NVDA now speaks the correct language rather than the previous one.
* NVDA now announces IME conversion mode changes in Windows 8.
* NVDA no longer announces garbage on the Desktop when the Google Japanese or Atok IME input methods are in use. (#3234)
* In Windows 7 and above, NVDA no longer inappropriately announces speech recognition or touch input as a keyboard language change.
* NVDA no longer announces a particular special character (0x7f) when pressing control+backspace in some editors when speak typed characters is enabled. (#3315)
* eSpeak no longer inappropriately changes in pitch, volume, etc. when NVDA reads text containing certain control characters or XML. (#3334) (regression of #437)
* In Java applications, changes to the label or value of the focused control are now announced automatically, and are reflected when subsequently querying the control. (#3119)
* In Scintilla controls, lines are now reported correctly when word wrap is enabled. (#885)
* In Mozilla applications, the name of read-only list items is now correctly reported; e.g. when navigating tweets in focus mode on twitter.com. (#3327)
* Confirmation dialogs in Microsoft Office 2013 now have their content automatically read when they appear.
* Performance improvements when navigating certain tables in Microsoft Word. (#3326)
* NVDA's table navigation commands (control+alt+arrows) function better in certain Microsoft Word tables where a cell spans multiple rows.
* If the Add-ons Manager is already open, activating it again (either from the Tools menu or by opening an add-on file) no longer fails or makes it impossible to close the Add-ons Manager. (#3351)
* NVDA no longer freezes in certain dialogs when Japanese or Chinese Office 2010 IME is in use. (#3064)
* Multiple spaces are no longer compressed to just one space on braille displays. (#1366)
* Zend Eclipse PHP Developer Tools now functions the same as Eclipse. (#3353)
* In Internet Explorer, It is again not necessary to press tab to interact with an embedded object (such as Flash content) after pressing enter on it. (#3364)
* When editing text in Microsoft PowerPoint, the last line is no longer reported as the line above, if the final line is blank. (#3403)
* In Microsoft PowerPoint, objects are no longer sometimes spoken twice when you select them or choose to edit them. (#3394)
* NVDA no longer causes Adobe Reader to crash or freeze for certain badly formed PDF documents containing rows outside of tables. (#3399)
* NVDA now correctly detects the next slide with focus when deleting a slide in Microsoft PowerPoint's thumbnails view. (#3415)

### Changes for Developers

* windowUtils.findDescendantWindow has been added to search for a descendant window (HWND) matching the specified visibility, control ID and/or class name.
* The remote Python console no longer times out after 10 seconds while waiting for input. (#3126)
* Inclusion of the bisect module in binary builds is deprecated and may be removed in a future release. (#3368)
 * Add-ons which depend on bisect (including the urllib2 module) should be updated to include this module.

## 2013.1.1

This release fixes the problem where NVDA crashed when started if configured to use the Irish language, as well as including updates to translations and some other bug fixes.

### Bug Fixes

* Correct characters are produced when typing in NVDA's own user interface while using a Korean or Japanese input method while it is the default method. (#2909)
* In Internet Explorer and other MSHTML controls, fields marked as containing an invalid entry are now handled correctly. (#3256)
* NVDA no longer crashes when started if it is configured to use the Irish language.

## 2013.1

Highlights of this release include a more intuitive and consistent laptop keyboard layout; basic support for Microsoft PowerPoint; support for long descriptions in web browsers; and support for input of computer braille for braille displays which have a braille keyboard.

### Important

#### New Laptop Keyboard Layout

The laptop keyboard layout has been completely redesigned in order to make it more intuitive and consistent.
The new layout uses the arrow keys in combination with the NVDA key and other modifiers for review commands.

Please note the following changes to commonly used commands:

| Name |Key|
|---|---|
|Say all |NVDA+a|
|Read current line |NVDA+l|
|Read current text selection |NVDA+shift+s|
|Report status bar |NVDA+shift+end|

In addition, among other changes, all of the object navigation, text review, mouse click and synth settings ring commands have changed.
Please see the [Commands Quick Reference](keyCommands.html) document for the new keys.

### New Features

* Basic support for editing and reading Microsoft PowerPoint presentations. (#501)
* Basic support for reading and writing messages in Lotus Notes 8.5. (#543)
* Support for automatic language switching when reading documents in Microsoft Word. (#2047)
* In Browse mode for MSHTML (e.g. Internet Explorer) and Gecko (e.g. Firefox), the existence of long descriptions are now announced. It's also possible to open the long description in a new window by pressing NVDA+d. (#809)
* Notifications in Internet Explorer 9 and above are now spoken (such as content blocking or file downloads). (#2343)
* Automatic reporting of table row and column headers is now supported for browse mode documents in Internet Explorer and other MSHTML controls. (#778)
* New language: Aragonese, Irish
* New braille translation tables: Danish grade 2, Korean grade 1. (#2737)
* Support for braille displays connected via bluetooth on a computer running the Bluetooth Stack for Windows by Toshiba. (#2419)
* Support for port selection when using Freedom Scientific displays (Automatic, USB or Bluetooth).
* Support for the BrailleNote family of notetakers from HumanWare when acting as a braille terminal for a screen reader. (#2012)
* Support for older models of Papenmeier BRAILLEX braille displays. (#2679)
* Support for input of computer braille for braille displays which have a braille keyboard. (#808)
* New keyboard settings that allow  the choice for whether NVDA should interrupt speech for typed characters and/or the Enter key. (#698)
* Support for several browsers based on Google Chrome: Rockmelt, BlackHawk, Comodo Dragon and SRWare Iron. (#2236, #2813, #2814, #2815)

### Changes

* Updated liblouis braille translator to 2.5.2. (#2737)
* The laptop keyboard layout has been completely redesigned in order to make it more intuitive and consistent. (#804)
* Updated eSpeak speech synthesizer to 1.47.11. (#2680, #3124, #3132, #3141, #3143, #3172)

### Bug Fixes

* The quick navigation keys for jumping to the next or previous separator in Browse Mode now work in Internet Explorer and other MSHTML controls. (#2781)
* If NVDA falls back to eSpeak or no speech due to the configured speech synthesizer failing when NVDA starts, the configured choice is no longer automatically set to the fallback synthesizer. This means that now, the original synthesizer will be tried again next time NVDA starts. (#2589)
* If NVDA falls back to no braille due to the configured braille display failing when NVDA starts, the configured display is no longer automatically set to no braille. This means that now, the original display will be tried again next time NVDA starts. (#2264)
* In browse mode in Mozilla applications, updates to tables are now rendered correctly. For example, in updated cells, row and column coordinates are reported and table navigation works as it should. (#2784)
* In browse mode in web browsers, certain clickable unlabelled graphics which weren't previously rendered are now rendered correctly. (#2838)
* Earlier and newer versions of SecureCRT are now supported. (#2800)
* For input  methods such as Easy Dots IME under XP, the reading string is now correctly reported.
* The candidate list in the Chinese Simplified Microsoft Pinyin input method under Windows 7 is now correctly read when changing pages with left and right arrow, and when first opening it with Home.
* When custom symbol pronunciation information is saved, the advanced "preserve" field is no longer removed. (#2852)
* When disabling automatic checking for updates, NVDA no longer has to be restarted in order for the change to fully take effect.
* NVDA no longer fails to start if an add-on cannot be removed due to its directory currently being in use by another application. (#2860)
* Tab labels in DropBox's preferences dialog can now be seen with Flat Review.
* If the input language is changed to something other than the default, NVDA now detects keys correctly for commands and input help mode.
* For languages such as German where the + (plus) sign is a single key on the keyboard, it is now possible to bind commands to it by using the word "plus". (#2898)
* In Internet Explorer and other MSHTML controls, block quotes are now reported where appropriate. (#2888)
* The HumanWare Brailliant BI/B series braille display driver can now be selected when the display is connected via Bluetooth but has never been connected via USB.
* Filtering elements in the Browse Mode Elements list with uppercase filter text now returns case-insensitive results just like lowercase rather than nothing at all. (#2951)
* In Mozilla browsers, browse mode can again be used when Flash content is focused. (#2546)
* When using a contracted braille table and expand to computer braille for the word at the cursor is enabled, the braille cursor is now positioned correctly when located after a word wherein a character is represented by multiple braille cells (e.g. capital sign, letter sign, number sign, etc.). (#2947)
* Text selection is now correctly shown on a braille display in applications such as Microsoft word 2003 and Internet Explorer edit controls.
* It is again possible to select text in a backward direction in Microsoft Word while Braille is enabled.
* When reviewing,  backspacing or deleting characters  In Scintilla edit controls, NVDA correctly announces multibyte characters. (#2855)
* NVDA will no longer fail to install when the user's profile path contains certain multibyte characters. (#2729)
* Reporting of groups for List View controls (SysListview32) in 64-bit applications no longer causes an error.
* In browse mode in Mozilla applications, text content is no longer incorrectly treated as editable in some rare cases. (#2959)
* In IBM Lotus Symphony and OpenOffice, moving the caret now moves the review cursor if appropriate.
* Adobe Flash content is now accessible in Internet Explorer in Windows 8. (#2454)
* Fixed Bluetooth support for Papenmeier Braillex Trio. (#2995)
* Fixed inability to use certain Microsoft Speech API version 5 voices such as Koba Speech 2 voices. (#2629)
* In applications using the Java Access Bridge, braille displays are now updated correctly when the caret moves in editable text fields . (#3107)
* Support the form landmark in browse mode documents that support landmarks. (#2997)
* The eSpeak synthesizer driver now handles reading by character more appropriately (e.g. announcing a foreign letter's name or value rather than just its sound or generic name). (#3106)
* NVDA no longer fails to copy user settings for use on logon and other secure screens when the user's profile path contains non-ASCII characters. (#3092)
* NVDA no longer freezes when using Asian character input in some .NET applications. (#3005)
* it is now possible to use browse mode for pages in Internet Explorer 10 when in standards mode; e.g. [www.gmail.com](http://www.gmail.com) login page. (#3151)

### Changes for Developers

* Braille display drivers can now support manual port selection. (#426)
 * This is most useful for braille displays which support connection via a legacy serial port.
 * This is done using the getPossiblePorts class method on the BrailleDisplayDriver class.
* Braille input from braille keyboards is now supported. (#808)
 * Braille input is encompassed by the brailleInput.BrailleInputGesture class or a subclass thereof.
 * Subclasses of braille.BrailleDisplayGesture (as implemented in braille display drivers) can also inherit from brailleInput.BrailleInputGesture. This allows display commands and braille input to be handled by the same gesture class.
* You can now use comHelper.getActiveObject to get an active COM object from a normal process when NVDA is running with the UIAccess privilege. (#2483)

## 2012.3

Highlights of this release include support for Asian character input; experimental support for touch screens on Windows 8; reporting of page numbers and improved support for tables in Adobe Reader; table navigation commands in focused table rows and Windows list-view controls; support for several more braille displays; and reporting of row and column headers in Microsoft Excel.

### New Features

* NVDA can now support Asian character input using IME and text service input methods in all applications, Including:
 * Reporting and navigation of candidate lists;
 * Reporting and navigation of composition strings; and
 * Reporting of reading strings.
* The presence of underline and strikethrough is now reported in Adobe Reader documents. (#2410)
* When the Windows Sticky Keys function is enabled, the NVDA modifier key will now behave like other modifier keys. This allows you to use the NVDA modifier key without needing to hold it down while you press other keys. (#230)
* Automatic reporting of column and row headers is now supported in Microsoft Excel. Press NVDA+shift+c to set the row containing column headers and NVDA+shift+r to set the column containing row headers. Press either command twice in quick succession to clear the setting. (#1519)
* Support for HIMS Braille Sense, Braille EDGE and SyncBraille braille displays. (#1266, #1267)
* When Windows 8 Toast notifications appear, NVDA will report them if reporting of help balloons is enabled. (#2143)
* Experimental support for Touch screens on Windows 8, including:
 * Reading text directly under your finger while moving it around
 * Many gestures for performing object navigation, text review, and other NVDA commands.
* Support for VIP Mud. (#1728)
* In Adobe Reader, if a table has a summary, it is now presented. (#2465)
* In Adobe Reader, table row and column headers can now be reported. (#2193, #2527, #2528)
* New languages: Amharic, Korean, Nepali, Slovenian.
* NVDA can now read auto complete suggestions when entering email addresses in Microsoft Outlook 2007. (#689)
* New eSpeak voice variants: Gene, Gene2. (#2512)
* In Adobe Reader, page numbers can now be reported. (#2534)
 * In Reader XI, page labels are reported where present, reflecting changes to page numbering in different sections, etc. In earlier versions, this is not possible and only sequential page numbers are reported.
* It is now possible to reset NVDA's configuration to factory defaults either by pressing NVDA+control+r three times quickly or by choosing Reset to Factory Defaults from the NVDA menu. (#2086)
* Support for the Seika Version 3, 4 and 5 and Seika80 braille displays from Nippon Telesoft. (#2452)
* The first and last top routing buttons on Freedom Scientific PAC Mate and Focus Braille displays can now be used to scroll  backward and forward. (#2556)
* Many more features are supported on Freedom Scientific Focus Braille displays such as advance bars, rocker bars and certain dot combinations for common actions. (#2516)
* In applications using IAccessible2 such as Mozilla applications, table row and column headers can now be reported outside of browse mode. (#926)
* Preliminary support for the document control in Microsoft Word 2013. (#2543)
* Text alignment can now be reported in applications using IAccessible2 such as Mozilla applications. (#2612)
* When a table row or standard Windows list-view control with multiple columns is focused, you can now use the table navigation commands to access individual cells. (#828)
* New braille translation tables: Estonian grade 0, Portuguese 8 dot computer braille, Italian 6 dot computer braille. (#2319, #2662)
* If NVDA is installed on the system, directly opening an NVDA add-on package (e.g. from Windows Explorer or after downloading in a web browser) will install it into NVDA. (#2306)
* Support for newer models of Papenmeier BRAILLEX braille displays. (#1265)
* Position information (e.g. 1 of 4) is now reported for Windows Explorer list items on Windows 7 and above. This also includes any UIAutomation controls that support the itemIndex and itemCount custom properties. (#2643)

### Changes

* In the NVDA Review Cursor preferences dialog, the Follow keyboard focus option has been renamed to Follow system focus for consistency with terminology used elsewhere in NVDA.
* When braille is tethered to review and the cursor is on an object which is not a text object (e.g. an editable text field), cursor routing keys will now activate the object. (#2386)
* The Save Settings On Exit option is now on by default for new configurations.
* When updating a previously installed copy of NVDA, the desktop shortcut key is no longer forced back to control+alt+n if it was manually changed to something different by the user. (#2572)
* The add-ons list in the Add-ons Manager now shows the package name before its status. (#2548)
* If installing the same or another version of a currently installed add-on, NVDA will ask if you wish to update the add-on, rather than just showing an error and aborting installation. (#2501)
* Object navigation commands (except the report current object command) now report with less verbosity. You can still obtain the extra information by using the report current object command. (#2560)
* Updated liblouis braille translator to 2.5.1. (#2319, #2480, #2662, #2672)
* The NVDA Key Commands Quick Reference document has been renamed to Commands Quick Reference, as it now includes touch commands as well as keyboard commands.
* The Elements list in Browse mode will now remember the last element type shown (e.g. links, headings or landmarks) each time the dialog is shown within the same session of NVDA. (#365)
* Most Metro apps in Windows 8 (e.g. Mail, Calendar) no longer activate Browse Mode for the entire app.
* Updated Handy Tech BrailleDriver COM-Server to 1.4.2.0.

### Bug Fixes

* In Windows Vista and later, NVDA no longer incorrectly treats the Windows key as being held down when unlocking Windows after locking it by pressing Windows+l. (#1856)
* In Adobe Reader, row headers are now correctly recognised as table cells; i.e. coordinates are reported and they can be accessed using table navigation commands. (#2444)
* In Adobe Reader, table cells spanning more than one column and/or row are now handled correctly. (#2437, #2438, #2450)
* The NVDA distribution package now checks its integrity before executing. (#2475)
* Temporary download files are now removed if downloading of an NVDA update fails. (#2477)
* NVDA will no longer freeze when it is running as an administrator while copying the user configuration to the system configuration (for use on Windows logon and other secure screens). (#2485)
* Tiles on the Windows 8 Start Screen are now presented better in speech and braille. The name is no longer repeated, unselected is no longer reported on all tiles, and live status information is presented  as the description of the tile (e.g. current temperature for the Weather tile).
* Passwords are no longer announced when reading password fields in Microsoft Outlook and other standard edit controls that are marked as protected. (#2021)
* In Adobe Reader, changes to form fields are now correctly reflected in browse mode. (#2529)
* Improvements to support for the Microsoft Word Spell Checker, including more accurate reading of the current spelling error, and the ability to support the spell checker when running an Installed copy of NVDA on Windows Vista or higher.
* Add-ons which include files containing non-English characters can now be installed correctly in most cases. (#2505)
* In Adobe Reader, the language of text is no longer lost when it is updated or scrolled to. (#2544)
* When installing an add-on, the confirmation dialog now correctly shows the localized name of the add-on if available. (#2422)
* In applications using UI Automation (such as .net and Silverlight applications), the calculation of numeric values for controls such as sliders has been corrected. (#2417)
* The configuration for reporting of progress bars is now honoured for the indeterminate progress bars displayed by NVDA when installing, creating a portable copy, etc. (#2574)
* NVDA commands can no longer be executed from a braille display while a secure Windows screen (such as the Lock screen) is active. (#2449)
* In browse mode, braille is now updated if the text being displayed changes. (#2074)
* When on a secure Windows screen such as the Lock screen, messages from applications speaking or displaying braille directly via NVDA are now ignored.
* In Browse mode, it is no longer possible to  fall off the bottom of the document with the right arrow key when on the final character, or by jumping to the end of a container when that container is the last item in the document. (#2463)
* Extraneous content is no longer incorrectly included when reporting the text of dialogs in web applications (specifically, ARIA dialogs with no aria-describedby attribute). (#2390)
* NVDA no longer incorrectly reports or locates certain edit fields in MSHTML documents (e.g. Internet Explorer), specifically where an explicit ARIA role has been used by the web page author. (#2435)
* The backspace key is now handled correctly when speaking typed words in Windows command consoles. (#2586)
* Cell coordinates in Microsoft Excel are now shown again in Braille.
* In Microsoft Word, NVDA no longer leaves you stuck on a paragraph with list formatting when trying to navigate out over a bullet or number with left arrow or control + left arrow. (#2402)
* In browse mode in Mozilla applications, the items in certain list boxes (specifically, ARIA list boxes) are no longer incorrectly rendered.
* In browse mode in Mozilla applications, certain controls that were rendered with an incorrect label or just whitespace are now rendered with the correct label.
* In browse mode in Mozilla applications, some extraneous whitespace has been eliminated.
* In browse mode in web browsers, certain graphics that are explicitly marked as presentational (specifically, with an alt="" attribute) are now correctly ignored.
* In web browsers, NVDA now hides content which is marked as hidden from screen readers (specifically, using the aria-hidden attribute). (#2117)
* Negative currency amounts (e.g. -$123) are now correctly spoken as negative, regardless of symbol level. (#2625)
* During say all, NVDA will no longer incorrectly revert to the default language where a line does not end a sentence. (#2630)
* Font information is now correctly detected in Adobe Reader 10.1 and later. (#2175)
* In Adobe Reader, if alternate text is provided, only that text will be rendered. Previously, extraneous text was sometimes included. (#2174)
* Where a document contains an application, the content of the application is no longer included in browse mode. This prevents unexpectedly moving inside the application when navigating. You can interact with the application in the same way as for embedded objects. (#990)
* In Mozilla applications, the value of spin buttons is now correctly reported when it changes. (#2653)
* Updated support for Adobe Digital Editions so that it works in version 2.0. (#2688)
* Pressing NVDA+upArrow while on a combo box in Internet Explorer and other MSHTML documents will no longer incorrectly read all items. Rather, just the active item will be read. (#2337)
* Speech dictionaries will now properly save when using a number (#) sign within the pattern or replacement fields. (#961)
* Browse mode for MSHTML documents (e.g. Internet Explorer) now correctly displays visible content contained within hidden content (specifically, elements with a style of visibility:visible inside an element with style visibility:hidden). (#2097)
* Links in Windows XP's Security Center no longer report random junk after their names. (#1331)
* UI Automation text controls (e.g.  the search field in the Windows 7 Start Menu) are now  correctly announced when moving the mouse over them rather than staying silent.
* Keyboard layout changes are no longer reported during say all, which was particularly problematic for multilingual documents including Arabic text. (#1676)
* The entire content of some UI Automation editable text controls (e.g. the Search Box in the Windows 7/8 Start Menu) is no longer announced every time it changes.
* When moving between groups on the Windows 8 start screen, unlabeled groups no longer announce their first tile as the name of the group. (#2658)
* When opening the Windows 8 start screen, the focus is correctly placed on the first tile, rather than jumping to the root of the start screen which can confuse navigation. (#2720)
* NVDA will no longer fail to start when the user's profile path contains certain multibyte characters. (#2729)
* In browse mode in Google Chrome, the text of tabs is now rendered correctly.
* In browse mode, menu buttons are now reported correctly.
* In OpenOffice.org/LibreOffice Calc, reading spreadsheet cells now works correctly. (#2765)
* NVDA can again function in the Yahoo! Mail message list when used from Internet Explorer. (#2780)

### Changes for Developers

* Previous log file is now copied to nvda-old.log on NVDA initialization. Therefore, if NVDA crashes or is restarted, logging information from that session is still accessible for inspection. (#916)
* Fetching the role property in chooseNVDAObjectOverlayClasses no longer causes the role to be incorrect and thus not reported on focus for certain objects such as Windows command consoles and Scintilla controls. (#2569)
* The NVDA Preferences, Tools and Help menus are now accessible as attributes on gui.mainFrame.sysTrayIcon named preferencesMenu, toolsMenu and helpMenu, respectively. This allows plugins to more easily add items to these menus.
* The navigatorObject_doDefaultAction script in globalCommands has been renamed to review_activate.
* Gettext message contexts are now supported. This allows multiple translations to be defined for a single English message depending on the context. (#1524)
 * This is done using the pgettext(context, message) function.
 * This is supported for both NVDA itself and add-ons.
 * xgettext and msgfmt from GNU gettext must be used to create any PO and MO files. The Python tools do not support message contexts.
 * For xgettext, pass the --keyword=pgettext:1c,2 command line argument to enable inclusion of message contexts.
 * See http://www.gnu.org/software/gettext/manual/html_node/Contexts.html#Contexts for more information.
* It is now possible to access built-in NVDA modules where they have been overridden by third party modules. See the nvdaBuiltin module for details.
* Add-on translation support can now be used within the add-on installTasks module. (#2715)

## 2012.2.1

This release addresses  several potential security issues (by upgrading Python to 2.7.3).

## 2012.2

Highlights of this release include an in-built installer and  portable  creation feature, automatic updates, easy management of new NVDA add-ons, announcement of graphics in Microsoft Word, support for Windows 8 Metro style apps, and several important bug fixes.

### New Features

* NVDA can now automatically check for, download and install updates. (#73)
* Extending NVDA's functionality  has been made easier with the addition of an Add-ons Manager (found under Tools in the NVDA menu) allowing you to install and uninstall new NVDA add-on packages (.nvda-addon files) containing plugins and drivers. Note the Add-on manager does not show older custom plugins and drivers manually copied in to your configuration directory. (#213)
* Many more common NVDA features now work in Windows 8 Metro style apps when using an installed release  of NVDA, including speaking of typed characters, and browse mode for web documents (includes support for metro version of Internet Explorer 10). Portable copies of NVDA cannot access metro style apps. (#1801)
* In browse mode documents (Internet Explorer, Firefox, etc.), you can now  jump to the start and past the end of certain containing elements (such as lists and tables) with shift+, and , respectively. (#123)
* New language: Greek.
* Graphics and alt text are now reported in Microsoft Word Documents. (#2282, #1541)

### Changes

* Announcement of cell coordinates in Microsoft Excel is now after the content rather than before, and is now only included   if the report tables and report table cell coordinates settings are enabled in the Document formatting settings dialog. (#320)
* NVDA is now distributed in one package. Rather than separate portable and installer versions, there is now just one file that, when run, will start a temporary copy of NVDA and will allow you to install or generate a portable distribution. (#1715)
* NVDA is now always installed in to Program Files on all systems. Updating a previous install will also automatically move it if it was not previously installed there.

### Bug Fixes

* With auto language switching enabled, Content such as alt text for graphics and labels for other certain controls in Mozilla Gecko (e.g. Firefox) are now reported in the correct language if marked up appropriately.
* SayAll in BibleSeeker (and other TRxRichEdit controls) no longer stops in the middle of a passage.
* Lists found in the Windows 8 Explorer file properties (permitions tab) and in Windows 8 Windows Update now read correctly.
* Fixed possible freezes in MS Word which would result when it took more than 2 seconds to fetch text from a document (extremely long lines or tables of contents). (#2191)
* Detection of word breaks now works correctly where whitespace is followed by certain punctuation. (#1656)
* In browse mode in Adobe Reader, it is now possible to navigate to headings without a level using quick navigation and the Elements List. (#2181)
* In Winamp, braille is now correctly updated when you move to a different item in the Playlist Editor. (#1912)
* The tree in the Elements List (available for browse mode documents) is now properly sized to show  the text of each element. (#2276)
* In applications using the Java Access Bridge, editable text fields are now presented correctly in braille. (#2284)
* In applications using the java Access Bridge, editable text fields no longer report strange characters in certain circumstances. (#1892)
* In applications using the Java Access Bridge, when at the end of an editable text field, the current line is now reported correctly. (#1892)
* In browse mode in applications using Mozilla Gecko 14 and later (e.g. Firefox 14), quick navigation now works for block quotes and embedded objects. (#2287)
* In Internet Explorer 9, NVDA no longer reads unwanted content when focus moves inside certain landmarks or focusable elements (specifically, a div element which is focusable or has an ARIA landmark role).
* The NVDA icon for the NVDA Desktop and Start Menu shortcuts is now displayed correctly on 64 bit editions of Windows. (#354)

### Changes for Developers

* Due to the replacement of the previous NSIS installer for NVDA with a built-in installer in Python, it is no longer necessary for translaters to maintain a langstrings.txt file for the installer. All localization strings are now managed by gettext po files.

## 2012.1

Highlights of this release include features for more fluent reading of braille; indication of document formatting in braille; access to much more formatting information and improved performance in Microsoft Word; and support for the iTunes Store.

### New Features

* NVDA can announce the number of leading tabs and spaces of the current line in the order that they are entered. This can be enabled by selecting report line indentation in the document formatting dialogue. (#373)
* NVDA can now detect key presses generated from alternative keyboard input emulation such as on-screen keyboards and speech recognition software.
* NVDA can now detect colors in Windows command consoles.
* Bold, italic and underline are now indicated in braille using signs appropriate to the configured translation table. (#538)
* Much more information is now reported in Microsoft Word documents, including:
 * Inline information such as footnote and endnote numbers, heading levels, the existence of comments, table nesting levels, links, and text color;
 * Reporting when entering document sections such as the comments story, footnotes and endnotes stories, and header and footer stories.
* Braille now indicates selected text using dots 7 and 8. (#889)
* Braille now reports information about controls within documents such as links, buttons and headings. (#202)
* Support for the hedo ProfiLine and MobilLine USB braille displays. (#1863, #1897)
* NVDA now avoids splitting words in braille when possible by default. This can be disabled in the Braille Settings dialog. (#1890, #1946)
* It is now possible to have braille displayed by paragraphs instead of lines, which may allow for more fluent reading of large amounts of text. This is configurable using the Read by paragraphs option in the Braille Settings dialog. (#1891)
* In browse mode, you can activate the object under the cursor using a braille display. This is done by pressing the cursor routing key where the cursor is located (which means pressing it twice if the cursor is not already there). (#1893)
* Basic support for web areas in iTunes such as the Store. Other applications using WebKit 1 may also be supported. (#734)
* In books in Adobe Digital Editions 1.8.1 and later, pages are now turned automatically when using say all. (#1978)
* New braille translation tables: Portuguese grade 2, Icelandic 8 dot computer braille, Tamil grade 1, Spanish 8 dot computer braille, Farsi grade 1. (#2014)
* You can now configure whether frames in documents are reported from the Document Formatting preferences dialog. (#1900)
* Sleep mode is automatically enabled when using OpenBook. (#1209)
* In Poedit, translators can now read translator added and automatically extracted comments. Messages that are untranslated or fuzzy are marked with a star and a beep is heard when you navigate onto them. (#1811)
* Support for the HumanWare Brailliant BI and B series displays. (#1990)
* New languages: Norwegian Bokmål, Traditional Chinese (Hong Kong).

### Changes

* Commands to describe the current character or to spell the current word or line now will spell in the appropriate language according to the text, if auto language switching is turned on and the appropriate language information is available.
* Updated eSpeak speech synthesizer to 1.46.02.
* NVDA will now truncate extremely long (30 characters or greater) names guessed from graphic and link URLs as they are most likely garbage that gets in the way of reading. (#1989)
* Some information displayed in braille has been abbreviated. (#1955, #2043)
* When the caret or review cursor moves, braille is now scrolled in the same way as when it is manually scrolled. This makes it more appropriate when braille is configured to read by paragraphs and/or avoid splitting words. (#1996)
* Updated to new Spanish grade 1 braille translation table.
* Updated liblouis braille translator to 2.4.1.

### Bug Fixes

* In Windows 8, focus is no longer incorrectly moved away from the Windows Explorer search field, which was not allowing NVDA to interact with it.
* Major performance improvements when reading and navigating Microsoft Word documents while automatic reporting of formatting is enabled, thus now making it quite comfortable to proof read formatting etc. Performance may be also improved over all for some users.
* Browse mode is now used for full screen Adobe Flash content.
* Fixed poor audio quality in some cases when using Microsoft Speech API version 5 voices with the audio output device set to something other than the default (Microsoft Sound Mapper). (#749)
* Again allow NVDA to be used with the "no speech" synthesizer, relying purely on braille or the speech viewer. (#1963)
* Object navigation commands no longer report "No children" and "No parents", but instead report messages consistent with the documentation.
* When NVDA is configured to use a language other than English, the name of the tab key is now reported in the correct language.
* In Mozilla Gecko (e.g. Firefox), NVDA no longer intermittently switches to browse mode while navigating menus in documents. (#2025)
* In Calculator, the backspace key now reports the updated result instead of reporting nothing. (#2030)
* In browse mode, the move mouse to current navigator object command now routes to the center of the object at the review cursor instead of the top left, making it more accurate it some cases. (#2029)
* In browse mode with automatic focus mode for focus changes enabled, focusing on a toolbar will now switch to focus mode. (#1339)
* The report title command works correctly again in Adobe Reader.
* With automatic focus mode for focus changes enabled, focus mode is now correctly used for focused table cells; e.g. in ARIA grids. (#1763)
* In iTunes, position information in certain lists is now reported correctly.
* In Adobe Reader, some links are no longer treated as containing read-only editable text fields.
* The labels of some editable text fields are no longer incorrectly included when reporting the text of a dialog. (#1960)
* The description of groupings is once again reported if reporting of object descriptions is enabled.
* The human readable sizes are now included in the text of the Windows Explorer drive properties dialog.
* Double reporting of property page text has been suppressed in some cases. (#218)
* Improved tracking of the caret in editable text fields which rely on text written to the screen. In particular, this improves editing in the Microsoft Excel cell editor and the Eudora message editor. (#1658)
* In Firefox 11, the move to containing virtual buffer command (NVDA+control+space) now works as it should to escape embedded objects such as Flash content.
* NVDA now restarts itself correctly (e.g. after changing the configured language) when it is located in a directory which contains non-ASCII characters. (#2079)
* Braille correctly respects the settings for reporting of object shortcut keys, position information and descriptions.
* In Mozilla applications, switching between browse and focus modes is no longer slow with braille enabled. (#2095)
* Routing the cursor to the space at the end of the line/paragraph using braille cursor routing keys in some editable text fields now works correctly instead of routing to the start of the text. (#2096)
* NVDA again works correctly with the Audiologic Tts3 synthesizer. (#2109)
* Microsoft Word documents are correctly treated as multi-line. This causes braille to behave more appropriately when a document is focused.
* In Microsoft Internet Explorer, errors no longer occur when focusing on certain rare controls. (#2121)
* Changing the pronunciation of punctuation/symbols by the user will now take effect straight away, rather than requiring NVDA to be restarted or auto language switching to be disabled.
* When using eSpeak, speech no longer goes silent in some cases in the Save As dialog of the NVDA Log Viewer. (#2145)

### Changes for Developers

* There is now a remote Python console for situations where remote debugging is useful. See the Developer Guide for details.
* The base path of NVDA's code is now stripped from tracebacks in the log to improve readability. (#1880)
* TextInfo objects now have an activate() method to activate the position represented by the TextInfo.
 * This is used by braille to activate the position using cursor routing keys on a braille display. However, there may be other callers in future.
* TreeInterceptors and NVDAObjects which only expose one page of text at a time can support automatic page turns during say all by using the textInfos.DocumentWithPageTurns mix-in. (#1978)
* Several control and output constants have been renamed or moved. (#228)
 * speech.REASON_* constants have been moved to controlTypes.
 * In controlTypes, speechRoleLabels and speechStateLabels have been renamed to just roleLabels and stateLabels, respectively.
* Braille output is now logged at level input/output. First, the untranslated text of all regions is logged, followed by the braille cells of the window being displayed. (#2102)
* subclasses of the sapi5 synthDriver can now override _getVoiceTokens and extend init to support custom voice tokens such as with sapi.spObjectTokenCategory to get tokens from a custom registry location.

## 2011.3

Highlights of this release include automatic speech language switching when reading documents with appropriate language information; support for 64 bit Java Runtime Environments; reporting of text formatting in browse mode in Mozilla applications; better handling of application crashes and freezes; and initial fixes for Windows 8.

### New Features

* NVDA can now change the eSpeak synthesizer language on the fly when reading certain web/pdf documents with appropriate language information. Automatic language/dialect switching can be toggled on and off from the Voice Settings dialog. (#845)
* Java Access Bridge 2.0.2 is now supported, which includes support for 64 bit Java Runtime Environments.
* In Mozilla Gecko (e.g. Firefox) Heading levels are now announced  when using object navigation.
* Text formatting can now be reported when using browse mode in Mozilla Gecko (e.g. Firefox and Thunderbird). (#394)
* Text with underline and/or strikethrough can now be detected and reported in standard IAccessible2 text controls such as in Mozilla applications.
* In browse mode in Adobe Reader, table row and column counts are now reported.
* Added support for the Microsoft Speech Platform synthesizer. (#1735)
* Page and line numbers are now reported for the caret in IBM Lotus Symphony. (#1632)
* The percentage of how much the pitch changes when speaking a capital letter is now configurable from the voice settings dialog. However, this does replace the older raise pitch for capitals checkbox (therefore to turn off this feature set the percentage to 0). (#255)
* Text and background color is now included in the reporting of formatting for cells in Microsoft Excel. (#1655)
* In applications using the Java Access Bridge, the activate current navigator object command now works on controls where appropriate. (#1744)
* New language: Tamil.
* Basic support for Design Science MathPlayer.

### Changes

* NVDA will now restart itself if it crashes.
* Some information displayed in braille has been abbreviated. (#1288)
* the Read active window script (NVDA+b) has been improved to filter out unuseful controls   and also is now much more easy to silence. (#1499)
* Automatic say all when a browse mode document loads is now optional via a setting in the Browse Mode settings dialog. (#414)
* When trying to read the status bar (Desktop NVDA+end), If a real status bar object cannot be located, NVDA will instead resort to using the bottom line of text written to the display for the active application. (#649)
* When reading with say all in browse mode documents, NVDA will now pause at the end of headings and other block-level elements, rather than speaking the text together with the next lot of text as one long sentence.
* In browse mode, pressing enter or space on a tab now activates it instead of switching to focus mode. (#1760)
* Updated eSpeak speech synthesizer to 1.45.47.

### Bug Fixes

* NVDA  no longer shows bullets or numbering for lists in Internet Explorer and other MSHTML controls when the author has indicated that these should not be shown (i.e. the list style is "none"). (#1671)
* Restarting NVDA when it has frozen (e.g. by pressing control+alt+n) no longer exits the previous copy without starting a new one.
* Pressing backspace or arrow keys in a Windows command console no longer causes strange results in some cases. (#1612)
* The selected item in WPF combo boxes (and possibly some other combo boxes exposed using UI Automation) which do not allow text editing is now reported correctly.
* In browse mode in Adobe Reader, it is now always possible to move to the next row from the header row and vice versa using the move to next row and move to previous row commands. Also, the header row is no longer reported as row 0. (#1731)
* In browse mode in Adobe Reader, it is now possible to move to (and therefore past) empty cells in a table.
* Pointless position information (e.g. 0 of 0 level 0) is no longer reported in braille.
* When braille is tethered to review, it is now able to show  content in flat review. (#1711)
* A text control's text is no longer presented twice on a braille display in some cases, e.g. scrolling back from the start of Wordpad documents.
* In browse mode in Internet Explorer, pressing enter on a file upload button now correctly presents the dialog to choose a file to upload instead of switching to focus mode. (#1720)
* Dynamic content changes such as in Dos consoles are no longer announced if  sleep mode for that application is currently on. (#1662)
* In browse mode, the behaviour of alt+upArrow and alt+downArrow to collapse and expand combo boxes has been improved. (#1630)
* NVDA now recovers from many more situations such as applications that stop responding which previously caused it to freeze completely. (#1408)
* For Mozilla Gecko (Firefox etc) browse mode documents NVDA will no longer fail to render text in a very specific situation where an element is styled as display:table. (#1373)
* NVDA will no longer announce label controls when focus moves inside of them. Stops double announcements of labels for some form fields in Firefox (Gecko) and Internet Explorer (MSHTML). (#1650)
* NVDA no longer fails to read a cell in Microsoft Excel after pasting in to it with control+v. (#1781)
* In Adobe Reader, extraneous information about the document is no longer announced when moving to a control on a different page in focus mode. (#1659)
* In browse mode in Mozilla Gecko applications (e.g. Firefox), toggle buttons are now detected and reported correctly. (#1757)
* NVDA can now   correctly read the Windows Explorer Address Bar in Windows 8 developer preview.
* NVDA will no longer crash apps such as winver and wordpad in Windows 8 developer preview due to bad glyph translations.
* In browse mode in applications using Mozilla Gecko 10 and later (e.g. Firefox 10), the cursor is more often positioned correctly when loading a page with a target anchor. (#360)
* In browse mode in Mozilla Gecko applications (e.g. Firefox), labels for image maps are now rendered.
* With mouse tracking enabled, moving the mouse over certain editable text fields (such as in Synaptics Pointing Device Settings and SpeechLab SpeakText) no longer causes the application to crash. (#672)
* NVDA now functions correctly in several about dialogs in applications distributed with Windows XP, including the About dialog in Notepad and the About Windows dialog. (#1853, #1855)
* Fixed reviewing by word in Windows Edit controls. (#1877)
* Moving out of an editable text field with leftArrow, upArrow or pageUp while in focus mode now correctly switches to browse mode when automatic focus mode for caret movement is enabled. (#1733)

### Changes for Developers

* NVDA can now instruct speech synthesizers to switch languages for particular sections of speech.
 * To support this, drivers must handle speech.LangChangeCommand in sequences past to SynthDriver.speak().
 * SynthDriver objects should also provide the language argument to VoiceInfo objects (or override the language attribute to retrieve the current language). Otherwise, NVDA's user interface language will be used.

## 2011.2

Highlights of this release include major improvements concerning punctuation and symbols, including configurable levels, custom labelling and character descriptions; no pauses at the end of lines during say all; improved support for ARIA in Internet Explorer; better support for XFA/LiveCycle PDF documents in Adobe Reader; access to text written to the screen in more applications; and access to formatting and color information for text written to the screen.

### New Features

* It is now possible to hear the description for any given character by pressing the review current character script twice in quick succession.  For English characters this is the standard English phonetic alphabet. For pictographic languages such as traditional Chinese, one or more example phrases using the given symbol are provided. Also pressing review current word or review current line three times will spell the word/line using the first of these descriptions. (#55)
* More text can be seen in flat review for applications such as Mozilla Thunderbird that write their text directly to the display as glyphs.
* It is now possible to choose from several levels of punctuation and symbol announcement. (#332)
* When punctuation or other symbols are repeated more than four times, the number of repetitions is now announced instead of speaking the repeated symbols. (#43)
* New braille translation tables: Norwegian 8 dot computer braille, Ethiopic grade 1, Slovene grade 1, Serbian grade 1. (#1456)
* Speech no longer unnaturally pauses at the end of each line when using the say all command. (#149)
* NVDA will now announce whether something is sorted (according to the aria-sort property) in web browsers. (#1500)
* Unicode Braille Patterns are now displayed correctly on braille displays. (#1505)
* In Internet Explorer and other MSHTML controls when focus moves inside a group of controls (surrounded by a fieldset), NVDA will now announce the name of the group (the legend). (#535)
* In Internet Explorer and other MSHTML controls, the aria-labelledBy and aria-describedBy properties are now honoured.
* in Internet Explorer and other MSHTML controls, support for ARIA list, gridcell, slider and progressbar controls has been improved.
* Users can now change the pronunciation of punctuation and other symbols, as well as the symbol level at which they are spoken. (#271, #1516)
* In Microsoft Excel, the name of the active sheet is now reported when switching sheets with control+pageUp or control+pageDown. (#760)
* When navigating a table in Microsoft Word with the tab key NVDA will now announce the current cell as you move. (#159)
* You can now configure whether table cell coordinates are reported from the Document Formatting preferences dialog. (#719)
* NVDA can now detect formatting and color for text written to the screen.
* In the Outlook Express/Windows Mail/Windows Live Mail message list, NVDA will now announce the fact that a message is unread and also if it's expanded or collapsed in the case of conversation threads. (#868)
* eSpeak now has a rate boost setting which triples the speaking rate.
* Support for the  calendar control found in the Date and Time Information dialog accessed from the  Windows 7 clock. (#1637)
* Additional key bindings have been added for the MDV Lilli braille display. (#241)
* New languages: Bulgarian, Albanian.

### Changes

* To move the caret to the review cursor, now press the move focus to navigator object script (desktop NVDA+shift+numpadMinus, laptop NVDA+shift+backspace) twice in quick succession. This frees up more keys on the keyboard. (#837)
* To hear the  decimal and hexadecimal representation of the character under the review cursor, now press review current character three times rather than twice, as twice now speaks the character description.
* Updated eSpeak speech synthesiser to 1.45.03. (#1465)
* Layout tables are no longer announced in Mozilla Gecko applications while moving the focus when in focus mode or outside of a document.
* In Internet Explorer and other MSHTML controls, browse mode now works for documents inside ARIA applications. (#1452)
* Updated liblouis braille translator to 2.3.0.
* When in browse mode  and jumping to a control with quicknav or focus, the description of the control is now announced if it has one.
* Progress bars are now announced in brows mode.
* Nodes marked with an ARIA role of presentation in Internet Explorer and other MSHTML controls are now filtered out of simple review and the focus ancestry.
* NVDA's user interface and documentation now refer to virtual buffers as browse mode, as the term "virtual buffer" is rather meaningless to most users. (#1509)
* When the user wishes to copy their user settings to the system profile for use on the logon screen, etc., and their settings contain custom plugins, they are now warned that this could be a security risk. (#1426)
* The NVDA service no longer starts and stops NVDA on user input desktops.
* On Windows XP and Windows Vista, NVDA no longer makes use of UI Automation even if it is available via the platform update. Although using UI Automation can improve the accessibility of some modern applications, on XP and Vista there were too many freezes, crashes and over all performance loss while using it. (#1437)
* In applications using Mozilla Gecko 2 and later (such as Firefox 4 and later), a document can now be read in browse mode before it is fully finished loading.
* NVDA now announces the state of a container when focus moves to a control inside it (e.g. if focus moves inside a document that is still loading it will report it as busy).
* NVDA's user interface and documentation no longer use the terms "first child" and "parent" with respect to object navigation, as these terms are confusing for many users.
* Collapsed is no longer reported for some menu items which have sub-menus.
* The reportCurrentFormatting script (NVDA+f) now reports the formatting at the position of the review cursor rather than the system caret / focus. As  by default the review cursor follows the caret, most people should not notice a difference. However this now enables the user to find out the formatting when moving the review cursor, such as in flat review.

### Bug Fixes

* Collapsing combo boxes in browse mode documents when focus mode has been forced with NVDA+space no longer auto-switches back to browse mode. (#1386)
* In Gecko (e.g. Firefox) and MSHTML (e.g. Internet Explorer) documents, NVDA now correctly renders certain text on the same line which was previously rendered on separate lines. (#1378)
* When Braille is tethered to review and the navigator object is moved to a browse mode document, either manually or due to a focus change, braille will appropriately show the browse mode content. (#1406, #1407)
* When speaking of punctuation is disabled, certain punctuation is no longer incorrectly spoken when using some synthesisers. (#332)
* Problems no longer occur when loading configuration for synthesisers which do not support the voice setting such as Audiologic Tts3. (#1347)
* The Skype Extras menu is now read correctly. (#648)
* Checking the Brightness controls volume checkbox in the Mouse Settings dialog should no longer cause a major lag for beeps when moving the mouse around the screen on Windows Vista/Windows 7 with Aero enabled. (#1183)
* When NVDA is configured to use the laptop keyboard layout, NVDA+delete now works as documented to report the dimensions of the current navigator object. (#1498)
* NVDA now Appropriately honours the aria-selected attribute in Internet Explorer documents.
* When NVDA automatically switches to focus mode in browse mode documents, it now announces information about the context of the focus. For example, if a list box item receives focus, the list box will be announced first. (#1491)
* In Internet Explorer and other MSHTML controls, ARIA listbox controls are now treeted as lists, rather than list items.
* When a read-only editable text control receives focus, NVDA now reports that it is read-only. (#1436)
* In browse mode, NVDA now behaves correctly with respect to read-only editable text fields.
* In browse mode documents, NVDA no longer incorrectly switches out of focus mode when aria-activedescendant is set; e.g. when the completion list appeared in some auto complete controls.
* In Adobe Reader, the name of controls is now reported when moving focus or using quick navigation in browse mode.
* In XFA PDF documents in Adobe Reader, buttons, links and graphics are now rendered correctly.
* In XFA PDF documents in Adobe Reader, all elements are now rendered on separate lines. This change was made because large sections (sometimes even the entire document) were being rendered without breaks due to the general lack of structure in these documents.
* Fixed problems when moving focus to or away from editable text fields in XFA PDF documents in Adobe Reader.
* In XFA PDF documents in Adobe Reader, changes to the value of a focused combo box will now be reported.
* Owner-drawn Combo boxes such as the ones to choose colors in Outlook Express are now accessible with NVDA. (#1340)
* In languages which use a space as a digit group/thousands separator such as French and German, numbers from separate chunks of text are no longer pronounced as a single number. This was particularly problematic for table cells containing numbers. (#555)
* nodes with an ARIA role of description in Internet Explorer and other MSHTML controls now are classed as static text, not edit fields.
* Fixed various issues when pressing tab while focus is on a document in browse mode (e.g. tab inappropriately moving to the address bar in Internet Explorer). (#720, #1367)
* When entering lists while reading text, NVDA now says, for example, "list with 5 items" instead of "listwith 5 items". (#1515)
* In input help mode, gestures are logged even if their scripts bypass input help such as the scroll braille display forward and back commands.
* In input help mode, when a modifier is held down on the keyboard, NVDA no longer reports the modifier as if it is modifying itself; e.g. NVDA+NVDA.
* In Adobe Reader documents, pressing c or shift+c to navigate to a combo box now works.
* The selected state of selectable table rows is now reported the same way it is for list and tree view items.
* Controls in Firefox and other Gecko applications can now be activated while in browse mode even if their content has been floated off-screen. (#801)
* You can no longer show an NVDA settings dialog while a message dialog is being shown, as the settings dialog was frozen in this case. (#1451)
* In Microsoft Excel, there is no longer a lag when holding down or rapidly pressing keys to move between or select cells.
* Fixed intermittent crashes of the NVDA service which meant that NVDA stopped running on secure Windows screens.
* Fixed problems that sometimes occurred with braille displays when a change caused text that was being displayed to disappear. (#1377)
* The downloads window in Internet Explorer 9 can now be navigated and read with NVDA. (#1280)
* It is no longer possible to accidentally start multiple copies of NVDA at the same time. (#507)
* On slow systems, NVDA no longer inappropriately causes its main window to be shown all the time while running. (#726)
* NVDA no longer crashes on Windows xP when starting a WPF application. (#1437)
* Say all and say all with review are now able to work in UI automation text controls that support all required functionality. For example, you can now use say all with review on XPS Viewer documents.
* NVDA no longer inappropriately classes some list items in the Outlook Express / Windows Live Mail message rules Apply Now dialog as being checkboxes. (#576)
* Combo boxes are no longer reported as having a sub-menu.
* NVDA is  now able to read the recipiants in the To, CC and BCC fields in Microsoft Outlook. (#421)
* Fixed the issue in NVDA's Voice Settings dialog where the value of sliders was sometimes not reported when changed. (#1411)
* NVDA no longer fails to announce the new cell when moving in an Excel spreadsheet after cutting and pasting. (#1567)
* NVDA no longer becomes worse at guessing color names the more colors it announces.
* In Internet Explorer and other MSHTML controls, fixed the inability to read parts of rare pages which contain iframes marked with an ARIA role of presentation. (#1569)
* In Internet Explorer and other MSHTML controls, fixed a rare problem where the focus kept bouncing infinitely between the document and a multi-line editable text field in focus mode. (#1566)
* In Microsoft Word 2010 NVDA will now automatically read confirmation dialogs. (#1538)
* In multi-line editable text fields in Internet Explorer and other MSHTML controls, selection on lines after the first is now reported correctly. (#1590)
* Improved moving by word in many cases, including browse mode and Windows Edit controls. (#1580)
* The NVDA installer no longer shows garbled text for Hong Kong versions of Windows Vista and Windows 7. (#1596)
* NVDA no longer fails to load the Microsoft Speech API version 5 synthesizer if the configuration contains settings for that synthesizer but is missing the voice setting. (#1599)
* In editable text fields in Internet Explorer and other MSHTML controls, NVDA no longer lags or freezes when braille is enabled.
* In firefox brows mode, NVDA no longer refuses to include content that is inside a focusable node with an ARIA role of presentation.
* In Microsoft Word with braille enabled, lines on pages after the first page are now reported correctly. (#1603)
* In Microsoft Word 2003, lines of right-to-left text can once again be read with braille enabled. (#627)
* In Microsoft Word, say all now works correctly when the document does not end with a sentence ending.
* When opening a plain text message in Windows Live Mail 2011, NVDA will correctly focus on the message document allowing it to be read.
* NVDA no longer temporarily freezes or refuses to speak when in the Move to / Copy to dialogs in Windows Live Mail. (#574)
* In Outlook 2010, NVDA will now correctly track the focus in the message list. (#1285)
* Some USB connection issues have been resolved with the MDV Lilli braille display. (#241)
* In Internet explorer and other MSHTML controls, spaces are no longer ignored in browse mode in certain cases (e.g. after a link).
* In Internet Explorer and other MSHTML controls, some extraneous line breaks have been eliminated in browse mode. specifically, HTML elements with a display style of None no longer force a line break. (#1685)
* If NVDA is unable to start, failure to play the Windows critical stop sound no longer clobbers the critical error message in the log file.

### Changes for Developers

* Developer documentation can now be generated using SCons. See readme.txt at the root of the source distribution for details, including associated dependencies.
* Locales can now provide descriptions for characters. See the Character Descriptions section of the Developer Guide for details. (#55)
* Locales can now provide information about the pronunciation of specific punctuation and other symbols. See the Symbol Pronunciation section of the Developer Guide for details. (#332)
* You can now build NVDAHelper with several debugging options using the nvdaHelperDebugFlags SCons variable. See readme.txt at the root of the source distribution for details. (#1390)
* Synth drivers are now passed a sequence of text and speech commands to speak, instead of just text and an index.
 * This allows for embedded indexes, parameter changes, etc.
 * Drivers should implement SynthDriver.speak() instead of SynthDriver.speakText() and SynthDriver.speakCharacter().
 * The old methods will be used if SynthDriver.speak() is not implemented, but they are deprecated and will be removed in a future release.
* gui.execute() has been removed. wx.CallAfter() should be used instead.
* gui.scriptUI has been removed.
 * For message dialogs, use wx.CallAfter(gui.messageBox, ...).
 * For all other dialogs, real wx dialogs should be used instead.
 * A new gui.runScriptModalDialog() function simplifies using modal dialogs from scripts.
* Synth drivers can now support boolean settings. See SynthDriverHandler.BooleanSynthSetting.
* SCons now accepts a certTimestampServer variable specifying the URL of a timestamping server to use to timestamp authenticode signatures. (#1644)

## 2011.1.1

This release fixes several security and other important issues found in NVDA 2011.1.

### Bug Fixes

* The Donate item in the NVDA menu is now disabled when running on the logon, lock, UAC and other secure Windows screens, as this is a security risk. (#1419)
* It is now impossible to copy or paste within NVDA's user interface while on secure desktops (lock screen, UAC screen and windows logon) as this is a security risk. (#1421)
* In Firefox 4, the move to containing virtual buffer command (NVDA+control+space) now works as it should to escape embedded objects such as Flash content. (#1429)
* When speaking of command keys is enabled, shifted characters are no longer incorrectly spoken as command keys. (#1422)
* When speaking of command keys is enabled, pressing space with modifiers other than shift (such as control and alt) is now reported as a command key. (#1424)
* Logging is now completely disabled when running on the logon, lock, UAC and other secure Windows screens, as this is a security risk. (#1435)
* In input help mode, Gestures are now logged even if they are not bound to a script (in accordance with the user guide). (#1425)

## 2011.1

Highlights of this release include automatic reporting of new text output in mIRC, PuTTY, Tera Term and SecureCRT; support for global plugins; announcement of bullets and numbering in Microsoft Word; additional key bindings for braille displays, including keys to move to the next and previous line; support for several Baum, HumanWare and APH braille displays; and reporting of colors for some controls, including IBM Lotus Symphony text controls.

### New Features

* Colors can now be reported for some controls. Automatic announcement can be configured in the Document Formatting preferences dialog. It can also be reported on demand using the report text formatting command (NVDA+f).
 * Initially, this is supported in standard IAccessible2 editable text controls (such as in Mozilla applications), RichEdit controls (such as in Wordpad) and IBM Lotus Symphony text controls.
* In virtual buffers, you can now select by page (using shift+pageDown and shift+pageUp) and paragraph (using shift+control+downArrow and shift+control+upArrow). (#639)
* NVDA now automatically reports new text output in mIRC, PuTTY, Tera Term and SecureCRT. (#936)
* Users can now add new key bindings or override existing ones for any script in NVDA by providing a single user input gesture map. (#194)
* Support for global plugins. Global plugins can add new functionality to NVDA which works across all applications. (#281)
* A small beep is now heard when typing characters with the shift key while capslock is on. This can be turned off by unchecking the related new option in the Keyboard settings dialog. (#663)
* hard page breaks are now announced when moving by line in Microsoft Word. (#758)
* Bullets and numbering are now spoken in Microsoft Word when moving by line. (#208)
* A command to toggle Sleep mode for the current application (NVDA+shift+s) is now available. Sleep mode (previously known as self voicing mode) disables all screen reading functionality in NVDA for a particular application. Very useful for applications that provide their own speech and or screen reading features. Press this command again to disable Sleep mode.
* Some additional braille display key bindings have been added. See the Supported Braille Displays section of the User Guide for details. (#209)
* For the convenience of third party developers, app modules as well as global plugins can now be reloaded without restarting NVDA. Use tools -> Reload plugins in the NVDA menu or NVDA+control+f3. (#544)
* NVDA now remembers the position you were at when returning to a previously visited web page. This applies until either the browser or NVDA is exited. (#132)
* Handy Tech braille displays can now be used without installing the Handy Tech universal driver. (#854)
* Support for several Baum, HumanWare and APH braille displays. (#937)
* The status bar in Media Player Classic Home Cinema is now recognised.
* The Freedom Scientific Focus 40 Blue braille display can now be used when connected via bluetooth. (#1345)

### Changes

* Position information is no longer reported by default in some cases where it was usually incorrect; e.g. most menus, the Running Applications bar, the Notification Area, etc. However, this can be turned on again by an added option in the Object Presentation settings dialog.
* Keyboard help has been renamed to input help to reflect that it handles input from sources other than the keyboard.
* Input Help no longer reports a script's code location via speech and braille as it is cryptic and irrelevant to the user. However, it is now logged for developers and advanced users.
* When NVDA detects that it has frozen, it continues to intercept NVDA modifier keys, even though it passes all other keys through to the system. This prevents the user from unintentionally toggling caps lock, etc. if they press an NVDA modifier key without realising NVDA has frozen. (#939)
* If keys are held down after using the pass next key through command, all keys (including key repeats) are now passed through until the last key is released.
* If an NVDA modifier key is pressed twice in quick succession to pass it through and the second press is held down, all key repeats will now be passed through as well.
* The volume up, down and mute keys are now reported in input help. This could be helpful if the user is uncertain as to what these keys are.
* The hotkey for the Review Cursor item in the NVDA Preferences menu has been changed from r to c to eliminate the conflict with the Braille Settings item.

### Bug Fixes

* When adding a new speech dictionary entry, the title of the dialog is now "Add dictionary entry" instead of "Edit dictionary entry". (#924)
* In speech dictionary dialogs, the content of the Regular expression and Case sensitive columns of the Dictionary entries list is now presented in the configured NVDA language instead of always in English.
* In AIM, position information is now announced in tree views.
* On sliders in the Voice Settings dialog, up arrow/page up/home now increase the setting and down arrow/page down/end decrease it. Previously, the opposite occurred, which is not logical and is inconsistent with the synth settings ring. (#221)
* In virtual buffers with screen layout disabled, some extraneous blank lines no longer appear.
* If an NVDA modifier key is pressed twice quickly but there is an intervening key press, the NVDA modifier key is no longer passed through on the second press.
* Punctuation keys are now spoken in input help even when speaking of punctuation is disabled. (#977)
* In the Keyboard Settings dialog, the keyboard layout names are now presented in the configured NVDA language instead of always in English. (#558)
* Fixed an issue where some items were rendered as empty in Adobe Reader documents; e.g. the links in the table of contents of the Apple iPhone IOS 4.1 User Guide.
* The "Use currently saved settings on the logon and other secure screens" button in NVDA's General Settings dialog now works if used immediately after NVDA is newly installed but before a secure screen has appeared. Previously, NVDA reported that copying was successful, but it actually had no effect. (#1194)
* It is no longer possible to have two NVDA settings dialogs open simultaneously. This fixes issues where one open dialog depends on another open dialog; e.g. changing the synthesiser while the Voice Settings dialog is open. (#603)
* On systems with UAC enabled, the "Use currently saved settings on the logon and other secure screens" button in NVDA's General Settings dialog no longer fails after the UAC prompt if the user's account name contains a space. (#918)
* In Internet Explorer and other MSHTML controls, NVDA now uses the URL as a last resort to determine the name of a link, rather than presenting empty links. (#633)
* NVDA no longer ignores the focus  in AOL Instant Messenger 7 menus. (#655)
* Announce the correct label for errors in the Microsoft Word Spell Check dialog (e.g. Not in dictionary, Grammar error, punctuation). Previously  they were all announced as grammar error. (#883)
* Typing in Microsoft Word while using a braille display should no longer cause garbled text to be typed, and a rare freeze when pressing a braille routing key in Word documents has been fixed. (#1212) However a limitation is that Arabic text can no longer be read in Word 2003 and below, while using a braille display. (#627)
* When pressing the delete key in an edit field, the text/cursor on a braille display should now always be updated appropriately to reflect the change. (#947)
* Changes on dynamic pages in Gecko2 documents (E.g. Firefox 4) while multiple tabs are open are now properly reflected by NVDA. Previously only changes in the first tab were reflected. (Mozilla bug 610985)
* NVDA can now properly announce the suggestions for grammar and punctuation errors in Microsoft Word spell check dialog. (#704)
* In Internet Explorer and other MSHTML controls, NVDA no longer presents destination anchors as empty links in its virtual buffer. Instead, these anchors are hidden as they should be. (#1326)
* Object navigation around and within standard groupbox windows is no longer broken and asymmetrical.
* In Firefox and other Gecko-based controls, NVDA will no longer get stuck in a subframe if it finishes loading before the outer document.
* NVDA  now appropriately announces the next character when deleting a character with numpadDelete. (#286)
* On the Windows XP logon screen, the user name is once again reported when the selected user is changed.
* Fixed problems when reading text in Windows command consoles with reporting of line numbers enabled.
* The Elements List dialog for virtual buffers is now usable by sighted users. All controls are visible on screen. (#1321)
* The list of entries in the Speech Dictionary dialog is now more readable by sighted users. The list is now large enough to show all of its columns on screen. (#90)
* On ALVA BC640/BC680 braille displays, NVDA no longer disregards display keys that are still held down after another key is released.
* Adobe Reader X no longer crashes after leaving the untagged document options before the processing dialog appears. (#1218)
* NVDA now switches to the appropriate braille display driver when you revert to saved configuration. (#1346)
* The Visual Studio 2008 Project Wizard is read correctly again. (#974)
* NVDA no longer completely fails to work in applications which contain non-ASCII characters in their executable name. (#1352)
* When reading by line in AkelPad with word wrap enabled, NVDA no longer reads the first character of the following line at the end of the current line.
* In the Visual Studio 2005/2008 code editor, NVDA no longer reads the entire text after every typed character. (#975)
* Fixed the issue where some braille displays weren't cleared properly when NVDA was exited or the display was changed.
* The initial focus is no longer sometimes spoken twice when NVDA starts. (#1359)

### Changes for Developers

* SCons is now used to prepare the source tree and create binary builds, portable archives, installers, etc. See readme.txt at the root of the source distribution for details.
* The key names used by NVDA (including key maps) have been made more friendly/logical; e.g. upArrow instead of extendedUp and numpadPageUp instead of prior. See the vkCodes module for a list.
* All input from the user is now represented by an inputCore.InputGesture instance. (#601)
 * Each source of input subclasses the base InputGesture class.
 * Key presses on the system keyboard are encompassed by the keyboardHandler.KeyboardInputGesture class.
 * Presses of buttons, wheels and other controls on a braille display are encompassed by subclasses of the braille.BrailleDisplayGesture class. These subclasses are provided by each braille display driver.
* Input gestures are bound to ScriptableObjects using the ScriptableObject.bindGesture() method on an instance or an __gestures dict on the class which maps gesture identifiers to script names. See baseObject.ScriptableObject for details.
* App modules no longer have key map files. All input gesture bindings must be done in the app module itself.
* All scripts now take an InputGesture instance instead of a key press.
 * KeyboardInputGestures can be sent on to the OS using the send() method of the gesture.
* To send an arbitrary key press, you must now create a KeyboardInputGesture using KeyboardInputGesture.fromName() and then use its send() method.
* Locales may now provide an input gesture map file to add new bindings or override existing bindings for scripts anywhere in NVDA. (#810)
 * Locale gesture maps should be placed in locale\LANG\gestures.ini, where LANG is the language code.
 * See inputCore.GlobalGestureMap for details of the file format.
* The new LiveText and Terminal NVDAObject behaviors facilitate automatic reporting of new text. See those classes in NVDAObjects.behaviors for details. (#936)
 * The NVDAObjects.window.DisplayModelLiveText overlay class can be used for objects which must retrieve text written to the display.
 * See the mirc and putty app modules for usage examples.
* There is no longer an _default app module. App modules should instead subclass appModuleHandler.AppModule (the base AppModule class).
* Support for global plugins which can globally bind scripts, handle NVDAObject events and choose NVDAObject overlay classes. (#281) See globalPluginHandler.GlobalPlugin for details.
* On SynthDriver objects, the available* attributes for string settings (e.g. availableVoices and availableVariants)  are now OrderedDicts keyed by ID instead of lists.
* synthDriverHandler.VoiceInfo now takes an optional language argument which specifies the language of the voice.
* SynthDriver objects now provide a language attribute which specifies the language of the current voice.
 * The base implementation uses the language specified on the VoiceInfo objects in availableVoices. This is suitable for most synthesisers which support one language per voice.
* Braille display drivers have been enhanced to allow buttons, wheels and other controls to be bound to NVDA scripts:
 * Drivers can provide a global input gesture map to add bindings for scripts anywhere in NVDA.
 * They can also provide their own scripts to perform display specific functions.
 * See braille.BrailleDisplayDriver for details and existing braille display drivers for examples.
* The 'selfVoicing' property on AppModule classes has now been renamed to 'sleepMode'.
* The app module events event_appLoseFocus and event_appGainFocus have now been renamed to event_appModule_loseFocus and event_appModule_gainFocus, respectivly, in order to make the naming convention consistent with app modules and tree interceptors.
* All braille display drivers should now use braille.BrailleDisplayDriver instead of braille.BrailleDisplayDriverWithCursor.
 * The cursor is now managed outside of the driver.
 * Existing drivers need only change their class statement accordingly and rename their _display method to display.

## 2010.2

Notable features of this release include greatly simplified object navigation; virtual buffers for Adobe Flash content; access to many previously inaccessible controls by retrieving text written to the screen; flat review of screen text; support for IBM Lotus Symphony documents; reporting of table row and column headers in Mozilla Firefox; and significantly improved user documentation.

### New Features

* Navigating through objects with the review cursor has been greatly simplified. The review cursor now excludes objects which aren't useful to the user; i.e. objects only used for layout purposes and unavailable objects.
* In applications using the Java Access Bridge (including OpenOffice.org), formatting can now be reported in text controls. (#358, #463)
* When moving the mouse over cells in Microsoft Excel, NVDA will appropriately announce them.
* In applications using the Java Access Bridge, the text of a dialog is now reported when the dialog appears. (#554)
* A virtualBuffer can now be used to navigate adobe Flash content. Object navigation and interacting with the controls directly (by turning on focus mode) is still supported. (#453)
* Editable text controls in the Eclipse IDE, including the code editor, are now accessible. You must be using Eclipse 3.6 or later. (#256, #641)
* NVDA can now retrieve most text written to the screen. (#40, #643)
 * This allows for reading of controls which do not expose information in more direct/reliable ways.
 * Controls made accessible by this feature include: some menu items which display icons (e.g. the Open With menu on files in Windows XP) (#151), editable text fields in Windows Live applications (#200), the errors list in Outlook Express (#582), the editable text control in TextPad (#605), lists in Eudora, many controls in Australian E-tax and the formula bar in Microsoft Excel.
* Support for the code editor in Microsoft Visual Studio 2005 and 2008. At least Visual Studio Standard is required; this does not work in the Express editions. (#457)
* Support for IBM Lotus Symphony documents.
* Early experimental support for Google Chrome. Please note that Chrome's screen reader support is far from complete and additional work may also be required in NVDA. You will need a recent development build of Chrome to try this.
* The state of toggle keys (caps lock, num lock and scroll lock) is now displayed in braille when they are pressed. (#620)
* Help balloons are now displayed in braille when they appear. (#652)
* Added a driver for the MDV Lilli braille display. (#241)
* When selecting an entire row or column in Microsoft Excel with the shortcut keys shift+space and control+space, the new selection is now reported. (#759)
* Table row and column headers can now be reported. This is configurable from the Document Formatting preferences dialog.
 * Currently, this is supported in documents in Mozilla applications such as Firefox (version 3.6.11 and later) and Thunderbird (version 3.1.5 and later). (#361)
* Introduced commands for flat review: (#58)
 * NVDA+numpad7  switches to flat review, placing the review cursor at the position of the current object, allowing you  to review the screen (or a document if within one) with the text review commands.
 * NVDA+numpad1 moves the review cursor into the object represented by the text at  the position of the review cursor, allowing you to navigate by object from that point.
* Current NVDA user settings can be  copied to be used on secure Windows screens such as the logon and UAC screens by pressing a button in the General Settings dialog. (#730)
* Support for Mozilla Firefox 4.
* Support for Microsoft Internet Explorer 9.

### Changes

* The sayAll by Navigator object (NVDA+numpadAdd), navigator object next in flow (NVDA+shift+numpad6) and navigator object previous in flow (NVDA+shift+numpad4) commands have been removed for the time being, due to bugginess and to free up the keys for other possible features.
* In the NVDA Synthesizer dialog, only the display name of the synthesizer is now listed. Previously, it was prefixed by the driver's name, which is only relevant internally.
* When in embedded applications or virtual buffers inside another virtualBuffer (e.g. Flash), you can now  press nvda+control+space to move out of the embedded application or virtual buffer to the containing document. Previously nvda+space  was used for this. Now nvda+space is specifically only for toggling brows/focus modes on virtualBuffers.
* If the speech viewer (enabled under the tools menu) is given the focus (e.g. it was clicked in) new text will not appear in the control until focus is moved away. This allows for selecting the text with greater ease (e.g. for copying).
* The Log Viewer and Python Console are maximised when activated.
* When focusing on a worksheet in Microsoft Excel and there is more than one cell selected, the selection range is announced, rather than just the active cell. (#763)
* Saving configuration and changing of particular sensitive options is now disabled when running on the logon, UAC and other secure Windows screens.
* Updated eSpeak speech synthesiser to 1.44.03.
* If NVDA is already running, activating the NVDA shortcut on the desktop (which includes pressing control+alt+n) will restart NVDA.
* Removed the report text under the mouse checkbox from the Mouse settings dialog and replaced it with an Enable mouse tracking checkbox, which better matches the toggle mouse tracking script (NVDA+m).
* Updates to the laptop keyboard layout so that it includes all commands available in the desktop layout and works correctly on non-English keyboards. (#798, #800)
* Significant improvements and updates to the user documentation, including documentation of the laptop keyboard commands and synchronisation of the Keyboard Commands Quick Reference with the User Guide. (#455)
* Updated liblouis braille translator to 2.1.1. Notably, this fixes some issues related to Chinese braille as well as characters which are undefined in the translation table. (#484, #499)

### Bug Fixes

* In µTorrent, the focused item in the torrents list no longer reports repeatedly or steals focus when a menu is open.
* In µTorrent, the names of the files in the Torrent Contents list are now reported.
* In Mozilla applications, focus is now correctly detected when it lands on an empty table or tree.
* In Mozilla applications, "not checked" is now correctly reported for checkable controls such as checkable table cells. (#571)
* In Mozilla applications, the text of correctly implemented ARIA dialogs is no longer ignored and will now be reported when the dialog appears. (#630)
* in Internet Explorer and other MSHTML controls, the ARIA level attribute is now  honoured correctly.
* In Internet Explorer and other MSHTML controls, the ARIA role is now chosen over other type information to give a much more correct and predictable ARIA experience.
* Stopped a rare crash in Internet Explorer when navigating through frames or iFrames.
* In Microsoft Word documents, right-to-left lines (such as Arabic text) can be read again. (#627)
* Greatly reduced lag when large amounts of text are displayed in a Windows command console on 64-bit systems. (#622)
* If Skype is already started when NVDA starts, it is no longer necessary to restart Skype to enable accessibility. This may also be true for other applications which check the system screen reader flag.
* In Microsoft Office applications, NVDA no longer crashes when speak foreground (NVDA+b) is pressed or when navigating some objects on toolbars. (#616)
* Fixed incorrect speaking of numbers containing a 0 after a separator; e.g. 1,023. (#593)
* Adobe Acrobat Pro and Reader 9 no longer crash when closing a file or performing certain other tasks. (#613)
* The selection is now announced when control+a is pressed to select all text in some editable text controls such as in Microsoft Word. (#761)
* In Scintilla controls (e.g. Notepad++), text is no longer incorrectly selected when NVDA moves the caret such as during say all. (#746)
* It is again possible to review the contents of cells in Microsoft Excel with the review cursor.
* NVDA can again read by line in certain problematic textArea fields in Internet Explorer 8. (#467)
* Windows Live Messenger 2009 no longer exits immediately after it is started while NVDA is running. (#677)
* In web browsers, It is no longer necessary to press tab to interact with an embedded object (such as Flash content) after pressing enter on the embedded object or returning from another application. (#775)
* In Scintilla controls (e.g. Notepad++), the beginning of long lines is no longer truncated when it scrolls off the screen. Also, these long lines will be correctly displayed in braille when they are selected.
* In Loudtalks, it is now possible to access the contact list.
* The URL of the document and "MSAAHTML Registered Handler" are no longer sometimes spuriously reported in Internet Explorer and other MSHTML controls. (#811)
* In tree views in the Eclipse IDE, the previously focused item is no longer incorrectly announced when focus moves to a new item.
* NVDA now functions correctly on a system where the current working directory has been removed from the DLL search path (by setting the CWDIllegalInDllSearch registry entry to 0xFFFFFFFF). Note that this is not relevant to most users. (#907)
* When the table navigation commands are used outside of a table in Microsoft Word, "edge of table" is no longer spoken after "not in table". (#921)
* When the table navigation commands cannot move due to being at the edge of a table in Microsoft Word, "edge of table" is now spoken in the configured NVDA language rather than always in English. (#921)
* In Outlook Express, Windows Mail and Windows Live Mail, the state of the checkboxes in message rules lists is now reported. (#576)
* The description of message rules can now be read in Windows Live Mail 2010.

## 2010.1

This release focuses primarily on bug fixes and improvements to the user experience, including some significant stability fixes.

### New Features

* NVDA no longer fails to start on a system with no audio output devices. Obviously, a braille display or the Silence synthesiser in conjunction with the Speech Viewer will need to be used for output in this case. (#425)
* A report landmarks checkbox has been added to the Document Formatting settings dialog which allows you to configure whether NVDA should announce landmarks in web documents. For compatibility with the previous release, the option is on by default.
* If speak command keys is enabled, NVDA will now announce the names of multimedia keys (e.g. play, stop, home page, etc.) on many keyboards when they are pressed. (#472)
* NVDA now announces the word being deleted when pressing control+backspace in controls that support it. (#491)
* Arrow keys can now be used in the Web formator window to navigate and read the text. (#452)
* The entry list in the Microsoft Office Outlook address book is now supported.
* NVDA better supports embedded editable (design mode) documents in Internet Explorer. (#402)
* a new script (nvda+shift+numpadMinus) allows you to move the system focus to the current navigator object.
* New scripts to lock and unlock the left and right mouse buttons. Useful for performing drag and drop operations. shift+numpadDivide to lock/unlock the left, shift+numpadMultiply to lock/unlock the right.
* New braille translation tables: German 8 dot computer braille, German grade 2, Finnish 8 dot computer braille, Chinese (Hong Kong, Cantonese), Chinese (Taiwan, Manderin). (#344, #369, #415, #450)
* It is now possible to disable the creation of the desktop shortcut (and thus the shortcut key) when installing NVDA. (#518)
* NVDA can now use IAccessible2 when present in 64 bit applications. (#479)
* Improved support for live regions in Mozilla applications. (#246)
* The NVDA Controller Client API is now provided to allow applications to control NVDA; e.g. to speak text, silence speech, display a message in Braille, etc.
* Information and error messages are now read in the logon screen in Windows Vista and Windows 7. (#506)
* In Adobe Reader, PDF interactive forms developed with Adobe LiveCycle are now supported. (#475)
* In Miranda IM, NVDA now automatically reads incoming messages in chat windows if reporting of dynamic content changes is enabled. Also, commands have been added to report the three most recent messages (NVDA+control+number). (#546)
* Input text fields are now supported in Adobe Flash content. (#461)

### Changes

* The extremely verbose keyboard help message in the Windows 7 Start menu is no longer reported.
* The Display synth has now been replaced with a new Speech Viewer. To activate it, choose Speech Viewer from the Tools menu. The speech viewer can be used independently of what ever speech synthesizer you are using. (#44)
* Messages on the braille display will automatically be dismissed if the user presses a key that results in a change such as the focus moving. Previously the message would always stay around for its configured time.
* Setting whether braille should be tethered to the focus or the review cursor (NVDA+control+t) can now be also set from the braille settings dialog, and is also now saved in the user's configuration.
* Updated eSpeak speech synthesiser to 1.43.
* Updated liblouis braille translator to 1.8.0.
* In virtual buffers, the reporting of elements when moving by character or word has been greatly improved. Previously, a lot of irrelevant information was reported and the reporting was very different to that when moving by line. (#490)
* The Control key now simply stops speech like other keys, rather than pausing speech. To pause/resume speech, use the shift key.
* Table row and column counts are no longer announced when reporting focus changes, as this announcement is rather verbose and usually not useful.

### Bug Fixes

* NVDA no longer fails to start if UI Automation support appears to be available but fails to initialise for some reason. (#483)
* The entire contents of a table row is no longer sometimes reported when moving focus inside a cell  in Mozilla applications. (#482)
* NVDA no longer lags for a long time when expanding tree view items that contain a very large amount of sub-items.
* When listing SAPI 5 voices, NVDA now tries to detect buggy voices and excludes them from the Voice Settings dialog and synthesiser settings ring. Previously, when there was just one problematic voice, NVDA's SAPI 5 driver would sometimes fail to start.
* Virtual buffers now honour the report object shortcut keys setting found in the Object Presentation dialog. (#486)
* In virtual buffers, row/column coordinates are no longer incorrectly read for row and column headers when reporting of tables is disabled.
* In virtual buffers, row/column coordinates are now correctly read when you leave a table and then re-enter the same table cell without visiting another cell first; e.g. pressing upArrow then downArrow on the first cell of a table. (#378)
* Blank lines in Microsoft Word documents and  Microsoft HTML edit controls are now shown appropriately on braille displays. Previously NVDA was displaying the current sentence on the display, not the current line for these situations. (#420)
* Multiple security fixes when running NVDA at Windows logon and on other secure desktops. (#515)
* The cursor position (caret) is now correctly updated when performing a Say All that goes off the bottom of the screen, in standard Windows edit fields and Microsoft Word documents. (#418)
* In virtual buffers, text is no longer incorrectly included for images inside links and clickables that are marked as being irrelevant to screen readers. (#423)
* Fixes to the laptop keyboard layout. (#517)
* When Braille is tethered to review when you focus on a Dos console window, the review cursor can now properly navigate the text in the console.
* While working with TeamTalk3 or TeamTalk4 Classic, the VU meter progress bar in the main window is no longer announced as it updates. Also, special characters can be read properly in the incoming chat window.
* Items are no longer spoken twice in the Windows 7 Start Menu. (#474)
* Activating same-page links in Firefox 3.6 appropriately moves the cursor in the virtualBuffer to the correct place on the page.
* Fixed the issue where some text was not rendered in Adobe Reader in certain PDF documents.
* NVDA no longer incorrectly speaks certain numbers separated by a dash; e.g. 500-1000. (#547)
* In Windows XP, NVDA no longer causes Internet Explorer to freeze when toggling checkboxes in Windows Update. (#477)
* When using the in-built eSpeak synthesiser, simultaneous speech and beeps no longer intermittently cause freezes on some systems. This was most noticeable, for example, when copying large amounts of data in Windows Explorer.
* NVDA no longer announces that a Firefox document has become busy (e.g. due to an update or refresh) when that document is in the background. This also caused the status bar of the foreground application to be spuriously announced.
* When switching Windows keyboard layouts (with control+shift or alt+shift), the full name of the layout is reported in both speech and braille. Previously it was only reported in speech, and alternative layouts (e.g. Dvorak) were not reported at all.
* If reporting of tables is disabled, table information is no longer announced when the focus changes.
* Certain standard tree view controls in 64 bit applications (e.g. the Contents tree view in Microsoft HTML Help) are now accessible. (#473)
* Fixed some problems with logging of messages containing non-ASCII characters. This could cause spurious errors in some cases on non-English systems. (#581)
* The information in the About NVDA dialog now appears in the user's configured language instead of always appearing in English. (#586)
* Problems are no longer encountered when using the synthesiser settings ring after the voice is changed to one which has less settings than the previous voice.
* In Skype 4.2, contact names are no longer spoken twice in the contact list.
* Fixed some potentially major memory leaks in the GUI and in virtual buffers. (#590, #591)
* Work around a nasty bug in some SAPI 4 synthesisers which was causing frequent errors and crashes in NVDA. (#597)

## 2009.1

Major highlights of this release include support for 64 bit editions of Windows; greatly improved support for Microsoft Internet Explorer and Adobe Reader documents; support for Windows 7; reading of the Windows logon, control+alt+delete and User Account Control (UAC) screens; and the ability to interact with Adobe Flash and Sun Java content on web pages. There have also been several significant stability fixes and improvements to the general user experience.

### New Features

* Official support for 64 bit editions of Windows! (#309)
* Added a synthesizer driver for the Newfon synthesizer. Note that this requires a special version of Newfon. (#206)
* In virtual buffers, focus mode and browse mode can now be reported using sounds instead of speech. This is enabled by default. It can be configured from the Virtual buffers dialog. (#244)
* NVDA no longer cancels speech when volume control keys are pressed on the keyboard, allowing the user to change the volume and listen to actual results immediately. (#287)
* Completely rewritten support for Microsoft Internet Explorer and Adobe Reader documents. This support has been unified with the core support used for Mozilla Gecko, so features such as fast page rendering, extensive quick navigation, links list, text selection, auto focus mode and braille support are now available with these documents.
* Improved support for the date selection control found in the Windows Vista Date / Time properties dialog.
* improved support for the Modern XP/Vista start menu (specifically the all programs, and places menus). Appropriate level information is now announced.
* The amount of text that is announced when moving the mouse is now configurable from the Mouse settings dialog. A choice of paragraph, line, word or character can be made.
* announce spelling errors under the cursor in Microsoft Word.
* support for the Microsoft Word 2007 spell checker. Partial support may be available for prior Microsoft Word versions.
* Better support for Windows Live Mail. Plain text messages can now be read and both the plain text and HTML message composers are useable.
* In Windows Vista, if the user moves to the secure desktop (either because a UAC control dialog appeared, or because control+alt+delete was pressed), NVDA will announce the fact that the user is now on the secure desktop.
* NVDA can announce text under the mouse within dos console windows.
* Support for UI Automation via the UI Automation client API available in Windows 7, as well as fixes to improve the experience of NVDA in Windows 7.
* NVDA can be configured to start automatically after you log on to Windows. The option is in the General Settings dialog.
* NVDA can read secure Windows screens such as the Windows logon, control+alt+delete and User Account Control (UAC) screens in Windows XP and above. Reading of the Windows logon screen can be configured from the General Settings dialog. (#97)
* Added a driver for the Optelec ALVA BC6 series braille displays.
* When browsing web documents, you can now press n and shift+n to skip forward and backward past blocks of links, respectively.
* When browsing web documents, ARIA landmarks are now reported, and you can move forward and backward through them using d and shift+d, respectively. (#192)
* The Links List dialog available when browsing web documents has now become an Elements List dialog which can list links, headings and landmarks. Headings and landmarks are presented hierarchically. (#363)
* The new Elements List dialog contains a "Filter by" field which allows you to filter the list to contain only those items including the text that was typed. (#173)
* Portable versions of NVDA now look in the 'userConfig' directory inside the NVDA directory, for the user's configuration. Like for the installer version, this keeps the user's configuration separate from NVDA itself.
* Custom app modules, braille display drivers and synth drivers can now be stored in the user's configuration  directory. (#337)
* Virtual buffers are now rendered in the background, allowing the user to interact with the system to some extent during the rendering process. The user will be notified that the document is being rendered if it takes longer than a second.
* If NVDA detects that it has frozen for some reason, it will automatically pass all keystrokes through so that the user has a better chance of recovering the system.
* Support for ARIA drag and drop in Mozilla Gecko. (#239)
* The document title and current line or selection is now spoken when you move focus inside a virtual buffer. This makes the behaviour when moving focus into virtual buffers consistent with that for normal document objects. (#210)
* In virtual buffers, you can now interact with embedded objects (such as Adobe Flash and Sun Java content) by pressing enter on the object. If it is accessible, you can then tab around it like any other application. To return focus to the document, press NVDA+space. (#431)
* In virtual buffers, o and shift+o move to the next and previous embedded object, respectively.
* NVDA can now fully access applications running as administrator in Windows Vista and later. You must install an official release of NVDA for this to work. This does not work for portable versions and snapshots. (#397)

### Changes

* NVDA no longer announces "NVDA started" when it starts.
* The startup and exit sounds are now played using NVDA's configured audio output device instead of the Windows default audio output device. (#164)
* Progress bar reporting has been improved. Most notably you can now configure NVDA to announce via both speech and beeps at the same time.
* Some generic roles, such as pane, application and frame, are no longer reported on focus unless the control is unnamed.
* The review copy command (NVDA+f10) copies the text from the start marker up to and including the current review position, rather than excluding the current position. This allows the last character of a line to be copied, which was not previously possible. (#430)
* the navigatorObject_where script (ctrl+NVDA+numpad5) has been removed. This key combination did not work on some keyboards, nore was the script found to be that useful.
* the navigatorObject_currentDimentions script has been remapped to NVDA+numpadDelete. The old key combination did not work on some keyboards. This script also now reports the width and height of the object instead of the right/bottom coordinates.
* Improved performance (especially on netbooks) when many beeps occur in quick succession; e.g. fast mouse movement with audio coordinates enabled. (#396)
* The NVDA error sound is no longer played in release candidates and final releases. Note that errors are still logged.

### Bug Fixes

* When NVDA is run from an 8.3 dos path, but it is installed in the related long path (e.g. progra~1 verses program files) NVDA will correctly  identify that it is an installed copy and properly load the user's settings.
* speaking the title of the current foreground window with nvda+t now works correctly when in menus.
* braille no longer shows useless information in its focus context such as unlabeled panes.
* stop announcing some useless information when the focus changes such as root panes, layered panes and scroll panes in Java or Lotus applications.
* Make the  keyword search field in Windows Help (CHM) viewer much more usable. Due to buggyness in that control, the current keyword could not be read as it would be continually changing.
* report correct page numbers in Microsoft Word if the page numbering has been specifically offset in the document.
* Better support for edit fields found in Microsoft Word dialogs (e.g. the Font dialog). It is now possible  to navigate these controls with the arrow keys.
* better support for Dos consoles. specifically: NVDA can now read the content of particular consoles it always used to think were blank. Pressing control+break no longer terminates NVDA.
* On Windows Vista and above, the NVDA installer now starts NVDA with normal user privileges when requested to run NVDA on the finish screen.
* Backspace is now handled correctly when speaking typed words. (#306)
* Don't incorrectly report "Start menu" for certain context menus in Windows Explorer/the Windows shell. (#257)
* NVDA now correctly handles ARIA labels in Mozilla Gecko when there is no other useful content. (#156)
* NVDA no longer incorrectly enables focus mode automatically for editable text fields which update their value when the focus changes; e.g. http://tigerdirect.com/. (#220)
* NVDA will now attempt to recover from some situations which would previously cause it to freeze completely. It may take up to 10 seconds for NVDA to detect and recover from such a freeze.
* When the NVDA language is set to "User default", use the user's Windows  display language setting instead of the Windows locale setting. (#353)
* NVDA now recognises the existence of controls in AIM 7.
* The pass key through command no longer gets stuck if a key is held down. Previously, NVDA stopped accepting commands if this occurred and had to be restarted. (#413)
* The taskbar is no longer ignored when it receives focus, which often occurs when exiting an application. Previously, NVDA behaved as if the focus had not changed at all.
* When reading text fields in applications which use the Java Access Bridge (including OpenOffice.org), NVDA now functions correctly when reporting of line numbers is enabled.
* The review copy command (NVDA+f10) gracefully handles the case where it is used on a position before the start marker. Previously, this could cause problems such as crashes in Notepad++.
* A certain control character (0x1) no longer causes strange eSpeak behaviour (such as changes in volume and pitch) when it is encountered in text. (#437)
* The report text selection command (NVDA+shift+upArrow) now gracefully reports that there is no selection in objects which do not support text selection.
* Fixed the issue where pressing the enter key on certain Miranda-IM buttons or links was causing NVDA to freeze. (#440)
* The current line or selection is now properly respected when spelling or copying the current navigator object.
* Worked around a Windows bug which was causing garbage to be spoken after the name of link controls in Windows Explorer and Internet Explorer dialogs. (#451)
* Fixed a problem with the report date and time command (NVDA+f12). Previously, date reporting was truncated on some systems. (#471)
* Fixed the issue where the system screen reader flag was sometimes inappropriately cleared after interacting with secure Windows screens. This could cause problems in applications which check the screen reader flag, including Skype, Adobe Reader and Jart. (#462)
* In an Internet Explorer 6 combo box, the active item is now reported when it is changed. (#342)

## 0.6p3

### New Features

* As Microsoft Excel's formula bar is inaccessible to NVDA, provide an NVDA specific dialog box for editing when the user presses f2 on a cell.
* Support for formatting in IAccessible2 text controls, including Mozilla applications.
* Spelling errors can now be reported where possible. This is configurable from the Document Formatting preferences dialog.
* NVDA can be configured to beep for either all or only visible progress bars. Alternatively, it can be configured to speak progress bar values every 10%.
* Links can now be identified in richedit controls.
* The mouse can now be moved to the character under the review cursor in most editable text controls. Previously, the mouse could only be moved to the center of the control.
* In virtual buffers, the review cursor now reviews the text of the buffer, rather than just the internal text of the navigator object (which is often not useful to the user). This means that you can navigate the virtual buffer hierarchically using object navigation and the review cursor will move to that point in the buffer.
* Handle some additional states on Java controls.
* If the title command (NVDA+t) is pressed twice, it spells the title. If pressed thrice, it is copied to the clipboard.
* Keyboard help now reads the names of modifier keys when pressed alone.
* Key names announced by keyboard help are now translatable.
* Added support for the recognized text field in SiRecognizer. (#198)
* Support for braille displays!
* Added a command (NVDA+c) to report the text on the Windows clipboard. (#193)
* In virtualBuffers, if NVDA automatically switches to focus mode, you can use the escape key to switch back to browse mode. NVDA+space can still also be used.
* In virtual buffers, when the focus changes or the caret is moved, NVDA can automatically switch to focus mode or browse mode as appropriate for the control under the caret. This is configured from the Virtual Buffers dialog. (#157)
* Rewritten SAPI4 synthesizer driver which replaces the sapi4serotek and sapi4activeVoice drivers and should fix the problems encountered with these drivers.
* The NVDA application now includes a manifest, which means that it no longer runs in compatibility mode in Windows Vista.
* The configuration file and speech dictionaries are now saved in the user's application data directory if NVDA was installed using the installer. This is necessary for Windows Vista and also allows multiple users to have individual NVDA configurations.
* Added support for position information for IAccessible2 controls.
* Added the ability to copy text to the clipboard using the review cursor. NVDA+f9 sets the start marker to the current position of the review cursor. NVDA+f10 retrieves the text between the start marker and the current position of the review cursor and copies it to the clipboard. (#240)
* Added support for some edit controls in pinacle tv software.
* When announcing selected text for long selections (512 characters or more), NVDA now speaks the number of selected characters, rather than speaking the entire selection. (#249)

### Changes

* If the audio output device is set to use the Windows default device (Microsoft Sound Mapper), NVDA will now switch to the new default device for eSpeak and tones when the default device changes. For example, NVDA will switch to a USB audio device if it automatically becomes the default device when it is connected.
* Improve performance of eSpeak with some Windows Vista audio drivers.
* reporting of links, headings, tables, lists and block quotes can now be configured from the Document Formatting settings dialog. Previously to configure these settings for virtual buffers, the virtual buffer settings dialog would have been used. Now all documents share this configuration.
* Rate is now the default setting in the speech synthesizer settings ring.
* Improve the loading and unloading of appModules.
* The title command (NVDA+t) now only reports the title instead of the entire object. If the foreground object has no name, the application's process name is used.
* Instead of virtual buffer pass through on and off, NVDA now reports focus mode (pass through on) and browse mode (pass through off).
* Voices are now stored in the configuration file by ID instead of by index. This makes voice settings more reliable across systems and configuration changes. The voice setting will not be preserved in old configurations and an error may be logged the first time a synthesizer is used. (#19)
* The level of a tree view item is now announced first if it has changed from the previously focused item for all tree views. Previously, this was only occurring for native Windows (SysTreeView32) tree views.

### Bug Fixes

* The last chunk of audio is no longer cut off when using NVDA with eSpeak on a remote desktop server.
* Fix problems with saving speech dictionaries for certain voices.
* Eliminate the lag when moving by units other than character (word, line, etc.) towards the bottom of large plain text documents in Mozilla Gecko virtual buffers. (#155)
* If speak typed words is enabled, announce the word when enter is pressed.
* Fix some character set issues in richedit documents.
* The NVDA log viewer now uses richedit instead of just edit to display the log. This improves reading by word with NVDA.
* Fix some issues related to embedded objects in richedit controls.
* NVDA now reads page numbers in Microsoft Word. (#120)
* Fix the issue where tabbing to a checked checkbox in a Mozilla Gecko virtual buffer and pressing space would not announce that the checkbox was being unchecked.
* Correctly report partially checked checkboxes in Mozilla applications.
* If the text selection expands or shrinks in both directions, read the selection as one chunk instead of two.
* When reading with the mouse, text in Mozilla Gecko edit fields should now be read.
* Say all should no longer cause certain SAPI5 synthesizers to crash.
* Fixed an issue which meant that text selection changes were not being read in Windows standard edit controls before the first focus change after NVDA was started.
* Fix mouse tracking in Java objects. (#185)
* NVDA no longer reports Java tree view items with no children as being collapsed.
* Announce the object with focus when a Java window comes to the foreground. Previously, only the top-level Java object was announced.
* The eSpeak synthesizer driver no longer stops speaking completely after a single error.
* Fix the issue whereby updated voice parameters (rate, pitch, etc.) were not saved when the voice was changed from the synthesizer settings ring.
* Improved the speaking of typed characters and words.
* Some new text that was previously not spoken in text console applications (such as some text adventure games) is now spoken.
* NVDA now ignores focus changes in background windows. Previously, a background focus change could be treated as if the real focus changed.
* Improved the detection of the focus when leaving context menus. Previously, NVDA often didn't react at all when leaving a context menu.
* NVDA now announces when the context menu is activated in the Start menu.
* The classic Start menu is now announced as Start menu instead of Application menu.
* Improved the reading of alerts such as those encountered in Mozilla Firefox. The text should no longer be read multiple times and other extraneous information will no longer be read. (#248)
* The text of focusable, read-only edit fields will no longer be included when retrieving the text of dialogs. This fixes, for example, the automatic reading of the entire license agreement in installers.
* NVDA no longer announces the unselection of text when leaving some edit controls (example: Internet Explorer address bar, Thunderbird 3 email address fields).
* When opening plain text emails in Outlook Express and Windows Mail, focus is correctly placed in the message ready for the user to read it. Previously the user had to press tab or click on the message in order to use cursor keys to read it.
* Fixed several major issues with the "Speak command keys" functionality.
* NVDA can now read text past 65535 characters in standard edit controls (e.g. a large file in Notepad).
* Improved line reading in MSHTML edit fields (Outlook Express editable messages and Internet Explorer text input fields).
* NVDA no longer sometimes freezes completely when editing text in OpenOffice. (#148, #180)

## 0.6p2

* Improved the default ESpeak voice in NVDA
* Added a laptop keyboard layout. Keyboard layouts can be configured from NVDA's  Keyboard settings dialog. (#60)
* Support for grouping items in SysListView32 controls, mainly found in Windows Vista. (#27)
* Report the checked state of treeview items in SysTreeview32 controls.
* Added shortcut keys for many of NVDA's configuration dialogs
* Support for IAccessible2 enabled applications such as Mozilla Firefox when running NVDA from portable media, with out having to register any special Dll files
* Fix a crash with the virtualBuffers Links List in Gecko applications. (#48)
* NVDA should no longer crash Mozilla Gecko applications such as Firefox and Thunderbird if NVDA is running with higher privilages than the Mozilla Gecko application. E.g. NVDA is  running as Administrator.
* Speech dictionaries (previously User dictionaries) now can be either case sensitive or insensitive, and the patterns can optionally be regular expressions. (#39)
* Whether or not NVDA uses a 'screen layout' mode for virtual buffer documents can now be configured from a settings dialog
* No longer report anchor tags with no href in Gecko documents as links. (#47)
* The NVDA find command now remembers what you last searched for, across all applications. (#53)
* Fix issues where the checked state would not be announced for some checkboxes and radio buttons in virtualBuffers
* VirtualBuffer pass-through mode is now specific to each document, rather than NVDA globally. (#33)
* Fixed some sluggishness with focus changes and incorrect speech interuption which sometimes occured when using NVDA on a system that had been on standby or was rather slow
* Improve support for combo boxes in Mozilla Firefox. Specifically when arrowing around them text isn't repeated, and when jumping out of them, ancestor controls are not announced unnecessarily. Also virtualBuffer commands now work when focused on one  when you are in a virtualBuffer.
* Improve accuracy of finding the statusbar in many applications. (#8)
* Added the NVDA interactive Python console tool, to enable developers to look at and manipulate NVDA's internals as it is running
* sayAll, reportSelection and reportCurrentLine scripts now work properly when in virtualBuffer pass-through mode. (#52)
* The increase rate and decrease rate scripts have been removed. Users should use the synth settings ring scripts (control+nvda+arrows) or the Voice settings dialog
* Improve the range and scale of the progress bar beeps
* Added more quick keys to the new virtualBuffers:  l for list, i for list item, e for edit field, b for button, x for checkbox, r for radio button, g for graphic, q for blockquote, c for combo box, 1 through 6 for respective heading levels, s for separator, m for frame. (#67, #102, #108)
* Canceling the loading of a new document in Mozilla Firefox now allows the user to keep using the old document's virtualBuffer if the old document hadn't yet really been destroyed. (#63)
* Navigating by words in virtualBuffers is now more accurate as  words do not accidentally contain text from more than one field. (#70)
* Improved accuracy of focus tracking and focus updating when navigating in Mozilla Gecko virtualBuffers.
* Added a findPrevious script (shift+NVDA+f3) for use in new virtualBuffers
* Improved sluggishness in Mozilla Gecko dialogs (in Firefox and Thunderbird). (#66)
* Add the ability to view the current log file for NVDA. it can be found in the NVDA menu -> Tools
* Scripts such as say time and date now take the current language in to account; punctuation and ordering of words now reflects the language
* The language combo box in NVDA's General settings dialog now shows full language names for ease of use
* When reviewing text in the current navigator object, the text is always up to date if it changes dynamically. E.g. reviewing the text of a list item in Task Manager. (#15)
* When moving with the mouse, the current paragraph of text under the mouse is now announced, rather than either all the text in that particular object or just the current word. Also audio coordinates, and announcement of object roles is optional, they are turned off by default
* Support for reading text with the mouse in Microsoft Word
* Fixed bug where leaving the menu bar in applications such as Wordpad would cause text selection to not be announced anymore
* In Winamp, the title of the track is no longer announced again and again when switching tracks, or pausing/resuming/stopping playback.
* In Winamp,  Added ability to announce state of the shuffle and repeat controls as they are switched. Works in the main window and in the playlist editor
* Improve the ability to activate particular fields in Mozilla Gecko virtualBuffers. May include clickable graphics, links containing paragraphs, and other weird structures
* Fixed an initial lag when opening NVDA dialogs on some systems. (#65)
* Add specific support for the Total Commander application
* Fix bug in the sapi4serotek driver where the pitch could get locked at a particular value, i.e. stays high after reading a capital letter. (#89)
* Announce clickable text and other fields as clickable in Mozilla Gecko VirtualBuffers. e.g.  a field which has an onclick HTML attribute. (#91)
* When moving around Mozilla Gecko virtualBuffers, scroll the current field in to view -- useful so sighted peers have an idea of where the user is up to in the document. (#57)
* Add basic support for ARIA live region show events in IAccessible2 enabled applications. Useful in the Chatzilla IRC application, new messages will now be read automatically
* Some slight improvements to help use ARIA enabled web applications,  e.g. Google Docs
* Stop adding extra blank lines to text when copying it from a virtualBuffer
* Stop the space key from activating a link in the Links List. Now it can be used like other letters in order to  start typing the name of a particular link you wish to go to
* The moveMouseToNavigator script (NVDA+numpadSlash) now moves the mouse to the centre of the navigator object, rather than the top left
* Added scripts to click the left and right mouse buttons (numpadSlash and numpadStar respectively)
* Improve access to the Windows System Tray. Focus hopefully should no longer seem to keep jumping back to one particular item. Reminder: to get to the System Tray use the Windows command WindowsKey+b. (#10)
* Improve performance and stop announcing extra text when holding down a cursor key in an edit field and it hits the end
* Stop the ability for NVDA to make the user wait while particular messages are spoken. Fixes some crashes/freezes with particular speech synthesizers. (#117)
* Added support for the Audiologic Tts3 speech synthesizer, contribution by Gianluca Casalino. (#105)
* Possibly improve performance when navigating around documents in Microsoft Word
* Improved accuracy when reading text of alerts in Mozilla Gecko applications
* Stop possible crashes when trying to save configuration on non-English versions of Windows. (#114)
* Add an NVDA welcome dialog. This dialog is designed to provide essential information for new users and allows CapsLock to be configured as an NVDA modifier key. This dialog will be displayed when NVDA is started by default until it is disabled.
* Fix basic support for Adobe Reader so it is possible to read documents  in  versions 8 and 9
* Fix some errors that may have occured when holding down keys before NVDA is properly initialized
* If the user has configured NVDA to save configuration on exit, make sure the configuration is properly saved when shutting down or logging out of  Windows.
* Added an NVDA logo sound to the beginning of the installer, contributed by Victer Tsaran
* NVDA, both running in the installer and otherwise, should properly clean up its system tray icon when it exits
* Labels for standard controls in NVDA's dialogs (such as Ok and cancel buttons) should now show in the language NVDA is set to, rather than just staying in English.
* NVDA's icon should now be  used for  the NVDA shortcuts in the start menu and on the Desktop, rather than a default application icon.
* Read cells in MS Excel when moving with tab and shift+tab. (#146)
* Fix some double speaking in particular lists in Skype.
* Improved caret tracking in IAccessible2 and Java applications; e.g. in Open Office and Lotus Symphony, NVDA properly waits for the caret to move in documents rather than accidentally reading the wrong word or line at the end of some paragraphs. (#119)
* Support for AkelEdit controls found in Akelpad 4.0
* NVDA no longer locks up in Lotus Synphony when moving from the document to the menu bar.
* NVDA no longer freezes in the Windows XP Add/Remove programs applet when launching an uninstaller. (#30)
* NVDA no longer freezes when opening Spybot Search and Destroy

## 0.6p1

### Access to web content with new in-process virtualBuffers (so far for Mozilla Gecko applications including Firefox3 and Thunderbird3)

* Load times have been improved almost by a factor of thirty (you no longer have to wait at all for most web pages to load in to the buffer)
* Added a links list (NVDA+f7)
* Improved the find dialog (control+nvda+f) so that it performs a case-insencitive search, plus fixed a few focus issues with that dialog box.
* It is now possible to select and copy text in the new virtualBuffers
* By default the new virtualBuffers represent the document in a screen layout (links and controls are not on separate lines unless they really are visually). You can toggle this feature with NVDA+v.
* It is possible to move by paragraph with control+upArrow and control+downArrow.
* Improved support for dynamic content
* Improved over all accuracy of reading lines and fields when arrowing up and down.

### Internationalization

* It is now possible to type accented characters that rely on a "dead character", while NVDA is running.
* NVDA now announces when the keyboard layout is changed (when pressing alt+shift).
* The announce date and time feature now takes the system's current regional and language options in to account.
* added czech translation (by Tomas Valusek with help from Jaromir Vit)
* added vietnamese translation by Dang Hoai Phuc
* Added Africaans (af_ZA) translation, by Willem van der Walt.
* Added russian translation by Dmitry Kaslin
* Added polish translation by DOROTA CZAJKA and friends.
* Added Japanese translation by Katsutoshi Tsuji.
* added Thai translation by Amorn Kiattikhunrat
* added croatian translation by Mario Percinic and Hrvoje Katic
* Added galician translation by Juan C. buno
* added ukrainian translation by Aleksey Sadovoy

### Speech

* NVDA now comes packaged with eSpeak 1.33 which contains many improvements, among those are improved languages, named variants, ability to speak faster.
* The voice settings dialog now allows you to change the variant of a synthesizer if it supports one. Variant is usually a slight variation on the current voice. (eSpeak supports variants).
* Added the ability to change the inflection of a voice in the voice settings dialog if the current synthesizer supports this. (eSpeak supports inflection).
* Added the ability to turn off speaking of object position information(e.g. 1 of 4). This option can be found in the Object presentation settings dialog.
* NVDA can now beep when speaking a capital letter. This can be turned on and off with a check box in the voice settings dialog. Also added a raise pitch for capitals check box to configure whether NVDA should actually do its normal pitch raise for capitals. So now you can have either raise pitch, say cap, or beep, for capitals.
* Added the ability to pause speech in NVDA (like found in Voice Over for the Mac). When NVDA is speaking something, you can press the control or shift keys to silence speech just like normal, but if you then tap the shift key again (as long as you havn't pressed any other keys) speech will continue from exactly where it left off.
* Added a virtual synthDriver which outputs text to a window instead of speaking via a speech synthesiser. This should be more pleasant for sighted developers who are not used to speech synthesis but want to know what is spoken by NVDA. There are probably still some bugs, so feedback is most definitely welcome.
* NVDA no longer by default speaks punctuation, you can enable speaking of punctuation with NVDA+p.
* eSpeak by default now speaks quite a bit slower, which should make it easier for people who are using eSpeak for the first time, when installing or starting to use NVDA.
* Added user dictionaries to NVDA. These allow you to make NVDA speak certain text differently. There are three dictionaries: default, voice, and temporary. Entries you add to the default dictionary will happen all the time in NVDA. Voice dictionaries are specific to the current synthesizer and voice you currently have set. And temporary dictionary is  for those times you quickly want to set a rule while you are doing a particular task, but you don't want it to be perminant (it will disappear if you close NVDA). For now the rules are regular expressions, not just normal text.
* Synthesizers can now use any audio output device on your system, by setting the output device combo box in the Synthesizer dialog before selecting the synthesizer you want.

### Performance

* NVDA no longer takes up a huge amount of system memory , when editing messages in mshtml edit controls
* Improved performance when reviewing text inside many controls that do not actually have a real cursor. e.g. MSN Messenger history window, treeview items, listview items etc.
* Improved performance in rich edit documents.
* NVDA should no longer slowly creep up in system memory size for no reason
* Fixed bugs when  trying to focus on a dos console window more than three or so times. NVDA did have a tendency to completely crash.

### Key commands

* NVDA+shift+numpad6 and NVDA+shift+numpad4 allow you to navigate to the next or previous object in flow respectively. This means that you can navigate in an application by only using these two keys with out having to worry about going up by parent, or down to first child as you move around the object hyerarchy. For instance in a web browser such as firefox, you could navigate the document by object, by just using these two keys. If next in flow or previous in flow takes you up and out of an object, or down in to an object, ordered beeps indicate the direction.
* You can now configure voice settings with out opening the voice settings dialog, by using the Synth Settings Ring. The synth settings ring is a group of voice settings you can toggle through by pressing control+NVDA+right and control+NVDA+left. To change a setting use control+NVDA+up and control+NVDA+down.
* Added a command to report the current selection in edit fields (NVDA+shift+upArrow).
* Quite a few NVDA commands that speak text (such as report current line etc) now can spell the text if pressed twice quickly.
* the capslock, numpad insert and extended insert can all be used as the NVDA modifier key. Also if one of these keys is used, pressing the key twice with out pressing any other keys will send the key through to the operating system, just like you'd pressed the key with out NVDA running. To make one of these keys be the NVDA modifier key, check its checkbox in the Keyboard settings dialog (used to be called the keyboard echo dialog).

### Application support

* Improved support for Firefox3 and Thunderbird3 documents. Load times have been improved by almost a factor of thirty, a screen layout is used by default (press nvda+v to toggle between this and no screen layout), a links list (nvda+f7 has been added), the find dialog (control+nvda+f) is now case-insensitive, much better support for dynamic content, selecting and copying text is now possible.
* In the MSN Messenger and Windows Live Messenger history windows, it is now possible to select and copy text.
* Improved support for the audacity application
* Added support for a few edit/text controls in Skype
* Improved support for Miranda instant messenger application
* Fixed some focus issues when opening html and plain text messages in Outlook Express.
* Outlook express newsgroup message fields are now labeled correctly
* NVDA can now read the addresses in the Outlook Express message fields (to/from/cc etc)
* NVDA should be now more accurate at announcing the next message in out look express when deleting a message from the message list.

### APIs and toolkits

* Improved object navigation for MSAA objects. If a window has a system menu, title bar, or scroll bars, you can now navigate to them.
* Added support for the IAccessible2 accessibility API. A part from the ability to announce more control types, this also allows NVDA to access the cursor in applications such as Firefox 3 and Thunderbird 3, allowing you to navigate, select or edit text.
* Added support for Scintilla edit controls (such controls can be found in Notepad++ or Tortoise SVN).
* Added support for Java applications (via the Java Access Bridge). This can provide basic support for Open Office (if Java is enabled), and any other stand-alone Java application. Note that java applets with in a web browser may not work yet.

### Mouse

* Improved support for reading what is under the mouse pointer as it moves. It is now much faster, and it also now has the ability in some controls such as standard edit fields, Java and IAccessible2 controls, to read the current word, not just the current object. This may be of some used to vision impared people who just want to read a specific bit of text with the mouse.
* Added a new config option, found in the mouse settings dialog. Play audio when mouse moves, when checked, plays a 40 ms beep each time the mouse moves, with its pitch (between 220 and 1760 hz) representing the y axis, and left/right volume, representing the x axis. This enables a blind person to get a rough idea of where the mouse is on the screen as its being moved. This feature also depends on reportObjectUnderMouse also being turned on. So this means that if you quickly need to disable both beeps and announcing of objects, then just press NVDA+m. The beeps are also louder or softer depending on how bright the screen is at that point.

### Object presentation and interaction

* Improved support for most common treeview controls. NVDA now tells you how many items are in the branch when you expand it. It also announces the level when moving in and out of branches. And, it announces the current item number and number of items, according to the current branch, not the entire treeview.
* Improved what is announced when focus changes as you move around applications or the operating system. Now instead of just hearing the control you land on, you hear information about any controls this control is positioned inside of. For instance if you tab and land on a button inside a groupbox, the groupbox will also get announced.
* NVDA now tries to speak the message inside many dialog boxes as they appear. This is accurate most of the time, though there are still many dialogs that arn't as good as they could be.
* Added a report object descriptions checkbox to the object presentation settings dialog. Power users may wish to sometimes uncheck this to stop NVDA announcing a lot of extra descriptions on particular controls,  such as in Java applications.
* NVDA automatically announces selected text in edit controls when focus moves to them. If there isn't any selected text, then it just announces the current line like usual.
* NVDA is a lot more careful now when it plays beeps to indicate progress bar changes in applications. It no longer goes crazy in Eclipse applications such as Lotus Notes/Symphony, and Accessibility Probe.

### User Interface

* Removed the NVDA interface window, and replaced it with a simple NVDA popup menu.
* NVDA's user interface settings dialog is now called General Settings. It also contains an extra setting: a combo box to set the log level, for what messages should go to NVDA's log file. Note that NVDA's log file is now called nvda.log not debug.log.
* Removed the report object group names checkBox from the object presentation settings dialog, reporting of group names now is handled differently.

## 0.5

* NVDA now has a built-in synthesizer called eSpeak, developed by Jonathan Duddington.It is very responsive and lite-weight, and has support for many different languages. Sapi synthesizers can still be used, but eSpeak will be used by default.
 * eSpeak does not depend on any special software to be installed, so it can be used with NVDA on any computer, on a USB thumb drive, or anywhere.
 * For more info on eSpeak, or to find other versions, go to http://espeak.sourceforge.net/.
* Fix bug where the wrong character was being announced when pressing delete in Internet Explorer / Outlook Express editable panes.
* Added support for more edit fields in Skype.
* VirtualBuffers only get loaded when focus is on the window that needs to be loaded. This fixes some problems when the preview pane is turned on in Outlook Express.
* Added commandline arguments to NVDA:
 * -m, --minimal: do not play startup/exit sounds and do not show the interface on startup if set to do so.
 * -q, --quit: quit any other already running instance of NVDA and then exit
 * -s, --stderr-file fileName: specify where NVDA should place uncaught errors and exceptions
 * -d, --debug-file fileName: specify where NVDA should place debug messages
 * -c, --config-file: specify an alternative configuration file
 * -h, -help: show a help message listing commandline arguments
* Fixed bug where punctuation symbols would not be translated to the appropriate language, when using a language other than english, and when speak typed characters was turned on.
* Added Slovak language files thanks to Peter Vagner
* Added a Virtual Buffer settings dialog and a Document Formatting settings dialog, from Peter Vagner.
* Added French translation thanks to Michel Such
* Added a script to toggle beeping of progress bars on and off (insert+u). Contributed by Peter Vagner.
* Made more messages in NVDA be translatable for other languages. This includes script descriptions when in keyboard help.
* Added a find dialog to the virtualBuffers (internet Explorer and Firefox). Pressing control+f when on a page brings up a dialog in which you can type some text to find. Pressing enter will then search for this text and place the virtualBuffer cursor on this line. Pressing f3 will also search for the next occurance of the text.
* When speak typed characters is turned on, more characters should be now spoken. Technically, now ascii characters from 32 to 255 can now be spoken.
* Renamed some control types for better readability. Editable text is now edit, outline is now tree view and push button is now button.
* When arrowing around list items in a list, or tree view items in a tree view, the control type (list item, tree view item) is no longer spoken, to speed up navigation.
* Has Popup (to indicate that a menu has a submenu) is now spoken as submenu.
* Where some language use control and alt (or altGR) to enter a special character, NVDA now will speak these characters when speak typed characters is on.
* Fixed some problems with reviewing static text controls.
* Added Translation for Traditional Chinese, thanks to Coscell Kao.
* Re-structured an important part of the NVDA code, which should now fix many issues with NVDA's user interface (including settings dialogs).
* Added Sapi4 support to NVDA. Currently there are two sapi4 drivers, one based on code contributed by Serotek Corporation, and one using the ActiveVoice.ActiveVoice com Interface. Both these drivers have issues, see which one works best for you.
* Now when trying to run a new copy of NVDA while an older copy is still running will cause the new copy to just exit. This fixes a major problem where running multiple copies of NVDA makes your system very unusable.
* Renamed the title of the NVDA user interface from NVDA Interface to NVDA.
* Fixed a bug in Outlook Express where pressing backspace at the start of an editable message would cause an error.
* Added patch from Rui Batista that adds a script to report the current battery status on laptops (insert+shift+b).
* Added a synth driver called Silence. This is a synth driver that does not speak anything, allowing NVDA to stay completely silent at all times. Eventually this could be used along with Braille support, when we have it.
* Added capitalPitchChange setting for synthesizers thanks to J.J. Meddaugh
* Added patch from J.J. Meddaugh that makes the toggle report objects under mouse script more like the other toggle scripts (saying on/off rather than changing the whole statement).
* Added spanish translation (es) contributed by Juan C. buo.
* Added Hungarian language file from Tamas Gczy.
* Added Portuguese language file from Rui Batista.
* Changing the voice in the voice settings dialog now sets the rate, pitch and volume sliders to the new values according to the synthesizer, rather than forcing the synthesizer to be set to the old values. This fixes issues where a synth like eloquence or viavoice seems to speek at a much faster rate than all other synths.
* Fixed a bug where either speech would stop, or NVDA would entirely crash, when in a Dos console window.
* If support for a particular language exists, NVDA now automatically can show its interface and speak its messages in the language Windows is set to. A particular language can still be chosen manualy from the user interface settings dialog as well.
* Added script 'toggleReportDynamicContentChanges' (insert+5). This toggles whether new text, or other dynamic changes should be automatically announced. So far this only works in Dos Console Windows.
* Added script 'toggleCaretMovesReviewCursor' (insert+6). This toggles whether the review cursor should be automatically repositioned when the system caret moves. This is useful in Dos console windows when trying to read information as the screen is updating.
* Added script 'toggleFocusMovesNavigatorObject' (insert+7). This toggles whether the navigator object is repositioned on the object with focus as it changes.
* Added some documentation translated in to various languages. So far there is French, Spannish and Finish.
* Removed some developer documentation from the binary distribution of NVDA, it is only now in the source version.
* Fixed a possible bug in Windows Live Messanger and MSN Messenger where arrowing up and down the contact list would cause errors.
* New messages are now automatically spoken when in a conversation using Windows Live Messenger. (only works for English versions so far)
* The history window in a Windows Live Messenger conversation can now be read by using the arrow keys. (Only works for English versions so far)
* Added script 'passNextKeyThrough' (insert+f2). Press this key, and then the next key pressed will be passed straight through to Windows. This is useful if you have to press a certain key in an application but NVDA uses that key for something else.
* NVDA no longer freezes up for more than a minute when opening very large documents in MS Word.
* Fixed a bug where moving out of a table in MS Word, and then moving back in, caused the current row/column numbers not to be spoken if moving back in to exactly the same cell.
* When starting NVDA with a synthesizer that doesn't exist, or is not working, the sapi5 synth will try and be loaded in stead, or if sapi5 isn't working, then speech will be set to silence.
* Increasing and decreasing rate scripts can no longer take the rate above 100 or below 0.
* If there is an error with a language when choosing it in the User Interface Settings dialog, a message box will alert the user to the fact.
* NVDA now asks if it should save configuration and restart if the user has just changed the language in the User Interface Settings Dialog. NVDA must be restarted for the language change to fully take effect.
* If a synthesizer can not be loaded, when choosing it from the synthesizer dialog, a message box alerts the user to the fact.
* When loading a synthesizer for the first time, NVDA lets the synthesizer choose the most suitable voice, rate and pitch parameters, rather than forcing it to defaults it thinks are ok. This fixes a problem where Eloquence and Viavoice sapi4 synths start speaking way too fast for the first time.<|MERGE_RESOLUTION|>--- conflicted
+++ resolved
@@ -50,13 +50,10 @@
 * The COM Registration Fixing Tool no longer reports success on failure. (#12355, @XLTechie)
 * When using the Microsoft Pinyin Input Method for Chinese and enabling the Pinyin compatibility option to use the previous version, typing in LibreOffice Writer (and potentially other applications) while an IME popup is showing no longer triggers an error. (#17198, @michaelweghorn)
 * In LibreOffice, the current checkbox state (checked/unchecked) is now also reported in braille, not just speech. (#17218, @michaelweghorn)
-<<<<<<< HEAD
-* In Word or Outlook, when using legacy object model, the command to report the destination URL of a link does not report any longer "Not a link" when there is one to report. (#17292, @CyrilleB79)
-=======
 * When spelling, unicode normalization now works more appropriately:
   * After reporting a normalized character, NVDA no longer incorrectly reports subsequent characters as normalized. (#17286, @LeonarddeR)
   * Composite characters (such as é) are now reported correctly. (#17295, @LeonarddeR)
->>>>>>> 64ba6c69
+* In Word or Outlook, when using legacy object model, the command to report the destination URL of a link does not report any longer "Not a link" when there is one to report. (#17292, @CyrilleB79)
 
 ### Changes for Developers
 
