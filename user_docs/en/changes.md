# What's New in NVDA

## 2025.1

### Important notes

### New Features

### Bug Fixes

### Changes for Developers

Please refer to [the developer guide](https://www.nvaccess.org/files/nvda/documentation/developerGuide.html#API) for information on NVDA's API deprecation and removal process.

* Note: this is an Add-on API compatibility breaking release.
Add-ons will need to be re-tested and have their manifest updated.

#### API Breaking Changes

These are breaking API changes.
Please open a GitHub issue if your add-on has an issue with updating to the new API.

#### Deprecations

## 2024.4

This release includes a number of improvements in Microsoft Office, braille, and document formatting.

In Word or Excel, it is now possible to double-press the comment gesture to read the comment or note in a browsable dialog.
You can now use the review cursor selection command to select text in PowerPoint.
NVDA also no longer brailles garbage characters when showing row or column header text in tables in Word when using the object model.

NVDA can now be configured to report font attributes in speech and braille separately.

A new setting has been added to configure the timeout to perform a multiple press gesture, such as the report time/date command.

You can now configure how NVDA shows text formatting in braille, and set NVDA to show the start of paragraphs in braille.
NVDA can now speak the character at the cursor when performing a braille cursor routing action.
Cursor routing reliability has been improved, and support for routing keys in PowerPoint has been added.
All lines of cells will now be used when using a multi-line braille display via HID braille.
NVDA is no longer unstable after restarting NVDA during an automatic Braille Bluetooth scan.

eSpeak NG has been updated, adding support for the Faroese and Xextan languages.

There have also been a number of fixes, including to mouse tracking in Firefox, and the on-demand speech mode.

### New Features

* New braille features:
  * It is now possible to change the way NVDA displays certain text formatting attributes in braille.
    The available options are:
    * Liblouis (default): Uses formatting markers defined in the selected braille table.
    * Tags: Uses start and end tags to denote where certain font attributes begin and end. (#16864)
  * When the "Read by paragraph" option is enabled, NVDA can now be configured to indicate the start of paragraphs in braille. (#16895, @nvdaes)
  * When performing a braille cursor routing action, NVDA can now automatically speak the character at the cursor. (#8072, @LeonarddeR)
    * This option is disabled by default.
      You can enable "Speak character when routing cursor in text" in NVDA's braille settings.
* The comment command in Microsoft Word and notes command in Microsoft Excel can now be pressed twice to show the comment or note in a browsable message. (#16800, #16878, @Cary-Rowen)
* NVDA can now be configured to report font attributes in speech and braille separately. (#16755)
* The timeout to perform a multiple keypress is now configurable; this may be especially useful for people with dexterity impairment. (#11929, @CyrilleB79)
<<<<<<< HEAD
* When performing a braille cursor routing action, NVDA can now automatically speak the character at the cursor. (#8072, @LeonarddeR)
  * This option is disabled by default. You can enable "Speak character when routing cursor in text" in NVDA's braille settings.
* Native support for the Dot Pad tactile graphics device from Dot Inc as a multiline braille display. (#17007)
=======
>>>>>>> 3b6b1820

### Changes

* The `-c`/`--config-path` and `--disable-addons` command line options are now respected when launching an update from within NVDA. (#16937)
* eSpeak NG has been updated to 1.52-dev commit `961454ff`. (#16775)
  * Added new languages Faroese and Xextan.
* When using a multi-line braille display via the standard HID braille driver, all lines of cells will be used. (#16993, @alexmoon)

### Bug Fixes

* Braille fixes:
  * It is now possible to use braille display routing keys to move the text cursor in Microsoft PowerPoint. (#9101)
  * When accessing Microsoft Word without UI Automation, NVDA no longer outputs garbage characters in table headers defined with the set row and column header commands. (#7212)
  * The Seika Notetaker driver now correctly generates braille input for space, backspace and dots with space/backspace gestures. (#16642, @school510587)
  * Cursor routing is now much more reliable when a line contains one or more Unicode variation selectors or decomposed characters. (#10960, @mltony, @LeonarddeR)
  * NVDA no longer throws an error when panning the braille display forward in some empty edit controls. (#12885)
  * NVDA is no longer unstable after restarting NVDA during an automatic Braille Bluetooth scan. (#16933)
* It is now possible to use the review cursor selection commands to select text in Microsoft PowerPoint. (#17004)
* In on-demand speech mode, NVDA does not talk any more when a message is opened in Outlook, when a new page is loaded in a browser, or when displaying a new slide in a PowerPoint slideshow. (#16825, @CyrilleB79)
* In Mozilla Firefox, moving the mouse over text before or after a link now reliably reports the text. (#15990, @jcsteh)
* NVDA no longer occasionally fails to open browsable messages (such as pressing `NVDA+f` twice). (#16806, @LeonarddeR)
* Updating NVDA while add-on updates are pending no longer results in the add-on being removed. (#16837)
* It is now possible to interact with Data validation dropdown lists in Microsoft Excel 365. (#15138)
* NVDA is no longer as sluggish when arrowing up and down through large files in VS Code. (#17039)
* NVDA no longer becomes unresponsive after holding down an arrow key for a long time while in browse mode, particularly in Microsoft Word and Microsoft Outlook. (#16812)

### Changes for Developers

Please refer to [the developer guide](https://www.nvaccess.org/files/nvda/documentation/developerGuide.html#API) for information on NVDA's API deprecation and removal process.

* Component updates:
  * Updated py2exe to 0.13.0.2 (#16907, @dpy013)
  * Updated setuptools to 72.0 (#16907, @dpy013)
  * Updated Ruff to 0.5.6. (#16868, @LeonarddeR)
  * Updated nh3 to 0.2.18 (#17020, @dpy013)
* Added a `.editorconfig` file to NVDA's repository in order for several IDEs to pick up basic NVDA code style rules by default. (#16795, @LeonarddeR)
* Added support for custom speech symbol dictionaries. (#16739, #16823, @LeonarddeR)
  * Dictionaries can be provided in locale specific folders in an add-on package, e.g. `locale\en`.
  * Dictionary metadata can be added to an optional `symbolDictionaries` section in the add-on manifest.
  * Please consult the [Custom speech symbol dictionaries section in the developer guide](https://www.nvaccess.org/files/nvda/documentation/developerGuide.html#AddonSymbolDictionaries) for more details.
* It is now possible to redirect objects retrieved from on-screen coordinates, by using the `NVDAObject.objectFromPointRedirect` method. (#16788, @Emil-18)
* Running SCons with the parameter `--all-cores` will automatically pick the maximum number of available CPU cores. (#16943, #16868, @LeonarddeR)
* Developer info now includes information on app architecture (such as AMD64) for the navigator object. (#16488, @josephsl)

#### Deprecations

* The `bool` configuration key `[documentFormatting][reportFontAttributes]` is deprecated for removal in 2025.1, instead use `[fontAttributeReporting]`. (#16748)
  * The new key has an `int` value matching an `OutputMode` `enum` with options for speech, braille, speech and braille and off.
  * API consumers can use the `bool` value as previously, or check the `OutputMode` if handling speech or braille specifically.
  * These keys are currently synchronized until 2025.1.
* `NVDAObjects.UIA.InaccurateTextChangeEventEmittingEditableText` is deprecated with no replacement. (#16817, @LeonarddeR)

## 2024.3

The Add-on Store will now notify you if any add-on updates are available on NVDA startup.

There are now options to apply Unicode normalization to speech and braille output.
This can be useful when reading characters that are unknown to a particular speech synthesizer or braille table and which have a compatible alternative, like the bold and italic characters commonly used on social media.
It also allows reading of equations in the Microsoft Word equation editor.

Help Tech Activator Pro braille displays are now supported.

Unassigned commands have been added to scroll the mouse wheel vertically and horizontally.

There are several bug fixes, particularly for the Windows 11 Emoji Panel and Clipboard history.
For web browsers, there are fixes for reporting error messages, figures, captions, table labels and checkbox/radio button menu items.

LibLouis has been updated, adding new Braille tables for Cyrillic Serbian, Yiddish, several ancient languages, Turkish, and the International Phonetic Alphabet.
eSpeak has been updated, adding support for the Karakalpak language.
Unicode CLDR has also been updated.

### New Features

* New key commands:
  * Added unassigned commands for vertical and horizontal scrolling of the mouse wheel, to enhance navigation on web pages and apps with dynamic content, such as Dism++. (#16462, @Cary-Rowen)
* Added support for Unicode Normalization to speech and braille output. (#11570, #16466 @LeonarddeR).
  * This can be useful when reading characters that are unknown to a particular speech synthesizer or braille table and which have a compatible alternative, like the bold and italic characters commonly used on social media.
  * It also allows reading of equations in the Microsoft Word equation editor. (#4631)
  * You can enable this functionality for both speech and braille in their respective settings categories in the NVDA Settings dialog.
* By default, after NVDA startup, you will be notified if any add-on updates are available. (#15035)
  * This can be disabled in the "Add-on Store" category of settings.
  * NVDA checks daily for add-on updates.
  * Only updates within the same channel will be checked (e.g. installed beta add-ons will only notify for updates in the beta channel).
* Added support for the Help Tech Activator Pro displays. (#16668)

### Changes

* Component updates:
  * eSpeak NG has been updated to 1.52-dev commit `54ee11a79`. (#16495)
    * Added new language Karakalpak.
  * Updated Unicode CLDR to version 45.0. (#16507, @OzancanKaratas)
  * Updated fast_diff_match_patch (used to detect changes in terminals and other dynamic content) to version 2.1.0. (#16508, @codeofdusk)
  * Updated LibLouis braille translator to [3.30.0](https://github.com/liblouis/liblouis/releases/tag/v3.30.0). (#16652, @codeofdusk)
    * New braille tables:
      * Cyrillic Serbian.
      * Yiddish.
      * Several ancient languages: Biblical Hebrew, Akkadian, Syriac, Ugaritic and transliterated Cuneiform text.
      * Turkish grade 2. (#16735)
      * International Phonetic Alphabet. (#16773)
  * Updated NSIS to 3.10 (#16674, @dpy013)
  * Updated markdown to 3.6 (#16725, @dpy013)
  * Updated nh3 to 0.2.17 (#16725, @dpy013)
* The fallback braille input table is now equal to the fallback output table, which is Unified English Braille Code grade 1. (#9863, @JulienCochuyt, @LeonarddeR)
* NVDA will now report figures with no accessible children, but with a label or description. (#14514)
* When reading by line in browse mode, "caption" is no longer reported on each line of a long figure or table caption. (#14874)
* In the Python console, the last unexecuted command will no longer be lost when moving in the input history. (#16653, @CyrilleB79)
* A unique anonymous ID is now sent as part of optional NVDA usage statistics gathering. (#16266)
* By default, a new folder will be created when making a portable copy.
A warning message will inform you if you try writing to a non-empty directory. (#16686)

### Bug Fixes

* Windows 11 fixes:
  * NVDA will no longer appear to get stuck when closing the clipboard history and emoji panel. (#16346, #16347, @josephsl)
  * NVDA will announce visible candidates again when opening the IME interface. (#14023, @josephsl)
  * NVDA will no longer announce "clipboard history" twice when navigating through the emoji panel menu items. (#16532, @josephsl)
  * NVDA will no longer cut off speech and braille when reviewing kaomojis and symbols in the emoji panel. (#16533, @josephsl)
* Web browser fixes:
  * Error messages referenced with `aria-errormessage` are now reported in Google Chrome and Mozilla Firefox. (#8318)
  * If present, NVDA will now use `aria-labelledby` to provide accessible names for tables in Mozilla Firefox. (#5183)
  * NVDA will correctly announce radio and checkbox menu items when first entering sub-menus in Google Chrome and Mozilla Firefox. (#14550)
  * NVDA's browse mode find functionality is now more accurate when the page contains emojis. (#16317, @LeonarddeR)
  * In Mozilla Firefox, NVDA now correctly reports the current character, word and line when the cursor is at the insertion point at the end of a line. (#3156, @jcsteh)
  * No longer cause Google Chrome to crash when closing a document or exiting Chrome. (#16893)
* NVDA will announce correctly the autocomplete suggestions in Eclipse and other Eclipse-based environments on Windows 11. (#16416, @thgcode)
* Improved reliability of automatic text readout, particularly in terminal applications. (#15850, #16027, @Danstiv)
* It is once again possible to reset the configuration to factory defaults reliably. (#16755, @Emil-18)
* NVDA will correctly announce selection changes when editing a cell's text in Microsoft Excel. (#15843)
* In applications using Java Access Bridge, NVDA will now correctly read the last blank line of a text instead of repeating the previous line. (#9376, @dmitrii-drobotov)
* In LibreOffice Writer (version 24.8 and newer), when toggling text formatting (bold, italic, underline, subscript/superscript, alignment) using the corresponding keyboard shortcut, NVDA announces the new formatting attribute (e.g. "Bold on", "Bold off"). (#4248, @michaelweghorn)
* When navigating with the cursor keys in text boxes in applications which use UI Automation, NVDA no longer sometimes reports the wrong character, word, etc. (#16711, @jcsteh)
* When pasting into the Windows 10/11 Calculator, NVDA now correctly reports the full number pasted. (#16573, @TristanBurchett)
* Speech is no longer silent after disconnecting from and reconnecting to a Remote Desktop session. (#16722, @jcsteh)
* Support added for text review commands for an object's name in Visual Studio Code. (#16248, @Cary-Rowen)
* Playing NVDA sounds no longer fails on a mono audio device. (#16770, @jcsteh)
* NVDA will report addresses when arrowing through To/CC/BCC fields in outlook.com / Modern Outlook. (#16856)
* NVDA now handles add-on installation failures more gracefully. (#16704)

### Changes for Developers

* NVDA now uses Ruff instead of flake8 for linting. (#14817)
* Fixed NVDA's build system to work properly when using Visual Studio 2022 version 17.10 and above. (#16480, @LeonarddeR)
* A fixed width font is now used in Log Viewer and in the NVDA Python Console so that the cursor remains in the same column during vertical navigation.
It is especially useful to read the error location markers in tracebacks. (#16321, @CyrilleB79)
* Support for custom braille tables has been added. (#3304, #16208, @JulienCochuyt, @LeonarddeR)
  * Tables can be provided in the `brailleTables` folder in an add-on package.
  * Table metadata can be added to an optional `brailleTables` section in the add-on manifest or to a `.ini` file with the same format found in the brailleTables subdirectory of the scratchpad directory.
  * Please consult the [braille translation tables section in the developer guide](https://www.nvaccess.org/files/nvda/documentation/developerGuide.html#BrailleTables) for more details.
* When a `gainFocus` event is queued with an object that has a valid `focusRedirect` property, the object pointed to by the `focusRedirect` property is now held by `eventHandler.lastQueuedFocusObject`, rather than the originally queued object. (#15843)
* NVDA will log its executable architecture (x86) at startup. (#16432, @josephsl)
* `wx.CallAfter`, which is wrapped in `monkeyPatches/wxMonkeyPatches.py`, now includes proper `functools.wraps` indication. (#16520, @XLTechie)
* There is a new module for scheduling tasks `utils.schedule`, using the pip module `schedule`. (#16636)
  * You can use `scheduleThread.scheduleDailyJobAtStartUp` to automatically schedule a job that happens after NVDA starts, and every 24 hours after that.
  Jobs are scheduled with a delay to avoid conflicts.
  * `scheduleThread.scheduleDailyJob` and `scheduleJob` can be used to schedule jobs at custom times, where a `JobClashError` will be raised on a known job scheduling clash.
* It is now possible to create app modules for apps hosting Edge WebView2 (msedgewebview2.exe) controls. (#16705, @josephsl)

## 2024.2

There is a new feature called sound split.
This allows splitting NVDA sounds into one channel (e.g. left) while sounds from all other applications are directed to the other channel (e.g. right).

There are new commands for modifying the synth settings ring, allowing users to jump to the first or last setting, and to increase or decrease the current setting in larger steps.
There are also new quick navigation commands, allowing users to bind gestures to quickly jump between: paragraph, vertically aligned paragraph, same style text, different style text, menu item, toggle button, progress bar, figure, and math formula.

There are many new braille features and bug fixes.
A new braille mode called "display speech output" has been added.
When active, the braille display shows exactly what NVDA speaks.
Support was also added for the BrailleEdgeS2 and BrailleEdgeS3 displays.
LibLouis was updated, adding new detailed (with capital letters indicated) Belarusian and Ukrainian Braille tables, a Lao table, and a Spanish table for reading Greek texts.

eSpeak was updated, adding new language Tigrinya.

There are many minor bug fixes for applications, such as Thunderbird, Adobe Reader, web browsers, Nudi and Geekbench.

### New Features

* New key commands:
  * New Quick Navigation command `p` for jumping to next/previous text paragraph in browse mode. (#15998, @mltony)
  * New unassigned Quick Navigation commands, which can be used to jump to the next/previous:
    * figure (#10826)
    * vertically aligned paragraph (#15999, @mltony)
    * menu item (#16001, @mltony)
    * toggle button (#16001, @mltony)
    * progress bar (#16001, @mltony)
    * math formula (#16001, @mltony)
    * same style text (#16000, @mltony)
    * different style text (#16000, @mltony)
  * Added commands to jump first, last, forward and backward through the synth settings ring. (#13768, #16095, @rmcpantoja)
    * Setting the first/last setting in the synth settings ring has no assigned gesture. (#13768)
    * Decrease and increase the current setting of the synth settings ring in a larger step (#13768):
      * Desktop: `NVDA+control+pageUp` and `NVDA+control+pageDown`.
      * Laptop: `NVDA+control+shift+pageUp` and `NVDA+control+shift+pageDown`.
  * Added a new unassigned input gesture to toggle the reporting of figures and captions. (#10826, #14349)
* Braille:
  * Added support for the BrailleEdgeS2 and BrailleEdgeS3 displays. (#16033, #16279, @EdKweon)
  * A new braille mode called "display speech output" has been added. (#15898, @Emil-18)
    * When active, the braille display shows exactly what NVDA speaks.
    * It can be toggled by pressing `NVDA+alt+t`, or from the braille settings dialog.
* Sound split: (#12985, @mltony)
  * Allows splitting NVDA sounds into one channel (e.g. left) while sounds from all other applications are directed to the other channel (e.g. right).
  * Toggled by `NVDA+alt+s`.
* Reporting row and column headers is now supported in contenteditable HTML elements. (#14113)
* Added an option to disable the reporting of figures and captions in Document Formatting settings. (#10826, #14349)
* In Windows 11, NVDA will announce alerts from voice typing and suggested actions including the top suggestion when copying data such as phone numbers to the clipboard (Windows 11 2022 Update and later). (#16009, @josephsl)
* NVDA will keep the audio device awake after speech stops, in order to prevent the start of the next speech being clipped with some audio devices such as Bluetooth headphones. (#14386, @jcsteh, @mltony)
* HP Secure Browser is now supported. (#16377)

### Changes

* Add-on Store:
  * The minimum and the last tested NVDA version for an add-on are now displayed in the "other details" area. (#15776, @Nael-Sayegh)
  * The community reviews action will be available in all tabs of the store. (#16179, @nvdaes)
* Component updates:
  * Updated LibLouis Braille translator to [3.29.0](https://github.com/liblouis/liblouis/releases/tag/v3.29.0). (#16259, @codeofdusk)
    * New detailed (with capital letters indicated) Belarusian and Ukrainian Braille tables.
    * New Spanish table for reading Greek texts.
    * New table for Lao Grade 1. (#16470)
  * eSpeak NG has been updated to 1.52-dev commit `cb62d93fd7`. (#15913)
    * Added new language Tigrinya.
* Changed several gestures for BrailleSense devices to avoid conflicts with characters of the French braille table. (#15306)
  * `alt+leftArrow` is now mapped to `dot2+dot7+space`
  * `alt+rightArrow` is now mapped to `dot5+dot7+space`
  * `alt+upArrow` is now mapped to `dot2+dot3+dot7+space`
  * `alt+downArrow` is now mapped to `dot5+dot6+dot7+space`
* Padding dots commonly used in tables of contents are not reported anymore at low punctuation levels. (#15845, @CyrilleB79)

### Bug Fixes

* Windows 11 fixes:
  * NVDA will once again announce hardware keyboard input suggestions. (#16283, @josephsl)
  * In Version 24H2 (2024 Update and Windows Server 2025), mouse and touch interaction can be used in quick settings. (#16348, @josephsl)
* Add-on Store:
  * When pressing `ctrl+tab`, focus properly moves to the new current tab title. (#14986, @ABuffEr)
  * If cache files are not correct, NVDA no longer will restart. (#16362, @nvdaes)
* Fixes for Chromium-based browsers when used with UIA:
  * Fixed bugs causing NVDA to hang. (#16393, #16394)
  * Backspace key is now working correctly in Gmail sign-in fields. (#16395)
* Backspace now works correctly when using Nudi 6.1 with NVDA's "Handle keys from other applications" setting enabled. (#15822, @jcsteh)
* Fixed a bug where audio coordinates would be played while the application is in sleep mode when "Play audio coordinates when mouse moves" is enabled. (#8059, @hwf1324)
* In Adobe Reader, NVDA no longer ignores alternative text set on formulas in PDFs. (#12715)
* Fixed a bug causing NVDA to fail to read the ribbon and options within Geekbench. (#16251, @mzanm)
* Fixed a rare case when saving the configuration may fail to save all profiles. (#16343, @CyrilleB79)
* In Firefox and Chromium-based browsers, NVDA will correctly enter focus mode when pressing enter when positioned within a presentational list (ul / ol) inside editable content. (#16325)
* Column state change is now correctly reported when selecting columns to display in Thunderbird message list. (#16323)
* The command line switch `-h`/`--help` works properly again. (#16522, @XLTechie)
* NVDA's support for the Poedit translation software version 3.4 or higher correctly functions when translating languages with 1 or more than 2 plural forms (e.g. Chinese, Polish). (#16318)

### Changes for Developers

Please refer to [the developer guide](https://www.nvaccess.org/files/nvda/documentation/developerGuide.html#API) for information on NVDA's API deprecation and removal process.

* Instantiating `winVersion.WinVersion` objects with unknown Windows versions above 10.0.22000 such as 10.0.25398 returns "Windows 11 unknown" instead of "Windows 10 unknown" for release name. (#15992, @josephsl)
* Make the AppVeyor build process easier for NVDA forks, by adding configurable variables in appveyor.yml to disable or modify NV Access specific portions of the build scripts. (#16216, @XLTechie)
* Added a how-to document, explaining the process of building NVDA forks on AppVeyor. (#16293, @XLTechie)

## 2024.1

A new "on-demand" speech mode has been added.
When speech is on-demand, NVDA does not speak automatically (e.g. when moving the cursor) but still speaks when calling commands whose goal is explicitly to report something (e.g. report window title).
In the Speech category of NVDA's settings, it is now possible to exclude unwanted speech modes from the Cycle speech modes command (`NVDA+s`).

A new Native Selection mode (toggled by `NVDA+shift+f10`) is now available in NVDA's browse mode for Mozilla Firefox.
When turned on, selecting text in browse mode will also manipulate Firefox's own native selection.
Copying text with `control+c` will pass straight through to Firefox, thus copying the rich content, rather than NVDA's plain text representation.

The Add-on Store now supports bulk actions (e.g. installing, enabling add-ons) by selecting multiple add-ons
There is a new action to open a reviews webpage for the selected add-on.

The audio output device and ducking mode options have been removed from the "Select Synthesizer" dialog.
They can be found in the audio settings panel which can be opened with `NVDA+control+u`.

eSpeak-NG, LibLouis braille translator, and Unicode CLDR have been updated.
New Thai, Filipino and Romanian braille tables are available.

There are many bug fixes, particularly for the Add-on Store, braille, Libre Office, Microsoft Office and audio.

### Important notes

* This release breaks compatibility with existing add-ons.
* Windows 7, and Windows 8 are no longer supported.
Windows 8.1 is the minimum Windows version supported.

### New Features

* Add-on Store:
  * The Add-on Store now supports bulk actions (e.g. installing, enabling add-ons) by selecting multiple add-ons. (#15350, #15623, @CyrilleB79)
  * A new action has been added to open a dedicated webpage to see or provide feedback about the selected add-on. (#15576, @nvdaes)
* Added support for Bluetooth Low Energy HID Braille displays. (#15470)
* A new Native Selection mode (toggled by `NVDA+shift+f10`) is now available in NVDA's browse mode for Mozilla Firefox.
When turned on, selecting text in browse mode will also manipulate Firefox's own native selection.
Copying text with `control+c` will pass straight through to Firefox, thus copying the rich content, rather than NVDA's plain text representation.
Note however that as Firefox is handling the actual copy, NVDA will not report a "copy to clipboard" message in this mode. (#15830)
* When copying text in Microsoft Word with NVDA's browse mode enabled, formatting is now also included.
A side affect of this is that NVDA will no longer report a "copy to clipboard" message when pressing `control+c` in Microsoft Word / Outlook browse mode, as the application is now handling the copy, not NVDA. (#16129)
* A new "on-demand" speech mode has been added.
When speech is on-demand, NVDA does not speak automatically (e.g. when moving the cursor) but still speaks when calling commands whose goal is explicitly to report something (e.g. report window title). (#481, @CyrilleB79)
* In the Speech category of NVDA's settings, it is now possible to exclude unwanted speech modes from the Cycle speech modes command (`NVDA+s`). (#15806, @lukaszgo1)
  * If you are currently using the NoBeepsSpeechMode add-on consider uninstalling it, and disabling "beeps" and "on-demand" modes in the settings.

### Changes

* NVDA no longer supports Windows 7 and Windows 8.
Windows 8.1 is the minimum Windows version supported. (#15544)
* Component updates:
  * Updated LibLouis braille translator to [3.28.0](https://github.com/liblouis/liblouis/releases/tag/v3.28.0). (#15435, #15876, @codeofdusk)
    * Added new Thai, Romanian, and Filipino Braille tables.
  * eSpeak NG has been updated to 1.52-dev commit `530bf0abf`. (#15036)
  * CLDR emoji and symbol annotations has been updated to version 44.0. (#15712, @OzancanKaratas)
  * Updated Java Access Bridge to 17.0.9+8Zulu (17.46.19). (#15744)
* Key Commands:
  * The following commands now support two and three presses to spell the reported information and spell with character descriptions: report selection, report clipboard text and report focused object. (#15449, @CyrilleB79)
  * The command to toggle the screen curtain now has a default gesture: `NVDA+control+escape`. (#10560, @CyrilleB79)
  * When pressed four times, the report selection command now shows the selection in a browsable message. (#15858, @Emil-18)
* Microsoft Office:
  * When requesting formatting information on Excel cells, borders and background will only be reported if there is such formatting. (#15560, @CyrilleB79)
  * NVDA will again no longer report unlabelled groupings such as in recent versions of Microsoft Office 365 menus. (#15638)
* The audio output device and ducking mode options have been removed from the "Select Synthesizer" dialog.
They can be found in the audio settings panel which can be opened with `NVDA+control+u`. (#15512, @codeofdusk)
* The option "Report role when mouse enters object" in NVDA's mouse settings category has been renamed to "Report object when mouse enters it".
This option now announces additional relevant information about an object when the mouse enters it, such as states (checked/pressed) or cell coordinates in a table. (#15420, @LeonarddeR)
* New items have been added to the Help menu for the NV Access "Get Help" page and Shop. (#14631)
* NVDA's support for [Poedit](https://poedit.net) is overhauled for Poedit version 3 and above.
Users of Poedit 1 are encouraged to update to Poedit 3 if they want to rely on enhanced accessibility in Poedit, such as shortcuts to read translator notes and comments. (#15313, #7303, @LeonarddeR)
* Braille viewer and speech viewer are now disabled in secure mode. (#15680)
* During object navigation, disabled (unavailable) objects will not be ignored anymore. (#15477, @CyrilleB79)
* Added table of contents to key commands document. (#16106)

### Bug Fixes

* Add-on Store:
  * When the status of an add-on is changed while it has focus, e.g. a change from "downloading" to "downloaded", the updated item is now announced correctly. (#15859, @LeonarddeR)
  * When installing add-ons install prompts are no longer overlapped by the restart dialog. (#15613, @lukaszgo1)
  * When reinstalling an incompatible add-on it is no longer forcefully disabled. (#15584, @lukaszgo1)
  * Disabled and incompatible add-ons can now be updated. (#15568, #15029)
  * NVDA now recovers and displays an error in a case where an add-on fails to download correctly. (#15796)
  * NVDA no longer fails to restart intermittently after opening and closing Add-on Store. (#16019, @lukaszgo1)
* Audio:
  * NVDA no longer freezes briefly when multiple sounds are played in rapid succession. (#15311, #15757, @jcsteh)
  * If the audio output device is set to something other than the default and that device becomes available again after being unavailable, NVDA will now switch back to the configured device instead of continuing to use the default device. (#15759, @jcsteh)
  * NVDA now resumes audio if the configuration of the output device changes or another application releases exclusive control of the device. (#15758, #15775, @jcsteh)
* Braille:
  * Multi line braille displays will no longer crash the BRLTTY driver and are treated as one continuous display. (#15386)
  * More objects which contain useful text are detected, and text content is displayed in braille. (#15605)
  * Contracted braille input works properly again. (#15773, @aaclause)
  * Braille is now updated when moving the navigator object between table cells in more situations (#15755, @Emil-18)
  * The result of reporting current focus, current navigator object, and current selection commands is now shown in braille. (#15844, @Emil-18)
  * The Albatross braille driver no longer handles a Esp32 microcontroller as an Albatross display. (#15671)
* LibreOffice:
  * Words deleted using the `control+backspace` keyboard shortcut are now also properly announced when the deleted word is followed by whitespace (like spaces and tabs). (#15436, @michaelweghorn)
  * Announcement of the status bar using the `NVDA+end` keyboard shortcut now also works for dialogs in LibreOffice version 24.2 and newer. (#15591, @michaelweghorn)
  * All expected text attributes are now supported in LibreOffice versions 24.2 and above.
  This makes the announcement of spelling errors work when announcing a line in Writer. (#15648, @michaelweghorn)
  * Announcement of heading levels now also works for LibreOffice versions 24.2 and newer. (#15881, @michaelweghorn)
* Microsoft Office:
  * In Excel with UIA disabled, braille is updated, and the active cell content is spoken, when `control+y`, `control+z` or `alt+backspace` is pressed. (#15547)
  * In Word with UIA disabled braille is updated when `control+v`, `control+x`, `control+y`, `control+z`, `alt+backspace`, `backspace` or `control+backspace` is pressed.
  It is also updated with UIA enabled, when typing text and braille is tethered to review and review follows caret. (#3276)
  * In Word, the landing cell will now be correctly reported when using the native Word commands for table navigation `alt+home`, `alt+end`, `alt+pageUp` and `alt+pageDown`. (#15805, @CyrilleB79)
* Reporting of object shortcut keys has been improved. (#10807, #15816, @CyrilleB79)
* The SAPI4 synthesizer now properly supports volume, rate and pitch changes embedded in speech. (#15271, @LeonarddeR)
* Multi line state is now correctly reported in applications using Java Access Bridge. (#14609)
* NVDA will announce dialog content for more Windows 10 and 11 dialogs. (#15729, @josephsl)
* NVDA will no longer fail to read a newly loaded page in Microsoft Edge when using UI Automation. (#15736)
* When using say all or commands which spell text, pauses between sentences or characters no longer gradually decrease over time. (#15739, @jcsteh)
* NVDA no longer sometimes freezes when speaking a large amount of text. (#15752, @jcsteh)
* When accessing Microsoft Edge using UI Automation, NVDA is able to activate more controls in browse mode. (#14612)
* NVDA will not fail to start anymore when the configuration file is corrupted, but it will restore the configuration to default as it did in the past. (#15690, @CyrilleB79)
* Fixed support for System List view (`SysListView32`) controls in Windows Forms applications. (#15283, @LeonarddeR)
* It is not possible anymore to overwrite NVDA's Python console history. (#15792, @CyrilleB79)
* NVDA should remain responsive when being flooded with many UI Automation events, e.g. when large chunks of text are printed to a terminal or when listening to voice messages in WhatsApp messenger. (#14888, #15169)
  * This new behavior can be disabled using the new "Use enhanced event processing" setting in NVDA's advanced settings.
* NVDA is again able to track the focus in applications running within Windows Defender Application Guard (WDAG). (#15164)
* The speech text is no longer updated when the mouse moves in the Speech Viewer. (#15952, @hwf1324)
* NVDA will again switch back to browse mode when closing combo boxes with `escape` or `alt+upArrow` in Firefox or Chrome. (#15653)
* Arrowing up and down in combo boxes in iTunes will no longer inappropriately switch back to browse mode. (#15653)

### Changes for Developers

Please refer to [the developer guide](https://www.nvaccess.org/files/nvda/documentation/developerGuide.html#API) for information on NVDA's API deprecation and removal process.

* Note: this is an Add-on API compatibility breaking release.
Add-ons will need to be re-tested and have their manifest updated.
* Building NVDA now requires Visual Studio 2022.
Please refer to the [NVDA docs](https://github.com/nvaccess/nvda/blob/release-2024.1/projectDocs/dev/createDevEnvironment.md) for the specific list of Visual Studio components. (#14313)
* Added the following extension points:
  * `treeInterceptorHandler.post_browseModeStateChange`. (#14969, @nvdaes)
  * `speech.speechCanceled`. (#15700, @LeonarddeR)
  * `_onErrorSoundRequested` (should be retrieved calling `logHandler.getOnErrorSoundRequested()`) (#15691, @CyrilleB79)
* It is now possible to use plural forms in an add-on's translations. (#15661, @beqabeqa473)
* Included python3.dll in the binary distribution for use by add-ons with external libraries utilizing the [stable ABI](https://docs.python.org/3.11/c-api/stable.html). (#15674, @mzanm)
* The `BrailleDisplayDriver` base class now has `numRows` and `numCols` properties to provide information about multi line braille displays.
Setting `numCells` is still supported for single line braille displays and `numCells` will return the total number of cells for multi line braille displays. (#15386)
* Updated BrlAPI for BRLTTY to version 0.8.5, and its corresponding python module to a Python 3.11 compatible build. (#15652, @LeonarddeR)
* Added the `speech.speakSsml` function, which allows you to write NVDA speech sequences using [SSML](https://www.w3.org/TR/speech-synthesis11/). (#15699, @LeonarddeR)
  * The following tags are currently supported and translated to appropriate NVDA speech commands:
    * `Prosody` (`pitch`, `rate` and `volume`). Only multiplication (e.g. `200%` are supported.
    * `say-as` with the `interpret` attribute set to `characters`
    * `voice` with the `xml:lang` set to an XML language
    * `break` with the `time` attribute set to a value in milliseconds, e.g. `200ms`
    * `mark` with the `name` attribute set to a mark name, e.g. `mark1`, requires providing a callback
  * Example: `speech.speakSsml('<speak><prosody pitch="200%">hello</prosody><break time="500ms" /><prosody rate="50%">John</prosody></speak>')`
  * The SSML parsing capabilities are backed by the `SsmlParser` class in the `speechXml` module.
* Changes to the NVDA Controller Client library:
  * The file names of the library no longer contain a suffix denoting the architecture, i.e. `nvdaControllerClient32/64.dll` are now called `nvdaControllerClient.dll`. (#15718, #15717, @LeonarddeR)
  * Added an example to demonstrate using nvdaControllerClient.dll from Rust. (#15771, @LeonarddeR)
  * Added the following functions to the controller client: (#15734, #11028, #5638, @LeonarddeR)
    * `nvdaController_getProcessId`: To get the process id (PID) of the current instance of NVDA the controller client is using.
    * `nvdaController_speakSsml`: To instruct NVDA to speak according to the given SSML. This function also supports:
      * Providing the symbol level.
      * Providing the priority of speech to be spoken.
      * Speaking both synchronously (blocking) and asynchronously (instant return).
    * `nvdaController_setOnSsmlMarkReachedCallback`: To register a callback of type `onSsmlMarkReachedFuncType` that is called in synchronous mode for every `<mark />` tag encountered in the SSML sequence provided to `nvdaController_speakSsml`.
  * Note: the new functions in the controller client only support NVDA 2024.1 and above.
* Updated `include` dependencies:
  * detours to `4b8c659f549b0ab21cf649377c7a84eb708f5e68`. (#15695)
  * ia2 to `3d8c7f0b833453f761ded6b12d8be431507bfe0b`. (#15695)
  * sonic to `8694c596378c24e340c09ff2cd47c065494233f1`. (#15695)
  * w3c-aria-practices to `9a5e55ccbeb0f1bf92b6127c9865da8426d1c864`. (#15695)
  * wil to `5e9be7b2d2fe3834a7107f430f7d4c0631f69833`. (#15695)
* Device info yielded by `hwPortUtils.listUsbDevices` now contain the bus reported description of the USB device (key `busReportedDeviceDescription`). (#15764, @LeonarddeR)
* For USB serial devices, `bdDetect.getConnectedUsbDevicesForDriver` and `bdDetect.getDriversForConnectedUsbDevices` now yield device matches containing a `deviceInfo` dictionary enriched with data about the USB device, such as `busReportedDeviceDescription`. (#15764, @LeonarddeR)
* When the configuration file `nvda.ini` is corrupted, a backup copy is saved before it is reinitialized. (#15779, @CyrilleB79)
* When defining a script with the script decorator, the `speakOnDemand` boolean argument can be specified to control if a script should speak while in "on-demand" speech mode. (#481, @CyrilleB79)
  * Scripts that provide information (e.g. say window title, report time/date) should speak in the "on-demand" mode.
  * Scripts that perform an action (e.g. move the cursor, change a parameter) should not speak in the "on-demand" mode.
* Fixed bug where deleting git-tracked files during `scons -c` resulted in missing UIA COM interfaces on rebuild. (#7070, #10833, @hwf1324)
* Fix a bug where some code changes were not detected when building `dist`, that prevented a new build from being triggered.
Now `dist` always rebuilds. (#13372, @hwf1324)
* A `gui.nvdaControls.MessageDialog` with default type of standard, no longer throws a None conversion exception because no sound is assigned. (#16223, @XLTechie)

#### API Breaking Changes

These are breaking API changes.
Please open a GitHub issue if your Add-on has an issue with updating to the new API.

* NVDA is now built with Python 3.11. (#12064)
* Updated pip dependencies:
  * configobj to 5.1.0dev commit `e2ba4457c4651fa54f8d59d8dcdd3da950e956b8`. (#15544)
  * Comtypes to 1.2.0. (#15513, @codeofdusk)
  * Flake8 to 4.0.1. (#15636, @lukaszgo1)
  * py2exe to 0.13.0.1dev commit `4e7b2b2c60face592e67cb1bc935172a20fa371d`. (#15544)
  * robotframework to 6.1.1. (#15544)
  * SCons to 4.5.2. (#15529, @LeonarddeR)
  * sphinx to 7.2.6. (#15544)
  * wxPython to 4.2.2a commit `0205c7c1b9022a5de3e3543f9304cfe53a32b488`. (#12551, #16257)
* Removed pip dependencies:
  * typing_extensions, these should be supported natively in Python 3.11 (#15544)
  * nose, instead unittest-xml-reporting is used to generate XML reports. (#15544)
* `IAccessibleHandler.SecureDesktopNVDAObject` has been removed.
Instead, when NVDA is running on the user profile, track the existence of the secure desktop with the extension point: `winAPI.secureDesktop.post_secureDesktopStateChange`. (#14488)
* `braille.BrailleHandler.handlePendingCaretUpdate` has been removed with no public replacement. (#15163, @LeonarddeR)
* `bdDetect.addUsbDevices and bdDetect.addBluetoothDevices` have been removed.
Braille display drivers should implement the `registerAutomaticDetection` class method instead.
That method receives a `DriverRegistrar` object on which the `addUsbDevices` and `addBluetoothDevices` methods can be used. (#15200, @LeonarddeR)
* The default implementation of the check method on `BrailleDisplayDriver` now requires both the `threadSafe` and `supportsAutomaticDetection` attributes to be set to `True`. (#15200, @LeonarddeR)
* Passing lambda functions to `hwIo.ioThread.IoThread.queueAsApc` is no longer possible, as functions should be weakly referenceable. (#14627, @LeonarddeR)
* `IoThread.autoDeleteApcReference` has been removed. (#14924, @LeonarddeR)
* To support capital pitch changes, synthesizers must now explicitly declare their support for the `PitchCommand` in the `supportedCommands` attribute on the driver. (#15433, @LeonarddeR)
* `speechDictHandler.speechDictVars` has been removed. Use `NVDAState.WritePaths.speechDictsDir` instead of `speechDictHandler.speechDictVars.speechDictsPath`. (#15614, @lukaszgo1)
* `languageHandler.makeNpgettext` and `languageHandler.makePgettext` have been removed.
`npgettext` and `pgettext` are supported natively now. (#15546)
* The app module for [Poedit](https://poedit.net) has been changed significantly. The `fetchObject` function has been removed. (#15313, #7303, @LeonarddeR)
* The following redundant types and constants have been removed from `hwPortUtils`: (#15764, @LeonarddeR)
  * `PCWSTR`
  * `HWND` (replaced by `ctypes.wintypes.HWND`)
  * `ULONG_PTR`
  * `ULONGLONG`
  * `NULL`
  * `GUID` (replaced by `comtypes.GUID`)
* `gui.addonGui.AddonsDialog` has been removed. (#15834)
* `touchHandler.TouchInputGesture.multiFingerActionLabel` has been removed with no replacement. (#15864, @CyrilleB79)
* `NVDAObjects.IAccessible.winword.WordDocument.script_reportCurrentHeaders` has been removed with no replacement. (#15904, @CyrilleB79)
* The following app modules are removed.
Code which imports from one of them, should instead import from the replacement module. (#15618, @lukaszgo1)

| Removed module name |Replacement module|
|---|---|
|`azardi-2.0` |`azardi20`|
|`azuredatastudio` |`code`|
|`azuredatastudio-insiders` |`code`|
|`calculatorapp` |`calculator`|
|`code - insiders` |`code`|
|`commsapps` |`hxmail`|
|`dbeaver` |`eclipse`|
|`digitaleditionspreview` |`digitaleditions`|
|`esybraille` |`esysuite`|
|`hxoutlook` |`hxmail`|
|`miranda64` |`miranda32`|
|`mpc-hc` |`mplayerc`|
|`mpc-hc64` |`mplayerc`|
|`notepad++` |`notepadPlusPlus`|
|`searchapp` |`searchui`|
|`searchhost` |`searchui`|
|`springtoolsuite4` |`eclipse`|
|`sts` |`eclipse`|
|`teamtalk3` |`teamtalk4classic`|
|`textinputhost` |`windowsinternal_composableshell_experiences_textinput_inputapp`|
|`totalcmd64` |`totalcmd`|
|`win32calc` |`calc`|
|`winmail` |`msimn`|
|`zend-eclipse-php` |`eclipse`|
|`zendstudio` |`eclipse`|

#### Deprecations

* Using `watchdog.getFormattedStacksForAllThreads` is deprecated - please use `logHandler.getFormattedStacksForAllThreads` instead. (#15616, @lukaszgo1)
* `easeOfAccess.canConfigTerminateOnDesktopSwitch` has been deprecated, as it became obsolete since Windows 7 is no longer supported. (#15644, @LeonarddeR)
* `winVersion.isFullScreenMagnificationAvailable` has been deprecated - use `visionEnhancementProviders.screenCurtain.ScreenCurtainProvider.canStart` instead. (#15664, @josephsl)
* The following Windows release constants has been deprecated from winVersion module (#15647, @josephsl):
  * `winVersion.WIN7`
  * `winVersion.WIN7_SP1`
  * `winVersion.WIN8`
* The `bdDetect.KEY_*` constants have been deprecated.
Use `bdDetect.DeviceType.*` instead. (#15772, @LeonarddeR).
* The `bdDetect.DETECT_USB` and `bdDetect.DETECT_BLUETOOTH` constants have been deprecated with no public replacement. (#15772, @LeonarddeR).
* Using `gui.ExecAndPump` is deprecated - please use `systemUtils.ExecAndPump` instead. (#15852, @lukaszgo1)

## 2023.3.4

This is a patch release to fix a security issue and installer issue.
Please responsibly disclose security issues following NVDA's [security policy](https://github.com/nvaccess/nvda/blob/master/security.md).

### Security Fixes

* Prevents loading custom configuration while secure mode is forced.
([GHSA-727q-h8j2-6p45](https://github.com/nvaccess/nvda/security/advisories/GHSA-727q-h8j2-6p45))

### Bug Fixes

* Fixed bug which caused the NVDA process to fail to exit correctly. (#16123)
* Fixed bug where if the previous NVDA process failed to exit correctly, an NVDA installation could fail to an unrecoverable state. (#16122)

## 2023.3.3

This is a patch release to fix a security issue.
Please responsibly disclose security issues following NVDA's [security policy](https://github.com/nvaccess/nvda/blob/master/security.md).

### Security Fixes

* Prevents possible reflected XSS attack from crafted content to cause arbitrary code execution.
([GHSA-xg6w-23rw-39r8](https://github.com/nvaccess/nvda/security/advisories/GHSA-xg6w-23rw-39r8))

## 2023.3.2

This is a patch release to fix a security issue.
The security patch in 2023.3.1 was not resolved correctly.
Please responsibly disclose security issues following NVDA's [security policy](https://github.com/nvaccess/nvda/blob/master/security.md).

### Security Fixes

* The security patch in 2023.3.1 was not resolved correctly.
Prevents possible system access and arbitrary code execution with system privileges for unauthenticated users.
([GHSA-h7pp-6jqw-g3pj](https://github.com/nvaccess/nvda/security/advisories/GHSA-h7pp-6jqw-g3pj))

## 2023.3.1

This is a patch release to fix a security issue.
Please responsibly disclose security issues following NVDA's [security policy](https://github.com/nvaccess/nvda/blob/master/security.md).

### Security Fixes

* Prevents possible system access and arbitrary code execution with system privileges for unauthenticated users.
([GHSA-h7pp-6jqw-g3pj](https://github.com/nvaccess/nvda/security/advisories/GHSA-h7pp-6jqw-g3pj))

## 2023.3

This release includes improvements to performance, responsiveness and stability of audio output.
Options have been added to control the volume of NVDA sounds and beeps, or to have them follow the volume of the voice you are using.

NVDA can now periodically refresh OCR results, speaking new text as it appears.
This can be configured in the Windows OCR category of NVDA's settings dialog.

There's been several braille fixes, improving device detection and caret movement.
It is now possible to opt-out unwanted drivers from automatic detection, to improve autodetection performance.
There are also new BRLTTY commands.

There's also been bug fixes for the Add-on Store, Microsoft Office, Microsoft Edge context menus, and Windows Calculator.

### New Features

* Enhanced sound management:
  * A new Audio Settings panel:
    * This can be opened with `NVDA+control+u`. (#15497)
    * An option in Audio settings to have the volume of NVDA sounds and beeps follow the volume setting of the voice you are using. (#1409)
    * An option in Audio settings to separately configure the volume of NVDA sounds. (#1409, #15038)
    * The settings to change audio output device and toggle audio ducking have been moved to the new Audio settings panel from the Select Synthesizer dialog.
    These options will be removed from the "select synthesizer" dialog in 2024.1. (#15486, #8711)
  * NVDA will now output audio via the Windows Audio Session API (WASAPI), which may improve the responsiveness, performance and stability of NVDA speech and sounds. (#14697, #11169, #11615, #5096, #10185, #11061)
  * Note: WASAPI is incompatible with some add-ons.
  Compatible updates are available for these add-ons, please update them before updating NVDA.
  Incompatible versions of these add-ons will be disabled when updating NVDA:
    * Tony's Enhancements version 1.15 or older. (#15402)
    * NVDA global commands extension 12.0.8 or older. (#15443)
* NVDA is now able to continually update the result when performing optical character recognition (OCR), speaking new text as it appears. (#2797)
  * To enable this functionality, enable the option "Periodically refresh recognized content" in the Windows OCR category of NVDA's settings dialog.
  * Once enabled, you can toggle speaking new text by toggling report dynamic content changes (pressing `NVDA+5`).
* When using automatic detection of braille displays, it is now possible to opt-out drivers from detection from the braille display selection dialog. (#15196)
* A new option in Document Formatting settings, "Ignore blank lines for line indentation reporting". (#13394)
* Added an unassigned gesture to navigate by tab groupings in browse mode. (#15046)

### Changes

* Braille:
  * When the text in a terminal changes without updating the caret, the text on a braille display will now properly update when positioned on a changed line.
  This includes situations where braille is tethered to review. (#15115)
  * More BRLTTY key bindings are now mapped to NVDA commands (#6483):
    * `learn`: toggle NVDA input help
    * `prefmenu`: open the NVDA menu
    * `prefload`/`prefsave`: Load/save NVDA configuration
    * `time`: Show time
    * `say_line`: Speak the current line where the review cursor is located
    * `say_below`: Say all using review cursor
  * The BRLTTY driver is only available when a BRLTTY instance with BrlAPI enabled is running. (#15335)
  * The advanced setting to enable support for HID braille has been removed in favor of a new option.
  You can now disable specific drivers for braille display auto detection in the braille display selection dialog. (#15196)
* Add-on Store: Installed add-ons will now be listed in the Available Add-ons tab, if they are available in the store. (#15374)
* Some shortcut keys have been updated in the NVDA menu. (#15364)

### Bug Fixes

* Microsoft Office:
  * Fixed crash in Microsoft Word when Document formatting options "report headings" and "report comments and notes" were not enabled. (#15019)
  * In Word and Excel, text alignment will be correctly reported in more situations. (#15206, #15220)
  * Fixes the announcement of some cell formatting shortcuts in Excel. (#15527)
* Microsoft Edge:
  * NVDA will no longer jump back to the last browse mode position when opening the context menu in Microsoft Edge. (#15309)
  * NVDA is once again able to read context menus of downloads in Microsoft Edge. (#14916)
* Braille:
  * The braille cursor and selection indicators will now always be updated correctly after showing or hiding respective indicators with a gesture. (#15115)
  * Fixed bug where Albatross braille displays try to initialize although another braille device has been connected. (#15226)
* Add-on Store:
  * Fixed bug where unchecking "include incompatible add-ons" would result in incompatible add-ons still being listed in the store. (#15411)
  * Add-ons blocked due to compatibility reasons should now be filtered correctly when toggling the filter for enabled/disabled status. (#15416)
  * Fixed bug preventing overridden enabled incompatible add-ons being upgraded or replaced using the external install tool. (#15417)
  * Fixed bug where NVDA would not speak until restarted after add-on installation. (#14525)
  * Fixed bug where add-ons cannot be installed if a previous download failed or was cancelled. (#15469)
  * Fixed issues with handling incompatible add-ons when upgrading NVDA. (#15414, #15412, #15437)
* NVDA once again announces calculation results in the Windows 32bit calculator on Server, LTSC and LTSB versions of Windows. (#15230)
* NVDA no longer ignores focus changes when a nested window (grand child window) gets focus. (#15432)
* Fixed a potential cause of crashing during NVDA startup. (#15517)

### Changes for Developers

Please refer to [the developer guide](https://www.nvaccess.org/files/nvda/documentation/developerGuide.html#API) for information on NVDA's API deprecation and removal process.

* `braille.handler.handleUpdate` and `braille.handler.handleReviewMove` have been changed in order not to update instantly.
Before this change, when either of these methods was called very often, this would drain many resources.
These methods now queue an update at the end of every core cycle instead.
They should also be thread safe, making it possible to call them from background threads. (#15163)
* Added official support to register custom braille display drivers in the automatic braille display detection process.
Consult the `braille.BrailleDisplayDriver` class documentation for more details.
Most notably, the `supportsAutomaticDetection` attribute must be set to `True` and the `registerAutomaticDetection` `classmethod` must be implemented.  (#15196)

#### Deprecations

* `braille.BrailleHandler.handlePendingCaretUpdate` is now deprecated with no public replacement.
It will be removed in 2024.1. (#15163)
* Importing the constants `xlCenter`, `xlJustify`, `xlLeft`, `xlRight`, `xlDistributed`, `xlBottom`, `xlTop` from `NVDAObjects.window.excel` is deprecated.
Use `XlHAlign` or `XlVAlign` enumerations instead. (#15205)
* The mapping `NVDAObjects.window.excel.alignmentLabels` is deprecated.
Use the `displayString` methods of `XlHAlign` or `XlVAlign` enumerations instead. (#15205)
* `bdDetect.addUsbDevices` and `bdDetect.addBluetoothDevices` have been deprecated.
Braille display drivers should implement the `registerAutomaticDetection` classmethod instead.
That method receives a `DriverRegistrar` object on which the `addUsbDevices` and `addBluetoothDevices` methods can be used. (#15200)
* The default implementation of the check method on `BrailleDisplayDriver` uses `bdDetect.driverHasPossibleDevices` for devices that are marked as thread safe.
Starting from NVDA 2024.1, in order for the base method to use `bdDetect.driverHasPossibleDevices`, the `supportsAutomaticDetection` attribute must be set to `True` as well. (#15200)

## 2023.2

This release introduces the Add-on Store to replace the Add-ons Manager.
In the Add-on Store you can browse, search, install and update community add-ons.
You can now manually override incompatibility issues with outdated add-ons at your own risk.

There are new braille features, commands, and display support.
There are also new input gestures for OCR and flattened object navigation.
Navigating and reporting formatting in Microsoft Office is improved.

There are many bug fixes, particularly for braille, Microsoft Office, web browsers and Windows 11.

eSpeak-NG, LibLouis braille translator, and Unicode CLDR have been updated.

### New Features

* Add-on Store has been added to NVDA. (#13985)
  * Browse, search, install and update community add-ons.
  * Manually override incompatibility issues with outdated add-ons.
  * The Add-ons Manager has been removed and replaced by the Add-on Store.
  * For more information please read the updated user guide.
* New input gestures:
  * An unbound gesture to cycle through the available languages for Windows OCR. (#13036)
  * An unbound gesture to cycle through the braille show messages modes. (#14864)
  * An unbound gesture to toggle showing the selection indicator for braille. (#14948)
  * Added default keyboard gesture assignments to move to the next or previous object in a flattened view of the object hierarchy. (#15053)
    * Desktop: `NVDA+numpad9` and `NVDA+numpad3` to move to the previous and next objects respectively.
    * Laptop: `shift+NVDA+[` and `shift+NVDA+]` to move to the previous and next objects respectively.
* New braille features:
  * Added support for the Help Tech Activator braille display. (#14917)
  * A new option to toggle showing the selection indicator (dots 7 and 8). (#14948)
  * A new option to optionally move the system caret or focus when changing the review cursor position with braille routing keys. (#14885, #3166)
  * When pressing `numpad2` three times to report the numerical value of the character at the position of the review cursor, the information is now also provided in braille. (#14826)
  * Added support for the `aria-brailleroledescription` ARIA 1.3 attribute, allowing web authors to override the type of an element shown on the braille display. (#14748)
  * Baum braille driver: added several braille chord gestures for performing common keyboard commands such as `windows+d` and `alt+tab`.
  Please refer to the NVDA User Guide for a full list. (#14714)
* Added pronunciation of Unicode symbols:
  * braille symbols such as `⠐⠣⠃⠗⠇⠐⠜`. (#13778)
  * Mac Option key symbol `⌥`. (#14682)
* Added gestures for Tivomatic Caiku Albatross braille displays. (#14844, #15002)
  * showing the braille settings dialog
  * accessing the status bar
  * cycling the braille cursor shape
  * cycling the braille show messages mode
  * toggling the braille cursor on/off
  * toggling the "braille show selection indicator" state
  * cycling the "braille move system caret when routing review cursor" mode. (#15122)
* Microsoft Office features:
  * When highlighted text is enabled Document Formatting, highlight colours are now reported in Microsoft Word. (#7396, #12101, #5866)
  * When colors are enabled Document Formatting, background colours are now reported in Microsoft Word. (#5866)
  * When using Excel shortcuts to toggle format such as bold, italic, underline and strike through of a cell in Excel, the result is now reported. (#14923)
* Experimental enhanced sound management:
  * NVDA can now output audio via the Windows Audio Session API (WASAPI), which may improve the responsiveness, performance and stability of NVDA speech and sounds. (#14697)
  * WASAPI usage can be enabled in Advanced settings.
  Additionally, if WASAPI is enabled, the following Advanced settings can also be configured.
    * An option to have the volume of NVDA sounds and beeps follow the volume setting of the voice you are using. (#1409)
    * An option to separately configure the volume of NVDA sounds. (#1409, #15038)
  * There is a known issue with intermittent crashing when WASAPI is enabled. (#15150)
* In Mozilla Firefox and Google Chrome, NVDA now reports when a control opens a dialog, grid, list or tree if the author has specified this using `aria-haspopup`. (#8235)
* It is now possible to use system variables (such as `%temp%` or `%homepath%`) in the path specification while creating portable copies of NVDA. (#14680)
* In Windows 10 May 2019 Update and later, NVDA can announce virtual desktop names when opening, changing, and closing them. (#5641)
* A system wide parameter has been added to allow users and system administrators to force NVDA to start in secure mode. (#10018)

### Changes

* Component updates:
  * eSpeak NG has been updated to 1.52-dev commit `ed9a7bcf`. (#15036)
  * Updated LibLouis braille translator to [3.26.0](https://github.com/liblouis/liblouis/releases/tag/v3.26.0). (#14970)
  * CLDR has been updated to version 43.0. (#14918)
* LibreOffice changes:
  * When reporting the review cursor location, the current cursor/caret location is now reported relative to the current page in LibreOffice Writer 7.6 and newer, similar to what is done for Microsoft Word. (#11696)
  * Announcement of the status bar (e.g. triggered by `NVDA+end`) works for LibreOffice. (#11698)
  * When moving to a different cell in LibreOffice Calc, NVDA no longer incorrectly announces the coordinates of the previously focused cell when cell coordinate announcement is disabled in NVDA's settings. (#15098)
* Braille changes:
  * When using a braille display via the Standard HID braille driver, the dpad can be used to emulate the arrow keys and enter.
  Also `space+dot1` and `space+dot4` now map to up and down arrow respectively. (#14713)
  * Updates to dynamic web content (ARIA live regions) are now displayed in braille.
  This can be disabled in the Advanced Settings panel. (#7756)
* Dash and em-dash symbols will always be sent to the synthesizer. (#13830)
* Distance reported in Microsoft Word will now honour the unit defined in Word's advanced options even when using UIA to access Word documents. (#14542)
* NVDA responds faster when moving the cursor in edit controls. (#14708)
* Script for reporting the destination of a link now reports from the caret / focus position rather than the navigator object. (#14659)
* Portable copy creation no longer requires that a drive letter be entered as part of the absolute path. (#14680)
* If Windows is configured to display seconds in the system tray clock, using `NVDA+f12` to report the time now honors that setting. (#14742)
* NVDA will now report unlabeled groupings that have useful position information, such as in recent versions of Microsoft Office 365 menus. (#14878)

### Bug Fixes

* Braille:
  * Several stability fixes to input/output for braille displays, resulting in less frequent errors and crashes of NVDA. (#14627)
  * NVDA will no longer unnecessarily switch to no braille multiple times during auto detection, resulting in a cleaner log and less overhead. (#14524)
  * NVDA will now switch back to USB if a HID Bluetooth device (such as the HumanWare Brailliant or APH Mantis) is automatically detected and an USB connection becomes available.
  This only worked for Bluetooth Serial ports before. (#14524)
  * When no braille display is connected and the braille viewer is closed by pressing `alt+f4` or clicking the close button, the display size of the braille subsystem will again be reset to no cells. (#15214)
* Web browsers:
  * NVDA no longer occasionally causes Mozilla Firefox to crash or stop responding. (#14647)
  * In Mozilla Firefox and Google Chrome, typed characters are no longer reported in some text boxes even when speak typed characters is disabled. (#8442)
  * You can now use browse mode in Chromium Embedded Controls where it was not possible previously. (#13493, #8553)
  * In Mozilla Firefox, moving the mouse over text after a link now reliably reports the text. (#9235)
  * The destination of graphic links is now reported accurately in more cases in Chrome and Edge. (#14783)
  * When trying to report the URL for a link without a href attribute NVDA is no longer silent.
  Instead NVDA reports that the link has no destination. (#14723)
  * In Browse mode, NVDA will no longer incorrectly ignore focus moving to a parent or child control e.g. moving from a control to its parent list item or gridcell. (#14611)
    * Note however that this fix only applies when the Automatically set focus to focusable elements" option in Browse Mode settings is turned off (which is the default).
* Fixes for Windows 11:
  * NVDA can once again announce Notepad status bar contents. (#14573)
  * Switching between tabs will announce the new tab name and position for Notepad and File Explorer. (#14587, #14388)
  * NVDA will once again announce candidate items when entering text in languages such as Chinese and Japanese. (#14509)
  * It is once again possible to open the Contributors and License items on the NVDA Help menu. (#14725)
* Microsoft Office fixes:
  * When rapidly moving through cells in Excel, NVDA is now less likely to report the wrong cell or selection. (#14983, #12200, #12108)
  * When landing on an Excel cell from outside a work sheet, braille and focus highlighter are no longer needlessly updated to the object that had focus previously. (#15136)
  * NVDA no longer fails to announce focusing password fields in Microsoft Excel and Outlook. (#14839)
* For symbols which do not have a symbol description in the current locale, the default English symbol level will be used. (#14558, #14417)
* It is now possible to use the backslash character in the replacement field of a dictionaries entry, when the type is not set to regular expression. (#14556)
* In Windows 10 and 11 Calculator, a portable copy of NVDA will no longer do nothing or play error tones when entering expressions in standard calculator in compact overlay mode. (#14679)
* NVDA again recovers from many more situations such as applications that stop responding which previously caused it to freeze completely. (#14759)
* When forcing UIA support with certain terminal and consoles, a bug is fixed which caused a freeze and the log file to be spammed. (#14689)
* NVDA will no longer refuse to save the configuration after a configuration reset. (#13187)
* When running a temporary version from the launcher, NVDA will not mislead users into thinking they can save the configuration. (#14914)
* NVDA now generally responds slightly faster to commands and focus changes. (#14928)
* Displaying the OCR settings will not fail on some systems anymore. (#15017)
* Fix bug related to saving and loading the NVDA configuration, including switching synthesizers. (#14760)
* Fix bug causing text review "flick up" touch gesture to move pages rather than move to previous line. (#15127)

### Changes for Developers

Please refer to [the developer guide](https://www.nvaccess.org/files/nvda/documentation/developerGuide.html#API) for information on NVDA's API deprecation and removal process.

* Suggested conventions have been added to the add-on manifest specification.
These are optional for NVDA compatibility, but are encouraged or required for submitting to the Add-on Store. (#14754)
  * Use `lowerCamelCase` for the name field.
  * Use `<major>.<minor>.<patch>` format for the version field (required for add-on datastore).
  * Use `https://` as the schema for the url field (required for add-on datastore).
* Added a new extension point type called `Chain`, which can be used to iterate over iterables returned by registered handlers. (#14531)
* Added the `bdDetect.scanForDevices` extension point.
Handlers can be registered that yield `BrailleDisplayDriver/DeviceMatch` pairs that don't fit in existing categories, like USB or Bluetooth. (#14531)
* Added extension point: `synthDriverHandler.synthChanged`. (#14618)
* The NVDA Synth Settings Ring now caches available setting values the first time they're needed, rather than when loading the synthesizer. (#14704)
* You can now call the export method on a gesture map to export it to a dictionary.
This dictionary can be imported in another gesture by passing it either to the constructor of `GlobalGestureMap` or to the update method on an existing map. (#14582)
* `hwIo.base.IoBase` and its derivatives now have a new constructor parameter to take a `hwIo.ioThread.IoThread`.
If not provided, the default thread is used. (#14627)
* `hwIo.ioThread.IoThread` now has a `setWaitableTimer` method to set a waitable timer using a python function.
Similarly, the new `getCompletionRoutine` method allows you to convert a python method into a completion routine safely. (#14627)
* `offsets.OffsetsTextInfo._get_boundingRects` should now always return `List[locationHelper.rectLTWH]` as expected for a subclass of `textInfos.TextInfo`. (#12424)
* `highlight-color` is now a format field attribute. (#14610)
* NVDA should more accurately determine if a logged message is coming from NVDA core. (#14812)
* NVDA will no longer log inaccurate warnings or errors about deprecated appModules. (#14806)
* All NVDA extension points are now briefly described in a new, dedicated chapter in the Developer Guide. (#14648)
* `scons checkpot` will no longer check the `userConfig` subfolder anymore. (#14820)
* Translatable strings can now be defined with a singular and a plural form using `ngettext` and `npgettext`. (#12445)

#### Deprecations

* Passing lambda functions to `hwIo.ioThread.IoThread.queueAsApc` is deprecated.
Instead, functions should be weakly referenceable. (#14627)
* Importing `LPOVERLAPPED_COMPLETION_ROUTINE` from `hwIo.base` is deprecated.
Instead import from `hwIo.ioThread`. (#14627)
* `IoThread.autoDeleteApcReference` is deprecated.
It was introduced in NVDA 2023.1 and was never meant to be part of the public API.
Until removal, it behaves as a no-op, i.e. a context manager yielding nothing. (#14924)
* `gui.MainFrame.onAddonsManagerCommand` is deprecated, use `gui.MainFrame.onAddonStoreCommand` instead. (#13985)
* `speechDictHandler.speechDictVars.speechDictsPath` is deprecated, use `NVDAState.WritePaths.speechDictsDir` instead. (#15021)
* Importing `voiceDictsPath` and `voiceDictsBackupPath` from `speechDictHandler.dictFormatUpgrade` is deprecated.
Instead use `WritePaths.voiceDictsDir` and `WritePaths.voiceDictsBackupDir` from `NVDAState`. (#15048)
* `config.CONFIG_IN_LOCAL_APPDATA_SUBKEY` is deprecated.
Instead use `config.RegistryKey.CONFIG_IN_LOCAL_APPDATA_SUBKEY`. (#15049)

## 2023.1

A new option has been added, "Paragraph Style" in "Document Navigation".
This can be used with text editors that do not support paragraph navigation natively, such as Notepad and Notepad++.

There is a new global command to report the destination of a link, mapped to `NVDA+k`.

Support for annotated web content (such as comments and footnotes) has improved.
Press `NVDA+d` to cycle through summaries when annotations are reported (e.g. "has comment, has footnote").

Tivomatic Caiku Albatross 46/80 braille displays are now supported.

Support for ARM64 and AMD64 versions of Windows has improved.

There are many bug fixes, notably Windows 11 fixes.

eSpeak, LibLouis, Sonic rate boost and Unicode CLDR have been updated.
There are new Georgian, Swahili (Kenya) and Chichewa (Malawi) braille tables.

Note:

* This release breaks compatibility with existing add-ons.

### New Features

* Microsoft Excel via UI Automation: Automatic reporting of column and row headers in tables. (#14228)
  * Note: This is referring to tables formatted via the "Table" button on the Insert pane of the Ribbon.
  "First Column" and "Header Row" in "Table Style Options" correspond to column and row headers respectively.
  * This is not referring to screen reader specific headers via named ranges, which is currently not supported via UI Automation.
* An unassigned script has been added to toggle delayed character descriptions. (#14267)
* Added an experimental option to leverage the UIA notification support in Windows Terminal to report new or changed text in the terminal, resulting in improved stability and responsivity. (#13781)
  * Consult the user guide for limitations of this experimental option.
* On Windows 11 ARM64, browse mode is now available in AMD64 apps such as Firefox, Google Chrome and 1Password. (#14397)
* A new option has been added, "Paragraph Style" in "Document Navigation".
This adds support for single line break (normal) and multi line break (block) paragraph navigation.
This can be used with text editors that do not support paragraph navigation natively, such as Notepad and Notepad++. (#13797)
* The presence of multiple annotations are now reported.
`NVDA+d` now cycles through reporting the summary of each annotation target for origins with multiple annotation targets.
For example, when text has a comment and a footnote associated with it. (#14507, #14480)
* Added support for Tivomatic Caiku Albatross 46/80 braille displays. (#13045)
* New global command: Report link destination (`NVDA+k`).
Pressed once will speak/braille the destination of the link that is in the navigator object.
Pressing twice will show it in a window, for more detailed review. (#14583)
* New unmapped global command (Tools category): Report link destination in a window.
Same as pressing `NVDA+k` twice, but may be more useful for braille users. (#14583)

### Changes

* Updated LibLouis braille translator to [3.24.0](https://github.com/liblouis/liblouis/releases/tag/v3.24.0). (#14436)
  * Major updates to Hungarian, UEB, and Chinese bopomofo braille.
  * Support for the Danish braille standard 2022.
  * New braille tables for Georgian literary braille, Swahili (Kenya) and Chichewa (Malawi).
* Updated Sonic rate boost library to commit `1d70513`. (#14180)
* CLDR has been updated to version 42.0. (#14273)
* eSpeak NG has been updated to 1.52-dev commit `f520fecb`. (#14281, #14675)
  * Fixed reporting of large numbers. (#14241)
* Java applications with controls using the selectable state will now announce when an item is not selected rather than when the item is selected. (#14336)

### Bug Fixes

* Windows 11 fixes:
  * NVDA will announce search highlights when opening Start menu. (#13841)
  * On ARM, x64 apps are no longer identified as ARM64 applications. (#14403)
  * Clipboard history menu items such as "pin item" can be accessed. (#14508)
  * In Windows 11 22H2 and newer, it is again possible to use mouse and touch interaction to interact with areas such as the system tray overflow window and "Open With" dialog. (#14538, #14539)
* Suggestions are reported when typing an @mention in in Microsoft Excel comments. (#13764)
* In the Google Chrome location bar, suggestion controls (switch to tab, remove suggestion etc) are now reported when selected. (#13522)
* When requesting formatting information, colors are now explicitly reported in Wordpad or log viewer, rather than only "Default color". (#13959)
* In Firefox, activating the "Show options" button on GitHub issue pages now works reliably. (#14269)
* The date picker controls in Outlook 2016 / 365 Advanced search dialog now report their label and value. (#12726)
* ARIA switch controls are now actually reported as switches in Firefox, Chrome and Edge, rather than checkboxes. (#11310)
* NVDA will automatically announce the sort state on an HTML table column header when changed by pressing an inner button. (#10890)
* A landmark or region's name is always automatically spoken when jumping inside from outside using quick navigation or focus in browse mode. (#13307)
* When beep or announce 'cap' for capitals is enabled with delayed character descriptions, NVDA no longer beeps or announces 'cap' twice. (#14239)
* Controls in tables in Java applications will now be announced more accurately by NVDA. (#14347)
* Some settings will no longer be unexpectedly different when used with multiple profiles. (#14170)
  * The following settings have been addressed:
    * Line indentation in Document formatting settings.
    * Cell borders in doc formatting settings
    * Show messages in braille settings
    * Tether Braille in braille settings
  * In some rare cases, these settings used in profiles may be unexpectedly modified when installing this version of NVDA.
  * Please check these options in your profiles after upgrading NVDA to this version.
* Emojis should now be reported in more languages. (#14433)
* The presence of an annotation is no longer missing in braille for some elements. (#13815)
* Fixed an issue where config changes not save correctly when changing between a "Default" option and the value of the "Default" option. (#14133)
* When configuring NVDA there will always be at least one key defined as an NVDA key. (#14527)
* When accessing the NVDA menu via the notification area, NVDA will not suggest a pending update anymore when no update is available. (#14523)
* Remaining, elapsed and total time is now reported correctly for audio files over a day long in foobar2000. (#14127)
* In web browsers such as Chrome and Firefox, alerts such as file downloads are shown in braille in addition to being spoken. (#14562)
* Bug fixed when navigating to the first and last column in a table in Firefox (#14554)
* When NVDA is launched with `--lang=Windows` parameter, it is again possible to open NVDA's General settings dialog. (#14407)
* NVDA no longer fails to continue reading in Kindle for PC after turning the page. (#14390)

### Changes for Developers

Note: this is an Add-on API compatibility breaking release.
Add-ons will need to be re-tested and have their manifest updated.
Please refer to [the developer guide](https://www.nvaccess.org/files/nvda/documentation/developerGuide.html#API) for information on NVDA's API deprecation and removal process.

* System tests should now pass when run locally on non-English systems. (#13362)
* In Windows 11 on ARM, x64 apps are no longer identified as ARM64 applications. (#14403)
* It is no longer necessary to use `SearchField` and `SuggestionListItem` `UIA` `NVDAObjects` in new UI Automation scenarios, where automatic reporting of search suggestions, and where typing has been exposed via UI Automation with the `controllerFor` pattern.
This functionality is now available generically via `behaviours.EditableText` and the base `NVDAObject` respectively. (#14222)
* The UIA debug logging category when enabled now produces significantly more logging for UIA event handlers and utilities. (#14256)
* NVDAHelper build standards updated. (#13072)
  * Now uses the C++20 standard, was C++17.
  * Now uses the `/permissive-` compiler flag which disables permissive behaviors, and sets the `/Zc` compiler options for strict conformance.
* Some plugin objects (e.g. drivers and add-ons) now have a more informative description in the NVDA python console. (#14463)
* NVDA can now be fully compiled with Visual Studio 2022, no longer requiring the Visual Studio 2019 build tools. (#14326)
* More detailed logging for NVDA freezes to aid debugging. (#14309)
* The singleton `braille._BgThread` class has been replaced with `hwIo.ioThread.IoThread`. (#14130)
  * A single instance `hwIo.bgThread` (in NVDA core) of this class provides background i/o for thread safe braille display drivers.
  * This new class is not a singleton by design, add-on authors are encouraged to use their own instance when doing hardware i/o.
* The processor architecture for the computer can be queried from `winVersion.WinVersion.processorArchitecture attribute.` (#14439)
* New extension points have been added. (#14503)
  * `inputCore.decide_executeGesture`
  * `tones.decide_beep`
  * `nvwave.decide_playWaveFile`
  * `braille.pre_writeCells`
  * `braille.filter_displaySize`
  * `braille.decide_enabled`
  * `braille.displayChanged`
  * `braille.displaySizeChanged`
* It is possible to set useConfig to False on supported settings for a synthesizer driver. (#14601)

#### API Breaking Changes

These are breaking API changes.
Please open a GitHub issue if your Add-on has an issue with updating to the new API.

* The configuration specification has been altered, keys have been removed or modified:
  * In `[documentFormatting]` section (#14233):
    * `reportLineIndentation` stores an int value (0 to 3) instead of a boolean
    * `reportLineIndentationWithTones` has been removed.
    * `reportBorderStyle` and `reportBorderColor` have been removed and are replaced by `reportCellBorders`.
  * In `[braille]` section (#14233):
    * `noMessageTimeout` has been removed, replaced by a value for `showMessages`.
    * `messageTimeout` cannot take the value 0 anymore, replaced by a value for `showMessages`.
    * `autoTether` has been removed; `tetherTo` can now take the value "auto" instead.
  * In `[keyboard]` section  (#14528):
    * `useCapsLockAsNVDAModifierKey`, `useNumpadInsertAsNVDAModifierKey`, `useExtendedInsertAsNVDAModifierKey` have been removed.
    They are replaced by `NVDAModifierKeys`.
* The `NVDAHelper.RemoteLoader64` class has been removed with no replacement. (#14449)
* The following functions in `winAPI.sessionTracking` are removed with no replacement. (#14416, #14490)
  * `isWindowsLocked`
  * `handleSessionChange`
  * `unregister`
  * `register`
  * `isLockStateSuccessfullyTracked`
* It is no longer possible to enable/disable the braille handler by setting `braille.handler.enabled`.
To disable the braille handler programatically, register a handler to `braille.handler.decide_enabled`. (#14503)
* It is no longer possible to update the display size of the handler by setting `braille.handler.displaySize`.
To update the displaySize programatically, register a handler to `braille.handler.filter_displaySize`.
Refer to `brailleViewer` for an example on how to do this. (#14503)
* There have been changes to the usage of `addonHandler.Addon.loadModule`. (#14481)
  * `loadModule` now expects dot as a separator, rather than backslash.
  For example "lib.example" instead of "lib\example".
  * `loadModule` now raises an exception when a module can't be loaded or has errors, instead of silently returning `None` without giving information about the cause.
* The following symbols have been removed from `appModules.foobar2000` with no direct replacement. (#14570)
  * `statusBarTimes`
  * `parseIntervalToTimestamp`
  * `getOutputFormat`
  * `getParsingFormat`
* The following are no longer singletons - their get method has been removed.
Usage of `Example.get()` is now `Example()`. (#14248)
  * `UIAHandler.customAnnotations.CustomAnnotationTypesCommon`
  * `UIAHandler.customProps.CustomPropertiesCommon`
  * `NVDAObjects.UIA.excel.ExcelCustomProperties`
  * `NVDAObjects.UIA.excel.ExcelCustomAnnotationTypes`

#### Deprecations

* `NVDAObjects.UIA.winConsoleUIA.WinTerminalUIA` is deprecated and usage is discouraged. (#14047)
* `config.addConfigDirsToPythonPackagePath` has been moved.
Use `addonHandler.packaging.addDirsToPythonPackagePath` instead. (#14350)
* `braille.BrailleHandler.TETHER_*` are deprecated.
Use `configFlags.TetherTo.*.value` instead. (#14233)
* `utils.security.postSessionLockStateChanged` is deprecated.
Use `utils.security.post_sessionLockStateChanged` instead. (#14486)
* `NVDAObject.hasDetails`, `NVDAObject.detailsSummary`, `NVDAObject.detailsRole` has been deprecated.
Use `NVDAObject.annotations` instead. (#14507)
* `keyboardHandler.SUPPORTED_NVDA_MODIFIER_KEYS` is deprecated with no direct replacement.
Consider using the class `config.configFlags.NVDAKey` instead. (#14528)
* `gui.MainFrame.evaluateUpdatePendingUpdateMenuItemCommand` has been deprecated.
Use `gui.MainFrame.SysTrayIcon.evaluateUpdatePendingUpdateMenuItemCommand` instead. (#14523)

## 2022.4

This release includes several new key commands, including table say all commands.
A "Quick Start Guide" section has been added to the User Guide.
There are also several bug fixes.

eSpeak has been updated and LibLouis has been updated.
There are new Chinese, Swedish, Luganda and Kinyarwanda braille tables.

### New Features

* Added a "Quick Start Guide" section to the User Guide. (#13934)
* Introduced a new command to check the keyboard shortcut of the current focus. (#13960)
  * Desktop: `shift+numpad2`.
  * Laptop: `NVDA+ctrl+shift+.`.
* Introduced new commands to move the review cursor by page where supported by the application. (#14021)
  * Move to previous page:
    * Desktop: `NVDA+pageUp`.
    * Laptop: `NVDA+shift+pageUp`.
  * Move to next page:
    * Desktop: `NVDA+pageDown`.
    * Laptop: `NVDA+shift+pageDown`.
* Added the following table commands. (#14070)
  * Say all in column: `NVDA+control+alt+downArrow`
  * Say all in row: `NVDA+control+alt+rightArrow`
  * Read entire column: `NVDA+control+alt+upArrow`
  * Read entire row: `NVDA+control+alt+leftArrow`
* Microsoft Excel via UI Automation: NVDA now announces when moving out of a table within a spreadsheet. (#14165)
* Reporting table headers can now be configured separately for rows and columns. (#14075)

### Changes

* eSpeak NG has been updated to 1.52-dev commit `735ecdb8`. (#14060, #14079, #14118, #14203)
  * Fixed reporting of Latin characters when using Mandarin. (#12952, #13572, #14197)
* Updated LibLouis braille translator to [3.23.0](https://github.com/liblouis/liblouis/releases/tag/v3.23.0). (#14112)
  * Added braille tables:
    * Chinese common braille (simplified Chinese characters)
    * Kinyarwanda literary braille
    * Luganda literary braille
    * Swedish uncontracted braille
    * Swedish partially contracted braille
    * Swedish contracted braille
    * Chinese (China, Mandarin) Current Braille System (no tones) (#14138)
* NVDA now includes the architecture of the operating system as part of user statistics tracking. (#14019)

### Bug Fixes

* When updating NVDA using the Windows Package Manager CLI (aka winget), a released version of NVDA is no longer always treated as newer than whatever alpha version is installed. (#12469)
* NVDA will now correctly announce Group boxes in Java applications. (#13962)
* Caret properly follows spoken text during "say all" in applications such as Bookworm, WordPad, or the NVDA log viewer. (#13420, #9179)
* In programs using UI Automation, partially checked checkboxes will be reported correctly. (#13975)
* Improved performance and stability in Microsoft Visual Studio, Windows Terminal, and other UI Automation based applications. (#11077, #11209)
  * These fixes apply to Windows 11 Sun Valley 2 (version 22H2) and later.
  * Selective registration for UI Automation events and property changes now enabled by default.
* Text reporting, Braille output, and password suppression now work as expected in the embedded Windows Terminal control in Visual Studio 2022. (#14194)
* NVDA is now DPI aware when using multiple monitors.
There are several fixes for using a DPI setting higher than 100% or multiple monitors.
Issues may still exist with versions of Windows older than Windows 10 1809.
For these fixes to work, applications which NVDA interacts with also need to be DPI aware.
Note there are still known issues with Chrome and Edge. (#13254)
  * Visual highlighting frames should now be correctly placed in most applications. (#13370, #3875, #12070)
  * Touch screen interaction should now be accurate for most applications. (#7083)
  * Mouse tracking should now work for most applications. (#6722)
* Orientation state (landscape/portrait) changes are now correctly ignored when there is no change (e.g. monitor changes). (#14035)
* NVDA will announce dragging items on screen in places such as rearranging Windows 10 Start menu tiles and virtual desktops in Windows 11. (#12271, #14081)
* In advanced settings, "Play a sound for logged errors" option is now correctly restored to its default value when pressing the "Restore defaults" button. (#14149)
* NVDA can now select text using the `NVDA+f10` keyboard shortcut on Java applications. (#14163)
* NVDA will no longer get stuck in a menu when arrowing up and down threaded conversations in Microsoft Teams. (#14355)

### Changes for Developers

Please refer to [the developer guide](https://www.nvaccess.org/files/nvda/documentation/developerGuide.html#API) for information on NVDA's API deprecation and removal process.

* The [NVDA API Announcement mailing list](https://groups.google.com/a/nvaccess.org/g/nvda-api/about) was created. (#13999)
* NVDA no longer processes `textChange` events for most UI Automation applications due to their extreme negative performance impact. (#11002, #14067)

#### Deprecations

* `core.post_windowMessageReceipt` is deprecated, use `winAPI.messageWindow.pre_handleWindowMessage` instead.
* `winKernel.SYSTEM_POWER_STATUS` is deprecated and usage is discouraged, this has been moved to `winAPI._powerTracking.SystemPowerStatus`.
* `winUser.SM_*` constants are deprecated, use `winAPI.winUser.constants.SystemMetrics` instead.

## 2022.3.3

This is a minor release to fix issues with 2022.3.2, 2022.3.1 and 2022.3.
This also addresses a security issue.

### Security Fixes

* Prevents possible system access (e.g. NVDA Python console) for unauthenticated users.
([GHSA-fpwc-2gxx-j9v7](https://github.com/nvaccess/nvda/security/advisories/GHSA-fpwc-2gxx-j9v7))

### Bug Fixes

* Fixed bug where if NVDA freezes when locking, NVDA will allow access to the users desktop while on the Windows lock screen. (#14416)
* Fixed bug where if NVDA freezes when locking, NVDA will not behave correctly, as if the device was still locked. (#14416)
* Fixed accessibility issues with the Windows "forgot my PIN" process and Windows update/install experience. (#14368)
* Fixed bug when trying to install NVDA in some Windows environments, e.g. Windows Server. (#14379)

### Changes for Developers

#### Deprecations

* `utils.security.isObjectAboveLockScreen(obj)` is deprecated, instead use `obj.isBelowLockScreen`. (#14416)
* The following functions in `winAPI.sessionTracking` are deprecated for removal in 2023.1. (#14416)
  * `isWindowsLocked`
  * `handleSessionChange`
  * `unregister`
  * `register`
  * `isLockStateSuccessfullyTracked`

## 2022.3.2

This is a minor release to fix regressions with 2022.3.1 and address a security issue.

### Security Fixes

* Prevents possible system level access for unauthenticated users.
([GHSA-3jj9-295f-h69w](https://github.com/nvaccess/nvda/security/advisories/GHSA-3jj9-295f-h69w))

### Bug Fixes

* Fixes a regression from 2022.3.1 where certain functionality was disabled on secure screens. (#14286)
* Fixes a regression from 2022.3.1 where certain functionality was disabled after sign-in, if NVDA started on the lock screen. (#14301)

## 2022.3.1

This is a minor release to fix several security issues.
Please responsibly disclose security issues to <info@nvaccess.org>.

### Security Fixes

* Fixed exploit where it was possible to elevate from user to system privileges.
([GHSA-q7c2-pgqm-vvw5](https://github.com/nvaccess/nvda/security/advisories/GHSA-q7c2-pgqm-vvw5))
* Fixed a security issue allowing access to the python console on the lock screen via a race condition for NVDA startup.
([GHSA-72mj-mqhj-qh4w](https://github.com/nvaccess/nvda/security/advisories/GHSA-72mj-mqhj-qh4w))
* Fixed issue where speech viewer text is cached when locking Windows.
([GHSA-grvr-j2h8-3qm4](https://github.com/nvaccess/nvda/security/advisories/GHSA-grvr-j2h8-3qm4))

### Bug Fixes

* Prevent an unauthenticated user from updating settings for speech and Braille viewer on the lock screen. ([GHSA-grvr-j2h8-3qm4](https://github.com/nvaccess/nvda/security/advisories/GHSA-grvr-j2h8-3qm4))

## 2022.3

A significant amount of this release was contributed by the NVDA development community.
This includes delayed character descriptions and improved Windows Console support.

This release also includes several bug fixes.
Notably, up-to-date versions of Adobe Acrobat/Reader will no longer crash when reading a PDF document.

eSpeak has been updated, which introduces 3 new languages: Belarusian, Luxembourgish and Totontepec Mixe.

### New Features

* In the Windows Console Host used by Command Prompt, PowerShell, and the Windows Subsystem for Linux on Windows 11 version 22H2 (Sun Valley 2) and later:
  * Vastly improved performance and stability. (#10964)
  * When pressing `control+f` to find text, the review cursor position is updated to follow the found term. (#11172)
  * Reporting of typed text that does not appear on-screen (such as passwords) is disabled by default.
It can be re-enabled in NVDA's advanced settings panel. (#11554)
  * Text that has scrolled offscreen can be reviewed without scrolling the console window. (#12669)
  * More detailed text formatting information is available. ([microsoft/terminal PR 10336](https://github.com/microsoft/terminal/pull/10336))
* A new Speech option has been added to read character descriptions after a delay. (#13509)
* A new Braille option has been added to determine if scrolling the display forward/back should interrupt speech. (#2124)

### Changes

* eSpeak NG has been updated to 1.52-dev commit `9de65fcb`. (#13295)
  * Added languages:
    * Belarusian
    * Luxembourgish
    * Totontepec Mixe
* When using UI Automation to access Microsoft Excel spreadsheet controls, NVDA is now able to report when a cell is merged. (#12843)
* Instead of reporting "has details" the purpose of details is included where possible, for example "has comment". (#13649)
* The installation size of NVDA is now shown in Windows Programs and Feature section. (#13909)

### Bug Fixes

* Adobe Acrobat / Reader 64 bit will no longer crash when reading a PDF document. (#12920)
  * Note that the most up to date version of Adobe Acrobat / Reader is also required to avoid the crash.
* Font size measurements are now translatable in NVDA. (#13573)
* Ignore Java Access Bridge events where no window handle can be found for Java applications.
This will improve performance for some Java applications including IntelliJ IDEA. (#13039)
* Announcement of selected cells for LibreOffice Calc is more efficient and no longer results in a Calc freeze when many cells are selected. (#13232)
* When running under a different user, Microsoft Edge is no longer inaccessible. (#13032)
* When rate boost is off, eSpeak's rate does not drop anymore between rates 99% and 100%. (#13876)
* Fix bug which allowed 2 Input Gestures dialogs to open. (#13854)

### Changes for Developers

* Updated Comtypes to version 1.1.11. (#12953)
* In builds of Windows Console (`conhost.exe`) with an NVDA API level of 2 (`FORMATTED`) or greater, such as those included with Windows 11 version 22H2 (Sun Valley 2), UI Automation is now used by default. (#10964)
  * This can be overridden by changing the "Windows Console support" setting in NVDA's advanced settings panel.
  * To find your Windows Console's NVDA API level, set "Windows Console support" to "UIA when available", then check the NVDA+F1 log opened from a running Windows Console instance.
* The Chromium virtual buffer is now loaded even when the document object has the MSAA `STATE_SYSTEM_BUSY` exposed via IA2. (#13306)
* A config spec type `featureFlag` has been created for use with experimental features in NVDA. See `devDocs/featureFlag.md` for more information. (#13859)

#### Deprecations

There are no deprecations proposed in 2022.3.

## 2022.2.4

This is a patch release to fix a security issue.

### Bug Fixes

* Fixed an exploit where it was possible to open the NVDA python console via the log viewer on the lock screen.
([GHSA-585m-rpvv-93qg](https://github.com/nvaccess/nvda/security/advisories/GHSA-585m-rpvv-93qg))

## 2022.2.3

This is a patch release to fix an accidental API breakage introduced in 2022.2.1.

### Bug Fixes

* Fixed a bug where NVDA did not announce "Secure Desktop" when entering a secure desktop.
This caused NVDA remote to not recognize secure desktops. (#14094)

## 2022.2.2

This is a patch release to fix a bug introduced in 2022.2.1 with input gestures.

### Bug Fixes

* Fixed a bug where input gestures didn't always work. (#14065)

## 2022.2.1

This is a minor release to fix a security issue.
Please responsibly disclose security issues to <info@nvaccess.org>.

### Security Fixes

* Fixed exploit where it was possible to run a python console from the lockscreen. (GHSA-rmq3-vvhq-gp32)
* Fixed exploit where it was possible to escape the lockscreen using object navigation. (GHSA-rmq3-vvhq-gp32)

### Changes for Developers

#### Deprecations

These deprecations are currently not scheduled for removal.
The deprecated aliases will remain until further notice.
Please test the new API and provide feedback.
For add-on authors, please open a GitHub issue if these changes stop the API from meeting your needs.

* `appModules.lockapp.LockAppObject` should be replaced with `NVDAObjects.lockscreen.LockScreenObject`. (GHSA-rmq3-vvhq-gp32)
* `appModules.lockapp.AppModule.SAFE_SCRIPTS` should be replaced with `utils.security.getSafeScripts()`. (GHSA-rmq3-vvhq-gp32)

## 2022.2

This release includes many bug fixes.
Notably, there are significant improvements for Java based applications, braille displays and Windows features.

New table navigation commands have been introduced.
Unicode CLDR has been updated.
LibLouis has been updated, which includes a new German braille table.

### New Features

* Support for interacting with Microsoft Loop Components in Microsoft Office products. (#13617)
* New table navigation commands have been added. (#957)
 * `control+alt+home/end` to jump to first/last column.
 * `control+alt+pageUp/pageDown` to jump to first/last row.
* An unassigned script to cycle through language and dialect switching modes has been added. (#10253)

### Changes

* NSIS has been updated to version 3.08. (#9134)
* CLDR has been updated to version 41.0. (#13582)
* Updated LibLouis braille translator to [3.22.0](https://github.com/liblouis/liblouis/releases/tag/v3.22.0). (#13775)
  * New braille table: German grade 2 (detailed)
* Added new role for "busy indicator" controls. (#10644)
* NVDA now announces when an NVDA action cannot be performed. (#13500)
  * This includes when:
    * Using the NVDA Windows Store version.
    * In a secure context.
    * Waiting for a response to a modal dialog.

### Bug Fixes

* Fixes for Java based applications:
  * NVDA will now announce read-only state. (#13692)
  * NVDA will now announce disabled/enabled state correctly. (#10993)
  * NVDA will now announce function key shortcuts. (#13643)
  * NVDA can now beep or speak on progress bars. (#13594)
  * NVDA will no longer incorrectly remove text from widgets when presenting to the user. (#13102)
  * NVDA will now announce the state of toggle buttons. (#9728)
  * NVDA will now identify the window in a Java application with multiple windows. (#9184)
  * NVDA will now announce position information for tab controls. (#13744)
* Braille fixes:
  * Fix braille output when navigating certain text in Mozilla rich edit controls, such as drafting a message in Thunderbird. (#12542)
  * When braille is tethered automatically and the mouse is moved with mouse tracking enabled,
   text review commands now update the braille display with the spoken content. (#11519)
  * It is now possible to pan the braille display through content after use of text review commands. (#8682)
* The NVDA installer can now run from directories with special characters. (#13270)
* In Firefox, NVDA no longer fails to report items in web pages when aria-rowindex, aria-colindex, aria-rowcount or aria-colcount attributes are invalid. (#13405)
* The cursor does not switch row or column anymore when using table navigation to navigate through merged cells. (#7278)
* When reading non-interactive PDFs in Adobe Reader, the type and state of form fields (such as checkboxes and radio buttons) are now reported. (#13285)
* "Reset configuration to factory defaults" is now accessible in the NVDA menu during secure mode. (#13547)
* Any locked mouse keys will be unlocked when NVDA exits, previously the mouse button would remain locked. (#13410)
* Visual Studio now reports line numbers. (#13604)
  * Note that for line number reporting to work, showing line numbers must be enabled in Visual Studio and NVDA.
* Visual Studio now correctly reports line indentation. (#13574)
* NVDA will once again announce Start menu search result details in recent Windows 10 and 11 releases. (#13544)
* In Windows 10 and 11 Calculator version 10.1908 and later,
NVDA will announce results when more commands are pressed, such as commands from scientific mode. (#13383)
* In Windows 11, it is again possible to navigate and interact with user interface elements,
such as Taskbar and Task View using mouse and touch interaction. (#13506)
* NVDA will announce status bar content in Windows 11 Notepad. (#13688)
* Navigator object highlighting now shows up immediately upon activation of the feature. (#13641)
* Fix reading single column list view items. (#13659, #13735)
* Fix eSpeak automatic language switching for English and French falling back to British English and French (France). (#13727)
* Fix OneCore automatic language switching when trying to switch to a formerly installed language. (#13732)

### Changes for Developers

* Compiling NVDA dependencies with Visual Studio 2022 (17.0) is now supported.
For development and release builds, Visual Studio 2019 is still used. (#13033)
* When retrieving the count of selected children via accSelection,
the case where a negative child ID or an IDispatch is returned by `IAccessible::get_accSelection` is now handled properly. (#13277)
* New convenience functions `registerExecutableWithAppModule` and `unregisterExecutable` were added to the `appModuleHandler` module.
They can be used to use a single App Module with multiple executables. (#13366)

#### Deprecations

These are proposed API breaking changes.
The deprecated part of the API will continue to be available until the specified release.
If no release is specified, the plan for removal has not been determined.
Note, the roadmap for removals is 'best effort' and may be subject to change.
Please test the new API and provide feedback.
For add-on authors, please open a GitHub issue if these changes stop the API from meeting your needs.

* `appModuleHandler.NVDAProcessID` is deprecated, use `globalVars.appPid` instead. (#13646)
* `gui.quit` is deprecated, use `wx.CallAfter(mainFrame.onExitCommand, None)` instead. (#13498)
  -
* Some alias appModules are marked as deprecated.
Code which imports from one of them, should instead import from the replacement module.  (#13366)

| Removed module name |Replacement module|
|---|---|
|azuredatastudio |code|
|azuredatastudio-insiders |code|
|calculatorapp |calculator|
|code - insiders |code|
|commsapps |hxmail|
|dbeaver |eclipse|
|digitaleditionspreview |digitaleditions|
|esybraille |esysuite|
|hxoutlook |hxmail|
|miranda64 |miranda32|
|mpc-hc |mplayerc|
|mpc-hc64 |mplayerc|
|notepad++ |notepadPlusPlus|
|searchapp |searchui|
|searchhost |searchui|
|springtoolsuite4 |eclipse|
|sts |eclipse|
|teamtalk3 |teamtalk4classic|
|textinputhost |windowsinternal_composableshell_experiences_textinput_inputapp|
|totalcmd64 |totalcmd|
|win32calc |calc|
|winmail |msimn|
|zend-eclipse-php |eclipse|
|zendstudio |eclipse|

## 2022.1

This release includes major improvements to UIA support with MS Office.
For Microsoft Office 16.0.15000 and higher on Windows 11, NVDA will use UI Automation to access Microsoft Word documents by default.
This provides a significant performance improvement over the old Object model access.

There are improvements to braille display drivers including Seika Notetaker, Papenmeier and HID Braille.
There are also various Windows 11 bug fixes, for apps such as Calculator, Console, Terminal, Mail and Emoji Panel.

eSpeak-NG and LibLouis have been updated, adding new Japanese, German and Catalan tables.

Note:

 * This release breaks compatibility with existing add-ons.

### New Features

* Support for reporting notes in MS Excel with UI Automation enabled on Windows 11. (#12861)
* In recent builds of Microsoft Word via UI Automation on Windows 11, the existence of bookmarks, draft comments and resolved comments are now reported in both speech and braille. (#12861)
* The new `--lang` command line parameter allows overriding the configured NVDA language. (#10044)
* NVDA now warns about command line parameters which are unknown and not used by any add-ons. (#12795)
* In Microsoft Word accessed via UI Automation, NVDA will now make use of mathPlayer to read and navigate Office math equations. (#12946)
  * For this to work, you must be running Microsoft Word 365/2016 build 14326 or later.
  * MathType equations must also be manually converted to Office Math by selecting each, opening the context menu, choosing Equation options, Convert to Office Math.
* Reporting of "has details" and the associated command to summarize the details relation have been updated to work in focus mode. (#13106)
* Seika Notetaker can now be auto-detected when connected via USB and Bluetooth. (#13191, #13142)
  * This affects the following devices: MiniSeika (16, 24 cells), V6, and V6Pro (40 cells)
  * Manually selecting the bluetooth COM port is also now supported.
* Added a command to toggle the braille viewer; there is no default associated gesture. (#13258)
* Added commands for toggling multiple modifiers simultaneously with a Braille display (#13152)
* The Speech Dictionary dialog now features a "Remove all" button to help clear a whole dictionary. (#11802)
* Added support for Windows 11 Calculator. (#13212)
* In Microsoft Word with UI Automation enabled on Windows 11, line numbers and section numbers can now be reported. (#13283, #13515)
* For Microsoft Office 16.0.15000 and higher on Windows 11, NVDA will use UI Automation to access Microsoft Word documents by default, providing a significant performance improvement over the old Object model access. (#13437)
 * This includes documents in Microsoft Word itself, and also the message reader and composer in Microsoft Outlook.

### Changes

* Espeak-ng has been updated to 1.51-dev commit `7e5457f91e10`. (#12950)
* Updated liblouis braille translator to [3.21.0](https://github.com/liblouis/liblouis/releases/tag/v3.21.0). (#13141, #13438)
  * Added new braille table: Japanese (Kantenji) literary braille.
  * Added new German 6 dot computer braille table.
  * Added Catalan grade 1 braille table. (#13408)
* NVDA will report selection and merged cells in LibreOffice Calc 7.3 and above. (#9310, #6897)
* Updated Unicode Common Locale Data Repository (CLDR) to 40.0. (#12999)
* `NVDA+Numpad Delete` reports the location of the caret or focused object by default. (#13060)
* `NVDA+Shift+Numpad Delete` reports the location of the review cursor. (#13060)
* Added default bindings for toggling modifier keys to Freedom Scientific displays (#13152)
* "Baseline" is no longer reported via the report text formatting command (`NVDA+f`). (#11815)
* Activate long description no longer has a default gesture assigned. (#13380)
* Report details summary now has a default gesture (`NVDA+d`). (#13380)
* NVDA needs to be restarted after installing MathPlayer. (#13486)

### Bug Fixes

* Clipboard manager pane should no longer incorrectly steal focus when opening some Office programs. (#12736)
* On a system where the user has chosen to swap the primary mouse button from the left to the right, NVDA will no longer accidentally bring up a context menu instead of activating an item, in applications such as web browsers. (#12642)
* When moving the review cursor past the end of text controls, such as in Microsoft Word with UI Automation, "bottom" is correctly reported in more situations. (#12808)
* NVDA can report the application name and version for binaries placed in system32 when running under 64-bit version of Windows. (#12943)
* Improved consistency of output reading in terminal programs. (#12974)
  * Note that in some situations, when inserting or deleting characters in the middle of a line, the characters after the caret may again be read out.
* MS word with UIA: heading quick nav in browse mode no longer gets stuck on the final heading of a document, nor is this heading shown twice in the NVDA elements list. (#9540)
* In Windows 8 and later, the File Explorer status bar can now be retrieved using the standard gesture NVDA+end (desktop) / NVDA+shift+end (laptop). (#12845)
* Incoming messages in the chat of Skype for Business are reported again. (#9295)
* NVDA can again duck audio when using the SAPI5 synthesizer on Windows 11. (#12913)
* In Windows 10 Calculator, NVDA will announce labels for history and memory list items. (#11858)
* Gestures such as scrolling and routing again work with HID Braille devices. (#13228)
* Windows 11 Mail: After switching focus between apps, while reading a long email, NVDA no longer gets stuck on a line of the email. (#13050)
* HID braille: chorded gestures (e.g. `space+dot4`) can be successfully performed from the Braille display. (#13326)
* Fixed an issue where multiple settings dialogs could be opened at the same time. (#12818)
* Fixed a problem where some Focus Blue Braille displays would stop working after waking the computer from sleep. (#9830)
* "Baseline" is no longer spuriously reported when the "report superscript and subscript" option is active. (#11078)
* In Windows 11, NVDA will no longer prevent navigation in emoji panel when selecting emojis. (#13104)
* Prevents a bug causing double-reporting when using Windows Console and Terminal. (#13261)
* Fixed several cases where list items could not be reported in 64 bit applications, such as REAPER. (#8175)
* In the Microsoft Edge downloads manager, NVDA will now automatically switch to focus mode once the list item with the most recent download gains focus. (#13221)
* NVDA no longer causes 64-bit versions of Notepad++ 8.3 and above to crash. (#13311)
* Adobe Reader no longer crashes on startup if Adobe Reader's protected mode is enabled. (#11568)
* Fixed a bug where selecting the Papenmeier Braille Display Driver caused NVDA to crash. (#13348)
* In Microsoft word with UIA: page number and other formatting is no longer inappropriately announced when moving from a blank table cell to a cell with content, or from the end of the document into existing content. (#13458, #13459)
* NVDA will no longer fail to report the page title and start automatically reading, when a page loads in Google chrome 100. (#13571)
* NVDA no longer crashes when resetting the NVDA configuration to factory defaults while speak command keys is on. (#13634)

### Changes for Developers

* Note: this is a Add-on API compatibility breaking release. Add-ons will need to be re-tested and have their manifest updated.
* Although NVDA still requires Visual Studio 2019, Builds should no longer fail if a newer version of Visual Studio (E.g. 2022) is installed along side 2019. (#13033, #13387)
* Updated SCons to version 4.3.0. (#13033)
* Updated py2exe to version 0.11.1.0. (#13510)
* `NVDAObjects.UIA.winConsoleUIA.WinConsoleUIA.isImprovedTextRangeAvailable` has been removed. Use `apiLevel` instead. (#12955, #12660)
* `TVItemStruct` has been removed from `sysTreeView32`. (#12935)
* `MessageItem` has been removed from the Outlook appModule. (#12935)
* `audioDucking.AUDIODUCKINGMODE_*` constants are now a `DisplayStringIntEnum`. (#12926)
  * usages should be replaced with `AudioDuckingMode.*`
  * usages of `audioDucking.audioDuckingModes` should be replaced with `AudioDuckingMode.*.displayString`
* `audioDucking.ANRUS_ducking_*` constants usages should be replaced with `ANRUSDucking.*`. (#12926)
* `synthDrivers.sapi5` changes (#12927):
  * `SPAS_*` usages should be replaced with `SPAudioState.*`
  * `constants.SVSF*` usages should be replaced with `SpeechVoiceSpeakFlags.*`
    * Note: `SVSFlagsAsync` should be replaced with `SpeechVoiceSpeakFlags.Async` not `SpeechVoiceSpeakFlags.lagsAsync`
  * `constants.SVE*` usages should be replaced with `SpeechVoiceEvents.*`
* The `soffice` appModule has the following classes and functions removed `JAB_OOTableCell`, `JAB_OOTable`, `gridCoordStringToNumbers`. (#12849)
* `core.CallCancelled` is now `exceptions.CallCancelled`. (#12940)
* All constants starting with RPC from `core` and `logHandler` are moved into `RPCConstants.RPC` enum. (#12940)
* It is recommended that `mouseHandler.doPrimaryClick` and `mouseHandler.doSecondaryClick` functions should be used to click the mouse to perform a logical action such as activating (primary) or secondary (show context menu),
rather than using `executeMouseEvent` and specifying the left or right mouse button specifically.
This ensures code will honor the Windows user setting for swapping the primary mouse button. (#12642)
* `config.getSystemConfigPath` has been removed - there is no replacement. (#12943)
* `shlobj.SHGetFolderPath` has been removed - please use `shlobj.SHGetKnownFolderPath` instead. (#12943)
* `shlobj` constants have been removed. A new enum has been created, `shlobj.FolderId` for usage with `SHGetKnownFolderPath`. (#12943)
* `diffHandler.get_dmp_algo` and `diffHandler.get_difflib_algo` have been replaced with `diffHandler.prefer_dmp` and `diffHandler.prefer_difflib` respectively. (#12974)
* `languageHandler.curLang` has been removed - to get the current NVDA language use `languageHandler.getLanguage()`. (#13082)
* A `getStatusBarText` method can be implemented on an appModule to customize the way NVDA fetches the text from the status bar. (#12845)
* `globalVars.appArgsExtra` has been removed. (#13087)
  * If your add-on need to process additional command line arguments see the documentation of `addonHandler.isCLIParamKnown` and the developer guide for details.
* The UIA handler module and other UIA support modules are now part of a UIAHandler package. (#10916)
  * `UIAUtils` is now `UIAHandler.utils`
  * `UIABrowseMode` is now `UIAHandler.browseMode`
  * `_UIAConstants` is now `UIAHandler.constants`
  * `_UIACustomProps` is now `UIAHandler.customProps`
  * `_UIACustomAnnotations` is now `UIAHandler.customAnnotations`
* The `IAccessibleHandler` `IA2_RELATION_*` constants have been replaced with the `IAccessibleHandler.RelationType` enum. (#13096)
  * Removed `IA2_RELATION_FLOWS_FROM`
  * Removed `IA2_RELATION_FLOWS_TO`
  * Removed `IA2_RELATION_CONTAINING_DOCUMENT`
* `LOCALE_SLANGUAGE`, `LOCALE_SLIST` and `LOCALE_SLANGDISPLAYNAME` are removed from `languageHandler` - use members of `languageHandler.LOCALE` instead. (#12753)
* Switched from Minhook to Microsoft Detours as a hooking library for NVDA. Hooking with this library is mainly used to aid the display model. (#12964)
* `winVersion.WIN10_RELEASE_NAME_TO_BUILDS` is removed. (#13211)
* SCons now warns to build with a number of jobs that is equal to the number of logical processors in the system.
This can dramatically decrease build times on multi core systems. (#13226, #13371)
* `characterProcessing.SYMLVL_*` constants are removed - please use `characterProcessing.SymbolLevel.*` instead. (#13248)
* Functions `loadState` and `saveState` are removed from addonHandler - please use `addonHandler.state.load` and `addonHandler.state.save` instead. (#13245)
* Moved the UWP/OneCore interaction layer of NVDAHelper [from C++/CX to C++/Winrt](https://docs.microsoft.com/en-us/windows/uwp/cpp-and-winrt-apis/move-to-winrt-from-cx). (#10662)
* It is now mandatory to subclass `DictionaryDialog` to use it. (#13268)
* `config.RUN_REGKEY`, `config.NVDA_REGKEY` are deprecated, please use `config.RegistryKey.RUN`, `config.RegistryKey.NVDA` instead. These will be removed in 2023. (#13242)
* `easeOfAccess.ROOT_KEY`, `easeOfAccess.APP_KEY_PATH` are deprecated, please use`easeOfAccess.RegistryKey.ROOT`, `easeOfAccess.RegistryKey.APP` instead. These will be removed in 2023. (#13242)
* `easeOfAccess.APP_KEY_NAME` has been deprecated, to be removed in 2023. (#13242)
* `DictionaryDialog` and `DictionaryEntryDialog` are moved from `gui.settingsDialogs` to `gui.speechDict`. (#13294)
* IAccessible2 relations are now shown in developer info for IAccessible2 objects. (#13315)
* `languageHandler.windowsPrimaryLCIDsToLocaleNames` has been removed, instead use `languageHandler.windowsLCIDToLocaleName` or `winKernel.LCIDToLocaleName`. (#13342)
* `UIAAutomationId` property for UIA objects should be preferred over `cachedAutomationId`. (#13125, #11447)
  * `cachedAutomationId` can be used if obtained directly from the element.
* `NVDAObjects.window.scintilla.CharacterRangeStruct` has moved to `NVDAObjects.window.scintilla.Scintilla.CharacterRangeStruct`. (#13364)
* Boolean `gui.isInMessageBox` is removed, please use the function `gui.message.isModalMessageBoxActive` instead. (#12984, #13376)
* `controlTypes` has been split up into various submodules. (#12510, #13588)
  * `ROLE_*` and `STATE_*` have been replaced with `Role.*` and `State.*`.
  * Although still available, the following should be considered deprecated:
    * `ROLE_*` and `STATE_*`, use `Role.*` and `State.*` instead.
    * `roleLabels`, `stateLabels` and `negativeStateLabels`, usages like `roleLabels[ROLE_*]` should be replaced with their equivalent `Role.*.displayString` or `State.*.negativeDisplayString`.
    * `processPositiveStates` and `processNegativeStates` should use `processAndLabelStates` instead.
* Excel cell state constants (`NVSTATE_*`) are now values in the `NvCellState` enum, mirrored in the `NvCellState` enum in `NVDAObjects/window/excel.py` and mapped to `controlTypes.State` via _nvCellStatesToStates. (#13465)
* `EXCEL_CELLINFO` struct member `state` is now `nvCellStates`.
* `mathPres.ensureInit` has been removed, MathPlayer is now initialized when NVDA starts. (#13486)

## 2021.3.5

This is a minor release to fix a security issue.
Please responsibly disclose security issues to <info@nvaccess.org>.

### Security Fixes

* Addressed security advisory `GHSA-xc5m-v23f-pgr7`.
  * The symbol pronunciation dialog is now disabled in secure mode.

## 2021.3.4

This is a minor release to fix several security issues raised.
Please responsibly disclose security issues to <info@nvaccess.org>.

### Security Fixes

* Addressed security advisory `GHSA-354r-wr4v-cx28`. (#13488)
  * Remove the ability to start NVDA with debug logging enabled when NVDA runs in secure mode.
  * Remove the ability to update NVDA when NVDA runs in secure mode.
* Addressed security advisory `GHSA-wg65-7r23-h6p9`. (#13489)
  * Remove the ability to open the input gestures dialog in secure mode.
  * Remove the ability to open the default, temporary and voice dictionary dialogs in secure mode.
* Addressed security advisory `GHSA-mvc8-5rv9-w3hx`. (#13487)
  * The wx GUI inspection tool is now disabled in secure mode.

## 2021.3.3

This release is identical to 2021.3.2.
A bug existed in NVDA 2021.3.2 where it incorrectly identified itself as 2021.3.1.
This release correctly identifies itself as 2021.3.3.

## 2021.3.2

This is a minor release to fix several security issues raised.
Please responsibly disclose security issues to <info@nvaccess.org>.

### Bug Fixes

* Security fix: Prevent object navigation outside of the lockscreen on Windows 10 and Windows 11. (#13328)
* Security fix: The addons manager dialog is now disabled on secure screens. (#13059)
* Security fix: NVDA context help is no longer available on secure screens. (#13353)

## 2021.3.1

This is a minor release to fix several issues in 2021.3.

### Changes

* The new HID Braille protocol is no longer preferred when another braille display driver can be used. (#13153)
* The new HID Braille protocol can be disabled via a setting in the advanced settings panel. (#13180)

### Bug Fixes

* Landmark is once again abbreviated in braille. #13158
* Fixed unstable braille display auto detection for Humanware Brailliant and APH Mantis Q40 braille displays when using Bluetooth. (#13153)

## 2021.3

This release introduces support for the new HID Braille specification.
This specification aims to standardise support for Braille Displays without needing individual drivers.
There are updates to eSpeak-NG and LibLouis, including new Russian and Tshivenda tables.
Error sounds can be enabled in stable builds of NVDA via a new advanced settings option.
Say all in Word now scrolls the view to keep the current position visible.
There are lots of improvements when using Office with UIA.
One UIA fix is that Outlook now ignores more types of layout tables in messages.

Important notes:

Due to an update to our security certificate, a small number of users get an error when NVDA 2021.2 checks for updates.
NVDA now asks Windows to update security certificates, which will prevent this error in future.
Affected users will need to download this update manually.

### New Features

* Adds an input gesture for toggling settings for reporting the style of cell borders. (#10408)
* Support for the new HID Braille specification which aims to standardise support for Braille Displays. (#12523)
  * Devices that support this specification will be auto detected by NVDA.
  * For technical details on NVDA's implementation of this specification, see https://github.com/nvaccess/nvda/blob/master/devDocs/hidBrailleTechnicalNotes.md
* Add support for the VisioBraille Vario 4 Braille Device. (#12607)
* Error notifications can be enabled (advanced settings) when using any version of NVDA. (#12672)
* In Windows 10 and later, NVDA will announce the suggestion count when entering search terms in apps such as Settings and Microsoft Store. (#7330, #12758, #12790)
* Table navigation is now supported in grid controls created using the Out-GridView cmdlet in PowerShell. (#12928)

### Changes

* Espeak-ng has been updated to 1.51-dev commit `74068b91bcd578bd7030a7a6cde2085114b79b44`. (#12665)
* NVDA will default to eSpeak if no installed OneCore voices support the NVDA preferred language. (#10451)
* If OneCore voices consistently fail to speak, revert to eSpeak as a synthesizer. (#11544)
* When reading status bar with `NVDA+end`, the review cursor is no longer moved to its location.
If you need this functionality please assign a gesture to the appropriate script in the Object Navigation category in the Input Gestures dialog. (#8600)
* When opening a settings dialog which is already open, NVDA sets focus on the existing dialog rather than raise an error. (#5383)
* Updated liblouis braille translator to [3.19.0](https://github.com/liblouis/liblouis/releases/tag/v3.19.0). (#12810)
  * New braille tables: Russian grade 1, Tshivenda grade 1, Tshivenda grade 2
* Instead of "marked content" or "mrkd", "highlight" or "hlght" will be announced for speech and braille respectively. (#12892)
* NVDA will no longer attempt to exit when dialogs are awaiting a required action (eg Confirm/Cancel). (#12984)

### Bug Fixes

* Tracking keyboard modifiers (such as Control, or Insert) is more robust when watchdog is recovering. (#12609)
* It is once again possible to check for NVDA updates on certain systems; e.g. clean Windows installs. (#12729)
* NVDA correctly announces blank table cells in Microsoft Word when using UI automation. (#11043)
* In ARIA data grid cells on the web, the Escape key will now be passed through to the grid and no longer turn off focus mode unconditionally. (#12413)
* When reading a header cell of a table in Chrome, fix the column name being announced twice. (#10840)
* NVDA no longer reports a numerical value for UIA sliders that have a textual representation of their value defined. (UIA ValuePattern is now preferred over RangeValuePattern). (#12724)
* NVDA no longer treats the value of UIA sliders as always percentage based.
* Reporting the location of a cell in Microsoft Excel when accessed via UI Automation again works correctly on Windows 11. (#12782)
* NVDA no longer sets invalid Python locales. (#12753)
* If a disabled addon is uninstalled and then re-installed it is re-enabled. (#12792)
* Fixed bugs around updating and removing addons where the addon folder has been renamed or has files opened. (#12792, #12629)
* When using UI Automation to access Microsoft Excel spreadsheet controls, NVDA no longer redundantly announces when a single cell is selected. (#12530)
* More dialog text is automatically read in LibreOffice Writer, such as in confirmation dialogs. (#11687)
* Reading / navigating with browse mode in Microsoft Word via UI automation now ensures the document is always scrolled so that the current browse mode position is visible, and that the caret position in focus mode correctly reflects the browse mode position. (#9611)
* When performing Say all in Microsoft Word via UI automation, the document is now automatically scrolled, and the caret position is correctly updated. (#9611)
* When reading emails in Outlook and NVDA is accessing the message with UI Automation, certain tables are now marked as layout tables, which means they will no longer be reported by default. (#11430)
* A rare error when changing audio devices has been fixed. (#12620)
* Input with literary braille tables should behave more reliably when in edit fields. (#12667)
* When navigating the Windows system tray calendar, NVDA now reports the day of the week in full. (#12757)
* When using a Chinese input method such as Taiwan - Microsoft Quick in Microsoft Word, scrolling the braille display forward and backward no longer incorrectly keeps jumping back to the original caret position. (#12855)
* When accessing Microsoft Word documents via UIA, navigating by sentence (alt+downArrow / alt+upArrow) is again possible. (#9254)
* When accessing MS Word with UIA, paragraph indenting is now reported. (#12899)
* When accessing MS Word with UIA, change tracking command and some other localized commands are now reported in Word . (#12904)
* Fixed duplicate braille and speech when 'description' matches 'content' or 'name'. (#12888)
* In MS Word with UIA enabled, more accurate playing of spelling error sounds as you type. (#12161)
* In Windows 11, NVDA will no longer announce "pane" when pressing Alt+Tab to switch between programs. (#12648)
* The new Modern Comments side track pane is now supported in MS Word when not accessing the document via UIA. Press alt+f12 to move between the side track pane and the document. (#12982)

### Changes for Developers

* Building NVDA now requires Visual Studio 2019 16.10.4 or later.
To match the production build environment, update Visual Studio to keep in sync with the [current version AppVeyor is using](https://www.appveyor.com/docs/windows-images-software/#visual-studio-2019). (#12728)
* `NVDAObjects.UIA.winConsoleUIA.WinConsoleUIA.isImprovedTextRangeAvailable` has been deprecated for removal in 2022.1. (#12660)
  * Instead use `apiLevel` (see the comments at `_UIAConstants.WinConsoleAPILevel` for details).
* Transparency of text background color sourced from GDI applications (via the display model), is now exposed for add-ons or appModules. (#12658)
* `LOCALE_SLANGUAGE`, `LOCALE_SLIST` and `LOCALE_SLANGDISPLAYNAME` are moved to the `LOCALE` enum in languageHandler.
They are still available at the module level but are deprecated and to be removed in NVDA 2022.1. (#12753)
* The usage of functions `addonHandler.loadState` and `addonHandler.saveState` should be replaced with their equivalents `addonHandler.state.save` and `addonHandler.state.load` before 2022.1. (#12792)
* Braille output can now be checked in system tests. (#12917)

## 2021.2

This release introduces preliminary Windows 11 support.
While Windows 11 is yet to be released, this release has been tested on preview versions of Windows 11.
This includes an important fix for Screen Curtain (see important notes).
The COM Registration Fixing Tool can now resolve more problems when running NVDA.
There are updates to the synthesizer eSpeak and braille translator LibLouis.
There are also various bug fixes and improvements, notably for braille support and Windows terminals, calculator, emoji panel and clipboard history.

### Important notes

Due to a change in the Windows Magnification API, Screen Curtain had to be updated to support the newest versions of Windows.
Use NVDA 2021.2 to activate Screen Curtain with Windows 10 21H2 (10.0.19044) or later.
This includes Windows 10 Insiders and Windows 11.
For security purposes, when using a new version of Windows, get visual confirmation that the Screen Curtain makes the screen entirely black.

### New Features

* Experimental support for ARIA annotations:
  * adds a command to read a summary of details of an object with aria-details. (#12364)
  * adds an option in advanced preferences to report if an object has details in browse mode. (#12439)
* In Windows 10 Version 1909 and later (including Windows 11), NVDA will announce suggestion count when performing searches in File Explorer. (#10341, #12628)
* In Microsoft Word, NVDA now announces the result of indent and hanging indent shortcuts when executed. (#6269)

### Changes

* Espeak-ng has been updated to 1.51-dev commit `ab11439b18238b7a08b965d1d5a6ef31cbb05cbb`. (#12449, #12202, #12280, #12568)
* If article is enabled in the user preferences for document formatting, NVDA announces "article" after the content. (#11103)
* Updated liblouis braille translator to [3.18.0](https://github.com/liblouis/liblouis/releases/tag/v3.18.0). (#12526)
  * New braille tables: Bulgarian grade 1, Burmese grade 1, Burmese grade 2, Kazakh grade 1, Khmer grade 1, Northern Kurdish grade 0, Sepedi grade 1, Sepedi grade 2, Sesotho grade 1, Sesotho grade 2, Setswana grade 1, Setswana grade 2, Tatar grade 1, Vietnamese grade 0, Vietnamese grade 2, Southern Vietnamese grade 1, Xhosa grade 1, Xhosa grade 2, Yakut grade 1, Zulu grade 1, Zulu grade 2
* Windows 10 OCR was renamed to Windows OCR. (#12690)

### Bug Fixes

* In Windows 10 Calculator, NVDA will announce calculator expressions on a braille display. (#12268)
* In terminal programs on Windows 10 version 1607 and later, when inserting or deleting characters in the middle of a line, the characters to the right of the caret are no longer read out. (#3200)
  * Diff Match Patch now enabled by default. (#12485)
* The braille input works properly with the following contracted tables: Arabic grade 2, Spanish grade 2, Urdu grade 2, Chinese (China, Mandarin) grade 2. (#12541)
* The COM Registration Fixing Tool now resolves more issues, especially on 64 bit Windows. (#12560)
* Improvements to button handling for the Seika Notetaker braille device from Nippon Telesoft. (#12598)
* Improvements to announcing the Windows emoji panel and clipboard history. (#11485)
* Updated the Bengali alphabet character descriptions. (#12502)
* NVDA exits safely when a new process is started. (#12605)
* Reselecting the Handy Tech braille display driver from the Select Braille Display dialog no longer causes errors. (#12618)
* Windows version 10.0.22000 or later is recognized as Windows 11, not Windows 10. (#12626)
* Screen curtain support has been fixed and tested for Windows versions up until 10.0.22000. (#12684)
* If no results are shown when filtering input gestures, the input gesture configuration dialog continues to work as expected. (#12673)
* Fixed a bug where the first menu item of a submenu is not announced in some contexts. (#12624)

### Changes for Developers

* `characterProcessing.SYMLVL_*` constants should be replaced using their equivalent `SymbolLevel.*` before 2022.1. (#11856, #12636)
* `controlTypes` has been split up into various submodules, symbols marked for deprecation must be replaced before 2022.1. (#12510)
  * `ROLE_*` and `STATE_*` constants should be replaced to their equivalent `Role.*` and `State.*`.
  * `roleLabels`, `stateLabels` and `negativeStateLabels` have been deprecated, usages such as `roleLabels[ROLE_*]` should be replaced to their equivalent `Role.*.displayString` or `State.*.negativeDisplayString`.
  * `processPositiveStates` and `processNegativeStates` have been deprecated for removal.
* On Windows 10 Version 1511 and later (including Insider Preview builds), the current Windows feature update release name is obtained from Windows Registry. (#12509)
* Deprecated: `winVersion.WIN10_RELEASE_NAME_TO_BUILDS` will be removed in 2022.1, there is no direct replacement. (#12544)

## 2021.1

This release includes optional experimental support for UIA in Excel and Chromium browsers.
There are fixes for several languages, and for accessing links in Braille.
There are updates to Unicode CLDR, mathematical symbols, and LibLouis.
As well as many bug fixes and improvements, including in Office, Visual Studio, and several languages.

Note:

 * This release breaks compatibility with existing add-ons.
 * This release also drops support for Adobe Flash.

### New Features

* Early support for UIA with Chromium based browsers (such as Edge). (#12025)
* Optional experimental support for Microsoft Excel via UI Automation. Only recommended for Microsoft Excel build 16.0.13522.10000 or higher. (#12210)
* Easier navigation of output in NVDA Python Console. (#9784)
  * alt+up/down jumps to the previous/next output result (add shift for selecting).
  * control+l clears the output pane.
* NVDA now reports the categories assigned to an appointment in Microsoft Outlook, if any. (#11598)
* Support for the Seika Notetaker braille display from Nippon Telesoft. (#11514)

### Changes

* In browse mode, controls can now be activated with braille cursor routing on their descriptor (ie. "lnk" for a link). This is especially useful for activating eg. check-boxes with no labels. (#7447)
* NVDA now prevents the user from performing Windows 10 OCR if screen curtain is enabled. (#11911)
* Updated Unicode Common Locale Data Repository (CLDR) to 39.0. (#11943, #12314)
* Added more mathematical symbols to the symbols dictionary. (#11467)
* The user guide, changes file, and key commands listing now have a refreshed appearance. (#12027)
* "Unsupported" now reported when attempting to toggle screen layout in applications that do not support it, such as Microsoft Word. (#7297)
* 'Attempt to cancel speech for expired focus events' option in the advanced settings panel now enabled by default. (#10885)
  * This behaviour can be disabled by setting this option to "No".
  * Web applications (E.G. Gmail) no longer speak outdated information when moving focus rapidly.
* Updated liblouis braille translator to [3.17.0](https://github.com/liblouis/liblouis/releases/tag/v3.17.0). (#12137)
  * New braille tables: Belarusian literary braille, Belarusian computer braille, Urdu grade 1, Urdu grade 2.
* Support for Adobe Flash content has been removed from NVDA due to the use of Flash being actively discouraged by Adobe. (#11131)
* NVDA will exit even with windows still open, the exit process now closes all NVDA windows and dialogs. (#1740)
* The Speech Viewer can now be closed with `alt+F4` and has a standard close button for easier interaction with users of pointing devices. (#12330)
* The Braille Viewer now has a standard close button for easier interaction with users of pointing devices. (#12328)
* In the Elements List dialog, the accelerator key on the "Activate" button has been removed in some locales to avoid collision with an element type radio button label. When available, the button is still the default of the dialog and as such can still be invoked by simply pressing enter from the elements list itself. (#6167)

### Bug Fixes

* The list of messages in Outlook 2010 is once again readable. (#12241)
* In terminal programs on Windows 10 version 1607 and later, when inserting or deleting characters in the middle of a line, the characters to the right of the caret are no longer read out. (#3200)
  * This experimental fix must be manually enabled in NVDA's advanced settings panel by changing the diff algorithm to Diff Match Patch.
* In MS Outlook, inappropriate distance reporting when shift+tabbing from the message body to the subject field should not occur anymore. (#10254)
* In the Python Console, inserting a tab for indentation at the beginning of a non-empty input line and performing tab-completion in the middle of an input line are now supported. (#11532)
* Formatting information and other browseable messages no longer present unexpected blank lines when screen layout is turned off. (#12004)
* It is now possible to read comments in MS Word with UIA enabled. (#9285)
* Performance when interacting with Visual Studio has been improved. (#12171)
* Fix graphical bugs such as missing elements when using NVDA with a right-to-left layout. (#8859)
* Respect the GUI layout direction based on the NVDA language, not the system locale. (#638)
  * known issue for right-to-left languages: the right border of groupings clips with labels/controls. (#12181)
* The python locale is set to match the language selected in preferences consistently, and will occur when using the default language. (#12214)
* TextInfo.getTextInChunks no longer freezes when called on Rich Edit controls such as the NVDA log viewer. (#11613)
* It is once again possible to use NVDA in languages containing underscores in the locale name such as de_CH on Windows 10 1803 and 1809. (#12250)
* In WordPad, configuration of superscript/subscript reporting works as expected. (#12262)
* NVDA no longer fails to announce the newly focused content on a web page if the old focus disappears and is replaced by the new focus in the same position. (#12147)
* Strikethrough, superscript and subscript formatting for entire Excel cells are now reported if the corresponding option is enabled. (#12264)
* Fixed copying config during installation from a portable copy when default destination config directory is empty. (#12071, #12205)
* Fixed incorrect announcement of some letters with accents or diacritic when 'Say cap before capitals' option is checked. (#11948)
* Fixed the pitch change failure in SAPI4 speech synthesizer. (#12311)
* The NVDA installer now also honors the `--minimal` command line parameter and does not play the start-up sound, following the same documented behavior as an installed or portable copy NVDA executable. (#12289)
* In MS Word or Outlook, the table quick navigation key can now jump to layout table if "Include layout tables" option is enabled in Browse mode settings. (#11899)
* NVDA will no longer announce "↑↑↑" for emojis in particular languages. (#11963)
* Espeak now supports Cantonese and Mandarin again. (#10418)
* In the new Chromium based Microsoft Edge, text fields such as the address bar are now announced when empty. (#12474)
* Fix Seika Braille driver. (#10787)

### Changes for Developers

* Note: this is an Add-on API compatibility breaking release. Add-ons will need to be re-tested and have their manifest updated.
* NVDA's build system now fetches all Python dependencies with pip and stores them in a Python virtual environment. This is all done transparently.
  * To build NVDA, SCons should continue to be used in the usual way. E.g. executing scons.bat in the root of the repository. Running `py -m SCons` is no longer supported, and `scons.py` has also been removed.
  * To run NVDA from source, rather than executing `source/nvda.pyw` directly, the developer should now use `runnvda.bat` in the root of the repository. If you do try to execute `source/nvda.pyw`, a message box will alert you this is no longer supported.
  * To perform unit tests, execute `rununittests.bat [<extra unittest discover options>]`
  * To perform system tests: execute `runsystemtests.bat [<extra robot options>]`
  * To perform linting, execute `runlint.bat <base branch>`
  * Please refer to readme.md for more details.
* The following Python dependencies have also been upgraded:
  * comtypes updated to 1.1.8.
  * pySerial updated to 3.5.
  * wxPython updated to 4.1.1.
  * Py2exe updated to 0.10.1.0.
* `LiveText._getTextLines` has been removed. (#11639)
  * Instead, override `_getText` which returns a string of all text in the object.
* `LiveText` objects can now calculate diffs by character. (#11639)
  * To alter the diff behaviour for some object, override the `diffAlgo` property (see the docstring for details).
* When defining a script with the script decorator, the 'allowInSleepMode' boolean argument can be specified to control if a script is available in sleep mode or not. (#11979)
* The following functions are removed from the config module. (#11935)
  * canStartOnSecureScreens - use config.isInstalledCopy instead.
  * hasUiAccess and execElevated - use them from the systemUtils module.
  * getConfigDirs - use globalVars.appArgs.configPath instead.
* Module level REASON_* constants are removed from controlTypes - please use controlTypes.OutputReason instead. (#11969)
* REASON_QUICKNAV has been removed from browseMode - use controlTypes.OutputReason.QUICKNAV instead. (#11969)
* `NVDAObject` (and derivatives) property `isCurrent` now strictly returns Enum class `controlTypes.IsCurrent`. (#11782)
  * `isCurrent` is no longer Optional, and thus will not return None.
    * When an object is not current `controlTypes.IsCurrent.NO` is returned.
* The `controlTypes.isCurrentLabels` mapping has been removed. (#11782)
  * Instead use the `displayString` property on a `controlTypes.IsCurrent` enum value.
    * For example: `controlTypes.IsCurrent.YES.displayString`.
* `winKernel.GetTimeFormat` has been removed - use `winKernel.GetTimeFormatEx` instead. (#12139)
* `winKernel.GetDateFormat` has been removed - use `winKernel.GetDateFormatEx` instead. (#12139)
* `gui.DriverSettingsMixin` has been removed - use `gui.AutoSettingsMixin`. (#12144)
* `speech.getSpeechForSpelling` has been removed - use `speech.getSpellingSpeech`. (#12145)
* Commands cannot be directly imported from speech as `import speech; speech.ExampleCommand()` or `import speech.manager; speech.manager.ExampleCommand()` - use `from speech.commands import ExampleCommand` instead. (#12126)
* `speakTextInfo` will no longer send speech through `speakWithoutPauses` if reason is `SAYALL`, as `SayAllHandler` does this manually now. (#12150)
* The `synthDriverHandler` module is no longer star imported into `globalCommands` and `gui.settingsDialogs` - use `from synthDriverHandler import synthFunctionExample` instead. (#12172)
* `ROLE_EQUATION` has been removed from controlTypes - use `ROLE_MATH` instead. (#12164)
* `autoSettingsUtils.driverSetting` classes are removed from `driverHandler` - please use them from `autoSettingsUtils.driverSetting`. (#12168)
* `autoSettingsUtils.utils` classes are removed from `driverHandler` - please use them from `autoSettingsUtils.utils`. (#12168)
* Support of `TextInfo`s that do not inherit from `contentRecog.BaseContentRecogTextInfo` is removed. (#12157)
* `speech.speakWithoutPauses` has been removed - please use `speech.speechWithoutPauses.SpeechWithoutPauses(speakFunc=speech.speak).speakWithoutPauses` instead. (#12195, #12251)
* `speech.re_last_pause` has been removed - please use `speech.speechWithoutPauses.SpeechWithoutPauses.re_last_pause` instead. (#12195, #12251)
* `WelcomeDialog`, `LauncherDialog` and `AskAllowUsageStatsDialog` are moved to the `gui.startupDialogs`. (#12105)
* `getDocFilePath` has been moved from `gui` to the `documentationUtils` module. (#12105)
* The gui.accPropServer module as well as the AccPropertyOverride and ListCtrlAccPropServer classes from the gui.nvdaControls module have been removed in favor of WX native support for overriding accessibility properties. When enhancing accessibility of WX controls, implement wx.Accessible instead. (#12215)
* Files in `source/comInterfaces/` are now more easily consumable by developer tools such as IDEs. (#12201)
* Convenience methods and types have been added to the winVersion module for getting and comparing Windows versions. (#11909)
  * isWin10 function found in winVersion module has been removed.
  * class winVersion.WinVersion is a comparable and order-able type encapsulating Windows version information.
  * Function winVersion.getWinVer has been added to get a winVersion.WinVersion representing the currently running OS.
  * Convenience constants have been added for known Windows releases, see winVersion.WIN* constants.
* IAccessibleHandler no longer star imports everything from IAccessible and IA2 COM interfaces - please use them directly. (#12232)
* TextInfo objects now have start and end properties which can be compared mathematically with operators such as < <= == != >= >. (#11613)
  * E.g. ti1.start <= ti2.end
  * This usage is now prefered instead of ti1.compareEndPoints(ti2,"startToEnd") <= 0
* TextInfo start and end properties can also be set to each other. (#11613)
  * E.g. ti1.start = ti2.end
  * This usage is prefered instead of ti1.SetEndPoint(ti2,"startToEnd")
* `wx.CENTRE_ON_SCREEN` and `wx.CENTER_ON_SCREEN` are removed, use `self.CentreOnScreen()` instead. (#12309)
* `easeOfAccess.isSupported` has been removed, NVDA only supports versions of Windows where this evaluates to `True`. (#12222)
* `sayAllHandler` has been moved to `speech.sayAll`. (#12251)
  * `speech.sayAll.SayAllHandler` exposes the functions `stop`, `isRunning`, `readObjects`, `readText`, `lastSayAllMode`.
  * `SayAllHandler.stop` also resets the `SayAllHandler` `SpeechWithoutPauses` instance.
  * `CURSOR_REVIEW` and `CURSOR_CARET` has been replaced with `CURSOR.REVIEW` and `CURSOR.CARET`.
* `speech.SpeechWithoutPauses` has been moved to `speech.speechWithoutPauses.SpeechWithoutPauses`. (#12251)
* `speech.curWordChars` has been renamed `speech._curWordChars`. (#12395)
* the following have been removed from `speech` and can be accessed through `speech.getState()`. These are readonly values now. (#12395)
  * speechMode
  * speechMode_beeps_ms
  * beenCanceled
  * isPaused
* to update `speech.speechMode` use `speech.setSpeechMode`. (#12395)
* the following have been moved to `speech.SpeechMode`. (#12395)
  * `speech.speechMode_off` becomes `speech.SpeechMode.off`
  * `speech.speechMode_beeps` becomes `speech.SpeechMode.beeps`
  * `speech.speechMode_talk` becomes `speech.SpeechMode.talk`
* `IAccessibleHandler.IAccessibleObjectIdentifierType` is now `IAccessibleHandler.types.IAccessibleObjectIdentifierType`. (#12367)
* The following in `NVDAObjects.UIA.WinConsoleUIA` have been changed (#12094)
  * `NVDAObjects.UIA.winConsoleUIA.is21H1Plus` renamed `NVDAObjects.UIA.winConsoleUIA.isImprovedTextRangeAvailable`.
  * `NVDAObjects.UIA.winConsoleUIA.consoleUIATextInfo` renamed to start class name with upper case.
  * `NVDAObjects.UIA.winConsoleUIA.consoleUIATextInfoPre21H1` renamed `NVDAObjects.UIA.winConsoleUIA.ConsoleUIATextInfoWorkaroundEndInclusive`
    * The implementation works around both end points being inclusive (in text ranges) before [microsoft/terminal PR 4018](https://github.com/microsoft/terminal/pull/4018)
    * Workarounds for `expand`, `collapse`, `compareEndPoints`, `setEndPoint`, etc

## 2020.4

This release includes new Chinese Input methods, an update to Liblouis and the elements list (NVDA+f7) now works in focus mode.
Context sensitive help is now available when pressing F1 in NVDA dialogs.
Improvements to symbol pronunciation rules, speech dictionary, Braille message and skim reading.
Bug fixes and improvements to Mail, Outlook, Teams, Visual Studio, Azure Data Studio, Foobar2000.
On the web, there are improvements to Google Docs, and greater support for ARIA.
Plus many other important bug fixes and improvements.

### New Features

* Pressing F1 inside NVDA dialogs will now open the help file to most relevant section. (#7757)
* Support for auto complete suggestions (IntelliSense) in Microsoft SQL Server Management Studio plus Visual Studio 2017 and higher. (#7504)
* Symbol pronunciation: Support for grouping in a complex symbol definition and support group references in a replacement rule making them simpler and more powerful. (#11107)
* Users are now notified when attempting to create Speech Dictionary entries with invalid regular expression substitutions. (#11407)
  * Specifically grouping errors are now detected.
* Added support for the new chinese Traditional Quick and Pinyin Input methods in Windows 10. (#11562)
* Tab headers are now considered form fields with quick navigation f key. (#10432)
* Added a command to toggle reporting of marked (highlighted) text; There is no default associated gesture. (#11807)
* Added the --copy-portable-config command line parameter that allows you to automatically copy the provided configuration to the user account when silently installing NVDA. (#9676)
* Braille routing is now supported with the Braille Viewer for mouse users, hover to route to a braille cell. (#11804)
* NVDA will now automatically detect the Humanware Brailliant BI 40X and 20X devices via both USB and Bluetooth. (#11819)

### Changes

* Updated liblouis braille translator to version 3.16.1:
 * Addresses multiple crashes
 * Adds Bashkir grade 1 Braille table
 * Adds Coptic 8 dot computer braille table
 * Adds Russian literary braille and Russian literary braille (detailed) tables
 * Adds Added Afrikaans grade 2 braille table
 * Removes the Russian grade 1 Braille table
* When reading with say all in browse mode, the find next and find previous commands do not stop reading anymore if Allow skim reading option is enabled; say all rather resumes from after the next or previous found term. (#11563)
* For HIMS braille displays F3 has been remapped to Space + dots 148. (#11710)
* Improvements to the UX of the "braille message timeout" and "Show messages indefinitely" options. (#11602)
* In web browsers and other applications that support browse mode, the Elements List dialog (NVDA+F7) can now be invoked when in focus mode. (#10453)
* Updates to ARIA live regions are now suppressed when reporting of dynamic content changes is disabled. (#9077)
* NVDA will now report "Copied to clipboard" before the copied text. (#6757)
* Presentation of graphical view table in disk management has been improved. (#10048)
* Labels for controls are now disabled (greyed out) when the control is disabled. (#11809)
* Updated CLDR emoji annotation to version 38. (#11817)
* The inbuilt "Focus Highlight" feature has been renamed "Vision Highlight". (#11700)

### Bug Fixes

* NVDA once again works correctly with edit fields when using the Fast Log Entry application. (#8996)
* Report elapsed time in Foobar2000 if no total time is available (e.g. when playing a live stream). (#11337)
* NVDA now honors the aria-roledescription attribute on elements in editable content in web pages. (#11607)
* 'list' is no longer announced on every line of a list in Google Docs or other editable content in Google Chrome. (#7562)
* When arrowing by character or word from one list item to another in editable content on the web, entering the new list item is now announced. (#11569)
* NVDA now reads the correct line when the caret is placed at the end of a link on the end of a list item in Google Docs or other editable content on the web. (#11606)
* On Windows 7, opening and closing the start menu from the desktop now sets focus correctly. (#10567)
* When "attempt to cancel expired focus events" is enabled, the title of the tab is now announced again when switching tabs in Firefox. (#11397)
* NVDA no longer fails to announce a list item after typing a character in a list when speaking with the SAPI5 Ivona voices. (#11651)
* It is again possible to use browse mode when reading emails in Windows 10 Mail 16005.13110 and later. (#11439)
* When using the SAPI5 Ivona voices from harposoftware.com, NVDA is now able to save configuration, switch synthesizers, and no longer will stay silent after restarting. (#11650)
* It is now possible to enter number 6 in computer braille from a braille keyboard on HIMS displays. (#11710)
* Major performance improvements in Azure Data Studio. (#11533, #11715)
* With "Attempt to Cancel speech for expired focus events" enabled the title of the NVDA Find dialog is announced again. (#11632)
* NVDA should no longer freeze when waking the computer and focus lands in a Microsoft Edge document. (#11576)
* It is no longer necessary to press tab or move focus after closing a context menu in MS Edge for browse mode to be functional again. (#11202)
* NVDA no longer fails to read items in list views within a 64-bit application such as Tortoise SVN. (#8175)
* ARIA treegrids are now exposed as normal tables in browse mode in both Firefox and Chrome. (#9715)
* A reverse search can now be initiated with 'find previous' via NVDA+shift+F3 (#11770)
* An NVDA script is no longer treated as being repeated if an unrelated key press happens in between the two executions of the script. (#11388)
* Strong and emphasis tags in Internet Explorer can again be suppressed from being reported by turning off Report Emphasis in NVDA's Document Formatting settings. (#11808)
* A freeze of several seconds experienced by a small amount of users when arrowing between cells in Excel should no longer occur. (#11818)
* In Microsoft Teams builds with version numbers like 1.3.00.28xxx, NVDA no longer fails reading messages in chats or Teams channels due to an incorrectly focused menu. (#11821)
* Text marked both as being a spelling and grammar error at the same time in Google Chrome will be appropriately announced as both a spelling and grammar error by NVDA. (#11787)
* When using Outlook (French locale), the shortcut for 'Reply all' (control+shift+R) works again. (#11196)
* In Visual Studio, IntelliSense tool tips that provide additional details about the currently selected IntelliSense item are now only reported once. (#11611)
* In Windows 10 Calculator, NVDA will not announce progress of calculations if speak typed characters is disabled. (#9428)
* NVDA no longer crashes when using English US grade 2 and expand to computer Braille at the cursor is on, when displaying certain content such as a URL in Braille. (#11754)
* It is again possible to report formatting information for the focused Excel cell using NVDA+F. (#11914)
* QWERTY input on Papenmeier braille displays that support it again works and no longer causes NVDA to randomly freeze. (#11944)
* In Chromium based browsers, several cases were solved where table navigation didn't work and NVDA didn't report the number of rows/columns of the table. (#12359)

### Changes for Developers

* System tests can now send keys using spy.emulateKeyPress, which takes a key identifier that conforms to NVDA's own key names, and by default also blocks until the action is executed. (#11581)
* NVDA no longer requires the current directory to be the NVDA application directory in order to function. (#6491)
* The aria live politeness setting for live regions can now be found on NVDA Objects using the liveRegionPoliteness property. (#11596)
* It is now possible to define separate gestures for Outlook and Word document. (#11196)

## 2020.3

This release includes several large improvements to stability and performance particularly in Microsoft Office applications. There are new settings to toggle touchscreen support and graphics reporting.
The existence of marked (highlighted) content can be reported in browsers, and there are new German braille tables.

### New Features

* You can now toggle reporting of graphics from NVDA's document formatting settings. Note that disabling this option will still read the alternative texts of graphics. (#4837)
* You can now toggle NVDA's touchscreen support. An option has been added to the Touch Interaction panel of NVDA's settings. The default gesture is NVDA+control+alt+t. (#9682)
* Added new German braille tables. (#11268)
* NVDA now detects read-only text UIA controls. (#10494)
* The existence of marked (highlighted) content is reported in both speech and braille in all web browsers. (#11436)
 * This can be toggled on and off by a new NVDA Document Formatting option for Highlighting.
* New emulated system keyboard keys can be added from NVDA's Input gestures dialog. (#6060)
  * To do this, press the add button after you selected the Emulated system keyboard keys category.
* Handy Tech Active Braille with joystick is now supported. (#11655)
* "Automatic focus mode for caret movement" setting is now compatible with disabling "Automatically set focus to focusable elements". (#11663)

### Changes

* The Report formatting script (NVDA+f) has now been changed to report the formatting at the system caret rather than at the review cursor position. To report formatting at the review cursor position now use NVDA+shift+f. (#9505)
* NVDA no longer automatically sets the system focus to focusable elements by default in browse mode, improving performance and stability. (#11190)
* CLDR updated from version 36.1 to version 37. (#11303)
* Updated eSpeak-NG to 1.51-dev, commit 1fb68ffffea4
* You can now utilize table navigation in list boxes with checkable list items when the particular list has multiple columns. (#8857)
* In the Add-ons manager, when prompted to confirm removal of an add-on, "No" is now the default. (#10015)
* In Microsoft Excel, the Elements List dialog now presents formulas in their localized form. (#9144)
* NVDA now reports the correct terminology for notes in MS Excel. (#11311)
* When using the "move review cursor to focus" command in browse mode, the review cursor is now set at the position of the virtual caret. (#9622)
* Information reported in browse mode, such as the formatting info with NVDA+F, are now displayed in a slightly bigger window centered on screen. (#9910)

### Bug Fixes

* NVDA now always speaks when navigating by word and landing on any single symbol followed by white space, whatever the verbosity settings. (#5133)
* In applications using QT 5.11 or newer, object descriptions are again reported. (#8604)
* When deleting a word with control+delete, NVDA no longer remains silent. (#3298, #11029)
  * Now the word to the right of the deleted word is announced.
* In general settings panel, the language list is now sorted correctly. (#10348)
* In the Input Gestures dialog, significantly improved performance while filtering. (#10307)
* You can now send Unicode characters beyond U+FFFF from a braille display. (#10796)
* NVDA will announce Open With dialog content in Windows 10 May 2020 Update. (#11335)
* A new experimental option in Advanced settings (Enable selective registration for UI Automation events and property changes) can provide major performance improvements in Microsoft Visual Studio and other UIAutomation based applications if enabled. (#11077, #11209)
* For checkable list items, the selected state is no longer announced redundantly, and if applicable, the unselected state is announced instead. (#8554)
* On Windows 10 May 2020 Update, NVDA now shows the Microsoft Sound Mapper when viewing output devices from synthesizer dialog. (#11349)
* In Internet Explorer, numbers are now announced correctly for ordered lists if the list does not start with 1. (#8438)
* In Google chrome, NVDA will now report not checked for all checkable controls (not just check boxes) that are currently not checked. (#11377)
* It is once again possible to navigate in various controls when NVDA's language is set to Aragonese. (#11384)
* NVDA should no longer sometimes freeze in Microsoft Word when rapidly arrowing up and down or typing characters with Braille enabled. (#11431, #11425, #11414)
* NVDA no longer appends nonexistent trailing space when copying the current navigator object to the clipboard. (#11438)
* NVDA no longer activates the Say All profile if there is nothing to read. (#10899, #9947)
* NVDA is no longer unable to read the features list in Internet Information Services (IIS) Manager. (#11468)
* NVDA now keeps the audio device open improving performance on some sound cards (#5172, #10721)
* NVDA will no longer freeze or exit when holding down control+shift+downArrow in Microsoft Word. (#9463)
* The expanded / collapsed state of directories in the navigation treeview on drive.google.com is now always reported by NVDA. (#11520)
* NVDA will auto detect the NLS eReader Humanware braille display via Bluetooth as its Bluetooth name is now "NLS eReader Humanware". (#11561)
* Major performance improvements in Visual Studio Code. (#11533)

### Changes For Developers

* The GUI Helper's BoxSizerHelper.addDialogDismissButtons supports a new "separated" keyword argument, for adding a standard horizontal separator to dialogs (other than messages and single input dialogs). (#6468)
* Additional properties were added to app modules, including path for the executable (appPath), is a Windows Store app (isWindowsStoreApp), and machine architecture for the app (appArchitecture). (#7894)
* It is now possible to create app modules for apps hosted inside wwahost.exe on Windows 8 and later. (#4569)
* A fragment of the log can now be delimited and then copied to clipboard using NVDA+control+shift+F1. (#9280)
* NVDA-specific objects that are found by Python's cyclic garbage collector are now logged when being deleted by the collector to aide in removing reference cycles from NVDA. (#11499)
 * The majority of NVDA's classes are tracked including NVDAObjects, appModules, GlobalPlugins, SynthDrivers, and TreeInterceptors.
 * A class that needs to be tracked should inherit from garbageHandler.TrackedObject.
* Significant debug logging for MSAA events can be now enabled in NVDA's Advanced settings. (#11521)
* MSAA winEvents for the currently focused object are no longer filtered out along with other events if the event count for a given thread is exceeded. (#11520)

## 2020.2

Highlights of this release include support for a new braille display from Nattiq, better support for ESET antivirus GUI and Windows Terminal, performance improvements in 1Password, and with Windows OneCore synthesizer. Plus many other important bug fixes and improvements.

### New Features

* Support for new braille displays:
  * Nattiq nBraille (#10778)
* Added script to open NVDA configuration directory (no default gesture). (#2214)
* Better support for ESET antivirus GUI. (#10894)
* Added support for Windows Terminal. (#10305)
* Added a command to report the active configuration profile (no default gesture). (#9325)
* Added a command to toggle reporting of subscripts and superscripts (no default gesture). (#10985)
* Web applications (E.G. Gmail) no longer speak outdated information when moving focus rapidly. (#10885)
  * This experimental fix must be manually enabled via the 'Attempt to cancel speech for expired focus events' option in the advanced settings panel.
* Many more symbols have been added to the default symbols dictionary. (#11105)

### Changes

* Updated liblouis braille translator from 3.12 to [3.14.0](https://github.com/liblouis/liblouis/releases/tag/v3.14.0). (#10832, #11221)
* The reporting of superscripts and subscripts is now controlled separately to the reporting of font attributes. (#10919)
* Due to changes made in VS Code, NVDA no longer disables browse mode in Code by default. (#10888)
* NVDA no longer reports "top" and "bottom" messages when moving the review cursor directly to the first or last line of the current navigator object with the move to top and move to bottom review cursor scripts respectively. (#9551)
* NVDA no longer reports  "left" and "right" messages when directly moving the review cursor to the first or last character of the line for the current navigator object with the move to beginning of line and move to end of line review cursor scripts respectively. (#9551)

### Bug Fixes

* NVDA now starts correctly when the log file cannot be created. (#6330)
* In recent releases of Microsoft Word 365, NVDA will no longer announce "delete back word" when Control+Backspace is pressed while editing a document. (#10851)
* In Winamp, NVDA will once again announce toggle status of shuffle and repeat. (#10945)
* NVDA is no longer extremely sluggish when moving within the list of items in 1Password. (#10508)
* The Windows OneCore speech synthesizer no longer lags between utterances. (#10721)
* NVDA no longer freezes when you open the context menu for 1Password in the system notification area. (#11017)
* In Office 2013 and older:
  * Ribbons are announced when focus moves to them for the first time. (#4207)
  * Context menu items  are once again reported properly. (#9252)
  * Ribbon sections are consistently announced when navigating with Control+arrows. (#7067)
* In browse mode in Mozilla Firefox and Google Chrome, text no longer incorrectly appears on a separate line when web content uses CSS display: inline-flex. (#11075)
* In browse mode with Automatically set system focus to focusable elements disabled, it is now possible to activate elements that aren't focusable.
* In browse mode with Automatically set system focus to focusable elements disabled, it is now possible to activate elements reached by pressing the tab key. (#8528)
* In browse mode with Automatically set system focus to focusable elements disabled, activating certain elements no longer clicks in an incorrect location. (#9886)
* NVDA error sounds are no longer heard when accessing DevExpress text controls. (#10918)
* The tool-tips of the icons in the system tray are no longer reported upon keyboard navigation if their text is equal to the name of the icons, to avoid double announcing. (#6656)
* In browse mode with 'Automatically set system focus to focusable elements' disabled, switching to focus mode with NVDA+space now focuses the element under the caret. (#11206)
* It is once again possible to check for NVDA updates on certain systems; e.g. clean Windows installs. (#11253)
* Focus is not moved in Java application when the selection is changed in an unfocused tree, table or list. (#5989)

### Changes For Developers

* execElevated and hasUiAccess have moved from config module to systemUtils module. Usage via config module is deprecated. (#10493)
* Updated configobj to 5.1.0dev commit f9a265c4. (#10939)
* Automated testing of NVDA with Chrome and a HTML sample is now possible. (#10553)
* IAccessibleHandler has been converted into a package, OrderedWinEventLimiter has been extracted to a module and unit tests added (#10934)
* Updated BrlApi to version 0.8 (BRLTTY 6.1). (#11065)
* Status bar retrieval may now be customized by an AppModule. (#2125, #4640)
* NVDA no longer listens for IAccessible EVENT_OBJECT_REORDER. (#11076)
* A broken ScriptableObject (such as a GlobalPlugin missing a call to its base class' init method) no longer breaks NVDA's script handling. (#5446)

## 2020.1

Highlights of this release include support for several new braille displays from HumanWare and APH, plus many other important bug fixes such as the ability to again read math in Microsoft Word using MathPlayer / MathType.

### New Features

* The currently selected item in listboxes is again presented in browse mode in Chrome, similar to NVDA 2019.1. (#10713)
* You can now perform right mouse clicks on touch devices by doing a one finger tap and hold. (#3886)
* Support for New braille displays: APH Chameleon 20, APH Mantis Q40, HumanWare BrailleOne, BrailleNote Touch v2, and NLS eReader. (#10830)

### Changes

* NVDA will prevent the system from locking or going to sleep when in say all. (#10643)
* Support for out-of-process iframes in Mozilla Firefox. (#10707)
* Updated liblouis braille translator to version 3.12. (#10161)

### Bug Fixes

* Fixed NVDA not announcing Unicode minus symbol (U+2212). (#10633)
* When installing add-on from add-ons manager, names of files and folders in the browse window are no longer reported twice. (#10620, #2395)
* In Firefox, when loading Mastodon with the advanced web interface enabled, all timelines now render correctly in browse mode. (#10776)
* In browse mode, NVDA now reports "not checked" for unchecked check boxes where it sometimes didn't previously. (#10781)
* ARIA switch controls no longer report confusing information such as "not pressed checked" or "pressed checked". (#9187)
* SAPI4 voices should no longer refuse to speak certain text. (#10792)
* NVDA can again read and interact with math equations in Microsoft Word. (#10803)
* NVDA will again announce text being unselected in browse mode if pressing an arrow key while text is selected. (#10731).
* NVDA no longer exits if there is an error initializing eSpeak. (#10607)
* Errors caused by unicode in translations for shortcuts no longer stop the installer, mitigated by falling back to the English text. (#5166, #6326)
* Arrowing out and away from lists and tables in sayAll with skim reading enabled no longer continuously announces exiting the list or table. (#10706)
* Fix mouse tracking for some MSHTML elements in Internet Explorer. (#10736)

### Changes for Developers

* Developer documentation is now build using sphinx. (#9840)
* Several speech functions have been split into two. (#10593)
  The speakX version remains, but now depends on a getXSpeech function which returns a speech sequence.
  * speakObjectProperties now relies on getObjectPropertiesSpeech
  * speakObject now relies on getObjectSpeech
  * speakTextInfo now relies on getTextInfoSpeech
  * speakWithoutPauses has been converted into a class, and refactored, but should not break compatibility.
  * getSpeechForSpelling is deprecated (though still available) use getSpellingSpeech instead.
  Private changes that should not affect addon developers:
  * _speakPlaceholderIfEmpty is now _getPlaceholderSpeechIfTextEmpty
  * _speakTextInfo_addMath is now _extendSpeechSequence_addMathForTextInfo
* Speech 'reason' has been converted to an Enum, see controlTypes.OutputReason class. (#10703)
  * Module level 'REASON_*' constants are deprecated.
* Compiling NVDA dependencies now requires Visual Studio 2019 (16.2 or newer). (#10169)
* Updated SCons to version 3.1.1. (#10169)
* Again allow behaviors._FakeTableCell to have no location defined (#10864)

## 2019.3

NVDA 2019.3 is a very significant release containing many under-the-hood changes including the upgrade of Python 2 to Python 3, and a major re-write of NVDA's speech subsystem.
Although these changes do break compatibility with older NVDA add-ons, the upgrade to Python 3 is necessary for security, and the changes to speech allow for  some exciting innovations in the near future.
 Other highlights in this release include 64 bit support for Java VMs, Screen Curtain and Focus Highlight functionality, support for more braille displays and a new Braille viewer, and many many other bug fixes.

### New Features

* The accuracy of the move mouse to navigator object command has been improved in text fields in Java applications. (#10157)
* Added support for  the following Handy Tech Braille displays (#8955):
 * Basic Braille Plus 40
 * Basic Braille Plus 32
 * Connect Braille
* All user-defined gestures can now be removed via a new "Reset to factory defaults" button in the Input Gestures dialog. (#10293)
* Font reporting in Microsoft Word now includes if text is marked as hidden. (#8713)
* Added a command to move the review cursor to the position previously set as start marker for selection or copy: NVDA+shift+F9. (#1969)
* In Internet Explorer, Microsoft Edge and recent versions of Firefox and Chrome, landmarks are now reported in focus mode and object navigation. (#10101)
* In Internet Explorer, Google Chrome and Mozilla Firefox, You can now navigate by article and grouping using quick navigation scripts. These scripts are unbound by default and can be assigned in the Input Gestures dialog when the dialog is opened from a browse mode document. (#9485, #9227)
 * Figures are also reported. They are considered objects and therefore navigable with the o quick navigation key.
* In Internet Explorer, Google Chrome and Mozilla Firefox, article elements are now reported with object navigation, and optionally in browse mode if turned on in Document Formatting settings. (#10424)
* Added screen curtain, which when enabled, makes the whole screen black on Windows 8 and later. (#7857)
 * Added a script to enable screen curtain (until next restart with one press, or always while NVDA is running with two presses), no default gesture is assigned.
 * Can be enabled and configured via the 'vision' category in NVDA's settings dialog.
* Added screen highlight functionality to NVDA. (#971, #9064)
 * Highlighting of the focus, navigator object, and browse mode caret position can be enabled and configured via the 'vision' category in NVDA's settings dialog.
 * Note: This feature is incompatible with the focus highlight add-on, however, the add-on can still be used while the built-in highlighter is disabled.
* Added Braille Viewer tool, allows viewing braille output via an on-screen window. (#7788)

### Changes

* The user guide now describes how to use NVDA in the Windows Console. (#9957)
* Running nvda.exe now defaults to replacing an already running copy of NVDA. The -r|--replace command line parameter is still accepted, but ignored. (#8320)
* On Windows 8 and later, NVDA will now report product name and version information for hosted apps such as apps downloaded from Microsoft Store using information provided by the app. (#4259, #10108)
* When toggling track changes on and off with the keyboard in Microsoft Word, NVDA will announce the state of the setting. (#942)
* The NVDA version number is now logged as the first message in the log. This occurs even if logging has been disabled from the GUI. (#9803)
* The settings dialog no longer allows for changing the configured log level if it has been overridden from the command line. (#10209)
* In Microsoft Word, NVDA now announces the display state of non printable characters when pressing the toggle shortcut Ctrl+Shift+8 . (#10241)
* Updated Liblouis braille translator to commit 58d67e63. (#10094)
* When CLDR characters (including emojis) reporting is enabled, they are announced at all punctuation levels. (#8826)
* Third party python packages included in NVDA, such as comtypes, now log their warnings and errors to the NVDA log. (#10393)
* Updated Unicode Common Locale Data Repository emoji annotations to version 36.0. (#10426)
* When focussing a grouping in browse mode, the description is now also read. (#10095)
* The Java Access Bridge is now included with NVDA to enable access to Java applications, including for 64 bit Java VMs. (#7724)
* If the Java Access Bridge is not enabled for the user, NVDA automatically enables it at NVDA startup. (#7952)
* Updated eSpeak-NG to 1.51-dev, commit ca65812ac6019926f2fbd7f12c92d7edd3701e0c. (#10581)

### Bug Fixes

* Emoji and other 32 bit unicode characters now take less space on a braille display when they are shown as hexadecimal values. (#6695)
* In Windows 10, NVDA will announce tooltips from universal apps if NVDA is configured to report tooltips in object presentation dialog. (#8118)
* On Windows 10 Anniversary Update and later, typed text is now reported in Mintty. (#1348)
* On Windows 10 Anniversary Update and later, output in the Windows Console that appears close to the caret is no longer spelled out. (#513)
* Controls in Audacitys compressor dialog are now announced when navigating the dialog. (#10103)
* NVDA no longer treats spaces as words in object review in Scintilla based editors such as Notepad++. (#8295)
* NVDA will prevent the  system from entering sleep mode when scrolling through text with braille display gestures. (#9175)
* On Windows 10, braille will now follow when editing cell contents in Microsoft Excel and in other UIA text controls where it was lagging behind. (#9749)
* NVDA will once again report suggestions in the Microsoft Edge address bar. (#7554)
* NVDA is no longer silent when focusing an HTML tab control header in Internet Explorer. (#8898)
* In Microsoft Edge based on EdgeHTML, NVDA will no longer play search suggestion sound when the window becomes maximized. (#9110, #10002)
* ARIA 1.1 combo boxes are now supported in Mozilla Firefox and Google Chrome. (#9616)
* NVDA will no longer report content of visually hidden columns for list items in SysListView32 controls. (#8268)
* The settings dialog no longer shows "info" as the current log level when in secure mode. (#10209)
* In Start menu for Windows 10 Anniversary Update and later, NVDA will announce details of search results. (#10340)
* In browse mode, if moving the cursor or using quick navigation causes the document to change, NVDA no longer speaks incorrect content in some cases. (#8831, #10343)
* Some bullet names in Microsoft Word have been corrected. (#10399)
* In Windows 10 May 2019 Update and later, NVDA will once again announce first selected emoji or clipboard item when emoji panel and clipboard history opens, respectively. (#9204)
* In Poedit, it is once again possible to view some translations for right to left languages. (#9931)
* In the Settings app in Windows 10 April 2018 Update and later, NVDA will no longer announce progress bar information for volume meters found in the System/Sound page. (#10412)
* Invalid regular expressions in speech dictionaries no longer completely break speech in NVDA. (#10334)
* When reading bulleted items in Microsoft Word with UIA enabled, the bullet from the next list item is no longer inappropriately announced. (#9613)
* Some rare braille translation issues and errors with liblouis have been resolved. (#9982)
* Java applications started before NVDA are now accessible without the need to restart the Java app. (#10296)
* In Mozilla Firefox, when the focused element becomes marked as current (aria-current), this change is no longer spoken multiple times. (#8960)
* NVDA will now treat certain composit unicode characters such as e-acute as one single character when moving through text. (#10550)
* Spring Tool Suite Version 4 is now supported. (#10001)
* Don't double speak name when aria-labelledby relation target is an inner element. (#10552)
* On Windows 10 version 1607 and later, typed characters from Braille keyboards are spoken in more situations. (#10569)
* When changing the audio output device, tones played by NVDA will now play through the newly selected device. (#2167)
* In Mozilla Firefox, moving focus in browse mode is faster. This makes moving the cursor in browse mode more responsive in many cases. (#10584)

### Changes for Developers

* Updated Python to 3.7. (#7105)
* Updated pySerial to version 3.4. (#8815)
* Updated wxPython to 4.0.3 to support Python 3.5 and later. (#9630)
* Updated six to version 1.12.0. (#9630)
* Updated py2exe to version 0.9.3.2 (in development, commit b372a8e from albertosottile/py2exe#13). (#9856)
* Updated UIAutomationCore.dll comtypes module to version 10.0.18362. (#9829)
* The tab-completion in the Python console only suggests attributes starting with an underscore if the underscore is first typed. (#9918)
* Flake8 linting tool has been integrated with SCons reflecting code requirements for Pull Requests. (#5918)
* As NVDA no longer depends on pyWin32, modules such as win32api and win32con are no longer available to add-ons. (#9639)
 * win32api calls can be replaced with direct calls to win32 dll functions via ctypes.
 * win32con constants should be defined in your files.
* The "async" argument in nvwave.playWaveFile has been renamed to "asynchronous". (#8607)
* speakText and speakCharacter methods on synthDriver objects are no longer supported.
 * This functionality is handled by SynthDriver.speak.
* SynthSetting classes in synthDriverHandler have been removed. Now use driverHandler.DriverSetting classes instead.
* SynthDriver classes should no longer expose index via the lastIndex property.
 * Instead, they should notify the synthDriverHandler.synthIndexReached action with the index, once all previous audio has finished playing before that index.
* SynthDriver classes must now notify the synthDriverHandler.synthDoneSpeaking action, once all audio from a SynthDriver.speak call has completed playing.
* SynthDriver classes must support the speech.PitchCommand in their speak method, as changes in pitch for speak spelling now depends on this functionality.
* The speech function getSpeechTextForProperties has been renamed to getPropertiesSpeech. (#10098)
* The braille function getBrailleTextForProperties has been renamed to getPropertiesBraille. (#10469)
* Several speech functions have been changed to return speech sequences. (#10098)
 * getControlFieldSpeech
 * getFormatFieldSpeech
 * getSpeechTextForProperties now called getPropertiesSpeech
 * getIndentationSpeech
 * getTableInfoSpeech
* Added a textUtils module to simplify string differences between Python 3 strings and Windows unicode strings. (#9545)
 * See the module documentation and textInfos.offsets module for example implementations.
* Deprecated functionality now removed. (#9548)
 * AppModules removed:
  * Windows XP sound recorder.
  * Klango Player, which is abandoned software.
 * configobj.validate wrapper removed.
  * New code should use from configobj import validate instead of import validate
 * textInfos.Point and textInfos.Rect replaced by locationHelper.Point and locationHelper.RectLTRB respectively.
 * braille.BrailleHandler._get_tether and braille.BrailleHandler.set_tether have been removed.
 * config.getConfigDirs has been removed.
 * config.ConfigManager.getConfigValidationParameter has been replaced by getConfigValidation
 * inputCore.InputGesture.logIdentifier property has been removed.
   * Use _get_identifiers in inputCore.InputGesture instead.
 * synthDriverHandler.SynthDriver.speakText/speakCharacter have been removed.
 * Removed several synthDriverHandler.SynthSetting classes.
   * Previously kept for backwards compatibility (#8214), now considered obsolete.
   * Drivers that used the SynthSetting classes should be updated to use the DriverSetting classes.
 * Some legacy code has been removed, particularly:
  * Support for the Outlook pre 2003 message list.
  * An overlay class for the classic start menu, only found in Windows Vista and earlier.
  * Dropped support for Skype 7, as it is definitely not working any more.
* Added a framework to create vision enhancement providers; modules that can change screen contents, optionally based on input from NVDA about object locations. (#9064)
 * Add-ons can bundle their own providers in a visionEnhancementProviders folder.
 * See the vision and visionEnhancementProviders modules for the implementation of the framework and examples, respectively.
 * Vision enhancement providers are enabled and configured via the 'vision' category in NVDA's settings dialog.
* Abstract class properties are now supported on objects that inherit from baseObject.AutoPropertyObject (e.g. NVDAObjects and TextInfos). (#10102)
* Introduced displayModel.UNIT_DISPLAYCHUNK as a textInfos unit constant specific to DisplayModelTextInfo. (#10165)
 * This new constant allows walking over the text in a DisplayModelTextInfo in a way that more closely resembles how the text chunks are saved in the underlying model.
* displayModel.getCaretRect now returns an instance of locationHelper.RectLTRB. (#10233)
* The UNIT_CONTROLFIELD and UNIT_FORMATFIELD constants have been moved from virtualBuffers.VirtualBufferTextInfo to the textInfos package. (#10396)
* For every entry in the NVDA log, information about the originating thread is now included. (#10259)
* UIA TextInfo objects can now be moved/expanded by the page, story and formatField text units. (#10396)
* External modules (appModules and globalPlugins) are now less likely to be able to break the creation of NVDAObjects.
 * Exceptions caused by the "chooseNVDAObjectOverlayClasses" and "event_NVDAObject_init" methods are now properly caught and logged.
* The aria.htmlNodeNameToAriaLandmarkRoles dictionary has been renamed to aria.htmlNodeNameToAriaRoles. It now also contains roles that aren't landmarks.
* scriptHandler.isCurrentScript has been removed due to lack of use. There is no replacement. (#8677)

## 2019.2.1

This is a minor release to fix several crashes present in 2019.2. Fixes include:

* Addressed several crashes in Gmail seen in both Firefox and Chrome when interacting with particular popup menus such as when creating filters or changing certain Gmail settings. (#10175, #9402, #8924)
* In Windows 7, NVDA no longer causes Windows Explorer to crash when the mouse is used in the start menu. (#9435)
* Windows Explorer on Windows 7 no longer crashes when accessing metadata edit fields. (#5337)
* NVDA no longer freezes when interacting with images with a base64 URI in Mozilla Firefox or Google Chrome. (#10227)

## 2019.2

Highlights of this release include auto detection of Freedom Scientific braille displays, an experimental setting in the Advanced panel to stop browse mode from automatically moving focus (which may provide performance improvements), a rate boost option for the Windows OneCore synthesizer to achieve very fast rates, and many other bug fixes.

### New Features

* NVDA's Miranda NG support  works with newer versions of the client. (#9053)
* You can now disable browse mode by default by disabling the new "Enable browse mode on page load" option in NVDA's browse mode settings. (#8716)
 * Note that when this option is disabled, you can still enable browse mode manually by pressing NVDA+space.
* You can now filter symbols in the punctuation/symbol pronunciation dialog, similar to how filtering works in the elements list and input gestures dialog. (#5761)
* A command has been added to change the mouse text unit resolution (how much text will be spoken when the mouse moves), it has not been assigned a default gesture. (#9056)
* The windows OneCore synthesizer now has a rate boost option, which allows for significantly faster speech. (#7498)
* The Rate Boost option is now configurable from the Synth Settings Ring for supported speech synthesizers. (Currently eSpeak-NG and Windows OneCore). (#8934)
* Configuration profiles can now be manually activated with gestures. (#4209)
 * The gesture must be configured in the "Input gestures" dialog.
* In Eclipse, added support for autocompletion in code editor. (#5667)
 * Additionally, Javadoc information can be read from the editor when it is present by using NVDA+d.
* Added an experimental option to the Advanced Settings panel that allows you to stop the system focus from following the browse mode cursor (Automatically set system focus to focusable elements). (#2039) Although this may not be suitable to turn off for all websites, this may fix:
 * Rubber band effect: NVDA sporadically undoes the last browse mode keystroke by jumping to the previous location.
 * Edit boxes steal system focus when arrowing down through them on some websites.
 * Browse mode keystrokes are slow to respond.
* For braille display drivers that support it, driver settings can now be changed from the braille settings category in NVDA's settings dialog. (#7452)
* Freedom Scientific braille displays are now supported by braille display auto detection. (#7727)
* Added a command to show the replacement for the symbol under the review cursor. (#9286)
* Added an experimental option to the Advanced Settings panel that allows you to try out a new, work-in-progress rewrite of NVDA's Windows Console support using the Microsoft UI Automation API. (#9614)
* In the Python Console, the input field now supports pasting multiple lines from the clipboard. (#9776)

### Changes

* Synthesizer volume is now increased and decreased by 5 instead of 10 when using the settings ring. (#6754)
* Clarified the text in the add-on manager when NVDA is launched with the --disable-addons flag. (#9473)
* Updated Unicode Common Locale Data Repository emoji annotations to version 35.0. (#9445)
* The hotkey for the filter field in the elements list in browse mode has changed to alt+y. (#8728)
* When an auto detected braille display is connected via Bluetooth, NVDA will keep searching for USB displays supported by the same driver and switch to a USB connection if it becomes available. (#8853)
* Updated eSpeak-NG to commit 67324cc.
* Updated liblouis braille translator to version 3.10.0. (#9439, #9678)
* NVDA will now report the word 'selected' after reporting the text a user has just selected.(#9028, #9909)
* In Microsoft Visual Studio Code, NVDA is in focus mode by default. (#9828)

### Bug Fixes

* NVDA no longer crashes when an add-on directory is empty. (#7686)
* LTR and RTL marks are no longer reported in Braille or per-character speech when accessing the properties window. (#8361)
* When jumping to form fields with Browse Mode quick navigation, the entire form field is now announced rather than just the first line. (#9388)
* NVDA will no longer become silent after exiting the Windows 10 Mail app. (#9341)
* NVDA no longer fails to start when the users regional settings are set to a locale unknown to NVDA, such as English (Netherlands). (#8726)
* When browse mode is enabled in Microsoft Excel and you switch to a browser in focus mode or vice versa, browse mode state is now reported appropriately. (#8846)
* NVDA now properly reports the line at the mouse cursor in Notepad++ and other Scintilla based editors. (#5450)
* In Google Docs (and other web-based editors), braille no longer sometimes incorrectly shows "lst end" before the cursor in the middle of a list item. (#9477)
* In the Windows 10 May 2019 Update, NVDA no longer speaks many volume notifications if changing the volume with hardware buttons when File Explorer has focus. (#9466)
* Loading the punctuation/symbol pronunciation dialog is now much faster when using symbol dictionaries containing over 1000 entries. (#8790)
* In Scintilla controls such as Notepad++, NVDA can read the correct line when wordwrap is enabled. (#9424)
* In Microsoft Excel, the cell location is announced after it changes due to the shift+enter or shift+numpadEnter gestures. (#9499)
* In Visual Studio 2017 and up, in the Objects Explorer window, the selected item in objects tree or members tree with categories is now reported correctly. (#9311)
* Add-ons with names that only differ in capitalization are no longer treated as separate add-ons. (#9334)
* For Windows OneCore voices, the rate set in NVDA is no longer affected by the rate set in Windows 10 Speech Settings. (#7498)
* The log can now be opened with NVDA+F1 when there is no developer info for the current navigator object. (#8613)
* It is again possible to use NVDA's table navigation commands in Google Docs, in Firefox and Chrome. (#9494)
* The bumper keys now work correctly on Freedom Scientific braille displays. (#8849)
* When reading the first character of a document in Notepad++ 7.7 X64, NVDA no longer freezes for up to ten seconds. (#9609)
* HTCom can now be used with a Handy Tech Braille display in combination with NVDA. (#9691)
* In Mozilla Firefox, updates to a live region are no longer reported if the live region is in a background tab. (#1318)
* NVDA's browse mode Find dialog no longer fails to function if NVDA's About dialog is currently open in the background. (#8566)

### Changes for Developers

* You can now set the "disableBrowseModeByDefault" property on app modules to leave browse mode off by default. (#8846)
* The extended window style of a window is now exposed using the `extendedWindowStyle` property on Window objects and their derivatives. (#9136)
* Updated comtypes package to 1.1.7. (#9440, #8522)
* When using the report module info command, the order of information has changed to present the module first. (#7338)
* Added an example to demonstrate using nvdaControllerClient.dll from C#. (#9600)
* Added a new isWin10 function to the winVersion module which returns whether or not this copy of NVDA is running on (at least) the supplied release version of Windows 10 (such as 1903). (#9761)
* The NVDA Python console now  contains more useful modules in its namespace (such as appModules, globalPlugins, config and textInfos). (#9789)
* The result of the last executed command in the NVDA Python console is now accessible from the _ (line) variable. (#9782)
 * Note that this shadows the gettext translation function also called "_". To access the translation function: del _

## 2019.1.1

This point release fixes the following bugs:

* NVDA no longer causes Excel 2007 to crash or refuses to report if a cell has a formula. (#9431)
* Google Chrome no longer crashes when interacting with certain listboxes. (#9364)
* An issue has been fixed which prevented copying a users configuration to the system configuration profile. (#9448)
* In Microsoft Excel, NVDA again uses the localized message when reporting the location of merged cells. (#9471)

## 2019.1

Highlights of this release include performance improvements when accessing both Microsoft word and Excel, stability and security improvements such as support for add-ons with version compatibility information, and many other bug fixes.

Please note that starting from this release of NVDA, custom appModules, globalPlugins, braille display drivers and synth drivers will no longer be automatically loaded from your NVDA user configuration directory.
Rather these  should be installed as part of an NVDA add-on. For those developing code for an add-on, code for testing can be placed in a new developer scratchpad directory in the NVDA user configuration directory,  if the Developer scratchpad option  is turned on in NVDA's new Advanced settings panel.
These changes are necessary to better ensure compatibility of custom code, so that NVDA does not break when this code becomes incompatible with newer releases.
Please refer to the list of changes further down for more details on this and how add-ons are now better versioned.

### New Features

* New braille tables: Afrikaans, Arabic 8 dot computer braille, Arabic grade 2, Spanish grade 2. (#4435, #9186)
* Added an option to NVDA's mouse settings to make NVDA handle situations where the mouse is controlled by another application. (#8452)
 * This will allow NVDA to track the mouse when a system is controlled remotely using TeamViewer or other remote control software.
* Added the `--enable-start-on-logon` command line parameter to allow configuring whether silent installations of NVDA set NVDA to start at Windows logon or not. Specify true to start at logon or false to not start at logon. If the --enable-start-on-logon argument is not specified at all then NVDA will default to starting at logon, unless it was  already configured not to by a previous installation. (#8574)
* It is possible to turn NVDA's logging features off by setting logging level to "disabled" from General settings panel. (#8516)
* The presence of formulae in LibreOffice and Apache OpenOffice spreadsheets is now reported. (#860)
* In Mozilla Firefox and Google Chrome, browse mode now reports the selected item in list boxes and trees.
 * This works in Firefox 66 and later.
 * This does not work for certain list boxes (HTML select controls) in Chrome.
* Early support for apps such as Mozilla Firefox on computers with ARM64 (e.g. Qualcomm Snapdragon) processors. (#9216)
* A new Advanced Settings category has been added to NVDA's Settings dialog, including an option to try out NVDA's new support for Microsoft Word via the Microsoft UI Automation API. (#9200)
* Added support for the graphical view in Windows Disk Management. (#1486)
* Added support for Handy Tech Connect Braille and Basic Braille 84. (#9249)

### Changes

* Updated liblouis braille translator to version 3.8.0. (#9013)
* Add-on authors now can enforce a minimum required NVDA version for their add-ons. NVDA will refuse to install or load an add-on whose minimum required NVDA version is higher than the current NVDA version. (#6275)
* Add-on authors can now specify the last version of NVDA the add-on has been tested against. If an add-on has been only tested against a  version of NVDA lower than the current version, then NVDA will refuse to install or load the add-on. (#6275)
* This version of NVDA will allow installing and loading of add-ons  that do not yet contain Minimum and Last Tested NVDA version information, but upgrading to future versions of NVDA (E.g. 2019.2) may automatically cause these older add-ons to be disabled.
* The move mouse to navigator object command is now available in Microsoft Word as well as for UIA controls, particularly Microsoft Edge. (#7916, #8371)
* Reporting of text under the mouse has been improved within Microsoft Edge and other UIA applications. (#8370)
* When NVDA is started with the `--portable-path` command line parameter, the provided path is automatically filled in when trying to create a portable copy of NVDA using the NVDA menu. (#8623)
* Updated the path to the Norwegian braille table to reflect the standard from the year 2015. (#9170)
* When navigating by paragraph (control+up or down arrows) or navigating by table cell (control+alt+arrows), the existence of spelling errors will no longer be announced, even if NVDA is configured to announce these automatically. This is because paragraphs and table cells can be quite large, and detecting spelling errors in some applications can be very costly. (#9217)
* NVDA no longer automatically loads custom appModules, globalPlugins and braille and synth drivers from the NVDA user configuration directory. This code should be instead packaged as an add-on with correct version information, ensuring that incompatible code is not run with current versions of NVDA. (#9238)
 * For developers who need to test code as it is being developed,  enable NVDA's developer scratchpad directory in the Advanced category of NVDA settings, and place your code in the 'scratchpad' directory found in the NVDA user configuration directory when this option is enabled.

### Bug Fixes

* When using OneCore speech synthesizer on Windows 10 April 2018 Update and later, large chunks of silence are no longer inserted between speech utterances. (#8985)
* When moving by character in plain text controls (such as Notepad) or browse mode, 32 bit emoji characters consisting of two UTF-16 code points (such as 🤦) will now read properly. (#8782)
* Improved restart confirmation dialog after changing NVDA's interface language. The text and the button labels are now more concise and less confusing. (#6416)
* If a 3rd party speech synthesizer fails to load, NVDA will fall back to Windows OneCore speech synthesizer on Windows 10, rather than espeak. (#9025)
* Removed the "Welcome Dialog" entry in the NVDA menu while on secure screens. (#8520)
* When tabbing or using quick navigation in browse mode, legends on tab panels are now reported more consistently. (#709)
* NVDA will now announce selection changes for certain time pickers such as in the Alarms and Clock app in Windows 10. (#5231)
* In Windows 10's Action Center, NVDA will announce status messages when toggling quick actions such as brightness and focus assist. (#8954)
* In action Center in Windows 10 October 2018 Update and earlier, NVDA will recognize brightness quick action control as a button instead of a toggle button. (#8845)
* NVDA will again track cursor and announce deleted characters in the Microsoft Excel  go to and find edit fields. (#9042)
* Fixed a rare browse mode crash in Firefox. (#9152)
* NVDA no longer fails to report the focus for some controls in the Microsoft Office 2016 ribbon when collapsed.
* NVDA no longer fails to report the suggested contact when entering addresses in new messages in Outlook 2016. (#8502)
* The last few cursor routing keys on 80 cell eurobraille displays no longer route the cursor to a position at or just after the start of the braille line. (#9160)
* Fixed table navigation in threaded view in Mozilla Thunderbird. (#8396)
* In Mozilla Firefox and Google Chrome, switching to focus mode now works correctly for certain list boxes and trees (where the list box/tree is not itself focusable but its items are) . (#3573, #9157)
* Browse mode is now correctly turned on by default when reading messages in Outlook 2016/365 if using NVDA's experimental UI Automation support for Word Documents. (#9188)
* NVDA is now less likely to freeze in such a way that the only way to escape is signing out from your current windows session. (#6291)
* In Windows 10 October 2018 Update and later, when opening cloud clipboard history with clipboard empty, NVDA will announce clipboard status. (#9103)
* In Windows 10 October 2018 Update and later, when searching for emojis in emoji panel, NVDA will announce top search result. (#9105)
* NVDA no longer freezes in the main window of Oracle VirtualBox 5.2 and above. (#9202)
* Responsiveness in Microsoft Word when navigating by line, paragraph or table cell may be significantly improved in some documents. A reminder that for best performance, set Microsoft Word to Draft view with alt+w,e after opening a document. (#9217)
* In Mozilla Firefox and Google Chrome, empty alerts are no longer reported. (#5657)
* Significant performance improvements when navigating cells in Microsoft Excel, particularly when the spreadsheet contains comments and or validation dropdown lists. (#7348)
* It should be no longer necessary to turn off in-cell editing in Microsoft Excel's options to access the cell edit control with NVDA in Excel 2016/365. (#8146).
* Fixed a freeze in Firefox sometimes seen when quick navigating by landmarks, if the Enhanced Aria add-on is in use. (#8980)

### Changes for Developers

* NVDA can now  be built with all editions of Microsoft Visual Studio 2017 (not just the Community edition). (#8939)
* You can now include log output from liblouis into the NVDA log by setting the louis boolean flag in the debugLogging section of the NVDA configuration. (#4554)
* Add-on authors are now able to provide NVDA version compatibility information in add-on manifests. (#6275, #9055)
 * minimumNVDAVersion: The minimum required version of NVDA for an add-on to work properly.
 * lastTestedNVDAVersion: The last version of NVDA an add-on has been tested with.
* OffsetsTextInfo objects can now implement the _getBoundingRectFromOffset method to allow retrieval of bounding rectangles per characters instead of points. (#8572)
* Added a boundingRect property to TextInfo objects to retrieve the bounding rectangle of a range of text. (#8371)
* Properties and methods within classes can now be marked as abstract in NVDA. These classes will raise an error if instantiated. (#8294, #8652, #8658)
* NVDA can log the time since input when text is spoken, which helps in measuring perceived responsiveness. This can be enabled by setting the timeSinceInput setting to True in the debugLog section of the NVDA configuration. (#9167)

## 2018.4.1

This release fixes a crash at start up if NVDA's user interface language is set to Aragonese. (#9089)

## 2018.4

Highlights of this release include performance improvements in recent Mozilla Firefox versions, announcement of emojis with all synthesizers, reporting of replied/forwarded status in Outlook, reporting the distance of the cursor to the edge of a Microsoft Word page, and many bug fixes.

### New Features

* New braille tables: Chinese (China, Mandarin) grade 1 and grade 2. (#5553)
* Replied / Forwarded status is now reported on mail items in the Microsoft Outlook message list. (#6911)
* NVDA is now able to read descriptions for emoji as well as other characters that are part of the Unicode Common Locale Data Repository. (#6523)
* In Microsoft Word, the cursor's distance from the top and left edges of the page can be reported by pressing NVDA+numpadDelete. (#1939)
* In Google Sheets with braille mode enabled, NVDA no longer announces 'selected' on every cell when moving focus between cells. (#8879)
* Added support for Foxit Reader and Foxit Phantom PDF. (#8944)
* Added support for the DBeaver database tool. (#8905)

### Changes

* "Report help balloons" in the Object Presentations dialog has been renamed to "Report notifications" to include reporting of toast notifications in Windows 8 and later. (#5789)
* In NVDA's keyboard settings, the checkboxes to enable or disable NVDA modifier keys are now displayed in a list rather than as separate checkboxes.
* NVDA will no longer present redundant information when reading clock system tray on some versions of Windows. (#4364)
* Updated liblouis braille translator to version 3.7.0. (#8697)
* Updated eSpeak-NG to commit 919f3240cbb.

### Bug Fixes

* In Outlook 2016/365, the category and flag status are reported for messages. (#8603)
* When NVDA is set to languages such as Kirgyz, Mongolian or Macedonian, it no longer shows a dialog on start-up warning that the language is not supported by the Operating System. (#8064)
* Moving the mouse to the navigator object will now much more accurately move the mouse to the browse mode position in Mozilla Firefox, Google Chrome and Acrobat Reader DC. (#6460)
* Interacting with combo boxes on the web in Firefox, Chrome and Internet Explorer has been improved. (#8664)
* If running on the Japanese version of Windows XP or Vista, NVDA now displays OS version requirements message as expected. (#8771)
* Performance improvements when navigating large pages with lots of dynamic changes in Mozilla Firefox. (#8678)
* Braille no longer shows font attributes  if they have been disabled in  Document Formatting settings. (#7615)
* NVDA no longer fails to track focus in File Explorer and other applications using UI Automation when another app is busy (such as batch processing audio). (#7345)
* In ARIA menus on the web, the Escape key will now be passed through to the menu and no longer turn off focus mode unconditionally. (#3215)
* In the new Gmail web interface, when using quick navigation inside messages while reading them, the entire body of the message is no longer reported after the element to which you just navigated. (#8887)
* After updating NVDA, Browsers such as Firefox and google Chrome should no longer crash, and browse mode should continue to correctly reflect updates to any currently loaded documents. (#7641)
* NVDA no longer reports clickable multiple times in a row when navigating clickable content in Browse Mode. (#7430)
* Gestures performed on baum Vario 40 braille displays will no longer fail to execute. (#8894)
* In Google Slides with Mozilla Firefox, NVDA no longer reports selected text on every control with focus. (#8964)

### Changes for Developers

* gui.nvdaControls now contains two classes to create accessible lists with check boxes. (#7325)
 * CustomCheckListBox is an accessible subclass of wx.CheckListBox.
 * AutoWidthColumnCheckListCtrl adds accessible check boxes to an AutoWidthColumnListCtrl, which itself is based on wx.ListCtrl.
* If you need to make a wx widget accessible which isn't already, it is possible to do so by using an instance of gui.accPropServer.IAccPropServer_impl. (#7491)
 * See the implementation of gui.nvdaControls.ListCtrlAccPropServer for more info.
* Updated configobj to 5.1.0dev commit 5b5de48a. (#4470)
* The config.post_configProfileSwitch action now takes the optional prevConf keyword argument, allowing handlers to take action based on differences between configuration before and after the profile switch. (#8758)

## 2018.3.2

This is a minor release to work around a crash in Google Chrome when navigating tweetts on [www.twitter.com](http://www.twitter.com). (#8777)

## 2018.3.1

This is a minor release to fix a critical bug in NVDA which caused 32 bit versions of Mozilla Firefox to crash. (#8759)

## 2018.3

Highlights of this release include automatic detection of many Braille displays, support for new Windows 10 features including the Windows 10 Emoji input panel, and many other bug fixes.

### New Features

* NVDA will report grammar errors when appropriately exposed by web pages in Mozilla Firefox and Google Chrome. (#8280)
* Content marked as being either inserted or deleted in web pages is now reported in Google Chrome. (#8558)
* Added support for BrailleNote QT and Apex BT's scroll wheel when BrailleNote is used as a braille display with NVDA. (#5992, #5993)
* Added scripts for reporting elapsed and total time of current track in Foobar2000. (#6596)
* The Mac command key symbol (⌘) is now announced when reading text with any synthesizer. (#8366)
* Custom roles via the aria-roledescription attribute are now supported in all web browsers. (#8448)
* New braille tables: Czech 8 dot, Central Kurdish, Esperanto, Hungarian, Swedish 8 dot computer braille. (#8226, #8437)
* Support has been added to automatically detect braille displays in the background. (#1271)
 * ALVA, Baum/HumanWare/APH/Orbit, Eurobraille, Handy Tech, Hims, SuperBraille and HumanWare BrailleNote and Brailliant BI/B displays are currently supported.
 * You can enable this feature by selecting the automatic option from the list of braille displays in NVDA's braille display selection dialog.
 * Please consult the documentation for additional details.
* Added support for various modern input features introduced in recent Windows 10 releases. These include emoji panel (Fall Creators Update), dictation (Fall Creators Update), hardware keyboard input suggestions (April 2018 Update), and cloud clipboard paste (October 2018 Update). (#7273)
* Content marked as a block quote using ARIA (role blockquote) is now supported in Mozilla Firefox 63. (#8577)

### Changes

* The list of available languages in NVDA's General Settings is now sorted based on language names instead of ISO 639 codes. (#7284)
* Added default gestures for Alt+Shift+Tab and Windows+Tab with all supported Freedom Scientific braille displays. (#7387)
* For ALVA BC680 and protocol converter displays, it is now possible to assign different functions to the left and right smart pad, thumb and etouch keys. (#8230)
* For ALVA BC6 displays, the key combination sp2+sp3 will now announce the current date and time, whereas sp1+sp2 emulates the Windows key. (#8230)
* The user is asked once when NVDA starts if they are happy sending usage statistics to NV Access when checking for NVDA updates. (#8217)
* When checking for updates, if the user has agreed to allow sending usage statistics to NV Access, NVDA will now send the name of the current synth driver and braille display in use, to aide in better prioritization for future work on these drivers. (#8217)
* Updated liblouis braille translator to version 3.6.0. (#8365)
* Updated the path to the correct Russian eight-dots Braille table. (#8446)
* Updated eSpeak-ng to 1.49.3dev commit 910f4c2. (#8561)

### Bug Fixes

* Accessible labels for controls in Google Chrome are now more readily reported in browse mode when the label does not appear as content itself. (#4773)
* Notifications are now supported in Zoom. For example, this includes mute/unmute status, and incoming messages. (#7754)
* Switching braille context presentation when in browse mode no longer causes braille output to stop following browse mode cursor. (#7741)
* ALVA BC680 braille displays no longer intermittently fail to initialize. (#8106)
* By default, ALVA BC6 displays will no longer execute emulated system keyboard keys when pressing key combinations involving sp2+sp3 to trigger internal functionality. (#8230)
* Pressing sp2 on an ALVA BC6 display to emulate the alt key now works as advertised. (#8360)
* NVDA no longer announces redundant keyboard layout changes. (#7383, #8419)
* Mouse tracking is now much more accurate in Notepad and other plain text edit controls when in a document with more than 65535 characters. (#8397)
* NVDA will recognize more dialogs in Windows 10 and other modern applications. (#8405)
* On Windows 10 October 2018 Update and Server 2019 and above, NVDA no longer fails to track the system focus when an application freezes or floods the system with events. (#7345, #8535)
* Users are now informed when attempting to read or copy an empty status bar. (#7789)
* Fixed an issue where the "not checked" state on controls is not reported in speech if the control has previously been half checked. (#6946)
* In the list of languages in NVDA's General Settings, language name for Burmese is displayed correctly on Windows 7. (#8544)
* In Microsoft Edge, NVDA will announce notifications such as reading view availability and page load progress. (#8423)
* When navigating into a list on the web, NVDA will now report its label if the web author has provided one. (#7652)
* When manually assigning functions to gestures for a particular braille display, these gestures now always show up as being assigned to that display. Previously, they showed up as if they were assigned to the currently active display. (#8108)
* The 64-bit version of Media Player Classic is now supported. (#6066)
* Several improvements to braille support in Microsoft Word with UI Automation enabled:
 * Similar to other multiline text fields, When positioned at the start of a document in Braille, the display is now panned such that the first character of the document is at the start of the display. (#8406)
 * Reduced overly verbose focus presentation in both speech and braille when focusing a Word document. (#8407)
 * Cursor routing in braille now works correctly when in a list in a Word document. (#7971)
 * Newly inserted bullets/numbers in a Word document are correctly reported in both speech and braille. (#7970)
* In Windows 10 1803 and later, it is now possible to install add-ons if the "Use Unicode UTF-8 for worldwide language support" feature is enabled. (#8599)
* NVDA will no longer make iTunes 12.9 and newer completely unusable to interact with. (#8744)

### Changes for Developers

* Added scriptHandler.script, which can function as a decorator for scripts on scriptable objects. (#6266)
* A system test framework has been introduced for NVDA. (#708)
* Some changes have been made to the hwPortUtils module: (#1271)
 * listUsbDevices now yields dictionaries with device information including hardwareID and devicePath.
 * Dictionaries yielded by listComPorts now also contain a usbID entry for COM ports with USB VID/PID information in their hardware ID.
* Updated wxPython to 4.0.3. (#7077)
* As NVDA now only supports Windows 7 SP1 and later, the key "minWindowsVersion" used to check if UIA should be enabled for a particular release of Windows has been removed. (#8422)
* You can now register to be notified about configuration saves/reset actions via new config.pre_configSave, config.post_configSave, config.pre_configReset, and config.post_configReset actions. (#7598)
 * config.pre_configSave is used to be notified when NVDA's configuration is about to be saved, and config.post_configSave is called after configuration has been saved.
 * config.pre_configReset and config.post_configReset includes a factory defaults flag to specify if settings are reloaded from disk (false) or reset to defaults (true).
* config.configProfileSwitch has been renamed to config.post_configProfileSwitch to reflect the fact that this action is called after profile switch takes place. (#7598)
* UI Automation interfaces updated to Windows 10 October 2018 Update and Server 2019 (IUIAutomation6 / IUIAutomationElement9). (#8473)

## 2018.2.1

This release includes translation updates due to last-minute removal of a feature which caused problems.

## 2018.2

Highlights of this release include Support for tables in Kindle for PC, support for HumanWare BrailleNote Touch and BI14 Braille displays, Improvements to both Onecore and Sapi5 speech synthesizers, improvements in Microsoft Outlook and much more.

### New Features

* row and column span for table cells is now reported in speech and braille. (#2642)
* NVDA table navigation commands are now supported in Google Docs (with Braille mode enabled). (#7946)
* Added ability to read and navigate tables in Kindle for PC. (#7977)
* Support for HumanWare BrailleNote touch and Brailliant BI 14 braille displays via both USB and bluetooth. (#6524)
* In Windows 10 Fall Creators Update and later, NVDA can announce notifications from apps such as Calculator and Windows Store. (#7984)
* New braille translation tables: Lithuanian 8 dot, Ukrainian, Mongolian grade 2. (#7839)
* Added a script to report formatting information for the text under a specific braille cell. (#7106)
* When updating NVDA, it is now possible to postpone the installation of the update to a later moment. (#4263)
* New languages: Mongolian, Swiss German.
* You can now toggle control, shift, alt, windows and NVDA from your braille keyboard and combine these modifiers with braille input (e.g. press control+s). (#7306)
 * You can assign these new modifier toggles using the commands found under Emulated system keyboard keys in the Input gestures dialog.
* Restored support for Handy Tech Braillino and Modular (with old firmware) displays. (#8016)
* Date and time for supported Handy Tech devices (such as Active Braille and Active Star) will now automatically be synchronized by NVDA when out of sync more than five seconds. (#8016)
* An input gesture can be assigned to temporarily disable all configuration profile triggers. (#4935)

### Changes

* The status column in the addons manager has been changed to indicate if the addon is enabled or disabled rather than running or suspended. (#7929)
* Updated liblouis braille translator to 3.5.0. (#7839)
* The Lithuanian braille table has been renamed to Lithuanian 6 dot to avoid confusion with the new 8 dot table. (#7839)
* The French (Canada) grade 1 and grade 2 tables have been removed. Instead, the French (unified) 6 dot computer braille and Grade 2 tables will be used respectively. (#7839)
* The secondary routing buttons on Alva BC6, EuroBraille and Papenmeier braille displays now report formatting information for the text under the braille cell of that button. (#7106)
* Contracted braille input tables will automatically fall back to uncontracted mode in non-editable cases (i.e. controls where there is no cursor or in browse mode). (#7306)
* NVDA is now less verbose when an appointment or time slot in the Outlook calendar covers an entire day. (#7949)
* All of NVDA's Preferences can now be found in one settings dialog under NVDA Menu -> Preferences -> Settings, rather than scattered throughout many dialogs. (#577)
* The default speech synthesizer when running on Windows 10 is now oneCore speech rather than eSpeak. (#8176)

### Bug Fixes

* NVDA no longer fails to read focused controls in the Microsoft Account sign-in screen in Settings after entering an email address. (#7997)
* NVDA no longer fails to read the page when going back to a previous page in Microsoft Edge. (#7997)
* NVDA will no longer incorrectly announce the final character of a windows 10 sign-in PIN as the machine unlocks. (#7908)
* Labels of checkboxes and radio buttons in Chrome and Firefox are no longer reported twice when tabbing or using quick navigation in Browse mode. (#7960)
* aria-current with a value of false will be announced as "false" instead of "true". (#7892).
* Windows OneCore Voices no longer fails to load if the configured voice has been uninstalled. (#7553)
* Changing voices in the Windows OneCore Voices is now a lot faster. (#7999)
* Fixed malformed braille output for several braille tables, including capital signs in 8 dot contracted Danish braille. (#7526, #7693)
* NVDA can now report more bullet types in Microsoft Word. (#6778)
* Pressing the report formatting script no longer incorrectly moves the reviewPosition and therefore pressing it multiple times no longer gives different results. (#7869)
* Braille input no longer allows you to use contracted braille in cases where it is not supported (i.e. whole words will no longer be sent to the system outside text content and in browse mode). (#7306)
* Fixed connection stability issues for Handy Tech Easy Braille and Braille Wave displays. (#8016)
* On Windows 8 and later, NVDA will no longer announce "unknown" when opening quick link menu )Windows+X) and selecting items from this menu. (#8137)
* Model specific gestures to buttons on Hims displays are now working as advertised in the user guide. (#8096)
* NVDA will now try to correct system COM registration issues causing programs such as Firefox and Internet Explorer to become inaccessible and report "Unknown" by NVDA. (#2807)
* Worked around a bug in Task Manager causing NVDA to not allow users to access the contents of specific details about processes. (#8147)
* Newer Microsoft SAPI5 voices no longer lag at the end of speech, making it much more efficient to navigate with these voices. (#8174)
* NVDA no longer reports (LTR and RTL marks) in Braille or per-character speech when accessing the clock in recent versions of Windows. (#5729)
* Detection of scroll keys on Hims Smart Beetle displays is once more no longer unreliable. (#6086)
* In some text controls, particularly in Delphi applications, the information provided about editing and navigating is now much more reliable. (#636, #8102)
* In Windows 10 RS5, NVDA no longer reports extra redundant information when switching tasks with alt+tab. (#8258)

### Changes for developers

* The developer info for UIA objects now contains a list of the UIA patterns available. (#5712)
* App modules can now force certain windows to always use UIA by implementing the isGoodUIAWindow method. (#7961)
* The hidden boolean flag "outputPass1Only" in the braille section of the configuration has again been removed. Liblouis no longer supports pass 1 only output. (#7839)

## 2018.1.1

This is a special release of NVDA which addresses   a bug in the Onecore Windows Speech synthesizer driver, which was causing it to speak with a higher pitch and speed in Windows 10 Redstone 4 (1803). (#8082)

## 2018.1

Highlights of this release include  support for charts in Microsoft word and PowerPoint, support for new braille displays including Eurobraille and the Optelec protocol converter, improved support for Hims and Optelec braille displays, performance improvements for Mozilla Firefox 58 and higher, and much more.

### New Features

* It is now possible to interact with charts in Microsoft Word and Microsoft PowerPoint, similar to the existing support for charts in Microsoft Excel. (#7046)
 * In Microsoft Word:  When in browse mode, cursor to an embedded chart and press enter to interact with it.
 * In Microsoft PowerPoint when editing a slide: tab to a chart object, and press enter or space to interact with the chart.
 * To stop interacting with a chart, press escape.
* New language: Kyrgyz.
* Added support for VitalSource Bookshelf. (#7155)
* Added support for the Optelec protocol converter, a device that allows one to use Braille Voyager and Satellite displays using the ALVA BC6 communication protocol. (#6731)
* It is now possible to use braille input with an ALVA 640 Comfort braille display. (#7733)
 * NVDA's braille input functionality can be used with these as well as other BC6 displays with firmware 3.0.0 and above.
* Early support for Google Sheets with Braille mode enabled. (#7935)
* Support for Eurobraille Esys, Esytime and Iris braille displays. (#7488)

### Changes

* The HIMS Braille Sense/Braille EDGE/Smart Beetle and Hims Sync Braille display drivers have been replaced by one driver. The new driver will automatically be activated for former syncBraille driver users. (#7459)
 * Some keys , notably scroll keys, have been reassigned to follow the conventions used by Hims products. Consult the user guide for more details.
* When typing with the on-screen keyboard via touch interaction, by default you now need to double tap each key the same way you would activate any other control. (#7309)
 * To use the existing "touch typing" mode where simply lifting your finger off the key is enough to activate it, Enable this option in the new Touch Interaction settings dialog found in the Preferences menu.
* It is no longer necessary to explicitly tether braille to focus or review, as this will happen automatically by default. (#2385)
 * Note that automatic tethering to review will only occur when using a review cursor or object navigation command. Scrolling will not activate this new behavior.

### Bug Fixes

* Browseable messages such as showing current formatting when pressing NVDA+f twice quickly no longer fails when NVDA is installed on a path with non-ASCII characters. (#7474)
* Focus is now once again restored correctly when returning to Spotify from another application. (#7689)
* In Windows 10 Fall Creaters Update, NVDA no longer fails to update when Controlled Folder Access is enabled from Windows Defender Security Center. (#7696)
* Detection of scroll keys on Hims Smart Beetle displays is no longer unreliable. (#6086)
* A slight performance improvement when rendering large amounts of content in Mozilla Firefox 58 and later. (#7719)
* In Microsoft Outlook, reading emails containing tables no longer causes errors. (#6827)
* Braille display gestures that emulate system keyboard key modifiers can now also be combined with other emulated system keyboard keys if one or more of the involved gestures are model specific. (#7783)
* In Mozilla Firefox, browse mode now works correctly in pop-ups created by extensions such as LastPass and bitwarden. (#7809)
* NVDA no longer sometimes freezes on every focus change if Firefox or Chrome have stopped responding such as due to a freeze or crash. (#7818)
* In twitter clients such as Chicken Nugget, NVDA will no longer ignore the last 20 characters of 280 character tweets when reading them. (#7828)
* NVDA now uses the correct language when announcing symbols when text is selected. (#7687)
* In recent versions of Office 365, it is again possible to navigate Excel charts using the arrow keys. (#7046)
* In speech and braille output, control states will now always be reported in the same order, regardless whether they are positive or negative. (#7076)
* In apps such as Windows 10 Mail, NVDA will no longer fail to announce deleted characters when pressing backspace. (#7456)
* All keys on the Hims Braille Sense Polaris displays are now working as expected. (#7865)
* NVDA no longer fails to start on Windows 7 complaining about an internal api-ms dll, when a particular version of the Visual Studio 2017 redistributables have been installed by another application. (#7975)

### Changes for developers

* Added a hidden boolean flag to the braille section in the configuration: "outputPass1Only". (#7301, #7693, #7702)
 * This flag defaults to true. If false, liblouis multi pass rules will be used for braille output.
* A new dictionary (braille.RENAMED_DRIVERS) has been added to allow for smooth transition for users using drivers that have been superseded by others. (#7459)
* Updated comtypes package to 1.1.3. (#7831)
* Implemented a generic system in braille.BrailleDisplayDriver to deal with displays which send confirmation/acknowledgement packets. See the handyTech braille display driver as an example. (#7590, #7721)
* A new "isAppX" variable in the config module can be used to detect if NVDA is running as a Windows Desktop Bridge Store app. (#7851)
* For document implementations such as NVDAObjects or browseMode that have a textInfo, there is now a new documentBase.documentWithTableNavigation class that can be inherited from to gain standard table navigation scripts. Please refer to this class to see which helper methods must be provided by your implementation for table navigation to work. (#7849)
* The scons batch file now better handles when  Python 3 is also installed, making use of the launcher to specifically launch python 2.7 32 bit. (#7541)
* hwIo.Hid now takes an additional parameter exclusive, which defaults to True. If set to False, other applications are allowed to communicate with a device while it is connected to NVDA. (#7859)

## 2017.4

Highlights of this release include many  fixes and enhancements to web support including browse mode for web dialogs by default, better reporting of field group labels in browse mode, support for new Windows 10 technologies such as Windows Defender Application Guard and Windows 10 on ARM64, and automatic reporting of screen orientation and battery status.
Please note that this version of NVDA no longer supports Windows XP or Windows Vista. The minimum requirement for NVDA is now windows 7 with Service Pack 1.

### New Features

* In browse mode, it is now possible to skip past/to the start of landmarks using the skip to end/beginning of container commands (comma/shift+comma). (#5482)
* In Firefox, Chrome and Internet Explorer, quick navigation to edit fields and form fields now includes editable rich text content (I.e. contentEditable). (#5534)
* In web browsers, the Elements List can now list form fields and buttons. (#588)
* Initial support for Windows 10 on ARM64. (#7508)
* Early support for reading and interactive navigation of mathematical content for Kindle books with accessible math. (#7536)
* Added support for Azardi e-book reader. (#5848)
* Version information for add-ons is now reported when being updated. (#5324)
* Added new command line parameters to create a portable copy of NVDA. (#6329)
* Support for Microsoft Edge running within Windows Defender Application Guard in Windows 10 Fall Creators Update. (#7600)
* If running on a laptop or tablet, NVDA will now report when a charger is connected/disconnected, and when the screen orientation changes. (#4574, #4612)
* New language: Macedonian.
* New braille translation tables: Croatian grade 1, Vietnamese grade 1. (#7518, #7565)
* Support for the Actilino braille display from Handy Tech has been added. (#7590)
* Braille input for Handy Tech braille displays is now supported. (#7590)

### Changes

* The minimum supported Operating System for NVDA is now Windows 7 Service Pack 1, or Windows Server 2008 R2 Service Pack 1. (#7546)
* Web dialogs in Firefox and Chrome web browsers now automatically use browse Mode, unless inside of a web application. (#4493)
* In browse mode, tabbing and moving with quick navigation commands no longer announces jumping out of containers such as lists and tables, which makes navigating more efficient. (#2591)
* In Browse mode for Firefox and Chrome, the name of form field groups are now announced when moving into them with quick navigation or when tabbing. (#3321)
* In browse mode, the quick navigation command for embedded objects (o and shift+o) now includes audio and video elements as well as elements with the aria roles application and dialog. (#7239)
* Espeak-ng has been updated to 1.49.2, resolving some issues with producing release builds. (#7385, #7583)
* On the third activation of the 'read status bar' command, its contents is copied to the clipboard. (#1785)
* When assigning gestures to keys on a Baum display, you can limit them to the model of the braille display in use (e.g. VarioUltra or Pronto). (#7517)
* The hotkey for the filter field in the elements list in browse mode has changed from alt+f to alt+e. (#7569)
* An unbound command has been added for browse mode to toggle the inclusion of layout tables on the fly. You can find this command in the Browse mode category of the Input Gestures dialog. (#7634)
* Upgraded liblouis braille translator to 3.3.0. (#7565)
* The hotkey for the regular expression radio button in the dictionary dialog has changed from alt+r to alt+e. (#6782)
* Voice dictionary files are now versioned and have been moved to the 'speechDicts/voiceDicts.v1' directory. (#7592)
* Versioned files (user configuration, voice dictionaries) modifications are no longer saved when NVDA is run from the launcher. (#7688)
* The Braillino, Bookworm and Modular (with old firmware) braille displays from Handy Tech are no longer supported out of the box. Install the Handy Tech Universal Driver and NVDA add-on to use these displays. (#7590)

### Bug Fixes

* Links are now indicated in braille in applications such as Microsoft Word. (#6780)
* NVDA no longer becomes noticeably slower when many tabs are open in either Firefox or Chrome web browsers. (#3138)
* Cursor routing for the MDV Lilli Braille display no longer incorrectly moves one braille cell ahead of where it should be. (#7469)
* In Internet Explorer and other MSHTML documents, the HTML5 required attribute is now supported to indicate the required state of a form field. (#7321)
* Braille displays are now updated when typing Arabic characters in a left-aligned WordPad document. (#511)
* Accessible labels for controls in Mozilla Firefox are now more readily reported in browse mode when the label does not appear as content itself. (#4773)
* On windows 10 Creaters Update, NVDA can again access Firefox after a restart of NVDA. (#7269)
* When restarting NVDA with Mozilla Firefox in focus, browse mode will again be available, though you may need to alt+tab away and back again. (#5758)
* It is now possible to access math content in Google Chrome on a system with out Mozilla Firefox installed. (#7308)
* The Operating System and other applications should be more stable directly after installing NVDA before rebooting, as compaired with installs of previous NVDA versions. (#7563)
* When using a content recognition command (e.g. NVDA+r), NVDA now reports an error message instead of nothing if the navigator object has disappeared. (#7567)
* Backward scrolling functionality has been fixed for Freedom Scientific braille displays containing a left bumper bar. (#7713)

### Changes for Developers

* "scons tests" now checks that translatable strings have translator comments. You can also run this alone with "scons checkPot". (#7492)
* There is now a new extensionPoints module which provides a generic framework to enable code extensibility at specific points in the code. This allows interested parties to register to be notified when some action occurs (extensionPoints.Action), to modify a specific kind of data (extensionPoints.Filter) or to participate in deciding whether something will be done (extensionPoints.Decider). (#3393)
* You can now register to be notified about configuration profile switches via the config.configProfileSwitched Action. (#3393)
* Braille display gestures that emulate system keyboard key modifiers (such as control and alt) can now be combined with other emulated system keyboard keys without explicit definition. (#6213)
 * For example, if you have a key on your display bound to the alt key and another display key to downArrow, combining these keys will result in the emulation of alt+downArrow.
* The braille.BrailleDisplayGesture class now has an extra model property. If provided, pressing a key will generate an additional, model specific gesture identifier. This allows a user to bind gestures limited to a specific braille display model.
 * See the baum driver as an example for this new functionality.
* NVDA is now compiled with Visual Studio 2017 and the Windows 10 SDK. (#7568)

## 2017.3

Highlights of this release include input of contracted braille, support for new Windows OneCore voices available on Windows 10, in-built support for Windows 10 OCR, and many significant improvements regarding Braille and the web.

### New Features

* A Braille setting has been added to "show messages indefinitely". (#6669)
* In Microsoft Outlook message lists, NVDA now reports if a message is flagged. (#6374)
* In Microsoft PowerPoint, the exact type of a shape is now reported when editing a slide (such as triangle, circle, video or arrow), rather than just "shape". (#7111)
* Mathematical content (provided as MathML) is now supported in Google Chrome. (#7184)
* NVDA can now speak using the new Windows OneCore voices (also known as Microsoft Mobile voices) included in Windows 10. You access these by selecting Windows OneCore voices in NVDA's Synthesizer dialog. (#6159)
* NVDA user configuration files can now be stored in the user's local application data folder. This is enabled via a setting in the registry. See "System Wide Parameters" in the User Guide for more details. (#6812)
* In web browsers, NVDA now reports placeholder values for fields (specifically, aria-placeholder is now supported). (#7004)
* In Browse mode for Microsoft Word, it is now possible to navigate to spelling  errors using quick navigation (w and shift+w). (#6942)
* Added support for the Date picker control found in Microsoft Outlook Appointment dialogs. (#7217)
* The currently selected suggestion is now reported in Windows 10 Mail to/cc fields and the Windows 10 Settings search field. (#6241)
* A sound is now playd to indicate the  appearance of suggestions in certain search fields in Windows 10 (E.g. start screen, settings search, Windows 10 mail to/cc fields). (#6241)
* NVDA now automatically reports notifications in Skype for Business Desktop, such as when someone starts a conversation with you. (#7281)
* NVDA now automatically reports incoming chat messages while in a Skype for Business conversation. (#7286)
* NVDA now automatically reports notifications in Microsoft Edge, such as when a download starts. (#7281)
* You can now type in both contracted and uncontracted braille on a braille display with a braille keyboard. See the Braille Input section of the User Guide for details. (#2439)
* You can now enter Unicode braille characters from the braille keyboard on a braille display by selecting Unicode braille as the input table in Braille Settings. (#6449)
* Added support for the SuperBraille braille display used in Taiwan. (#7352)
* New braille translation tables: Danish 8 dot computer braille, Lithuanian, Persian 8 dot computer braille, Persian grade 1, Slovenian 8 dot computer braille. (#6188, #6550, #6773, #7367)
* Improved English (U.S.) 8 dot computer braille table, including support for bullets, the euro sign and accented letters. (#6836)
* NVDA can now use the OCR functionality included in Windows 10 to recognize the text of images or inaccessible applications. (#7361)
 * The language can be set from the new Windows 10 OCR dialog in NVDA Preferences.
 * To recognize the content of the current navigator object, press NVDA+r.
 * See the Content Recognition section of the User Guide for further details.
* You can now choose what context information is shown on a braille display when an object gets focus using the new "Focus context presentation" setting in the Braille Settings dialog. (#217)
 * For example, the "Fill display for context changes" and "Only when scrolling back" options can make working with lists and menus more efficient, since the items won't continually change their position on the display.
 * See the section on the "Focus context presentation" setting in the User Guide for further details and examples.
* In Firefox and Chrome, NVDA now supports complex dynamic grids such as spreadsheets where only some of the content might be loaded or displayed (specifically, the aria-rowcount, aria-colcount, aria-rowindex and aria-colindex attributes introduced in ARIA 1.1). (#7410)

### Changes

* An unbound command has been added to restart NVDA on demand. You can find it in the Miscelaneous category of the Input Gestures dialog. (#6396)
* The keyboard layout can now be set from the NVDA Welcome dialog. (#6863)
* Many more control types and states have been abbreviated for braille. Landmarks have also been abbreviated. Please see "Control Type, State and Landmark Abbreviations" under Braille in the User Guide for a complete list. (#7188, #3975)
* Updated eSpeak NG to 1.49.1. (#7280)
* The output and input table lists in the Braille Settings dialog are now sorted alphabetically. (#6113)
* Updated liblouis braille translator to 3.2.0. (#6935)
* The default braille table is now Unified English Braille Code grade 1. (#6952)
* By default, NVDA now only shows the parts of the context information that have changed on a braille display when an object gets focus. (#217)
 * Previously, it always showed as much context information as possible, regardless of whether you have seen the same context information before.
 * You can revert to the old behaviour by changing the new "Focus context presentation" setting in the Braille Settings dialog to "Always fill display".
* When using Braille, the cursor can be configured to be a different shape when tethered to focus or review. (#7122)
* The NVDA logo has been updated. The updated NVDA logo is a stylised blend of the letters NVDA in white, on a solid purple background. This ensures it will be visible on any colour background, and uses the purple from the NV Access logo. (#7446)

### Bug Fixes

* Editable div elements in Chrome no longer have their label reported as their value while in browse mode. (#7153)
* Pressing end while in browse mode for an empty Microsoft Word document no longer causes a runtime error. (#7009)
* Browse mode is now correctly   supported in Microsoft Edge where a document has been given a specific ARIA role of document. (#6998)
* In browse mode, you can now select or unselect to the end of the line using shift+end even when the caret is on the last character of the line. (#7157)
* If a dialog contains a progress bar, the dialog text is now updated in braille when the progress bar changes. This means, for example, that the remaining time can now be read in NVDA's "Downloading Update" dialog. (#6862)
* NVDA will now announce selection changes for certain Windows 10 combo boxes such as AutoPlay in Settings. (#6337).
* Pointless information is no longer announced when entering Meeting / Appointment creation dialogs in Microsoft Outlook. (#7216)
* Beeps for indeterminate progress bar dialogs such as the update checker only when progress bar output is configured to include beeps. (#6759)
* In Microsoft Excel 2003 and 2007, cells are again reported when arrowing around a worksheet. (#7243)
* In Windows 10 Creators Update and later, browse mode is again automatically enabled when reading emails in Windows 10 Mail. (#7289)
* On most braille displays with a braille keyboard, dot 7 now erases the last entered braille cell or character, and dot 8 presses the enter key. (#6054)
* In editable text, when moving the caret (e.g. with the cursor keys or backspace), NVDA's spoken feedback is now more accurate in many cases, particularly in Chrome and terminal applications. (#6424)
* The content of the Signature Editor in Microsoft Outlook 2016 can now be read. (#7253)
* In Java Swing applications, NVDA no longer sometimes causes the application to crash when navigating tables. (#6992)
* In Windows 10 Creators Update, NVDA will no longer announce toast notifications multiple times. (#7128)
* In The start menu in Windows 10, pressing Enter to close the start menu after a search no longer causes NVDA to announce search text. (#7370)
* Performing quick navigation to headings in Microsoft Edge is now significantly faster. (#7343)
* In Microsoft Edge, navigating in browse mode no longer skips large parts of certain web pages such as the Wordpress 2015 theme. (#7143)
* In Microsoft Edge, landmarks are correctly localized in languages other than English. (#7328)
* Braille now correctly follows the selection when selecting text beyond the width of the display. For example, if you select multiple lines with shift+downArrow, braille now shows the last line you selected. (#5770)
* In Firefox, NVDA no longer spuriously reports "section" several times when opening details for a tweet on twitter.com. (#5741)
* Table navigation commands are no longer available for layout tables in Browse Mode unless reporting of layout tables is enabled. (#7382)
* In Firefox and Chrome, Browse Mode table navigation commands now skip over hidden table cells. (#6652, #5655)

### Changes for Developers

* Timestamps in the log now include milliseconds. (#7163)
* NVDA must now be built with Visual Studio Community 2015. Visual Studio Express is no longer supported. (#7110)
 * The Windows 10 Tools and SDK are now also required, which can be enabled when installing Visual Studio.
 * See the Installed Dependencies section of the readme for additional details.
* Support for content recognizers such as OCR and image description tools can be easily implemented using the new contentRecog package. (#7361)
* The Python json package is now included in NVDA binary builds. (#3050)

## 2017.2

Highlights of this release include full support for audio ducking in the Windows 10 Creators Update; fixes for several selection issues in browse mode, including problems with select all; significant improvements in Microsoft Edge support; and improvements on the web such as indication of elements marked as current (using aria-current).

### New Features

* Cell border information can now be reported in Microsoft Excel by using NVDA+f. (#3044)
* In web browsers, NVDA now indicates when an element has been marked as current (specifically, using the aria-current attribute). (#6358)
* Automatic language switching is now supported in Microsoft Edge. (#6852)
* Added support for Windows Calculator on Windows 10 Enterprise LTSB (Long-Term Servicing Branch) and Server. (#6914)
* Performing the read current line command three times quickly spells the line with character descriptions. (#6893)
* New language: Burmese.
* Unicode up and down arrows and fraction symbols are now spoken appropriately. (#3805)

### Changes

* When navigating with simple review  in applications using UI Automation, more extraneous objects are now ignored, making navigation easier. (#6948, #6950)

### Bug Fixes

* Web page menu items can now be activated while in browse mode. (#6735)
* Pressing escape while the configuration profile "Confirm Deletion" dialog is active now dismisses the dialog. (#6851)
* Fixed some crashes in Mozilla Firefox and other Gecko applications where the multi-process feature is enabled. (#6885)
* Reporting of background color in screen review is now more accurate when  text was drawn with a transparent background. (#6467)
* Improved support for control descriptions provided on web pages in Internet Explorer 11 (specifically, support for aria-describedby within iframes and when multiple IDs are provided). (#5784)
* In the Windows 10 Creators Update, NVDA's audio ducking again works as in previous Windows releases; i.e. Duck with speech and sounds, always duck and no ducking are all available. (#6933)
* NVDA will no longer fail to navigate to or report certain (UIA) controls where a keyboard shortcut is not defined. (#6779)
* Two empty spaces are no longer added in keyboard shortcut information for certain (UIA) controls. (#6790)
* Certain combinations of keys on HIMS displays (e.g. space+dot4) no longer fail intermittently. (#3157)
* Fixed an issue when opening a serial port on systems using certain languages other than English which caused connecting to braille displays to fail in some cases. (#6845)
* Reduced the chance of the configuration file being corrupted when Windows shuts down. Configuration files are now written to a temporary file before replacing the actual configuration file. (#3165)
* When performing the read current line command twice quickly to spell the line, the appropriate language is now used for the spelled characters. (#6726)
* Navigating by line in Microsoft Edge is now up to three times faster in the Windows 10 Creators Update. (#6994)
* NVDA no longer announces "Web Runtime grouping" when focusing Microsoft Edge documents in the Windows 10 Creators Update. (#6948)
* All existing versions of SecureCRT are now supported. (#6302)
* Adobe Acrobat Reader no longer crashes in certain PDF documents (specifically, those containing empty ActualText attributes). (#7021, #7034)
* In browse mode in Microsoft Edge, interactive tables (ARIA grids) are no longer skipped when navigating to tables with t and shift+t. (#6977)
* In browse mode, pressing shift+home after selecting forward now unselects to the beginning of the line as expected. (#5746)
* In browse mode, select all (control+a) no longer fails to select all text if the caret is not at the start of the text. (#6909)
* Fixed some other rare selection problems in browse mode. (#7131)

### Changes for Developers

* Commandline arguments are now processed with Python's argparse module, rather than optparse. This allows certain options such as -r and -q to be handled exclusively. (#6865)
* core.callLater now queues the callback to NVDA's main queue after the given delay, rather than waking the core and executing it directly. This stops possible freezes due to the  core accidentally going to sleep after processing a callback, in the midle of  a modal call such as the desplaying of a message box. (#6797)
* The InputGesture.identifiers property has been changed so that it is no longer normalized. (#6945)
 * Subclasses no longer need to normalize identifiers before returning them from this property.
 * If you want normalized identifiers, there is now an InputGesture.normalizedIdentifiers property which normalizes the identifiers returned by the identifiers property .
* The InputGesture.logIdentifier property is now deprecated. Callers should use InputGesture.identifiers[0] instead. (#6945)
* Removed some deprecated code:
 * `speech.REASON_*` constants: `controlTypes.REASON_*` should be used instead. (#6846)
 * `i18nName` for synth settings: `displayName` and `displayNameWithAccelerator` should be used instead. (#6846, #5185)
 * `config.validateConfig`. (#6846, #667)
 * `config.save`: `config.conf.save` should be used instead. (#6846, #667)
* The list of completions in the autocomplete context menu of the Python Console no longer shows  any object path leading up to the final symbol being completed. (#7023)
* There is now a unit testing framework for NVDA. (#7026)
 * Unit tests and infrastructure are located in the tests/unit directory. See the docstring in the tests\unit\init.py file for details.
 * You can run tests using "scons tests". See the "Running Tests" section of readme.md for details.
 * If you are submitting a pull request for NVDA, you should first run the tests and ensure they pass.

## 2017.1

Highlights of this release include reporting of sections and text columns in Microsoft Word; Support for reading, navigating and annotating books in Kindle for PC; and improved support for Microsoft Edge.

### New Features

* In Microsoft Word, the types of section breaks and section numbers can now be reported. This is enabled with the "Report page numbers" option in the Document Formatting dialog. (#5946)
* In Microsoft Word, text columns can now be reported. This is enabled with the "Report page numbers" option in the document formatting dialog. (#5946)
* Automatic language switching is now supported in WordPad. (#6555)
* The NVDA find command (NVDA+control+f) is now supported in browse mode in Microsoft Edge. (#6580)
* Quick navigation for buttons in browse mode (b and shift+b) is now supported in Microsoft Edge. (#6577)
* When copying a sheet in Microsoft Excel, column and row headers are remembered. (#6628)
* Support for reading and navigating books in Kindle for PC version 1.19, including access to links, footnotes, graphics, highlighted text and user notes. Please see the Kindle for PC section of the NVDA User Guide for further information. (#6247, #6638)
* Browse mode table navigation is now supported in Microsoft Edge. (#6594)
* In Microsoft Excel, the report review cursor location command (desktop: NVDA+numpadDelete, laptop: NVDA+delete) now reports the name of the worksheet and the cell location. (#6613)
* Added an option to the exit dialog to restart with debug level logging. (#6689)

### Changes

* The minimum braille cursor blink rate is now 200 ms. If this was previously set lower, it will be increased to 200 ms. (#6470)
* A check box has been added to the braille settings dialog to allow enabling/disabling braille cursor blinking. Previously a value of zero was used to achieve this. (#6470)
* Updated eSpeak NG (commit e095f008, 10 January 2017). (#6717)
* Due to changes In the Windows 10 Creators Update, the "Always duck" mode is no longer available in NVDA's Audio ducking settings. It is still available on older windows 10 releases. (#6684)
* Due to changes in the  Windows 10 Creators Update, the "Duck when outputting speech and sounds" mode can no longer ensure audio has ducked fully before starting to speak, nor will it keep audio ducked long enough after speaking to stop rappid bouncing in volume. These changes do not   affect older windows 10 releases. (#6684)

### Bug Fixes

* Fixed freeze in Microsoft Word when moving by paragraph through a large document while in browse mode. (#6368)
* Tables in Microsoft Word that have been copied from Microsoft Excel are no longer treeted as layout tables and therefore are no longer ignored. (#5927)
* When trying to type in Microsoft Excel while in protected view, NVDA now makes a sound rather than speaking characters that were not actually typed. (#6570)
* Pressing escape in Microsoft Excel no longer incorrectly switches to browse mode, unless the user has previously switched to browse mode explicitly with NVDA+space and then entered focus mode by pressing enter on a form field. (#6569)
* NVDA no longer freezes in Microsoft Excel spreadsheets where an entire row or column is merged. (#6216)
* Reporting of cropped/overflowed text in Microsoft Excel cells should now be more accurate. (#6472)
* NVDA now reports when a check box is read-only. (#6563)
* The NVDA launcher will no longer show a warning dialog when it can't play the logo sound due to no audio device being available. (#6289)
* Controls in the Microsoft Excel Ribbon that are unavailable are now reported as such. (#6430)
* NVDA will no longer announce "pane" when minimizing windows. (#6671)
* Typed characters are now spoken in Universal Windows Platform (UWP) apps (including Microsoft Edge) in the Windows 10 Creators Update. (#6017)
* Mouse tracking now works across all screens on computers with multiple monitors. (#6598)
* NVDA no longer becomes unusable after exiting Windows Media Player while focused on a slider control. (#5467)

### Changes for Developers

* Profiles and configuration files are now automatically upgraded to meet the requirements of schema modifications. If there is an error during upgrade, a notification is shown, the configuration is reset and the old configuration file is available in the NVDA log at 'Info' level. (#6470)

## 2016.4

Highlights of this release include improved support for Microsoft Edge; browse mode in the Windows 10 Mail app; and significant improvements to NVDA's dialogs.

### New Features

* NVDA can now indicate line indentation using tones. This can be configured using the "Line indentation reporting" combo box in NVDA's Document Formatting preferences dialog. (#5906)
* Support for the Orbit Reader 20 braille display. (#6007)
* An option to open the speech viewer window on startup has been added. This can be enabled via a check box in the speech viewer window. (#5050)
* When re-opening the speech viewer window, the location and dimensions will now be restored. (#5050)
* Cross-reference fields in Microsoft Word are now treated like hyperlinks. They are reported as links and can be activated. (#6102)
* Support for the Baum SuperVario2, Baum Vario 340 and HumanWare Brailliant2 braille displays. (#6116)
* Initial support for the Anniversary update of Microsoft Edge. (#6271)
* Browse mode is now used when reading emails in the Windows 10 mail app. (#6271)
* New language: Lithuanian.

### Changes

* Updated liblouis braille translator to 3.0.0. This includes significant enhancements to Unified English Braille. (#6109, #4194, #6220, #6140)
* In the Add-ons Manager, the Disable add-on and Enable add-on buttons now have keyboard shortcuts (alt+d and alt+e, respectively). (#6388)
* Various padding and alignment issues in NVDA's dialogs have been resolved. (#6317, #5548, #6342, #6343, #6349)
* The document formatting dialog has been adjusted so that the contents scrolls. (#6348)
* Adjusted the layout of the Symbol Pronunciation dialog so the full width of the dialog is used for the symbols list. (#6101)
* In browse mode in web browsers, the edit field (e and shift+e) and form field (f and shift+f) single letter navigation commands can now be used to move to read-only edit fields. (#4164)
* In NVDA's Document Formatting settings, "Announce formatting changes after the cursor" has been renamed to "Report formatting changes after the cursor", as it affects braille as well as speech. (#6336)
* Adjusted the appearance of the NVDA "Welcome dialog". (#6350)
* NVDA dialog boxes now have their "ok" and "cancel" buttons aligned to the right of the dialog. (#6333)
* Spin Controls are now used for numeric input fields such as the "Capital pitch change percentage" setting  in the Voice Settings dialog. You can enter the desired value or use the up and down arrow keys to adjust the value. (#6099)
* The way IFrames (documents embedded within documents) are reported has been made more consistent across web browsers. IFrames are now reported as "frame" in Firefox. (#6047)

### Bug Fixes

* Fixed a rare error when exiting NVDA while the speech viewer is open. (#5050)
* Image maps now render as expected in browse mode in Mozilla Firefox. (#6051)
* While in the dictionary dialog, pressing the enter key now saves any changes you have made and closes the dialog. Previously, pressing enter did nothing. (#6206)
* Messages are now displayed in braille when changing input modes for an input method (native input/alphanumeric, full shaped/half shaped, etc.). (#5892, #5893)
* When disabling and then immediately re-enabling an add-on or vice versa, the add-on status now correctly reverts to what it was previously. (#6299)
* When using Microsoft Word, page number fields in headers can now be read. (#6004)
* The mouse can now be used to move focus between the symbol list and the edit fields in the symbol pronunciation dialog. (#6312)
* In browse mode in Microsoft Word, Fixed an issue that stops the elements list from appearing when a document contains an invalid hyperlink. (#5886)
* After being closed via the task bar or the alt+F4 shortcut, the speech viewer check box in the NVDA menu will now reflect the actual visibility of the window. (#6340)
* The reload plugins command no longer causes problems for triggered configuration profiles, new documents in web browsers and screen review. (#2892, #5380)
* In the list of languages in NVDA's General Settings dialog, languages such as Aragonese are now displayed correctly on Windows 10. (#6259)
* Emulated system keyboard keys (e.g. a button on a braille display which emulates pressing the tab key) are now presented in the configured NVDA language in input help and the Input Gestures dialog. Previously, they were always presented in English. (#6212)
* Changing the NVDA language (from the General Settings dialog) now has no effect until NVDA is restarted. (#4561)
* It is no longer possible to leave the Pattern field blank for a new speech dictionary entry. (#6412)
* Fixed a rare issue when scanning for serial ports on some systems which made some braille display drivers unusable. (#6462)
* In Microsoft Word, Numbered bullets in table cells are now read  when moving by cell. (#6446)
* It is now possible to assign gestures to commands for the Handy Tech braille display driver in the NVDA Input Gestures dialog. (#6461)
* In Microsoft Excel, pressing enter or numpadEnter when navigating a spreadsheet now correctly reports navigation to the next row. (#6500)
* iTunes no longer intermittently freezes forever when using browse mode for the iTunes Store, Apple Music, etc. (#6502)
* Fixed crashes in 64 bit Mozilla and Chrome-based applications. (#6497)
* In Firefox with multi-process enabled, browse mode and editable text fields now function correctly. (#6380)

### Changes for Developers

* It is now possible to provide app modules for executables containing a dot (.) in their names. Dots are replaced with underscores (_). (#5323)
* The new gui.guiHelper module includes utilities to simplify the creation of wxPython GUIs, including automatic management of spacing. This facilitates better visual appearance and consistency, as well as easing creation of new GUIs for blind developers. (#6287)

## 2016.3

Highlights of this release include the ability to disable individual add-ons; support for form fields in Microsoft Excel; significant improvements to reporting of colors; fixes and improvements related to several braille displays; and fixes and improvements to support for Microsoft Word.

### New Features

* Browse mode can now be used to read PDF documents in Microsoft Edge in the Windows 10 Anniversary Update. (#5740)
* Strikethrough and double-strikethrough are now reported if appropriate in Microsoft Word. (#5800)
* In Microsoft Word, the title of a table is now reported if one has been provided. If there is a description, it can be accessed using the open long description command (NVDA+d) in browse mode. (#5943)
* In Microsoft Word, NVDA now reports position information when moving paragraphs (alt+shift+downArrow and alt+shift+upArrow). (#5945)
* In Microsoft Word, line spacing is now reported via NVDA's report formatting command, when changing it with various Microsoft word shortcut keys, and when moving to text with different line spacing if Report Line Spacing is turned on in NVDA's Document Formatting Settings. (#2961)
* In Internet Explorer, HTML5 structural elements are now recognised. (#5591)
* Reporting of comments (such as in Microsoft Word) can now be disabled via a Report Comments checkbox in NVDA's Document Formatting settings dialog. (#5108)
* It is now possible to disable individual add-ons in the Add-ons Manager. (#3090)
* Additional key assignments have been added for ALVA BC640/680 series braille displays. (#5206)
* There is now a command to move the braille display to the current focus. Currently, only the ALVA BC640/680 series has a key assigned to this command, but it can be assigned manually for other displays in the Input Gestures dialog if desired. (#5250)
* In Microsoft Excel, you can now interact with form fields. You move to form fields using the Elements List or single letter navigation in browse mode. (#4953)
* You can now assign an input gesture to toggle simple review mode using the Input Gestures dialog. (#6173)

### Changes

* NVDA now reports colors using a basic well-understood set of 9 color hues and 3 shades, with brightness and paleness variations. This is rather than using more subjective and less understood color names. (#6029)
* The existing NVDA+F9 then NVDA+F10 behavior has been modified to select text on the first press of F10. When F10 is pressed twice (in quick succession) the text is copied to the clipboard. (#4636)
* Updated eSpeak NG to version Master 11b1a7b (22 June 2016). (#6037)

### Bug Fixes

* In browse mode in Microsoft Word, copying to the clipboard now preserves formatting. (#5956)
* In Microsoft Word, NVDA now reports appropriately when using Word's own table navigation commands (alt+home, alt+end, alt+pageUp and alt+pageDown) and table selection commands (shift added to the navigation commands). (#5961)
* In Microsoft Word dialog boxes, NVDA's object navigation has been greatly improved. (#6036)
* In some applications such as Visual Studio 2015, shortcut keys (e.g. control+c for Copy) are now reported as expected. (#6021)
* Fixed a rare issue when scanning for serial ports on some systems which made some braille display drivers unusable. (#6015)
* Reporting colors in Microsoft Word is now more accurate as changes in Microsoft Office Themes are now taken into account. (#5997)
* Browse mode for Microsoft Edge and support for Start Menu search suggestions is again available on Windows 10 builds after April 2016. (#5955)
* In Microsoft Word, automatic table header reading works better when dealing with merged cells. (#5926)
* In the Windows 10 Mail app, NVDA no longer fails to read the content of messages. (#5635)
* When speak command keys is on, lock keys such as caps lock are no longer announced twice. (#5490)
* Windows User Account Control dialogs are again read correctly in the Windows 10 Anniversary update. (#5942)
* In the Web Conference Plugin (such as used on out-of-sight.net) NVDA no longer beeps and speaks progress bar updates related to microphone input. (#5888)
* Performing a Find Next or Find Previous command in Browse Mode will now correctly do a  case sensitive search if the original Find was case sensitive. (#5522)
* When editing dictionary entries, feedback is now given for invalid regular expressions. NVDA no longer crashes if a dictionary file contains an invalid regular expression. (#4834)
* If NVDA is unable to communicate with a braille display (e.g. because it has been disconnected), it will automatically disable use of the display. (#1555)
* Slightly improved performance of filtering in the Browse Mode Elements List in some cases. (#6126)
* In Microsoft Excel, the background pattern names reported by NVDA now match those used by Excel. (#6092)
* Improved support for the Windows 10 logon screen, including announcement of alerts and activating of the password field with touch. (#6010)
* NVDA now correctly detects the secondary routing buttons on ALVA BC640/680 series braille displays. (#5206)
* NVDA can again report Windows Toast notifications in recent builds of Windows 10. (#6096)
* NVDA no longer occasionally stops recognising key presses on Baum compatible and HumanWare Brailliant B braille displays. (#6035)
* If reporting of line numbers is enabled in NVDA's Document Formatting preferences, line numbers are now shown on a braille display. (#5941)
* When speech mode is off, reporting objects (such as pressing NVDA+tab to report the focus) now appears in the Speech Viewer as expected. (#6049)
* In the Outlook 2016 message list,  associated draft information is no longer reported. (#6219)
* In Google Chrome and Chrome-based browsers in a language other than English, browse mode no longer fails to work in many documents. (#6249)

### Changes for Developers

* Logging information directly from a property no longer results in the property  being called recursively over and over again. (#6122)

## 2016.2.1

This release fixes crashes in Microsoft Word:

* NVDA no longer causes Microsoft Word to crash immediately after it starts in Windows XP. (#6033)
* Removed reporting of grammar errors, as this causes crashes in Microsoft Word. (#5954, #5877)

## 2016.2

Highlights of this release include the ability to indicate spelling errors while typing; support for reporting grammar errors in Microsoft Word; and improvements and fixes to Microsoft Office support.

### New Features

* In browse mode in Internet Explorer and other MSHTML controls, using first letter navigation to move by annotation (a and shift+a) now moves to inserted and deleted text. (#5691)
* In Microsoft Excel, NVDA now reports the level of a group of cells, as well as whether it is collapsed or expanded. (#5690)
* Pressing the Report text formatting command (NVDA+f) twice presents the information in browse mode so it can be reviewed. (#4908)
* In Microsoft Excel 2010 and later, cell shading and gradient fill is now reported. Automatic reporting is controlled by the Report colors option in NVDA's Document Formatting preferences. (#3683)
* New braille translation table: Koine Greek. (#5393)
* In the Log Viewer, you can now save the log using the shortcut key control+s. (#4532)
* If reporting of spelling errors is enabled and supported in the focused control, NVDA will play a sound to alert you of a spelling error made while typing. This can be disabled using the new "Play sound for spelling errors while typing" option in NVDA's Keyboard Settings dialog. (#2024)
* Grammar errors are now reported in Microsoft Word. This can be disabled using the new "Report grammar errors" option in NVDA's Document Formatting preferences dialog. (#5877)

### Changes

* In browse mode and editable text fields, NVDA now treats numpadEnter the same as the main enter key. (#5385)
* NVDA has switched to the eSpeak NG speech synthesizer. (#5651)
* In Microsoft Excel, NVDA no longer ignores a column header for a cell when there is a blank row between the cell and the header. (#5396)
* In Microsoft Excel, coordinates are now announced before headers to eliminate ambiguity between headers and content. (#5396)

### Bug Fixes

* In browse mode, when attempting to use single letter navigation to move to an element which isn't supported for the document, NVDA reports that this isn't supported rather than reporting that there is no element in that direction. (#5691)
* When listing sheets in the Elements List in Microsoft Excel, sheets containing only charts are now included. (#5698)
* NVDA no longer reports extraneous information when switching windows in a Java application with multiple windows such as IntelliJ or Android Studio. (#5732)
* In Scintilla based editors such as Notepad++, braille is now updated correctly when moving the cursor using a braille display. (#5678)
* NVDA no longer sometimes crashes when enabling braille output. (#4457)
* In Microsoft Word, paragraph indentation is now always reported in the measurement unit chosen by the user (e.g. centimeters or inches). (#5804)
* When using a braille display, many NVDA messages that were previously only spoken are now brailled as well. (#5557)
* In accessible Java applications, the level of tree view items is now reported. (#5766)
* Fixed crashes in Adobe Flash in Mozilla Firefox in some cases. (#5367)
* In Google Chrome and Chrome-based browsers, documents within dialogs or applications can now be read in browse mode. (#5818)
* In Google Chrome and Chrome-based browsers, you can now force NVDA to switch to browse mode in web dialogs or applications. (#5818)
* In Internet Explorer and other MSHTML controls, moving focus to certain controls (specifically, where aria-activedescendant is used) no longer incorrectly switches to browse mode. This occurred, for example, when moving to suggestions in address fields when composing a message in Gmail. (#5676)
* In Microsoft Word, NVDA no longer freezes in large tables when reporting of table row/column headers is enabled. (#5878)
* In Microsoft word, NVDA no longer incorrectly reports text with an outline level (but not a built-in heading style) as a heading. (#5186)
* In browse mode in Microsoft Word, the Move past end/to start of container commands (comma and shift+comma) now work for tables. (#5883)

### Changes for Developers

* NVDA's C++ components are now built with Microsoft Visual Studio 2015. (#5592)
* You can now present a text or HTML message to the user in browse mode using ui.browseableMessage. (#4908)
* In the User Guide, when a <!-- KC:setting command is used for a setting which has a common key for all layouts, the key may now be placed after a full-width colon (：) as well as the regular colon (:). (#5739) -->

## 2016.1

Highlights of this release include the ability to optionally lower the volume of other sounds; improvements to braille output and braille display support; several significant fixes to Microsoft Office support; and fixes to browse mode in iTunes.

### New Features

* New braille translation tables: Polish 8 dot computer braille, Mongolian. (#5537, #5574)
* You can turn off the braille cursor and change its shape using the new Show cursor and Cursor shape options in the Braille Settings dialog. (#5198)
* NVDA can now connect to a HIMS Smart Beetle braille display via Bluetooth. (#5607)
* NVDA can optionally lower the volume of other sounds when installed on Windows 8 and later. This can be configured using the Audio ducking mode option in the NVDA Synthesizer dialog or by pressing NVDA+shift+d. (#3830, #5575)
* Support for the APH Refreshabraille in HID mode and the Baum VarioUltra and Pronto! when connected via USB. (#5609)
* Support for HumanWare Brailliant BI/B braille displays when the protocol is set to OpenBraille. (#5612)

### Changes

* Reporting of emphasis is now disabled by default. (#4920)
* In the Elements List dialog in Microsoft Excel, the shortcut for Formulas has been changed to alt+r so that it is different to the shortcut for the Filter field. (#5527)
* Updated liblouis braille translator to 2.6.5. (#5574)
* The word "text" is no longer reported when moving the focus or review cursor to text objects. (#5452)

### Bug Fixes

* In iTunes 12, browse mode now updates correctly when a new page loads in the iTunes Store. (#5191)
* In Internet Explorer and other MSHTML controls, moving to specific heading levels with single letter navigation now behaves as expected when the level of a heading is overridden for accessibility purposes (specifically, when aria-level overrides the level of an h tag). (#5434)
* In Spotify, focus no longer frequently lands on "unknown" objects. (#5439)
* Focus is now restored correctly when returning to Spotify from another application. (#5439)
* When toggling between browse mode and focus mode, the mode is reported in braille as well as speech. (#5239)
* The Start buttn on the Taskbar is no longer reported as a list and/or as selected in some versions of Windows. (#5178)
* Messages such as "inserted" are no longer reported when composing messages in Microsoft Outlook. (#5486)
* When using a braille display and text is selected on the current line (e.g. when searching in a text editor for text which occurs on the same line), the braille display will be scrolled if appropriate. (#5410)
* NVDA no longer silently exits when closing a Windows command console with alt+f4 in Windows 10. (#5343)
* In the Elements List in browse mode, when you change the type of element, the Filter by field is now cleared. (#5511)
* In editable text in Mozilla applications, moving the mouse again reads the appropriate line, word, etc. as expected instead of the entire content. (#5535)
* When moving the mouse in editable text in Mozilla applications, reading no longer stops at elements such as links within the word or line being read. (#2160, #5535)
* In Internet Explorer, the shoprite.com website can now be read in browse mode instead of reporting as blank. (Specifically, malformed lang attributes are now handled gracefully.) (#5569)
* In Microsoft Word, tracked changes such as "inserted" are no longer reported when track changes markup is not displayed. (#5566)
* When a toggle button is focused, NVDA now reports when it is changed from pressed to not pressed. (#5441)
* Reporting of mouse shape changes again works as expected. (#5595)
* When speaking line indentation, non-breaking spaces are now treated as normal spaces. Previously, this could cause announcements such as "space space space" instead  of "3 space". (#5610)
* When closing a modern Microsoft input method candidate list, focus is correctly restored to either the input composition or the underlying document. (#4145)
* In Microsoft Office 2013 and later, when the ribbon is set to show only tabs, items in the ribbon are again reported as expected when a tab is activated. (#5504)
* Fixes and improvements to touch screen gesture detection and binding. (#5652)
* Touch screen hovers are no longer reported in input help. (#5652)
* NVDA no longer fails to list comments in the Elements List for Microsoft Excel if a comment is  on a merged cell. (#5704)
* In a very rare case, NVDA no longer fails to read sheet content in Microsoft Excel with reporting of row and column headers enabled. (#5705)
* In Google Chrome, navigating within an Input composition when entering east Asian characters now works as expected. (#4080)
* When searching Apple Music in iTunes, browse mode for the search results document is now updated as expected. (#5659)
* In Microsoft Excel, pressing shift+f11 to create a new sheet now reports your new position instead of reporting nothing. (#5689)
* Fixed problems with braille display output when entering Korean characters. (#5640)

### Changes for Developers

* The new audioDucking.AudioDucker class allows code which outputs audio to indicate when background audio should be ducked. (#3830)
* nvwave.WavePlayer's constructor now has a wantDucking keyword argument which specifies whether background audio should be ducked while audio is playing. (#3830)
 * When this is enabled (which is the default), it is essential that WavePlayer.idle be called when appropriate.
* Enhanced I/O for braille displays: (#5609)
 * Thread-safe braille display drivers can declare themselves as such using the BrailleDisplayDriver.isThreadSafe attribute. A driver must be thread-safe to benefit from the following features.
 * Data is written to thread-safe braille display drivers in the background, thus improving performance.
 * hwIo.Serial extends pyserial to call a callable when data is received instead of drivers having to poll.
 * hwIo.Hid provides support for braille displays communicating via USB HID.
 * hwPortUtils and hwIo can optionally provide detailed debug logging, including devices found and all data sent and received.
* There are several new properties accessible from touch screen gestures: (#5652)
 * MultitouchTracker objects now contain a childTrackers property which contains the MultiTouchTrackers the tracker was composed of. For example, 2 finger double tap has child trackers for two 2-finger taps. The 2-finger taps themselves have child trackers for two taps.
 * MultiTouchTracker objects now also contain a rawSingleTouchTracker property if the tracker was the result of one single finger doing a tap, flick or hover. The SingleTouchTracker allows access to the underlying ID assigned to the finger by the operating system and whether or not the finger is still in contact at the current time.
 * TouchInputGestures now have x and y properties, removing the need to access the tracker for trivial cases.
 * TouchInputGesturs now contain a preheldTracker property, which is a MultitouchTracker object representing the other fingers held while this action was being performed.
* Two new touch screen gestures can be emitted: (#5652)
 * Plural tap and holds (e.g. double tap and hold)
 * A generalized identifier with finger count removed for holds (e.g. hold+hover for 1finger_hold+hover).

## 2015.4

Highlights of this release include performance improvements in Windows 10; inclusion in the Ease of Access Center in Windows 8 and later; enhancements for Microsoft Excel, including listing and renaming of sheets and access to locked cells in protected sheets; and support for editing of rich text in Mozilla Firefox, Google Chrome and Mozilla Thunderbird.

### New Features

* NVDA now appears in the Ease of Access Center in Windows 8 and later. (#308)
* When moving around cells in Excel, formatting changes are now automatically reported if the appropriate options are turned on in NVDA's Document Formatting Settings dialog. (#4878)
* A Report Emphasis option has been added to NVDA's Document formatting settings dialog. On by default, this option allows NVDA to automatically report the existence of emphasised text in documents. So far, this is only supported for em and strong tags in Browse Mode for Internet Explorer and other MSHTML controls. (#4920)
* The existence of inserted and deleted text is now reported in Browse Mode for Internet Explorer and other MSHTML controls if NVDA's Report Editor Revisions option is enabled. (#4920)
* When viewing track changes in NVDA's Elements List for Microsoft Word, more information such as what formatting properties were changed is now displayed. (#4920)
* Microsoft Excel: listing and renaming of sheets is now possible from NVDA's Elements List (NVDA+f7). (#4630, #4414)
* It is now possible to configure whether actual symbols are sent to speech synthesizers (e.g. to cause a pause or change in inflection) in the Symbol Pronunciation dialog. (#5234)
* In Microsoft Excel, NVDA now reports any input messages set by the sheet author on cells. (#5051)
* Support for the Baum Pronto! V4 and VarioUltra braille displays when connected via Bluetooth. (#3717)
* Support for editing of rich text in Mozilla applications such as Google Docs with braille support enabled in Mozilla Firefox and HTML composition in Mozilla Thunderbird. (#1668)
* Support for editing of rich text in Google Chrome and Chrome-based browsers such as Google Docs with braille support enabled. (#2634)
 * This requires Chrome version 47 or later.
* In browse mode in Microsoft Excel, you can navigate to locked cells in protected sheets. (#4952)

### Changes

* The Report Editor Revisions option in NVDA's Document formatting settings dialog is now turned on by default. (#4920)
* When moving by character in Microsoft Word with NVDA's Report Editor Revisions option enabled, less information is now reported for track changes, which makes navigation more efficient. To view the extra information, use the Elements List. (#4920)
* Updated liblouis braille translator to 2.6.4. (#5341)
* Several symbols (including basic mathematical symbols) have been moved to level some so that they are spoken by default. (#3799)
* If the synthesizer supports it, speech should now pause for parentheses and the en dash (–). (#3799)
* When selecting text, the text is reported before the indication of selection instead of after. (#1707)

### Bug Fixes

* Major performance improvements when navigating the Outlook 2010/2013 message list. (#5268)
* In a chart in Microsoft Excel, navigating with certain keys (such as changing sheets with control+pageUp and control+pageDown) now works correctly. (#5336)
* Fixed the visual appearance of the buttons in the warning dialog which is displayed when you attempt to downgrade NVDA. (#5325)
* In Windows 8 and later, NVDA now starts a lot earlier when configured to start after logging on to Windows. (#308)
 * If you enabled this using a previous version of NVDA, you will need to disable it and enable it again in order for the change to take effect. Follow this procedure:
  1. Open the General Settings dialog.
  1. Uncheck the Automatically start NVDA after I log on to Windows checkbox.
  1. Press the OK button.
  1. Open the General Settings dialog again.
  1. Check the Automatically start NVDA after I log on to Windows checkbox.
  1. Press the OK button.
* Performance enhancements for UI Automation including  File Explorer and Task Viewer. (#5293)
* NVDA now correctly switches to focus mode when tabbing to read-only ARIA grid controls in Browse Mode for Mozilla Firefox and other Gecko-based controls. (#5118)
* NVDA now correctly reports "no previous" instead of "no next" when there are no more objects when flicking left on a touch screen.
* Fixed problems when typing multiple words into the filter field in the Input Gestures dialog. (#5426)
* NVDA no longer freezes in some cases when reconnecting to a HumanWare Brailliant BI/B series display via USB. (#5406)
* In languages with conjunct characters, character descriptions now work as expected for upper case English characters. (#5375)
* NVDA should no longer occasionally freeze when bringing up the Start Menu in Windows 10. (#5417)
* In Skype for Desktop, notifications which are displayed before a previous notification disappears are now reported. (#4841)
* Notifications are now reported correctly in Skype for Desktop 7.12 and later. (#5405)
* NVDA now correctly reports the focus when dismissing a context menu in some applications such as Jart. (#5302)
* In Windows 7 and later, Color is again reported in certain applications such as Wordpad. (#5352)
* When editing in Microsoft PowerPoint, pressing enter now reports automatically entered text such as a bullet or number. (#5360)

## 2015.3

Highlights of this release include initial support for Windows 10; the ability to disable single letter navigation in browse mode (useful for some web apps); improvements in Internet Explorer; and fixes for garbled text when typing in certain applications with braille enabled.

### New Features

* The existence of spelling errors is announced in editable fields for Internet Explorer and other MSHTML controls. (#4174)
* Many more Unicode math symbols are now spoken when they appear in text. (#3805)
* Search suggestions in the Windows 10 start screen are automatically reported. (#5049)
* Support for the EcoBraille 20, EcoBraille 40, EcoBraille 80 and EcoBraille Plus braille displays. (#4078)
* In browse mode, you can now toggle single letter navigation on and off by pressing NVDA+shift+space. When off, single letter keys are passed to the application, which is useful for some web applications such as Gmail, Twitter and Facebook. (#3203)
* New braille translation tables: Finnish 6 dot, Irish grade 1, Irish grade 2, Korean grade 1 (2006), Korean grade 2 (2006). (#5137, #5074, #5097)
* The QWERTY keyboard on the Papenmeier BRAILLEX Live Plus braille display is now supported. (#5181)
* Experimental support for the Microsoft Edge web browser and browsing engine in Windows 10. (#5212)
* New language: Kannada.

### Changes

* Updated liblouis braille translator to 2.6.3. (#5137)
* When attempting to install an earlier version of NVDA than is currently installed, you will now be warned that this is not recommended and that NVDA should be completely uninstalled before proceeding. (#5037)

### Bug Fixes

* In browse mode for Internet Explorer and other MSHTML controls, quick navigation by form field no longer incorrectly includes presentational list items. (#4204)
* In Firefox, NVDA no longer inappropriately reports the content of an ARIA tab panel when focus moves inside it. (#4638)
* In Internet Explorer and other MSHTML controls, tabbing into sections, articles or dialogs  no longer inappropriately reports all content in the container. (#5021, #5025)
* When using Baum/HumanWare/APH braille displays with a braille keyboard, braille input no longer stops functioning after pressing another type of key on the display. (#3541)
* In Windows 10, extraneous information is no longer reported when pressing alt+tab or alt+shift+tab to switch between applications. (#5116)
* Typed text is no longer garbled when using certain applications such as Microsoft Outlook with a braille display. (#2953)
* In browse mode in Internet Explorer and other MSHTML controls, the correct content is now reported when an element appears or changes and is immediately focused. (#5040)
* In browse mode in Microsoft Word, single letter navigation now updates the braille display and the review cursor as expected. (#4968)
* In braille, extraneous spaces are no longer displayed between or after indicators for controls and formatting. (#5043)
* When an application is responding slowly and you switch away from that application, NVDA is now much more responsive in other applications in most cases. (#3831)
* Windows 10 Toast notifications are now reported as expected. (#5136)
* The value is now reported as it changes in certain (UI Automation) combo boxes where this was not working previously.
* In browse mode in web browsers, tabbing now behaves as expected after tabbing to a frame document. (#5227)
* The Windows 10 lock screen can now be dismissed using a touch screen. (#5220)
* In Windows 7 and later, text is no longer garbled when typing in certain applications such as Wordpad and Skype with a braille display. (#4291)
* On the Windows 10 lock screen, it is no longer possible to read the clipboard, access running applications with the review cursor, change NVDA configuration, etc. (#5269)

### Changes for Developers

* You can now inject raw input from a system keyboard that is not handled natively by Windows (e.g. a QWERTY keyboard on a braille display) using the new keyboardHandler.injectRawKeyboardInput function. (#4576)
* eventHandler.requestEvents has been added to request particular events that are blocked by default; e.g. show events from a specific control or certain events even when in the background. (#3831)
* Rather than a single i18nName attribute, synthDriverHandler.SynthSetting now has separate displayNameWithAccelerator and displayName attributes to avoid reporting of the accelerator in the synth settings ring in some languages.
 * For backwards compatibility, in the constructor, displayName is optional and will be derived from displayNameWithAccelerator if not provided. However, if you intend to have an accelerator for a setting, both should be provided.
 * The i18nName attribute is deprecated and may be removed in a future release.

## 2015.2

Highlights of this release include the ability to read charts in Microsoft Excel and support for reading and interactive navigation of mathematical content.

### New Features

* Moving forward and backward by sentence in Microsoft Word and Outlook is now possible with alt+downArrow and alt+upArrow respectively. (#3288)
* New braille translation tables for several Indian languages. (#4778)
* In Microsoft Excel, NVDA now reports when a cell has overflowing or cropped content. (#3040)
* In Microsoft Excel, you can now use the Elements List (NVDA+f7) to allow listing of charts, comments and formulas. (#1987)
* Support for reading charts in Microsoft Excel. To use this, select the chart using the Elements List (NVDA+f7) and then use the arrow keys to move between the data points. (#1987)
* Using MathPlayer 4 from Design Science, NVDA can now read and interactively navigate mathematical content in web browsers and in Microsoft Word and PowerPoint. See the "Reading Mathematical Content" section in the User Guide for details. (#4673)
* It is now possible to assign input gestures (keyboard commands, touch gestures, etc.) for all NVDA preferences dialogs and document formatting options using the Input Gestures dialog. (#4898)

### Changes

* In NVDA's Document Formatting dialog, the keyboard shortcuts for Report lists, Report links, Report line numbers and Report font name have been changed. (#4650)
* In NVDA's Mouse Settings dialog, keyboard shortcuts have been added for play audio coordinates when mouse moves and brightness controls audio coordinates volume. (#4916)
* Significantly improved reporting of color names. (#4984)
* Updated liblouis braille translator to 2.6.2. (#4777)

### Bug Fixes

* Character descriptions are now handled correctly for conjunct characters in certain Indian languages. (#4582)
* If the "Trust voice's language when processing characters and symbols" option is enabled, the Punctuation/Symbol pronunciation dialog now correctly uses the voice language. Also, the language for which pronunciation is being edited is shown in the dialog's title. (#4930)
* In Internet Explorer and other MSHTML controls, typed characters are no longer inappropriately announced in editable combo boxes such as the Google search field on the Google home page. (#4976)
* When selecting colors in Microsoft Office applications, color names are now reported. (#3045)
* Danish braille output now works again. (#4986)
* PageUp/pageDown can again be used to change slides within a PowerPoint slide show. (#4850)
* In Skype for Desktop 7.2 and later, typing notifications are now reported and problems immediately after moving focus out of a conversation have been fixed. (#4972)
* Fixed problems when typing certain punctuation/symbols such as brackets into the filter field in the Input Gestures dialog. (#5060)
* In Internet Explorer and other MSHTML controls, pressing g or shift+g to navigate to graphics now includes elements marked as images for accessibility purposes (i.e. ARIA role img). (#5062)

### Changes for Developers

* brailleInput.handler.sendChars(mychar) will no longer filter out a character if it is equal to the previous character by ensuring that the key sent is correctly released. (#4139)
* Scripts for changing touch modes will now honor new labeles added to touchHandler.touchModeLabels. (#4699)
* Add-ons can provide their own math presentation implementations. See the mathPres package for details. (#4509)
* Speech commands have been implemented to insert a break between words and to change the pitch, volume and rate. See BreakCommand, PitchCommand, VolumeCommand and RateCommand in the speech module. (#4674)
 * There is also speech.PhonemeCommand to insert specific pronunciation, but the current implementations only support a very limited number of phonemes.

## 2015.1

Highlights of this release include browse mode for documents in Microsoft Word and Outlook; major enhancements to support for Skype for Desktop; and significant fixes for Microsoft Internet Explorer.

### New Features

* You can now add new symbols in the Symbol Pronunciation dialog. (#4354)
* In the Input Gestures dialog, you can use the new "Filter by" field to show only gestures containing specific words. (#4458)
* NVDA now automatically reports new text in mintty. (#4588)
* In the browse mode Find dialog, there is now an option to perform a case sensitive search. (#4584)
* Quick navigation (pressing h to move by heading, etc.) and Elements List (NVDA+f7) are now available in Microsoft Word documents by turning on browse mode with NVDA+space. (#2975)
* Reading HTML messages in Microsoft Outlook 2007 and later has been majorly improved as Browse mode is automatically enabled for these messages. If browse mode is not enabled in some rare situations, you can force it on with NVDA+space. (#2975)
* Table column headers in Microsoft word are automatically reported for tables where a header row has been explicitly specified by the author via Microsoft word's table properties. (#4510)
 * However, For tables where rows have been merged, this will not work automatically. In this situation, you can still set column headers manually in NVDA with NVDA+shift+c.
* In Skype for Desktop, notifications are now reported. (#4741)
* In Skype for Desktop, you can now report and review recent messages using NVDA+control+1 through NVDA+control+0; e.g. NVDA+control+1 for the most recent message and NVDA+control+0 for the tenth most recent. (#3210)
* In a conversation in Skype for Desktop, NVDA now reports when a contact is typing. (#3506)
* NVDA can now be installed silently via the command line without starting the installed copy after installation. To do this, use the --install-silent option. (#4206)
* Support for the Papenmeier BRAILLEX Live 20, BRAILLEX Live and BRAILLEX Live Plus braille displays. (#4614)

### Changes

* In NVDA's Document Formatting settings dialog, the option to report spelling errors now has a shortcut key (alt+r). (#793)
* NVDA will now use the synthesizer/voice's language for character and symbol processing (including punctuation/symbol names), regardless of whether automatic language switching is turned on. To turn off this feature so that NVDA again uses its interface language, uncheck the new option in Voice settings called Trust Voice's language when processing characters and symbols. (#4210)
* Support for the Newfon synthesizer has been removed. Newfon is now available as an NVDA add-on. (#3184)
* Skype for Desktop 7 or later is now required for use with NVDA; earlier versions are not supported. (#4218)
* Downloading of NVDA updates is now more secure. (Specifically, the update information is retrieved via https and the hash of the file is verified after it is downloaded.) (#4716)
* eSpeak has been upgraded to version 1.48.04 (#4325)

### Bug Fixes

* In Microsoft Excel, merged row and column header cells are now handled correctly. For example, if A1 and B1 are merged, then B2 will now have A1 and B1 reported as its column header rather than nothing at all. (#4617)
* When editing the content of a text box in Microsoft PowerPoint 2003, NVDA will correctly report the content of each line. Previously, in each paragraph, lines would increasingly be off by one character. (#4619)
* All of NVDA's dialogs are now centred on the screen, improving visual presentation and usability. (#3148)
* In Skype for desktop, when entering an introductory message to add a contact, entering and moving through the text now works correctly. (#3661)
* When focus moves to a new item in tree views in the Eclipse IDE, if the previously focused item is a check box, it is no longer incorrectly announced. (#4586)
* In the Microsoft Word spell check dialog, the next error will be automatically reported when the last one has been changed or ignored using respective shortcut keys. (#1938)
* Text can again be read correctly in places such as Tera Term Pro's terminal window and documents in Balabolka. (#4229)
* Focus now correctly returns to the document being edited When finishing input composition of text in Korean and other east Asian languages while editing within a frame in Internet Explorer and other MSHTML documents. (#4045)
* In the Input Gestures dialog, when selecting a keyboard layout for a keyboard gesture being added, pressing escape now closes the menu as expected instead of closing the dialog. (#3617)
* When removing an add-on, the add-on directory is now correctly deleted after restarting NVDA. Previously, you had to restart twice. (#3461)
* Major problems have been fixed when using Skype for Desktop 7. (#4218)
* When you send a message in Skype for Desktop, it is no longer read twice. (#3616)
* In Skype for Desktop, NVDA should no longer occasionally spuriously read a large flood of messages (perhaps even an entire conversation). (#4644)
* fixed a problem where NVDA's Report date/time command did not honor the regional settings specified by the user in some cases. (#2987)
* In browse mode, nonsensical text (sometimes spanning several lines) is no longer presented for certain graphics such as found on Google Groups. (Specifically, this occurred with base64 encoded images.) (#4793)
* NVDA should no longer freeze after a few seconds when moving focus away from a Windows Store app as it becomes suspended. (#4572)
* The aria-atomic attribute on live regions in Mozilla Firefox is now honored even when the atomic element itself changes. Previously, it only affected descendant elements. (#4794)
* Browse mode will reflect updates, and live regions will be announced, for   browse mode documents within ARIA applications embedded in a document in Internet Explorer or other MSHTML controls. (#4798)
* When text is changed or added in live regions in Internet Explorer and other MSHTML controls where the author has specified that text is relevant, only the changed or added text is announced, rather than all of the text in the containing element. (#4800)
* Content indicated by the aria-labelledby attribute on elements in Internet Explorer and other MSHTML controls correctly replaces the original content  where it is appropriate to do so. (#4575)
* When checking spelling in Microsoft Outlook 2013, the misspelled word is now announced. (#4848)
* In Internet Explorer and other MSHTML controls, content inside elements hidden with visibility:hidden is no longer inappropriately presented in browse mode. (#4839, #3776)
* In Internet Explorer and other MSHTML controls, the title attribute on form controls no longer inappropriately takes preference over other label associations. (#4491)
* In Internet Explorer and other MSHTML controls, NVDA no longer ignores focusing  of elements  due to the aria-activedescendant attribute. (#4667)

### Changes for Developers

* Updated wxPython to 3.0.2.0. (#3763)
* Updated Python to 2.7.9. (#4715)
* NVDA no longer crashes when restarting after removing or updating an add-on which imports speechDictHandler in its installTasks module. (#4496)

## 2014.4

### New Features

* New languages: Colombian Spanish, Punjabi.
* It is now possible to restart NVDA or restart NVDA with add-ons disabled from NVDA's exit dialog. (#4057)
 * NVDA can also be started with add-ons disabled by using the --disable-addons command line option.
* In speech dictionaries, it is now possible to specify that a pattern should only match if it is a whole word; i.e. it does not occur as part of a larger word. (#1704)

### Changes

* If an object you have moved to with object navigation is inside a browse mode document, but the object you were on previously was not, the review mode is automatically set to document. Previously, this only happened if the navigator object was moved due to the focus changing. (#4369)
* The Braille display and Synthesizer lists in the respective settings dialogs are now alphabetically sorted except for No braille/No speech, which are now at the bottom. (#2724)
* Updated liblouis braille translator to 2.6.0. (#4434, #3835)
* In browse mode, pressing e and shift+e to navigate to edit fields now includes editable combo boxes. This includes the search box in the latest version of Google Search. (#4436)
* Clicking the NVDA icon in the Notification Area with the left mouse button now opens the NVDA menu instead of doing nothing. (#4459)

### Bug Fixes

* When moving focus back to a browse mode document (e.g. alt+tabbing to an already opened web page), the review cursor is properly positioned at the virtual caret, rather than the focused control (e.g. a nearby link). (#4369)
* In PowerPoint slide shows, the review cursor correctly follows the virtual caret. (#4370)
* In Mozilla Firefox and other Gecko-based browsers, new content within a live region will be announced even if the new content has a usable ARIA live type different to the parent live region; e.g. when content marked as assertive is added to a live region marked as polite. (#4169)
* In Internet Explorer and other MSHTML controls, some cases where a document is contained within another document no longer prevent the user from accessing some of the content (specifically, framesets inside framesets). (#4418)
* NVDA no longer crashes when attempting to use a Handy Tech braille display in some cases. (#3709)
* In Windows Vista, a spurious "Entry Point Not Found" dialog is no longer displayed in several cases such as when starting NVDA from the Desktop shortcut or via the shortcut key. (#4235)
* Serious problems with editable text controls in dialogs in recent versions of Eclipse have been fixed. (#3872)
* In Outlook 2010, moving the caret now works as expected in the location field of appointments and meeting requests. (#4126)
* Inside a live region, content which is marked as not being live (e.g. aria-live="off") is now correctly ignored. (#4405)
* When reporting the text of a status bar that has a name, the name is now correctly separated from the first word of the status bar text. (#4430)
* In password entry fields with speaking of typed words enabled, multiple asterisks are no longer pointlessly reported when beginning new words. (#4402)
* In the Microsoft Outlook message list, items are no longer pointlessly announced as Data Items. (#4439)
* When selecting text in the code editing control in the Eclipse IDE, the entire selection is no longer announced every time the selection changes. (#2314)
* Various versions of Eclipse, such as Spring Tool Suite and the version included in the Android Developer Tools bundle, are now recognised as Eclipse and handled appropriately. (#4360, #4454)
* Mouse tracking and touch exploration in Internet Explorer and other MSHTML controls (including many Windows 8 applications) is now much more accurate  on high DPI displays or when document zoom is changed. (#3494)
* Mouse tracking and touch exploration in Internet Explorer and other MSHTML controls will now announce the label of more buttons. (#4173)
* When using a Papenmeier BRAILLEX braille display with BrxCom, keys on the display now work as expected. (#4614)

### Changes for Developers

* For executables which host many different apps (e.g. javaw.exe), code can now be provided to load specific app modules for each app instead of loading the same app module for all hosted apps. (#4360)
 * See the code documentation for appModuleHandler.AppModule for details.
 * Support for javaw.exe is implemented.

## 2014.3

### New Features

* The sounds played when NVDA starts and exits can be disabled via a new option in the General Settings dialog. (#834)
* Help for add-ons can be accessed from the Add-ons Manager for add-ons which support this. (#2694)
* Support for the Calendar in Microsoft Outlook 2007 and above (#2943) including:
 * Announcement of the current time when moving around with the arrow keys.
 * Indication if the selected time is within any appointments.
 * announcement of the selected appointment when pressing tab.
 * Smart filtering of the date so as to only announce the date if the new selected time or appointment is on a different day to the last.
* Enhanced support for the Inbox and other message lists in Microsoft Outlook 2010 and above (#3834) including:
 * The ability to silence column headers (from, subject, etc.) by turning off the Report Table row and column headers option in Document Formatting settings.
 * The ability to use table navigation commands (control + alt + arrows) to move through the individual columns.
* Microsoft word: If an inline image has no alternative text set, NVDA will instead report the title of the image if the author has provided one. (#4193)
* Microsoft Word: NVDA can now report paragraph indenting with  the report formatting command (NVDA+f). It can also be reported automatically when the new Report Paragraph indenting option is enabled in Document Formatting settings. (#4165)
* Report automatically inserted text such as a new bullet, number or tab indent when pressing enter in editable documents and text fields. (#4185)
* Microsoft word: Pressing NVDA+alt+c will report  the text of a comment if the cursor is within one. (#3528)
* Improved support for automatic column and row header reading in Microsoft Excel (#3568) including:
 * Support of Excel defined name ranges to identify header cells (compatible with Jaws screen reader) .
 * The set column header (NVDA+shift+c) and set row header (NVDA+shift+r) commands now store the settings in the worksheet so that they are available the next time the sheet is opened, and will be available to other screen readers that support the defined name range scheme.
 * These commands can also now be used multiple times per sheet to set different headers for different regions.
* Support for automatic column and row header reading in Microsoft Word (#3110) including:
 * Support of Microsoft Word bookmarks to identify header cells (compatible with Jaws screen reader).
 -  set column header (NVDA+shift+c) and set row header (NVDA+shift+r) commands  while on the first header cell in a table allow you to tell NVDA that these headers should be reported automatically.  Settings are stored in the document so that they are available the next time the document is opened, and will be available to other screen readers that support the bookmark scheme.
* Microsoft Word: Report the distance from the left edge of the page when the tab key is pressed. (#1353)
* Microsoft Word: provide feedback in speech and braille for most available formatting shortcut keys (bold, italic, underline, alignment, outline level, superscript, subscript and font size). (#1353)
* Microsoft Excel: If the selected cell contains comments, they can be now reported by pressing NVDA+alt+c. (#2920)
* Microsoft Excel: Provide an NVDA-specific dialog to edit the comments on the currently selected cell when pressing Excel's shift+f2 command to enter comment editing mode. (#2920)
* Microsoft Excel: speech and braille feedback for many more selection movement shortcuts (#4211) including:
 * Vertical page movement (pageUp and pageDown);
 * Horizontal page movement (alt+pageUp and alt+pageDown);
 * Extend selection (the above keys with Shift added); and
 * Selecting the current region (control+shift+8).
* Microsoft Excel: The vertical and horizontal  alignment for cells can now be reported with the report formatting command (NVDA+f). It can also be reported automatically if the Report alignment option in Document Formatting settings is enabled. (#4212)
* Microsoft Excel: The style of a cell can now be reported with the report formatting command (NVDA+f). It can also be reported automatically if the Report Style option in Document formatting settings is enabled. (#4213)
* Microsoft PowerPoint: when moving shapes around a slide with the arrow keys, the shape's current location is now reported (#4214) including:
 * The distance between the shape and each of the  slide edges is reported.
 * If the shape covers or is covered by another shape, then the distance overlapped and the overlapped shape are reported.
 * To report this information at any time without moving a shape, press the report location command (NVDA+delete).
 * When selecting a shape, if it is covered by another shape, NVDA will report that it is obscured.
* The report location command (NVDA+delete) is more context specific in some situations. (#4219)
 * In standard edit fields and browse mode, the cursor position as a percentage through the content and its screen coordinates are reported.
 * On shapes in PowerPoint Presentations, position of the shape relative to the slide and other shapes is reported.
 * Pressing this command twice will produce the previous behaviour of reporting the location information for the entire control.
* New language: Catalan.

### Changes

* Updated liblouis braille translator to 2.5.4. (#4103)

### Bug Fixes

* In Google Chrome and Chrome-based browsers, certain chunks of text (such as those with emphasis) are no longer repeated when reporting the text of an alert or dialog. (#4066)
* In browse mode in Mozilla applications, pressing enter on a button, etc. no longer fails to activate it (or activates the wrong control) in certain cases such as the buttons at the top of Facebook. (#4106)
* Useless information is no longer announced when tabbing in iTunes. (#4128)
* In certain lists in iTunes such as the Music list, moving to the next item using object navigation now works correctly. (#4129)
* HTML elements considered headings because of WAI ARIA markup are now included in the Browse mode Elements list and quick navigation for Internet Explorer documents. (#4140)
* Following same-page links in recent versions of Internet Explorer now correctly moves to and reports the destination position in browse mode  documents. (#4134)
* Microsoft Outlook 2010 and above: Overall access to secure dialogs such as the New profiles and mail setup dialogs has been improved. (#4090, #4091, #4095)
* Microsoft Outlook: Useless verbosity has been decreased in command toolbars when navigating through  certain dialogs. (#4096, #3407)
* Microsoft word: Tabbing to a blank cell in a table no longer incorrectly announces exiting the table. (#4151)
* Microsoft Word: The first character past the end of a table (including a new blank line) is no longer incorrectly considered to be inside the table. (#4152)
* Microsoft Word 2010 spell check dialog: The actual misspelled word is reported rather than  inappropriately reporting just the first bold word. (#3431)
* In browse mode in Internet Explorer and other MSHTML controls, tabbing or using single letter navigation to move to form fields again reports the label in many cases where it didn't (specifically, where HTML label elements are used). (#4170)
* Microsoft Word: Reporting the existence and placement of comments is more accurate. (#3528)
* Navigation of certain dialogs in MS Office products such as Word, Excel and Outlook has been improved by no longer reporting particular control container toolbars which are not useful to the user. (#4198)
* Task panes such as clipboard manager or File recovery no longer accidentilly seem to gain focus when opening an application such as Microsoft Word or Excel, which was sometimes causing the user to have to switch away from and back to the application to use the document or spreadsheet.  (#4199)
* NVDA no longer fails to run on recent Windows Operating Systems if the user's Windows language is set to Serbian (Latin). (#4203)
* Pressing numlock while in input help mode now correctly toggles numlock, rather than causing the keyboard and the Operating System to become out of sync in regards to the state of this key. (#4226)
* In Google Chrome, the title of the document is again reported when switching tabs. In NVDA 2014.2, this did not occur in some cases. (#4222)
* In Google Chrome and Chrome-based browsers, the URL of the document is no longer reported when reporting the document. (#4223)
* When running say all with the No speech synthesizer selected (useful for automated testing), say all will now complete instead of stopping after the first few lines. (#4225)
* Microsoft Outlook's Signature dialog: The Signature editing field is now accessible, allowing for full cursor tracking and format detection. (#3833)
* Microsoft Word: When reading the last line of a table cell, the entire table cell is no longer read. (#3421)
* Microsoft Word: When reading the first or last line of a table of contents, the entire table of contents is no longer read. (#3421)
* When speaking typed words and in some other cases, words are no longer incorrectly broken at marks such as vowel signs and virama in Indic languages. (#4254)
* Numeric editable text fields in GoldWave are now handled correctly. (#670)
* Microsoft Word: when moving by paragraph with control+downArrow / control+upArrow, it is no longer necessary to press them twice if moving through bulleted or numbered lists. (#3290)

### Changes for Developers

* NVDA now has unified support for add-on documentation. See the Add-on Documentation section of the Developer Guide for details. (#2694)
* When providing gesture bindings on a ScriptableObject via __gestures, it is now possible to provide the None keyword as the script. This unbinds the gesture in any base classes. (#4240)
* It is now possible to change the shortcut key used to start NVDA for locales where the normal shortcut causes problems. (#2209)
 * This is done via gettext.
 * Note that the text for the Create desktop shortcut option in the Install NVDA dialog, as well as the shortcut key in the User Guide, must also be updated.

## 2014.2

### New Features

* Announcement of text selection is now possible in some custom edit fields where display information is used. (#770)
* In accessible Java applications, position information is now announced for radio buttons and other controls that expose group information. (#3754)
* In accessible Java applications, keyboard shortcuts are now announced for controls that have them. (#3881)
* In browse mode, labels on landmarks are now reported. They are also included in the Elements List dialog. (#1195)
* In browse mode, labelled regions are now treated as landmarks. (#3741)
* In Internet Explorer documents and applications, Live Regions (part of the W3c ARIA standard) are now supported, thus allowing web authors to mark particular content to be automatically spoken as it changes. (#1846)

### Changes

* When exiting a dialog or application within a browse mode document, the browse mode document's name and type is no longer announced. (#4069)

### Bug Fixes

* The standard Windows System menu is no longer accidentally silenced in Java applications. (#3882)
* When copying text from screen review, line breaks are no longer ignored. (#3900)
* Pointless whitespace objects are no longer reported in some applications when the focus changes or when using object navigation with simple review enabled. (#3839)
* Message boxes and other dialogs produced by NVDA again cause previous speech to be canceled before announcing the dialog.
* In browse mode, the labels of controls such as links and buttons are now rendered correctly where the label has been overridden by the author for accessibility purposes (specifically, using aria-label or aria-labelledby). (#1354)
* In Browse mode in Internet Explorer, text contained within an element marked as presentational (ARIA role="presentation") is no longer inappropriately ignored. (#4031)
* It is now again possible to type Vietnamese text using the Unikey software. To do this, uncheck the new Handle keys from other applications checkbox in NVDA's Keyboard settings dialog. (#4043)
* In browse mode, radio and check menu items are reported as controls instead of just clickable text. (#4092)
* NVDA no longer incorrectly switches from focus mode to browse mode when a radio or check menu item is focused. (#4092)
* In Microsoft PowerPoint with speaking of typed words enabled, characters erased with backspace are no longer announced as part of the typed word. (#3231)
* In Microsoft Office 2010 Options dialogs, the labels of combo boxes are reported correctly. (#4056)
* In browse mode in Mozilla applications, using quick navigation commands to move to the next or previous button or form field now includes toggle buttons as expected. (#4098)
* The content of alerts in Mozilla applications is no longer reported twice. (#3481)
* In browse mode, containers and landmarks are no longer inappropriately repeated while navigating within them at the same time as page content is changing (e.g. navigating the Facebook and Twitter websites). (#2199)
* NVDA recovers in more cases when switching away from applications that stop responding. (#3825)
* The caret (insertion point) again correctly updates when doing a sayAll command while in editable text drawn directly to the screen. (#4125)

## 2014.1

### New Features

* Support for Microsoft PowerPoint 2013. Note that protected view is not supported. (#3578)
* In Microsoft word and Excel, NVDA can now read the selected symbol when choosing symbols using the Insert Symbols dialog. (#3538)
* It is now possible to choose if content in documents should be identified as clickable via a new option in the Document Formatting settings dialog. This option is on by default in accordance with the previous behavior. (#3556)
* Support for braille displays connected via Bluetooth on a computer running the Widcomm Bluetooth Software. (#2418)
* When editing text in PowerPoint, hyperlinks are now reported. (#3416)
* When in ARIA applications or dialogs on the web, it is now possible to force NVDA to switch to browse mode with NVDA+space allowing document-style navigation of the application or dialog. (#2023)
* In Outlook Express / Windows Mail / Windows Live Mail, NVDA now reports if a message has an attachment or is flagged. (#1594)
* When navigating tables in accessible Java applications, row and column coordinates are now reported, including  column and  row headers if they exist. (#3756)

### Changes

* For Papenmeier braille displays, the move to flat review/focus command has been removed. Users can assign their own keys using the Input Gestures dialog. (#3652)
* NVDA now relies  on the Microsoft VC runtime version 11, which means it can no longer be run on Operating systems older than Windows XP Service Pack 2 or Windows Server 2003 Service Pack 1.
* Punctuation level Some will now speak star (*) and plus (+) characters. (#3614)
* Upgraded eSpeak to version 1.48.04 which includes many language fixes and fixes several crashes. (#3842, #3739, #3860)

### Bug Fixes

* When moving around or selecting cells in Microsoft Excel, NVDA should no longer inappropriately announce the old cell rather than the new cell when Microsoft Excel is slow to move the selection. (#3558)
* NVDA properly handles opening a dropdown list for a cell in Microsoft Excel via the context menu. (#3586)
* New page content in iTunes 11 store pages is now shown properly in browse mode when following a link in the store or when opening the store initially. (#3625)
* Buttons for previewing songs in the iTunes 11 store now show their label in browse mode. (#3638)
* In browse mode in Google Chrome, the labels of check boxes and radio buttons are now rendered correctly. (#1562)
* In Instantbird, NVDA no longer reports useless information every time you move to a contact in the Contacts list. (#2667)
* In browse mode in Adobe Reader, the correct text is now rendered for buttons, etc. where the label has been overridden using a tooltip or other means. (#3640)
* In browse mode in Adobe Reader, extraneous graphics containing the text "mc-ref" will no longer be rendered. (#3645)
* NVDA no longer reports all cells in Microsoft Excel as underlined in their formatting information. (#3669)
* No longer show meaningless characters in browse mode documents such as those found in the Unicode private usage range. In some cases these were stopping more useful labels from being shown. (#2963)
* Input composition for entering east-asian characters no longer fails in PuTTY. (#3432)
* Navigating in a document after a canceled say all no longer results in NVDA sometimes incorrectly announcing that you have left a field (such as a table) lower in the document that the say all never actually spoke. (#3688)
* When using browse mode quick navigation commands  while in say all with skim reading enabled, NVDA more accurately announces the new field; e.g. it now says a heading is a heading, rather than just its text. (#3689)
* The jump to end or start of container quick navigation commands now honor the skim reading during say all setting; i.e. they will no longer cancel the current say all. (#3675)
* Touch gesture names listed in NVDA's Input Gestures dialog are now friendly and localized. (#3624)
* NVDA no longer causes certain programs to crash when moving the mouse over their rich edit (TRichEdit) controls. Programs include Jarte 5.1 and BRfácil. (#3693, #3603, #3581)
* In Internet Explorer and other MSHTML controls, containers such as tables marked as presentation by ARIA are no longer reported to the user. (#3713)
* in Microsoft Word, NVDA no longer inappropriately repeats table row and column information for a cell on a braille display multiple times. (#3702)
* In languages which use a space as a digit group/thousands separator such as French and German, numbers from separate chunks of text are no longer pronounced as a single number. This was particularly problematic for table cells containing numbers. (#3698)
* Braille no longer sometimes fails to update when the system caret is moved in Microsoft Word 2013. (#3784)
* When positioned on the first character of a heading in Microsoft Word, the text communicating it is a heading (including the level) no longer disappears off a braille display. (#3701)
* When a configuration profile is triggered for an application and that application is exited, NVDA no longer sometimes fails to deactivate the profile. (#3732)
* When entering Asian input into a control within NVDA itself (e.g. the browse mode Find dialog), "NVDA" is no longer incorrectly reported in place of the candidate. (#3726)
* The tabs in the Outlook 2013 options dialog are now reported. (#3826)
* Improved support for ARIA live regions in Firefox and other Mozilla Gecko applications:
 * Support for aria-atomic updates and filtering of aria-busy updates. (#2640)
 * Alternative text (such as alt attribute or aria-label) is included if there is no other useful text. (#3329)
 * Live region updates are no longer silenced if they occur at the same time as the focus moves. (#3777)
* Certain presentation elements in Firefox and other Mozilla Gecko applications are no longer inappropriately shown in browse mode (specifically, when the element is marked with aria-presentation but it is also focusable). (#3781)
* A performance improvement when navigating a document in Microsoft Word with spelling errors enabled. (#3785)
* Several fixes to the support for accessible Java applications:
 * The initially focused control in a frame or dialog no longer fails to be reported when the frame or dialog comes to the foreground. (#3753)
 * Unuseful position information is no longer announced for radio buttons (e.g. 1 of 1). (#3754)
 * Better reporting of JComboBox controls (html no longer reported, better reporting of expanded and collapsed states). (#3755)
 * When reporting the text of dialogs, some text that was previously missing is now included. (#3757)
 * Changes to the name, value or description of the focused control is now reported more accurately. (#3770)
* Fix a crash in NVDA seen in Windows 8 when focusing on certain RichEdit controls containing large amounts of text (e.g. NVDA's log viewer, windbg). (#3867)
* On systems with a high DPI display setting (which occurs by default for many modern screens), NVDA no longer routes the mouse to the wrong location in some applications. (#3758, #3703)
* Fixed an occasional problem when browsing the web where NVDA would stop working correctly until restarted, even though it didn't crash or freeze. (#3804)
* A Papenmeier braille display can now be used even if a Papenmeier display has never been connected via USB. (#3712)
* NVDA no longer freezes when the Papenmeier BRAILLEX older models braille display is selected without a display connected.

### Changes for Developers

* AppModules now contain productName and productVersion properties. This info is also now included in Developer Info (NVDA+f1). (#1625)
* In the Python Console, you can now press the tab key to complete the current identifier. (#433)
 * If there are multiple possibilities, you can press tab a second time to choose from a list.

## 2013.3

### New Features

* Form fields are now reported in Microsoft word documents. (#2295)
* NVDA can now announce revision information in Microsoft Word when Track Changes is enabled. Note that Report editor revisions in NVDA's document settings dialog (off by default) must be enabled also for them to be announced. (#1670)
* Dropdown lists in Microsoft Excel 2003 through 2010 are now announced when opened and navigated around. (#3382)
* a new 'Allow Skim Reading in Say All' option in the Keyboard settings dialog allows navigating through a document with browse mode quick navigation and line / paragraph movement commands, while remaining in say all. This option is off by default. (#2766)
* There is now an Input Gestures dialog to allow simpler customization of the input gestures (such as keys on the keyboard) for NVDA commands. (#1532)
* You can now have different settings for different situations using configuration profiles. Profiles can be activated manually or automatically (e.g. for a particular application). (#87, #667, #1913)
* In Microsoft Excel, cells that are links are now announced as links. (#3042)
* In Microsoft Excel, the existence of comments on a cell is now reported to the user. (#2921)

### Bug Fixes

* Zend Studio now functions the same as Eclipse. (#3420)
* The changed state of certain checkboxes in the Microsoft Outlook 2010 message rules dialog are now reported automatically. (#3063)
* NVDA will now report the pinned state for pinned controls such as tabs in Mozilla Firefox. (#3372)
* It is now possible to bind scripts to keyboard gestures containing Alt and/or Windows keys as modifiers. Previously, if this was done, performing the script would cause the Start Menu or menu bar to be activated. (#3472)
* Selecting text in browse mode documents (e.g. using control+shift+end) no longer causes the keyboard layout to be switched on systems with multiple keyboard layouts installed. (#3472)
* Internet Explorer should no longer crash or become unusable when closing NVDA. (#3397)
* Physical movement and other events on some newer computers are no longer treated as inappropriate key presses. Previously, this silenced speech and sometimes triggered NVDA commands. (#3468)
* NVDA now behaves as expected in Poedit 1.5.7. Users using earlier versions will need to update. (#3485)
* NVDA can now read protected documents in Microsoft Word 2010,  no longer causing Microsoft Word to crash. (#1686)
* If an unknown command line switch is given when launching the NVDA distribution package, it no longer causes an endless loop of error message dialogs. (#3463)
* NVDA no longer fails to report alt text of graphics and objects in Microsoft Word if the alt text contains quotes or other non-standard characters. (#3579)
* The number of items for certain horizontal lists in Browse mode is now correct. Previously it may have been double the actual amount. (#2151)
* When pressing control+a in a Microsoft Excel worksheet, the updated selection will now be reported. (#3043)
* NVDA can now correctly read XHTML documents in Microsoft Internet Explorer and other MSHTML controls. (#3542)
* Keyboard settings dialog: if no key has been chosen to be used as the NVDA key, an error is presented to the user when dismissing the dialog. At least one key must be chosen for proper usage of NVDA. (#2871)
* In Microsoft Excel, NVDA now announces merged cells differently to multiple selected cells. (#3567)
* The browse mode cursor is no longer positioned incorrectly when leaving a dialog or application inside the document. (#3145)
* Fixed an issue where the HumanWare Brailliant BI/B series braille display driver wasn't presented as an option in the Braille Settings dialog on some systems, even though such a display was connected via USB.
* NVDA no longer fails  to switch to screen review when the navigator object has no actual screen location. In this case the review cursor is now placed at the top of the screen. (#3454)
* Fixed an issue which caused the Freedom Scientific braille display driver to fail when the port was set to USB in some circumstances. (#3509, #3662)
* Fixed an issue where keys on Freedom Scientific braille displays weren't detected in some circumstances. (#3401, #3662)

### Changes for Developers

* You can specify the category to be displayed to the user for scripts using the scriptCategory attribute on ScriptableObject classes and the category attribute on script methods. See the documentation for baseObject.ScriptableObject for more details. (#1532)
* config.save is deprecated and may be removed in a future release. Use config.conf.save instead. (#667)
* config.validateConfig is deprecated and may be removed in a future release. Add-ons which need this should provide their own implementation. (#667, #3632)

## 2013.2

### New Features

* Support for the Chromium Embedded Framework, which is a web browser control used in several applications. (#3108)
* New eSpeak voice variant: Iven3.
* In Skype, new chat messages are reported automatically while the conversation is focused. (#2298)
* Support for Tween, including reporting of tab names and less verbosity when reading tweets.
* You can now disable displaying of NVDA messages on a braille display by setting the message timeout to 0 in the Braille Settings dialog. (#2482)
* In the Add-ons Manager, there is now a Get Add-ons button to open the NVDA Add-ons web site where you can browse and download available add-ons. (#3209)
* In the NVDA Welcome dialog which always appears the first time you run NVDA, you can now specify whether NVDA starts automatically after you log on to Windows. (#2234)
* Sleep mode is automatically enabled when using Dolphin Cicero. (#2055)
* The Windows x64 version of Miranda IM/Miranda NG is now supported. (#3296)
* Search suggestions in the Windows 8.1 Start Screen are automatically reported. (#3322)
* Support for navigating and editing spreadsheets in Microsoft Excel 2013. (#3360)
* The Freedom Scientific Focus 14 Blue and Focus 80 Blue braille displays, as well as the Focus 40 Blue in certain configurations that weren't supported previously, are now supported when connected via Bluetooth. (#3307)
* Auto complete suggestions are now reported in Outlook 2010. (#2816)
* New braille translation tables: English (U.K.) computer braille, Korean grade 2, Russian braille for computer code.
* New language: Farsi. (#1427)

### Changes

* On a touch screen, performing a single finger flick left or right when in object mode now moves previous or next through all objects, not just those in the current container. Use 2-finger flick left or right to perform the original action of moving to the previous or next object in the current container.
* the Report layout tables checkbox found in the Browse Mode settings dialog has now been renamed to Include layout tables to reflect that quick navigation also will not locate them if the checkbox is unchecked. (#3140)
* Flat review has been replaced with object, document and screen review modes. (#2996)
 * Object review reviews text just within the navigator object, document review reviews all text in a browse mode document (if any) and screen review reviews text on the screen for the current application.
 * The commands that previously move to/from flat review now toggle between these new review modes.
 * The navigator object automatically follows the review cursor such that it remains the deepest object at the position of the review cursor when in document or screen review modes.
 * After switching to screen review mode, NVDA will stay in this mode until you explicitly switch back to document or object review mode.
 * When in document or object review mode, NVDA may automatically switch between these two modes depending on whether you are moving around a browse mode document or not.
* Updated liblouis braille translator to 2.5.3. (#3371)

### Bug Fixes

* Activating an object now announces the action before the activation, rather than the action after the activation (e.g. expand when expanding rather than collapse). (#2982)
* More accurate reading and cursor tracking in  various input fields for recent versions of Skype, such as chat and search fields. (#1601, #3036)
* In the Skype recent conversations list, the number of new events is now read for each conversation if relevant. (#1446)
* Improvements to cursor tracking and reading order for right-to-left text written to the screen; e.g. editing Arabic text in  Microsoft Excel. (#1601)
* Quick navigation to buttons and form fields will now locate links marked as buttons for accessibility purposes in Internet Explorer. (#2750)
* In browse mode, the content inside tree views is no longer rendered, as a flattened representation isn't useful. You can press enter on a tree view to interact with it in focus mode. (#3023)
* Pressing alt+downArrow or alt+upArrow to expand a combo box while in focus mode no longer incorrectly switches to browse mode. (#2340)
* In Internet Explorer 10, table cells no longer activate focus mode, unless they have been explicitly made focusable by the web author. (#3248)
* NVDA no longer fails to start if the system time is earlier than the last check for an update. (#3260)
* If a progress bar is shown on a braille display, the braille display is updated when the progress bar changes. (#3258)
* In browse mode in Mozilla applications, table captions are no longer rendered twice. In addition, the summary is rendered when there is also a caption. (#3196)
* When changing input languages in Windows 8, NVDA now speaks the correct language rather than the previous one.
* NVDA now announces IME conversion mode changes in Windows 8.
* NVDA no longer announces garbage on the Desktop when the Google Japanese or Atok IME input methods are in use. (#3234)
* In Windows 7 and above, NVDA no longer inappropriately announces speech recognition or touch input as a keyboard language change.
* NVDA no longer announces a particular special character (0x7f) when pressing control+backspace in some editors when speak typed characters is enabled. (#3315)
* eSpeak no longer inappropriately changes in pitch, volume, etc. when NVDA reads text containing certain control characters or XML. (#3334) (regression of #437)
* In Java applications, changes to the label or value of the focused control are now announced automatically, and are reflected when subsequently querying the control. (#3119)
* In Scintilla controls, lines are now reported correctly when word wrap is enabled. (#885)
* In Mozilla applications, the name of read-only list items is now correctly reported; e.g. when navigating tweets in focus mode on twitter.com. (#3327)
* Confirmation dialogs in Microsoft Office 2013 now have their content automatically read when they appear.
* Performance improvements when navigating certain tables in Microsoft Word. (#3326)
* NVDA's table navigation commands (control+alt+arrows) function better in certain Microsoft Word tables where a cell spans multiple rows.
* If the Add-ons Manager is already open, activating it again (either from the Tools menu or by opening an add-on file) no longer fails or makes it impossible to close the Add-ons Manager. (#3351)
* NVDA no longer freezes in certain dialogs when Japanese or Chinese Office 2010 IME is in use. (#3064)
* Multiple spaces are no longer compressed to just one space on braille displays. (#1366)
* Zend Eclipse PHP Developer Tools now functions the same as Eclipse. (#3353)
* In Internet Explorer, It is again not necessary to press tab to interact with an embedded object (such as Flash content) after pressing enter on it. (#3364)
* When editing text in Microsoft PowerPoint, the last line is no longer reported as the line above, if the final line is blank. (#3403)
* In Microsoft PowerPoint, objects are no longer sometimes spoken twice when you select them or choose to edit them. (#3394)
* NVDA no longer causes Adobe Reader to crash or freeze for certain badly formed PDF documents containing rows outside of tables. (#3399)
* NVDA now correctly detects the next slide with focus when deleting a slide in Microsoft PowerPoint's thumbnails view. (#3415)

### Changes for Developers

* windowUtils.findDescendantWindow has been added to search for a descendant window (HWND) matching the specified visibility, control ID and/or class name.
* The remote Python console no longer times out after 10 seconds while waiting for input. (#3126)
* Inclusion of the bisect module in binary builds is deprecated and may be removed in a future release. (#3368)
 * Add-ons which depend on bisect (including the urllib2 module) should be updated to include this module.

## 2013.1.1

This release fixes the problem where NVDA crashed when started if configured to use the Irish language, as well as including updates to translations and some other bug fixes.

### Bug Fixes

* Correct characters are produced when typing in NVDA's own user interface while using a Korean or Japanese input method while it is the default method. (#2909)
* In Internet Explorer and other MSHTML controls, fields marked as containing an invalid entry are now handled correctly. (#3256)
* NVDA no longer crashes when started if it is configured to use the Irish language.

## 2013.1

Highlights of this release include a more intuitive and consistent laptop keyboard layout; basic support for Microsoft PowerPoint; support for long descriptions in web browsers; and support for input of computer braille for braille displays which have a braille keyboard.

### Important

#### New Laptop Keyboard Layout

The laptop keyboard layout has been completely redesigned in order to make it more intuitive and consistent.
The new layout uses the arrow keys in combination with the NVDA key and other modifiers for review commands.

Please note the following changes to commonly used commands:

| Name |Key|
|---|---|
|Say all |NVDA+a|
|Read current line |NVDA+l|
|Read current text selection |NVDA+shift+s|
|Report status bar |NVDA+shift+end|

In addition, among other changes, all of the object navigation, text review, mouse click and synth settings ring commands have changed.
Please see the [Commands Quick Reference](keyCommands.html) document for the new keys.

### New Features

* Basic support for editing and reading Microsoft PowerPoint presentations. (#501)
* Basic support for reading and writing messages in Lotus Notes 8.5. (#543)
* Support for automatic language switching when reading documents in Microsoft Word. (#2047)
* In Browse mode for MSHTML (e.g. Internet Explorer) and Gecko (e.g. Firefox), the existence of long descriptions are now announced. It's also possible to open the long description in a new window by pressing NVDA+d. (#809)
* Notifications in Internet Explorer 9 and above are now spoken (such as content blocking or file downloads). (#2343)
* Automatic reporting of table row and column headers is now supported for browse mode documents in Internet Explorer and other MSHTML controls. (#778)
* New language: Aragonese, Irish
* New braille translation tables: Danish grade 2, Korean grade 1. (#2737)
* Support for braille displays connected via bluetooth on a computer running the Bluetooth Stack for Windows by Toshiba. (#2419)
* Support for port selection when using Freedom Scientific displays (Automatic, USB or Bluetooth).
* Support for the BrailleNote family of notetakers from HumanWare when acting as a braille terminal for a screen reader. (#2012)
* Support for older models of Papenmeier BRAILLEX braille displays. (#2679)
* Support for input of computer braille for braille displays which have a braille keyboard. (#808)
* New keyboard settings that allow  the choice for whether NVDA should interrupt speech for typed characters and/or the Enter key. (#698)
* Support for several browsers based on Google Chrome: Rockmelt, BlackHawk, Comodo Dragon and SRWare Iron. (#2236, #2813, #2814, #2815)

### Changes

* Updated liblouis braille translator to 2.5.2. (#2737)
* The laptop keyboard layout has been completely redesigned in order to make it more intuitive and consistent. (#804)
* Updated eSpeak speech synthesizer to 1.47.11. (#2680, #3124, #3132, #3141, #3143, #3172)

### Bug Fixes

* The quick navigation keys for jumping to the next or previous separator in Browse Mode now work in Internet Explorer and other MSHTML controls. (#2781)
* If NVDA falls back to eSpeak or no speech due to the configured speech synthesizer failing when NVDA starts, the configured choice is no longer automatically set to the fallback synthesizer. This means that now, the original synthesizer will be tried again next time NVDA starts. (#2589)
* If NVDA falls back to no braille due to the configured braille display failing when NVDA starts, the configured display is no longer automatically set to no braille. This means that now, the original display will be tried again next time NVDA starts. (#2264)
* In browse mode in Mozilla applications, updates to tables are now rendered correctly. For example, in updated cells, row and column coordinates are reported and table navigation works as it should. (#2784)
* In browse mode in web browsers, certain clickable unlabelled graphics which weren't previously rendered are now rendered correctly. (#2838)
* Earlier and newer versions of SecureCRT are now supported. (#2800)
* For input  methods such as Easy Dots IME under XP, the reading string is now correctly reported.
* The candidate list in the Chinese Simplified Microsoft Pinyin input method under Windows 7 is now correctly read when changing pages with left and right arrow, and when first opening it with Home.
* When custom symbol pronunciation information is saved, the advanced "preserve" field is no longer removed. (#2852)
* When disabling automatic checking for updates, NVDA no longer has to be restarted in order for the change to fully take effect.
* NVDA no longer fails to start if an add-on cannot be removed due to its directory currently being in use by another application. (#2860)
* Tab labels in DropBox's preferences dialog can now be seen with Flat Review.
* If the input language is changed to something other than the default, NVDA now detects keys correctly for commands and input help mode.
* For languages such as German where the + (plus) sign is a single key on the keyboard, it is now possible to bind commands to it by using the word "plus". (#2898)
* In Internet Explorer and other MSHTML controls, block quotes are now reported where appropriate. (#2888)
* The HumanWare Brailliant BI/B series braille display driver can now be selected when the display is connected via Bluetooth but has never been connected via USB.
* Filtering elements in the Browse Mode Elements list with uppercase filter text now returns case-insensitive results just like lowercase rather than nothing at all. (#2951)
* In Mozilla browsers, browse mode can again be used when Flash content is focused. (#2546)
* When using a contracted braille table and expand to computer braille for the word at the cursor is enabled, the braille cursor is now positioned correctly when located after a word wherein a character is represented by multiple braille cells (e.g. capital sign, letter sign, number sign, etc.). (#2947)
* Text selection is now correctly shown on a braille display in applications such as Microsoft word 2003 and Internet Explorer edit controls.
* It is again possible to select text in a backward direction in Microsoft Word while Braille is enabled.
* When reviewing,  backspacing or deleting characters  In Scintilla edit controls, NVDA correctly announces multibyte characters. (#2855)
* NVDA will no longer fail to install when the user's profile path contains certain multibyte characters. (#2729)
* Reporting of groups for List View controls (SysListview32) in 64-bit applications no longer causes an error.
* In browse mode in Mozilla applications, text content is no longer incorrectly treated as editable in some rare cases. (#2959)
* In IBM Lotus Symphony and OpenOffice, moving the caret now moves the review cursor if appropriate.
* Adobe Flash content is now accessible in Internet Explorer in Windows 8. (#2454)
* Fixed Bluetooth support for Papenmeier Braillex Trio. (#2995)
* Fixed inability to use certain Microsoft Speech API version 5 voices such as Koba Speech 2 voices. (#2629)
* In applications using the Java Access Bridge, braille displays are now updated correctly when the caret moves in editable text fields . (#3107)
* Support the form landmark in browse mode documents that support landmarks. (#2997)
* The eSpeak synthesizer driver now handles reading by character more appropriately (e.g. announcing a foreign letter's name or value rather than just its sound or generic name). (#3106)
* NVDA no longer fails to copy user settings for use on logon and other secure screens when the user's profile path contains non-ASCII characters. (#3092)
* NVDA no longer freezes when using Asian character input in some .NET applications. (#3005)
* it is now possible to use browse mode for pages in Internet Explorer 10 when in standards mode; e.g. [www.gmail.com](http://www.gmail.com) login page. (#3151)

### Changes for Developers

* Braille display drivers can now support manual port selection. (#426)
 * This is most useful for braille displays which support connection via a legacy serial port.
 * This is done using the getPossiblePorts class method on the BrailleDisplayDriver class.
* Braille input from braille keyboards is now supported. (#808)
 * Braille input is encompassed by the brailleInput.BrailleInputGesture class or a subclass thereof.
 * Subclasses of braille.BrailleDisplayGesture (as implemented in braille display drivers) can also inherit from brailleInput.BrailleInputGesture. This allows display commands and braille input to be handled by the same gesture class.
* You can now use comHelper.getActiveObject to get an active COM object from a normal process when NVDA is running with the UIAccess privilege. (#2483)

## 2012.3

Highlights of this release include support for Asian character input; experimental support for touch screens on Windows 8; reporting of page numbers and improved support for tables in Adobe Reader; table navigation commands in focused table rows and Windows list-view controls; support for several more braille displays; and reporting of row and column headers in Microsoft Excel.

### New Features

* NVDA can now support Asian character input using IME and text service input methods in all applications, Including:
 * Reporting and navigation of candidate lists;
 * Reporting and navigation of composition strings; and
 * Reporting of reading strings.
* The presence of underline and strikethrough is now reported in Adobe Reader documents. (#2410)
* When the Windows Sticky Keys function is enabled, the NVDA modifier key will now behave like other modifier keys. This allows you to use the NVDA modifier key without needing to hold it down while you press other keys. (#230)
* Automatic reporting of column and row headers is now supported in Microsoft Excel. Press NVDA+shift+c to set the row containing column headers and NVDA+shift+r to set the column containing row headers. Press either command twice in quick succession to clear the setting. (#1519)
* Support for HIMS Braille Sense, Braille EDGE and SyncBraille braille displays. (#1266, #1267)
* When Windows 8 Toast notifications appear, NVDA will report them if reporting of help balloons is enabled. (#2143)
* Experimental support for Touch screens on Windows 8, including:
 * Reading text directly under your finger while moving it around
 * Many gestures for performing object navigation, text review, and other NVDA commands.
* Support for VIP Mud. (#1728)
* In Adobe Reader, if a table has a summary, it is now presented. (#2465)
* In Adobe Reader, table row and column headers can now be reported. (#2193, #2527, #2528)
* New languages: Amharic, Korean, Nepali, Slovenian.
* NVDA can now read auto complete suggestions when entering email addresses in Microsoft Outlook 2007. (#689)
* New eSpeak voice variants: Gene, Gene2. (#2512)
* In Adobe Reader, page numbers can now be reported. (#2534)
 * In Reader XI, page labels are reported where present, reflecting changes to page numbering in different sections, etc. In earlier versions, this is not possible and only sequential page numbers are reported.
* It is now possible to reset NVDA's configuration to factory defaults either by pressing NVDA+control+r three times quickly or by choosing Reset to Factory Defaults from the NVDA menu. (#2086)
* Support for the Seika Version 3, 4 and 5 and Seika80 braille displays from Nippon Telesoft. (#2452)
* The first and last top routing buttons on Freedom Scientific PAC Mate and Focus Braille displays can now be used to scroll  backward and forward. (#2556)
* Many more features are supported on Freedom Scientific Focus Braille displays such as advance bars, rocker bars and certain dot combinations for common actions. (#2516)
* In applications using IAccessible2 such as Mozilla applications, table row and column headers can now be reported outside of browse mode. (#926)
* Preliminary support for the document control in Microsoft Word 2013. (#2543)
* Text alignment can now be reported in applications using IAccessible2 such as Mozilla applications. (#2612)
* When a table row or standard Windows list-view control with multiple columns is focused, you can now use the table navigation commands to access individual cells. (#828)
* New braille translation tables: Estonian grade 0, Portuguese 8 dot computer braille, Italian 6 dot computer braille. (#2319, #2662)
* If NVDA is installed on the system, directly opening an NVDA add-on package (e.g. from Windows Explorer or after downloading in a web browser) will install it into NVDA. (#2306)
* Support for newer models of Papenmeier BRAILLEX braille displays. (#1265)
* Position information (e.g. 1 of 4) is now reported for Windows Explorer list items on Windows 7 and above. This also includes any UIAutomation controls that support the itemIndex and itemCount custom properties. (#2643)

### Changes

* In the NVDA Review Cursor preferences dialog, the Follow keyboard focus option has been renamed to Follow system focus for consistency with terminology used elsewhere in NVDA.
* When braille is tethered to review and the cursor is on an object which is not a text object (e.g. an editable text field), cursor routing keys will now activate the object. (#2386)
* The Save Settings On Exit option is now on by default for new configurations.
* When updating a previously installed copy of NVDA, the desktop shortcut key is no longer forced back to control+alt+n if it was manually changed to something different by the user. (#2572)
* The add-ons list in the Add-ons Manager now shows the package name before its status. (#2548)
* If installing the same or another version of a currently installed add-on, NVDA will ask if you wish to update the add-on, rather than just showing an error and aborting installation. (#2501)
* Object navigation commands (except the report current object command) now report with less verbosity. You can still obtain the extra information by using the report current object command. (#2560)
* Updated liblouis braille translator to 2.5.1. (#2319, #2480, #2662, #2672)
* The NVDA Key Commands Quick Reference document has been renamed to Commands Quick Reference, as it now includes touch commands as well as keyboard commands.
* The Elements list in Browse mode will now remember the last element type shown (e.g. links, headings or landmarks) each time the dialog is shown within the same session of NVDA. (#365)
* Most Metro apps in Windows 8 (e.g. Mail, Calendar) no longer activate Browse Mode for the entire app.
* Updated Handy Tech BrailleDriver COM-Server to 1.4.2.0.

### Bug Fixes

* In Windows Vista and later, NVDA no longer incorrectly treats the Windows key as being held down when unlocking Windows after locking it by pressing Windows+l. (#1856)
* In Adobe Reader, row headers are now correctly recognised as table cells; i.e. coordinates are reported and they can be accessed using table navigation commands. (#2444)
* In Adobe Reader, table cells spanning more than one column and/or row are now handled correctly. (#2437, #2438, #2450)
* The NVDA distribution package now checks its integrity before executing. (#2475)
* Temporary download files are now removed if downloading of an NVDA update fails. (#2477)
* NVDA will no longer freeze when it is running as an administrator while copying the user configuration to the system configuration (for use on Windows logon and other secure screens). (#2485)
* Tiles on the Windows 8 Start Screen are now presented better in speech and braille. The name is no longer repeated, unselected is no longer reported on all tiles, and live status information is presented  as the description of the tile (e.g. current temperature for the Weather tile).
* Passwords are no longer announced when reading password fields in Microsoft Outlook and other standard edit controls that are marked as protected. (#2021)
* In Adobe Reader, changes to form fields are now correctly reflected in browse mode. (#2529)
* Improvements to support for the Microsoft Word Spell Checker, including more accurate reading of the current spelling error, and the ability to support the spell checker when running an Installed copy of NVDA on Windows Vista or higher.
* Add-ons which include files containing non-English characters can now be installed correctly in most cases. (#2505)
* In Adobe Reader, the language of text is no longer lost when it is updated or scrolled to. (#2544)
* When installing an add-on, the confirmation dialog now correctly shows the localized name of the add-on if available. (#2422)
* In applications using UI Automation (such as .net and Silverlight applications), the calculation of numeric values for controls such as sliders has been corrected. (#2417)
* The configuration for reporting of progress bars is now honoured for the indeterminate progress bars displayed by NVDA when installing, creating a portable copy, etc. (#2574)
* NVDA commands can no longer be executed from a braille display while a secure Windows screen (such as the Lock screen) is active. (#2449)
* In browse mode, braille is now updated if the text being displayed changes. (#2074)
* When on a secure Windows screen such as the Lock screen, messages from applications speaking or displaying braille directly via NVDA are now ignored.
* In Browse mode, it is no longer possible to  fall off the bottom of the document with the right arrow key when on the final character, or by jumping to the end of a container when that container is the last item in the document. (#2463)
* Extraneous content is no longer incorrectly included when reporting the text of dialogs in web applications (specifically, ARIA dialogs with no aria-describedby attribute). (#2390)
* NVDA no longer incorrectly reports or locates certain edit fields in MSHTML documents (e.g. Internet Explorer), specifically where an explicit ARIA role has been used by the web page author. (#2435)
* The backspace key is now handled correctly when speaking typed words in Windows command consoles. (#2586)
* Cell coordinates in Microsoft Excel are now shown again in Braille.
* In Microsoft Word, NVDA no longer leaves you stuck on a paragraph with list formatting when trying to navigate out over a bullet or number with left arrow or control + left arrow. (#2402)
* In browse mode in Mozilla applications, the items in certain list boxes (specifically, ARIA list boxes) are no longer incorrectly rendered.
* In browse mode in Mozilla applications, certain controls that were rendered with an incorrect label or just whitespace are now rendered with the correct label.
* In browse mode in Mozilla applications, some extraneous whitespace has been eliminated.
* In browse mode in web browsers, certain graphics that are explicitly marked as presentational (specifically, with an alt="" attribute) are now correctly ignored.
* In web browsers, NVDA now hides content which is marked as hidden from screen readers (specifically, using the aria-hidden attribute). (#2117)
* Negative currency amounts (e.g. -$123) are now correctly spoken as negative, regardless of symbol level. (#2625)
* During say all, NVDA will no longer incorrectly revert to the default language where a line does not end a sentence. (#2630)
* Font information is now correctly detected in Adobe Reader 10.1 and later. (#2175)
* In Adobe Reader, if alternate text is provided, only that text will be rendered. Previously, extraneous text was sometimes included. (#2174)
* Where a document contains an application, the content of the application is no longer included in browse mode. This prevents unexpectedly moving inside the application when navigating. You can interact with the application in the same way as for embedded objects. (#990)
* In Mozilla applications, the value of spin buttons is now correctly reported when it changes. (#2653)
* Updated support for Adobe Digital Editions so that it works in version 2.0. (#2688)
* Pressing NVDA+upArrow while on a combo box in Internet Explorer and other MSHTML documents will no longer incorrectly read all items. Rather, just the active item will be read. (#2337)
* Speech dictionaries will now properly save when using a number (#) sign within the pattern or replacement fields. (#961)
* Browse mode for MSHTML documents (e.g. Internet Explorer) now correctly displays visible content contained within hidden content (specifically, elements with a style of visibility:visible inside an element with style visibility:hidden). (#2097)
* Links in Windows XP's Security Center no longer report random junk after their names. (#1331)
* UI Automation text controls (e.g.  the search field in the Windows 7 Start Menu) are now  correctly announced when moving the mouse over them rather than staying silent.
* Keyboard layout changes are no longer reported during say all, which was particularly problematic for multilingual documents including Arabic text. (#1676)
* The entire content of some UI Automation editable text controls (e.g. the Search Box in the Windows 7/8 Start Menu) is no longer announced every time it changes.
* When moving between groups on the Windows 8 start screen, unlabeled groups no longer announce their first tile as the name of the group. (#2658)
* When opening the Windows 8 start screen, the focus is correctly placed on the first tile, rather than jumping to the root of the start screen which can confuse navigation. (#2720)
* NVDA will no longer fail to start when the user's profile path contains certain multibyte characters. (#2729)
* In browse mode in Google Chrome, the text of tabs is now rendered correctly.
* In browse mode, menu buttons are now reported correctly.
* In OpenOffice.org/LibreOffice Calc, reading spreadsheet cells now works correctly. (#2765)
* NVDA can again function in the Yahoo! Mail message list when used from Internet Explorer. (#2780)

### Changes for Developers

* Previous log file is now copied to nvda-old.log on NVDA initialization. Therefore, if NVDA crashes or is restarted, logging information from that session is still accessible for inspection. (#916)
* Fetching the role property in chooseNVDAObjectOverlayClasses no longer causes the role to be incorrect and thus not reported on focus for certain objects such as Windows command consoles and Scintilla controls. (#2569)
* The NVDA Preferences, Tools and Help menus are now accessible as attributes on gui.mainFrame.sysTrayIcon named preferencesMenu, toolsMenu and helpMenu, respectively. This allows plugins to more easily add items to these menus.
* The navigatorObject_doDefaultAction script in globalCommands has been renamed to review_activate.
* Gettext message contexts are now supported. This allows multiple translations to be defined for a single English message depending on the context. (#1524)
 * This is done using the pgettext(context, message) function.
 * This is supported for both NVDA itself and add-ons.
 * xgettext and msgfmt from GNU gettext must be used to create any PO and MO files. The Python tools do not support message contexts.
 * For xgettext, pass the --keyword=pgettext:1c,2 command line argument to enable inclusion of message contexts.
 * See http://www.gnu.org/software/gettext/manual/html_node/Contexts.html#Contexts for more information.
* It is now possible to access built-in NVDA modules where they have been overridden by third party modules. See the nvdaBuiltin module for details.
* Add-on translation support can now be used within the add-on installTasks module. (#2715)

## 2012.2.1

This release addresses  several potential security issues (by upgrading Python to 2.7.3).

## 2012.2

Highlights of this release include an in-built installer and  portable  creation feature, automatic updates, easy management of new NVDA add-ons, announcement of graphics in Microsoft Word, support for Windows 8 Metro style apps, and several important bug fixes.

### New Features

* NVDA can now automatically check for, download and install updates. (#73)
* Extending NVDA's functionality  has been made easier with the addition of an Add-ons Manager (found under Tools in the NVDA menu) allowing you to install and uninstall new NVDA add-on packages (.nvda-addon files) containing plugins and drivers. Note the Add-on manager does not show older custom plugins and drivers manually copied in to your configuration directory. (#213)
* Many more common NVDA features now work in Windows 8 Metro style apps when using an installed release  of NVDA, including speaking of typed characters, and browse mode for web documents (includes support for metro version of Internet Explorer 10). Portable copies of NVDA cannot access metro style apps. (#1801)
* In browse mode documents (Internet Explorer, Firefox, etc.), you can now  jump to the start and past the end of certain containing elements (such as lists and tables) with shift+, and , respectively. (#123)
* New language: Greek.
* Graphics and alt text are now reported in Microsoft Word Documents. (#2282, #1541)

### Changes

* Announcement of cell coordinates in Microsoft Excel is now after the content rather than before, and is now only included   if the report tables and report table cell coordinates settings are enabled in the Document formatting settings dialog. (#320)
* NVDA is now distributed in one package. Rather than separate portable and installer versions, there is now just one file that, when run, will start a temporary copy of NVDA and will allow you to install or generate a portable distribution. (#1715)
* NVDA is now always installed in to Program Files on all systems. Updating a previous install will also automatically move it if it was not previously installed there.

### Bug Fixes

* With auto language switching enabled, Content such as alt text for graphics and labels for other certain controls in Mozilla Gecko (e.g. Firefox) are now reported in the correct language if marked up appropriately.
* SayAll in BibleSeeker (and other TRxRichEdit controls) no longer stops in the middle of a passage.
* Lists found in the Windows 8 Explorer file properties (permitions tab) and in Windows 8 Windows Update now read correctly.
* Fixed possible freezes in MS Word which would result when it took more than 2 seconds to fetch text from a document (extremely long lines or tables of contents). (#2191)
* Detection of word breaks now works correctly where whitespace is followed by certain punctuation. (#1656)
* In browse mode in Adobe Reader, it is now possible to navigate to headings without a level using quick navigation and the Elements List. (#2181)
* In Winamp, braille is now correctly updated when you move to a different item in the Playlist Editor. (#1912)
* The tree in the Elements List (available for browse mode documents) is now properly sized to show  the text of each element. (#2276)
* In applications using the Java Access Bridge, editable text fields are now presented correctly in braille. (#2284)
* In applications using the java Access Bridge, editable text fields no longer report strange characters in certain circumstances. (#1892)
* In applications using the Java Access Bridge, when at the end of an editable text field, the current line is now reported correctly. (#1892)
* In browse mode in applications using Mozilla Gecko 14 and later (e.g. Firefox 14), quick navigation now works for block quotes and embedded objects. (#2287)
* In Internet Explorer 9, NVDA no longer reads unwanted content when focus moves inside certain landmarks or focusable elements (specifically, a div element which is focusable or has an ARIA landmark role).
* The NVDA icon for the NVDA Desktop and Start Menu shortcuts is now displayed correctly on 64 bit editions of Windows. (#354)

### Changes for Developers

* Due to the replacement of the previous NSIS installer for NVDA with a built-in installer in Python, it is no longer necessary for translaters to maintain a langstrings.txt file for the installer. All localization strings are now managed by gettext po files.

## 2012.1

Highlights of this release include features for more fluent reading of braille; indication of document formatting in braille; access to much more formatting information and improved performance in Microsoft Word; and support for the iTunes Store.

### New Features

* NVDA can announce the number of leading tabs and spaces of the current line in the order that they are entered. This can be enabled by selecting report line indentation in the document formatting dialogue. (#373)
* NVDA can now detect key presses generated from alternative keyboard input emulation such as on-screen keyboards and speech recognition software.
* NVDA can now detect colors in Windows command consoles.
* Bold, italic and underline are now indicated in braille using signs appropriate to the configured translation table. (#538)
* Much more information is now reported in Microsoft Word documents, including:
 * Inline information such as footnote and endnote numbers, heading levels, the existence of comments, table nesting levels, links, and text color;
 * Reporting when entering document sections such as the comments story, footnotes and endnotes stories, and header and footer stories.
* Braille now indicates selected text using dots 7 and 8. (#889)
* Braille now reports information about controls within documents such as links, buttons and headings. (#202)
* Support for the hedo ProfiLine and MobilLine USB braille displays. (#1863, #1897)
* NVDA now avoids splitting words in braille when possible by default. This can be disabled in the Braille Settings dialog. (#1890, #1946)
* It is now possible to have braille displayed by paragraphs instead of lines, which may allow for more fluent reading of large amounts of text. This is configurable using the Read by paragraphs option in the Braille Settings dialog. (#1891)
* In browse mode, you can activate the object under the cursor using a braille display. This is done by pressing the cursor routing key where the cursor is located (which means pressing it twice if the cursor is not already there). (#1893)
* Basic support for web areas in iTunes such as the Store. Other applications using WebKit 1 may also be supported. (#734)
* In books in Adobe Digital Editions 1.8.1 and later, pages are now turned automatically when using say all. (#1978)
* New braille translation tables: Portuguese grade 2, Icelandic 8 dot computer braille, Tamil grade 1, Spanish 8 dot computer braille, Farsi grade 1. (#2014)
* You can now configure whether frames in documents are reported from the Document Formatting preferences dialog. (#1900)
* Sleep mode is automatically enabled when using OpenBook. (#1209)
* In Poedit, translators can now read translator added and automatically extracted comments. Messages that are untranslated or fuzzy are marked with a star and a beep is heard when you navigate onto them. (#1811)
* Support for the HumanWare Brailliant BI and B series displays. (#1990)
* New languages: Norwegian Bokmål, Traditional Chinese (Hong Kong).

### Changes

* Commands to describe the current character or to spell the current word or line now will spell in the appropriate language according to the text, if auto language switching is turned on and the appropriate language information is available.
* Updated eSpeak speech synthesizer to 1.46.02.
* NVDA will now truncate extremely long (30 characters or greater) names guessed from graphic and link URLs as they are most likely garbage that gets in the way of reading. (#1989)
* Some information displayed in braille has been abbreviated. (#1955, #2043)
* When the caret or review cursor moves, braille is now scrolled in the same way as when it is manually scrolled. This makes it more appropriate when braille is configured to read by paragraphs and/or avoid splitting words. (#1996)
* Updated to new Spanish grade 1 braille translation table.
* Updated liblouis braille translator to 2.4.1.

### Bug Fixes

* In Windows 8, focus is no longer incorrectly moved away from the Windows Explorer search field, which was not allowing NVDA to interact with it.
* Major performance improvements when reading and navigating Microsoft Word documents while automatic reporting of formatting is enabled, thus now making it quite comfortable to proof read formatting etc. Performance may be also improved over all for some users.
* Browse mode is now used for full screen Adobe Flash content.
* Fixed poor audio quality in some cases when using Microsoft Speech API version 5 voices with the audio output device set to something other than the default (Microsoft Sound Mapper). (#749)
* Again allow NVDA to be used with the "no speech" synthesizer, relying purely on braille or the speech viewer. (#1963)
* Object navigation commands no longer report "No children" and "No parents", but instead report messages consistent with the documentation.
* When NVDA is configured to use a language other than English, the name of the tab key is now reported in the correct language.
* In Mozilla Gecko (e.g. Firefox), NVDA no longer intermittently switches to browse mode while navigating menus in documents. (#2025)
* In Calculator, the backspace key now reports the updated result instead of reporting nothing. (#2030)
* In browse mode, the move mouse to current navigator object command now routes to the center of the object at the review cursor instead of the top left, making it more accurate it some cases. (#2029)
* In browse mode with automatic focus mode for focus changes enabled, focusing on a toolbar will now switch to focus mode. (#1339)
* The report title command works correctly again in Adobe Reader.
* With automatic focus mode for focus changes enabled, focus mode is now correctly used for focused table cells; e.g. in ARIA grids. (#1763)
* In iTunes, position information in certain lists is now reported correctly.
* In Adobe Reader, some links are no longer treated as containing read-only editable text fields.
* The labels of some editable text fields are no longer incorrectly included when reporting the text of a dialog. (#1960)
* The description of groupings is once again reported if reporting of object descriptions is enabled.
* The human readable sizes are now included in the text of the Windows Explorer drive properties dialog.
* Double reporting of property page text has been suppressed in some cases. (#218)
* Improved tracking of the caret in editable text fields which rely on text written to the screen. In particular, this improves editing in the Microsoft Excel cell editor and the Eudora message editor. (#1658)
* In Firefox 11, the move to containing virtual buffer command (NVDA+control+space) now works as it should to escape embedded objects such as Flash content.
* NVDA now restarts itself correctly (e.g. after changing the configured language) when it is located in a directory which contains non-ASCII characters. (#2079)
* Braille correctly respects the settings for reporting of object shortcut keys, position information and descriptions.
* In Mozilla applications, switching between browse and focus modes is no longer slow with braille enabled. (#2095)
* Routing the cursor to the space at the end of the line/paragraph using braille cursor routing keys in some editable text fields now works correctly instead of routing to the start of the text. (#2096)
* NVDA again works correctly with the Audiologic Tts3 synthesizer. (#2109)
* Microsoft Word documents are correctly treated as multi-line. This causes braille to behave more appropriately when a document is focused.
* In Microsoft Internet Explorer, errors no longer occur when focusing on certain rare controls. (#2121)
* Changing the pronunciation of punctuation/symbols by the user will now take effect straight away, rather than requiring NVDA to be restarted or auto language switching to be disabled.
* When using eSpeak, speech no longer goes silent in some cases in the Save As dialog of the NVDA Log Viewer. (#2145)

### Changes for Developers

* There is now a remote Python console for situations where remote debugging is useful. See the Developer Guide for details.
* The base path of NVDA's code is now stripped from tracebacks in the log to improve readability. (#1880)
* TextInfo objects now have an activate() method to activate the position represented by the TextInfo.
 * This is used by braille to activate the position using cursor routing keys on a braille display. However, there may be other callers in future.
* TreeInterceptors and NVDAObjects which only expose one page of text at a time can support automatic page turns during say all by using the textInfos.DocumentWithPageTurns mix-in. (#1978)
* Several control and output constants have been renamed or moved. (#228)
 * speech.REASON_* constants have been moved to controlTypes.
 * In controlTypes, speechRoleLabels and speechStateLabels have been renamed to just roleLabels and stateLabels, respectively.
* Braille output is now logged at level input/output. First, the untranslated text of all regions is logged, followed by the braille cells of the window being displayed. (#2102)
* subclasses of the sapi5 synthDriver can now override _getVoiceTokens and extend init to support custom voice tokens such as with sapi.spObjectTokenCategory to get tokens from a custom registry location.

## 2011.3

Highlights of this release include automatic speech language switching when reading documents with appropriate language information; support for 64 bit Java Runtime Environments; reporting of text formatting in browse mode in Mozilla applications; better handling of application crashes and freezes; and initial fixes for Windows 8.

### New Features

* NVDA can now change the eSpeak synthesizer language on the fly when reading certain web/pdf documents with appropriate language information. Automatic language/dialect switching can be toggled on and off from the Voice Settings dialog. (#845)
* Java Access Bridge 2.0.2 is now supported, which includes support for 64 bit Java Runtime Environments.
* In Mozilla Gecko (e.g. Firefox) Heading levels are now announced  when using object navigation.
* Text formatting can now be reported when using browse mode in Mozilla Gecko (e.g. Firefox and Thunderbird). (#394)
* Text with underline and/or strikethrough can now be detected and reported in standard IAccessible2 text controls such as in Mozilla applications.
* In browse mode in Adobe Reader, table row and column counts are now reported.
* Added support for the Microsoft Speech Platform synthesizer. (#1735)
* Page and line numbers are now reported for the caret in IBM Lotus Symphony. (#1632)
* The percentage of how much the pitch changes when speaking a capital letter is now configurable from the voice settings dialog. However, this does replace the older raise pitch for capitals checkbox (therefore to turn off this feature set the percentage to 0). (#255)
* Text and background color is now included in the reporting of formatting for cells in Microsoft Excel. (#1655)
* In applications using the Java Access Bridge, the activate current navigator object command now works on controls where appropriate. (#1744)
* New language: Tamil.
* Basic support for Design Science MathPlayer.

### Changes

* NVDA will now restart itself if it crashes.
* Some information displayed in braille has been abbreviated. (#1288)
* the Read active window script (NVDA+b) has been improved to filter out unuseful controls   and also is now much more easy to silence. (#1499)
* Automatic say all when a browse mode document loads is now optional via a setting in the Browse Mode settings dialog. (#414)
* When trying to read the status bar (Desktop NVDA+end), If a real status bar object cannot be located, NVDA will instead resort to using the bottom line of text written to the display for the active application. (#649)
* When reading with say all in browse mode documents, NVDA will now pause at the end of headings and other block-level elements, rather than speaking the text together with the next lot of text as one long sentence.
* In browse mode, pressing enter or space on a tab now activates it instead of switching to focus mode. (#1760)
* Updated eSpeak speech synthesizer to 1.45.47.

### Bug Fixes

* NVDA  no longer shows bullets or numbering for lists in Internet Explorer and other MSHTML controls when the author has indicated that these should not be shown (i.e. the list style is "none"). (#1671)
* Restarting NVDA when it has frozen (e.g. by pressing control+alt+n) no longer exits the previous copy without starting a new one.
* Pressing backspace or arrow keys in a Windows command console no longer causes strange results in some cases. (#1612)
* The selected item in WPF combo boxes (and possibly some other combo boxes exposed using UI Automation) which do not allow text editing is now reported correctly.
* In browse mode in Adobe Reader, it is now always possible to move to the next row from the header row and vice versa using the move to next row and move to previous row commands. Also, the header row is no longer reported as row 0. (#1731)
* In browse mode in Adobe Reader, it is now possible to move to (and therefore past) empty cells in a table.
* Pointless position information (e.g. 0 of 0 level 0) is no longer reported in braille.
* When braille is tethered to review, it is now able to show  content in flat review. (#1711)
* A text control's text is no longer presented twice on a braille display in some cases, e.g. scrolling back from the start of Wordpad documents.
* In browse mode in Internet Explorer, pressing enter on a file upload button now correctly presents the dialog to choose a file to upload instead of switching to focus mode. (#1720)
* Dynamic content changes such as in Dos consoles are no longer announced if  sleep mode for that application is currently on. (#1662)
* In browse mode, the behaviour of alt+upArrow and alt+downArrow to collapse and expand combo boxes has been improved. (#1630)
* NVDA now recovers from many more situations such as applications that stop responding which previously caused it to freeze completely. (#1408)
* For Mozilla Gecko (Firefox etc) browse mode documents NVDA will no longer fail to render text in a very specific situation where an element is styled as display:table. (#1373)
* NVDA will no longer announce label controls when focus moves inside of them. Stops double announcements of labels for some form fields in Firefox (Gecko) and Internet Explorer (MSHTML). (#1650)
* NVDA no longer fails to read a cell in Microsoft Excel after pasting in to it with control+v. (#1781)
* In Adobe Reader, extraneous information about the document is no longer announced when moving to a control on a different page in focus mode. (#1659)
* In browse mode in Mozilla Gecko applications (e.g. Firefox), toggle buttons are now detected and reported correctly. (#1757)
* NVDA can now   correctly read the Windows Explorer Address Bar in Windows 8 developer preview.
* NVDA will no longer crash apps such as winver and wordpad in Windows 8 developer preview due to bad glyph translations.
* In browse mode in applications using Mozilla Gecko 10 and later (e.g. Firefox 10), the cursor is more often positioned correctly when loading a page with a target anchor. (#360)
* In browse mode in Mozilla Gecko applications (e.g. Firefox), labels for image maps are now rendered.
* With mouse tracking enabled, moving the mouse over certain editable text fields (such as in Synaptics Pointing Device Settings and SpeechLab SpeakText) no longer causes the application to crash. (#672)
* NVDA now functions correctly in several about dialogs in applications distributed with Windows XP, including the About dialog in Notepad and the About Windows dialog. (#1853, #1855)
* Fixed reviewing by word in Windows Edit controls. (#1877)
* Moving out of an editable text field with leftArrow, upArrow or pageUp while in focus mode now correctly switches to browse mode when automatic focus mode for caret movement is enabled. (#1733)

### Changes for Developers

* NVDA can now instruct speech synthesizers to switch languages for particular sections of speech.
 * To support this, drivers must handle speech.LangChangeCommand in sequences past to SynthDriver.speak().
 * SynthDriver objects should also provide the language argument to VoiceInfo objects (or override the language attribute to retrieve the current language). Otherwise, NVDA's user interface language will be used.

## 2011.2

Highlights of this release include major improvements concerning punctuation and symbols, including configurable levels, custom labelling and character descriptions; no pauses at the end of lines during say all; improved support for ARIA in Internet Explorer; better support for XFA/LiveCycle PDF documents in Adobe Reader; access to text written to the screen in more applications; and access to formatting and color information for text written to the screen.

### New Features

* It is now possible to hear the description for any given character by pressing the review current character script twice in quick succession.  For English characters this is the standard English phonetic alphabet. For pictographic languages such as traditional Chinese, one or more example phrases using the given symbol are provided. Also pressing review current word or review current line three times will spell the word/line using the first of these descriptions. (#55)
* More text can be seen in flat review for applications such as Mozilla Thunderbird that write their text directly to the display as glyphs.
* It is now possible to choose from several levels of punctuation and symbol announcement. (#332)
* When punctuation or other symbols are repeated more than four times, the number of repetitions is now announced instead of speaking the repeated symbols. (#43)
* New braille translation tables: Norwegian 8 dot computer braille, Ethiopic grade 1, Slovene grade 1, Serbian grade 1. (#1456)
* Speech no longer unnaturally pauses at the end of each line when using the say all command. (#149)
* NVDA will now announce whether something is sorted (according to the aria-sort property) in web browsers. (#1500)
* Unicode Braille Patterns are now displayed correctly on braille displays. (#1505)
* In Internet Explorer and other MSHTML controls when focus moves inside a group of controls (surrounded by a fieldset), NVDA will now announce the name of the group (the legend). (#535)
* In Internet Explorer and other MSHTML controls, the aria-labelledBy and aria-describedBy properties are now honoured.
* in Internet Explorer and other MSHTML controls, support for ARIA list, gridcell, slider and progressbar controls has been improved.
* Users can now change the pronunciation of punctuation and other symbols, as well as the symbol level at which they are spoken. (#271, #1516)
* In Microsoft Excel, the name of the active sheet is now reported when switching sheets with control+pageUp or control+pageDown. (#760)
* When navigating a table in Microsoft Word with the tab key NVDA will now announce the current cell as you move. (#159)
* You can now configure whether table cell coordinates are reported from the Document Formatting preferences dialog. (#719)
* NVDA can now detect formatting and color for text written to the screen.
* In the Outlook Express/Windows Mail/Windows Live Mail message list, NVDA will now announce the fact that a message is unread and also if it's expanded or collapsed in the case of conversation threads. (#868)
* eSpeak now has a rate boost setting which triples the speaking rate.
* Support for the  calendar control found in the Date and Time Information dialog accessed from the  Windows 7 clock. (#1637)
* Additional key bindings have been added for the MDV Lilli braille display. (#241)
* New languages: Bulgarian, Albanian.

### Changes

* To move the caret to the review cursor, now press the move focus to navigator object script (desktop NVDA+shift+numpadMinus, laptop NVDA+shift+backspace) twice in quick succession. This frees up more keys on the keyboard. (#837)
* To hear the  decimal and hexadecimal representation of the character under the review cursor, now press review current character three times rather than twice, as twice now speaks the character description.
* Updated eSpeak speech synthesiser to 1.45.03. (#1465)
* Layout tables are no longer announced in Mozilla Gecko applications while moving the focus when in focus mode or outside of a document.
* In Internet Explorer and other MSHTML controls, browse mode now works for documents inside ARIA applications. (#1452)
* Updated liblouis braille translator to 2.3.0.
* When in browse mode  and jumping to a control with quicknav or focus, the description of the control is now announced if it has one.
* Progress bars are now announced in brows mode.
* Nodes marked with an ARIA role of presentation in Internet Explorer and other MSHTML controls are now filtered out of simple review and the focus ancestry.
* NVDA's user interface and documentation now refer to virtual buffers as browse mode, as the term "virtual buffer" is rather meaningless to most users. (#1509)
* When the user wishes to copy their user settings to the system profile for use on the logon screen, etc., and their settings contain custom plugins, they are now warned that this could be a security risk. (#1426)
* The NVDA service no longer starts and stops NVDA on user input desktops.
* On Windows XP and Windows Vista, NVDA no longer makes use of UI Automation even if it is available via the platform update. Although using UI Automation can improve the accessibility of some modern applications, on XP and Vista there were too many freezes, crashes and over all performance loss while using it. (#1437)
* In applications using Mozilla Gecko 2 and later (such as Firefox 4 and later), a document can now be read in browse mode before it is fully finished loading.
* NVDA now announces the state of a container when focus moves to a control inside it (e.g. if focus moves inside a document that is still loading it will report it as busy).
* NVDA's user interface and documentation no longer use the terms "first child" and "parent" with respect to object navigation, as these terms are confusing for many users.
* Collapsed is no longer reported for some menu items which have sub-menus.
* The reportCurrentFormatting script (NVDA+f) now reports the formatting at the position of the review cursor rather than the system caret / focus. As  by default the review cursor follows the caret, most people should not notice a difference. However this now enables the user to find out the formatting when moving the review cursor, such as in flat review.

### Bug Fixes

* Collapsing combo boxes in browse mode documents when focus mode has been forced with NVDA+space no longer auto-switches back to browse mode. (#1386)
* In Gecko (e.g. Firefox) and MSHTML (e.g. Internet Explorer) documents, NVDA now correctly renders certain text on the same line which was previously rendered on separate lines. (#1378)
* When Braille is tethered to review and the navigator object is moved to a browse mode document, either manually or due to a focus change, braille will appropriately show the browse mode content. (#1406, #1407)
* When speaking of punctuation is disabled, certain punctuation is no longer incorrectly spoken when using some synthesisers. (#332)
* Problems no longer occur when loading configuration for synthesisers which do not support the voice setting such as Audiologic Tts3. (#1347)
* The Skype Extras menu is now read correctly. (#648)
* Checking the Brightness controls volume checkbox in the Mouse Settings dialog should no longer cause a major lag for beeps when moving the mouse around the screen on Windows Vista/Windows 7 with Aero enabled. (#1183)
* When NVDA is configured to use the laptop keyboard layout, NVDA+delete now works as documented to report the dimensions of the current navigator object. (#1498)
* NVDA now Appropriately honours the aria-selected attribute in Internet Explorer documents.
* When NVDA automatically switches to focus mode in browse mode documents, it now announces information about the context of the focus. For example, if a list box item receives focus, the list box will be announced first. (#1491)
* In Internet Explorer and other MSHTML controls, ARIA listbox controls are now treeted as lists, rather than list items.
* When a read-only editable text control receives focus, NVDA now reports that it is read-only. (#1436)
* In browse mode, NVDA now behaves correctly with respect to read-only editable text fields.
* In browse mode documents, NVDA no longer incorrectly switches out of focus mode when aria-activedescendant is set; e.g. when the completion list appeared in some auto complete controls.
* In Adobe Reader, the name of controls is now reported when moving focus or using quick navigation in browse mode.
* In XFA PDF documents in Adobe Reader, buttons, links and graphics are now rendered correctly.
* In XFA PDF documents in Adobe Reader, all elements are now rendered on separate lines. This change was made because large sections (sometimes even the entire document) were being rendered without breaks due to the general lack of structure in these documents.
* Fixed problems when moving focus to or away from editable text fields in XFA PDF documents in Adobe Reader.
* In XFA PDF documents in Adobe Reader, changes to the value of a focused combo box will now be reported.
* Owner-drawn Combo boxes such as the ones to choose colors in Outlook Express are now accessible with NVDA. (#1340)
* In languages which use a space as a digit group/thousands separator such as French and German, numbers from separate chunks of text are no longer pronounced as a single number. This was particularly problematic for table cells containing numbers. (#555)
* nodes with an ARIA role of description in Internet Explorer and other MSHTML controls now are classed as static text, not edit fields.
* Fixed various issues when pressing tab while focus is on a document in browse mode (e.g. tab inappropriately moving to the address bar in Internet Explorer). (#720, #1367)
* When entering lists while reading text, NVDA now says, for example, "list with 5 items" instead of "listwith 5 items". (#1515)
* In input help mode, gestures are logged even if their scripts bypass input help such as the scroll braille display forward and back commands.
* In input help mode, when a modifier is held down on the keyboard, NVDA no longer reports the modifier as if it is modifying itself; e.g. NVDA+NVDA.
* In Adobe Reader documents, pressing c or shift+c to navigate to a combo box now works.
* The selected state of selectable table rows is now reported the same way it is for list and tree view items.
* Controls in Firefox and other Gecko applications can now be activated while in browse mode even if their content has been floated off-screen. (#801)
* You can no longer show an NVDA settings dialog while a message dialog is being shown, as the settings dialog was frozen in this case. (#1451)
* In Microsoft Excel, there is no longer a lag when holding down or rapidly pressing keys to move between or select cells.
* Fixed intermittent crashes of the NVDA service which meant that NVDA stopped running on secure Windows screens.
* Fixed problems that sometimes occurred with braille displays when a change caused text that was being displayed to disappear. (#1377)
* The downloads window in Internet Explorer 9 can now be navigated and read with NVDA. (#1280)
* It is no longer possible to accidentally start multiple copies of NVDA at the same time. (#507)
* On slow systems, NVDA no longer inappropriately causes its main window to be shown all the time while running. (#726)
* NVDA no longer crashes on Windows xP when starting a WPF application. (#1437)
* Say all and say all with review are now able to work in UI automation text controls that support all required functionality. For example, you can now use say all with review on XPS Viewer documents.
* NVDA no longer inappropriately classes some list items in the Outlook Express / Windows Live Mail message rules Apply Now dialog as being checkboxes. (#576)
* Combo boxes are no longer reported as having a sub-menu.
* NVDA is  now able to read the recipiants in the To, CC and BCC fields in Microsoft Outlook. (#421)
* Fixed the issue in NVDA's Voice Settings dialog where the value of sliders was sometimes not reported when changed. (#1411)
* NVDA no longer fails to announce the new cell when moving in an Excel spreadsheet after cutting and pasting. (#1567)
* NVDA no longer becomes worse at guessing color names the more colors it announces.
* In Internet Explorer and other MSHTML controls, fixed the inability to read parts of rare pages which contain iframes marked with an ARIA role of presentation. (#1569)
* In Internet Explorer and other MSHTML controls, fixed a rare problem where the focus kept bouncing infinitely between the document and a multi-line editable text field in focus mode. (#1566)
* In Microsoft Word 2010 NVDA will now automatically read confirmation dialogs. (#1538)
* In multi-line editable text fields in Internet Explorer and other MSHTML controls, selection on lines after the first is now reported correctly. (#1590)
* Improved moving by word in many cases, including browse mode and Windows Edit controls. (#1580)
* The NVDA installer no longer shows garbled text for Hong Kong versions of Windows Vista and Windows 7. (#1596)
* NVDA no longer fails to load the Microsoft Speech API version 5 synthesizer if the configuration contains settings for that synthesizer but is missing the voice setting. (#1599)
* In editable text fields in Internet Explorer and other MSHTML controls, NVDA no longer lags or freezes when braille is enabled.
* In firefox brows mode, NVDA no longer refuses to include content that is inside a focusable node with an ARIA role of presentation.
* In Microsoft Word with braille enabled, lines on pages after the first page are now reported correctly. (#1603)
* In Microsoft Word 2003, lines of right-to-left text can once again be read with braille enabled. (#627)
* In Microsoft Word, say all now works correctly when the document does not end with a sentence ending.
* When opening a plain text message in Windows Live Mail 2011, NVDA will correctly focus on the message document allowing it to be read.
* NVDA no longer temporarily freezes or refuses to speak when in the Move to / Copy to dialogs in Windows Live Mail. (#574)
* In Outlook 2010, NVDA will now correctly track the focus in the message list. (#1285)
* Some USB connection issues have been resolved with the MDV Lilli braille display. (#241)
* In Internet explorer and other MSHTML controls, spaces are no longer ignored in browse mode in certain cases (e.g. after a link).
* In Internet Explorer and other MSHTML controls, some extraneous line breaks have been eliminated in browse mode. specifically, HTML elements with a display style of None no longer force a line break. (#1685)
* If NVDA is unable to start, failure to play the Windows critical stop sound no longer clobbers the critical error message in the log file.

### Changes for Developers

* Developer documentation can now be generated using SCons. See readme.txt at the root of the source distribution for details, including associated dependencies.
* Locales can now provide descriptions for characters. See the Character Descriptions section of the Developer Guide for details. (#55)
* Locales can now provide information about the pronunciation of specific punctuation and other symbols. See the Symbol Pronunciation section of the Developer Guide for details. (#332)
* You can now build NVDAHelper with several debugging options using the nvdaHelperDebugFlags SCons variable. See readme.txt at the root of the source distribution for details. (#1390)
* Synth drivers are now passed a sequence of text and speech commands to speak, instead of just text and an index.
 * This allows for embedded indexes, parameter changes, etc.
 * Drivers should implement SynthDriver.speak() instead of SynthDriver.speakText() and SynthDriver.speakCharacter().
 * The old methods will be used if SynthDriver.speak() is not implemented, but they are deprecated and will be removed in a future release.
* gui.execute() has been removed. wx.CallAfter() should be used instead.
* gui.scriptUI has been removed.
 * For message dialogs, use wx.CallAfter(gui.messageBox, ...).
 * For all other dialogs, real wx dialogs should be used instead.
 * A new gui.runScriptModalDialog() function simplifies using modal dialogs from scripts.
* Synth drivers can now support boolean settings. See SynthDriverHandler.BooleanSynthSetting.
* SCons now accepts a certTimestampServer variable specifying the URL of a timestamping server to use to timestamp authenticode signatures. (#1644)

## 2011.1.1

This release fixes several security and other important issues found in NVDA 2011.1.

### Bug Fixes

* The Donate item in the NVDA menu is now disabled when running on the logon, lock, UAC and other secure Windows screens, as this is a security risk. (#1419)
* It is now impossible to copy or paste within NVDA's user interface while on secure desktops (lock screen, UAC screen and windows logon) as this is a security risk. (#1421)
* In Firefox 4, the move to containing virtual buffer command (NVDA+control+space) now works as it should to escape embedded objects such as Flash content. (#1429)
* When speaking of command keys is enabled, shifted characters are no longer incorrectly spoken as command keys. (#1422)
* When speaking of command keys is enabled, pressing space with modifiers other than shift (such as control and alt) is now reported as a command key. (#1424)
* Logging is now completely disabled when running on the logon, lock, UAC and other secure Windows screens, as this is a security risk. (#1435)
* In input help mode, Gestures are now logged even if they are not bound to a script (in accordance with the user guide). (#1425)

## 2011.1

Highlights of this release include automatic reporting of new text output in mIRC, PuTTY, Tera Term and SecureCRT; support for global plugins; announcement of bullets and numbering in Microsoft Word; additional key bindings for braille displays, including keys to move to the next and previous line; support for several Baum, HumanWare and APH braille displays; and reporting of colors for some controls, including IBM Lotus Symphony text controls.

### New Features

* Colors can now be reported for some controls. Automatic announcement can be configured in the Document Formatting preferences dialog. It can also be reported on demand using the report text formatting command (NVDA+f).
 * Initially, this is supported in standard IAccessible2 editable text controls (such as in Mozilla applications), RichEdit controls (such as in Wordpad) and IBM Lotus Symphony text controls.
* In virtual buffers, you can now select by page (using shift+pageDown and shift+pageUp) and paragraph (using shift+control+downArrow and shift+control+upArrow). (#639)
* NVDA now automatically reports new text output in mIRC, PuTTY, Tera Term and SecureCRT. (#936)
* Users can now add new key bindings or override existing ones for any script in NVDA by providing a single user input gesture map. (#194)
* Support for global plugins. Global plugins can add new functionality to NVDA which works across all applications. (#281)
* A small beep is now heard when typing characters with the shift key while capslock is on. This can be turned off by unchecking the related new option in the Keyboard settings dialog. (#663)
* hard page breaks are now announced when moving by line in Microsoft Word. (#758)
* Bullets and numbering are now spoken in Microsoft Word when moving by line. (#208)
* A command to toggle Sleep mode for the current application (NVDA+shift+s) is now available. Sleep mode (previously known as self voicing mode) disables all screen reading functionality in NVDA for a particular application. Very useful for applications that provide their own speech and or screen reading features. Press this command again to disable Sleep mode.
* Some additional braille display key bindings have been added. See the Supported Braille Displays section of the User Guide for details. (#209)
* For the convenience of third party developers, app modules as well as global plugins can now be reloaded without restarting NVDA. Use tools -> Reload plugins in the NVDA menu or NVDA+control+f3. (#544)
* NVDA now remembers the position you were at when returning to a previously visited web page. This applies until either the browser or NVDA is exited. (#132)
* Handy Tech braille displays can now be used without installing the Handy Tech universal driver. (#854)
* Support for several Baum, HumanWare and APH braille displays. (#937)
* The status bar in Media Player Classic Home Cinema is now recognised.
* The Freedom Scientific Focus 40 Blue braille display can now be used when connected via bluetooth. (#1345)

### Changes

* Position information is no longer reported by default in some cases where it was usually incorrect; e.g. most menus, the Running Applications bar, the Notification Area, etc. However, this can be turned on again by an added option in the Object Presentation settings dialog.
* Keyboard help has been renamed to input help to reflect that it handles input from sources other than the keyboard.
* Input Help no longer reports a script's code location via speech and braille as it is cryptic and irrelevant to the user. However, it is now logged for developers and advanced users.
* When NVDA detects that it has frozen, it continues to intercept NVDA modifier keys, even though it passes all other keys through to the system. This prevents the user from unintentionally toggling caps lock, etc. if they press an NVDA modifier key without realising NVDA has frozen. (#939)
* If keys are held down after using the pass next key through command, all keys (including key repeats) are now passed through until the last key is released.
* If an NVDA modifier key is pressed twice in quick succession to pass it through and the second press is held down, all key repeats will now be passed through as well.
* The volume up, down and mute keys are now reported in input help. This could be helpful if the user is uncertain as to what these keys are.
* The hotkey for the Review Cursor item in the NVDA Preferences menu has been changed from r to c to eliminate the conflict with the Braille Settings item.

### Bug Fixes

* When adding a new speech dictionary entry, the title of the dialog is now "Add dictionary entry" instead of "Edit dictionary entry". (#924)
* In speech dictionary dialogs, the content of the Regular expression and Case sensitive columns of the Dictionary entries list is now presented in the configured NVDA language instead of always in English.
* In AIM, position information is now announced in tree views.
* On sliders in the Voice Settings dialog, up arrow/page up/home now increase the setting and down arrow/page down/end decrease it. Previously, the opposite occurred, which is not logical and is inconsistent with the synth settings ring. (#221)
* In virtual buffers with screen layout disabled, some extraneous blank lines no longer appear.
* If an NVDA modifier key is pressed twice quickly but there is an intervening key press, the NVDA modifier key is no longer passed through on the second press.
* Punctuation keys are now spoken in input help even when speaking of punctuation is disabled. (#977)
* In the Keyboard Settings dialog, the keyboard layout names are now presented in the configured NVDA language instead of always in English. (#558)
* Fixed an issue where some items were rendered as empty in Adobe Reader documents; e.g. the links in the table of contents of the Apple iPhone IOS 4.1 User Guide.
* The "Use currently saved settings on the logon and other secure screens" button in NVDA's General Settings dialog now works if used immediately after NVDA is newly installed but before a secure screen has appeared. Previously, NVDA reported that copying was successful, but it actually had no effect. (#1194)
* It is no longer possible to have two NVDA settings dialogs open simultaneously. This fixes issues where one open dialog depends on another open dialog; e.g. changing the synthesiser while the Voice Settings dialog is open. (#603)
* On systems with UAC enabled, the "Use currently saved settings on the logon and other secure screens" button in NVDA's General Settings dialog no longer fails after the UAC prompt if the user's account name contains a space. (#918)
* In Internet Explorer and other MSHTML controls, NVDA now uses the URL as a last resort to determine the name of a link, rather than presenting empty links. (#633)
* NVDA no longer ignores the focus  in AOL Instant Messenger 7 menus. (#655)
* Announce the correct label for errors in the Microsoft Word Spell Check dialog (e.g. Not in dictionary, Grammar error, punctuation). Previously  they were all announced as grammar error. (#883)
* Typing in Microsoft Word while using a braille display should no longer cause garbled text to be typed, and a rare freeze when pressing a braille routing key in Word documents has been fixed. (#1212) However a limitation is that Arabic text can no longer be read in Word 2003 and below, while using a braille display. (#627)
* When pressing the delete key in an edit field, the text/cursor on a braille display should now always be updated appropriately to reflect the change. (#947)
* Changes on dynamic pages in Gecko2 documents (E.g. Firefox 4) while multiple tabs are open are now properly reflected by NVDA. Previously only changes in the first tab were reflected. (Mozilla bug 610985)
* NVDA can now properly announce the suggestions for grammar and punctuation errors in Microsoft Word spell check dialog. (#704)
* In Internet Explorer and other MSHTML controls, NVDA no longer presents destination anchors as empty links in its virtual buffer. Instead, these anchors are hidden as they should be. (#1326)
* Object navigation around and within standard groupbox windows is no longer broken and asymmetrical.
* In Firefox and other Gecko-based controls, NVDA will no longer get stuck in a subframe if it finishes loading before the outer document.
* NVDA  now appropriately announces the next character when deleting a character with numpadDelete. (#286)
* On the Windows XP logon screen, the user name is once again reported when the selected user is changed.
* Fixed problems when reading text in Windows command consoles with reporting of line numbers enabled.
* The Elements List dialog for virtual buffers is now usable by sighted users. All controls are visible on screen. (#1321)
* The list of entries in the Speech Dictionary dialog is now more readable by sighted users. The list is now large enough to show all of its columns on screen. (#90)
* On ALVA BC640/BC680 braille displays, NVDA no longer disregards display keys that are still held down after another key is released.
* Adobe Reader X no longer crashes after leaving the untagged document options before the processing dialog appears. (#1218)
* NVDA now switches to the appropriate braille display driver when you revert to saved configuration. (#1346)
* The Visual Studio 2008 Project Wizard is read correctly again. (#974)
* NVDA no longer completely fails to work in applications which contain non-ASCII characters in their executable name. (#1352)
* When reading by line in AkelPad with word wrap enabled, NVDA no longer reads the first character of the following line at the end of the current line.
* In the Visual Studio 2005/2008 code editor, NVDA no longer reads the entire text after every typed character. (#975)
* Fixed the issue where some braille displays weren't cleared properly when NVDA was exited or the display was changed.
* The initial focus is no longer sometimes spoken twice when NVDA starts. (#1359)

### Changes for Developers

* SCons is now used to prepare the source tree and create binary builds, portable archives, installers, etc. See readme.txt at the root of the source distribution for details.
* The key names used by NVDA (including key maps) have been made more friendly/logical; e.g. upArrow instead of extendedUp and numpadPageUp instead of prior. See the vkCodes module for a list.
* All input from the user is now represented by an inputCore.InputGesture instance. (#601)
 * Each source of input subclasses the base InputGesture class.
 * Key presses on the system keyboard are encompassed by the keyboardHandler.KeyboardInputGesture class.
 * Presses of buttons, wheels and other controls on a braille display are encompassed by subclasses of the braille.BrailleDisplayGesture class. These subclasses are provided by each braille display driver.
* Input gestures are bound to ScriptableObjects using the ScriptableObject.bindGesture() method on an instance or an __gestures dict on the class which maps gesture identifiers to script names. See baseObject.ScriptableObject for details.
* App modules no longer have key map files. All input gesture bindings must be done in the app module itself.
* All scripts now take an InputGesture instance instead of a key press.
 * KeyboardInputGestures can be sent on to the OS using the send() method of the gesture.
* To send an arbitrary key press, you must now create a KeyboardInputGesture using KeyboardInputGesture.fromName() and then use its send() method.
* Locales may now provide an input gesture map file to add new bindings or override existing bindings for scripts anywhere in NVDA. (#810)
 * Locale gesture maps should be placed in locale\LANG\gestures.ini, where LANG is the language code.
 * See inputCore.GlobalGestureMap for details of the file format.
* The new LiveText and Terminal NVDAObject behaviors facilitate automatic reporting of new text. See those classes in NVDAObjects.behaviors for details. (#936)
 * The NVDAObjects.window.DisplayModelLiveText overlay class can be used for objects which must retrieve text written to the display.
 * See the mirc and putty app modules for usage examples.
* There is no longer an _default app module. App modules should instead subclass appModuleHandler.AppModule (the base AppModule class).
* Support for global plugins which can globally bind scripts, handle NVDAObject events and choose NVDAObject overlay classes. (#281) See globalPluginHandler.GlobalPlugin for details.
* On SynthDriver objects, the available* attributes for string settings (e.g. availableVoices and availableVariants)  are now OrderedDicts keyed by ID instead of lists.
* synthDriverHandler.VoiceInfo now takes an optional language argument which specifies the language of the voice.
* SynthDriver objects now provide a language attribute which specifies the language of the current voice.
 * The base implementation uses the language specified on the VoiceInfo objects in availableVoices. This is suitable for most synthesisers which support one language per voice.
* Braille display drivers have been enhanced to allow buttons, wheels and other controls to be bound to NVDA scripts:
 * Drivers can provide a global input gesture map to add bindings for scripts anywhere in NVDA.
 * They can also provide their own scripts to perform display specific functions.
 * See braille.BrailleDisplayDriver for details and existing braille display drivers for examples.
* The 'selfVoicing' property on AppModule classes has now been renamed to 'sleepMode'.
* The app module events event_appLoseFocus and event_appGainFocus have now been renamed to event_appModule_loseFocus and event_appModule_gainFocus, respectivly, in order to make the naming convention consistent with app modules and tree interceptors.
* All braille display drivers should now use braille.BrailleDisplayDriver instead of braille.BrailleDisplayDriverWithCursor.
 * The cursor is now managed outside of the driver.
 * Existing drivers need only change their class statement accordingly and rename their _display method to display.

## 2010.2

Notable features of this release include greatly simplified object navigation; virtual buffers for Adobe Flash content; access to many previously inaccessible controls by retrieving text written to the screen; flat review of screen text; support for IBM Lotus Symphony documents; reporting of table row and column headers in Mozilla Firefox; and significantly improved user documentation.

### New Features

* Navigating through objects with the review cursor has been greatly simplified. The review cursor now excludes objects which aren't useful to the user; i.e. objects only used for layout purposes and unavailable objects.
* In applications using the Java Access Bridge (including OpenOffice.org), formatting can now be reported in text controls. (#358, #463)
* When moving the mouse over cells in Microsoft Excel, NVDA will appropriately announce them.
* In applications using the Java Access Bridge, the text of a dialog is now reported when the dialog appears. (#554)
* A virtualBuffer can now be used to navigate adobe Flash content. Object navigation and interacting with the controls directly (by turning on focus mode) is still supported. (#453)
* Editable text controls in the Eclipse IDE, including the code editor, are now accessible. You must be using Eclipse 3.6 or later. (#256, #641)
* NVDA can now retrieve most text written to the screen. (#40, #643)
 * This allows for reading of controls which do not expose information in more direct/reliable ways.
 * Controls made accessible by this feature include: some menu items which display icons (e.g. the Open With menu on files in Windows XP) (#151), editable text fields in Windows Live applications (#200), the errors list in Outlook Express (#582), the editable text control in TextPad (#605), lists in Eudora, many controls in Australian E-tax and the formula bar in Microsoft Excel.
* Support for the code editor in Microsoft Visual Studio 2005 and 2008. At least Visual Studio Standard is required; this does not work in the Express editions. (#457)
* Support for IBM Lotus Symphony documents.
* Early experimental support for Google Chrome. Please note that Chrome's screen reader support is far from complete and additional work may also be required in NVDA. You will need a recent development build of Chrome to try this.
* The state of toggle keys (caps lock, num lock and scroll lock) is now displayed in braille when they are pressed. (#620)
* Help balloons are now displayed in braille when they appear. (#652)
* Added a driver for the MDV Lilli braille display. (#241)
* When selecting an entire row or column in Microsoft Excel with the shortcut keys shift+space and control+space, the new selection is now reported. (#759)
* Table row and column headers can now be reported. This is configurable from the Document Formatting preferences dialog.
 * Currently, this is supported in documents in Mozilla applications such as Firefox (version 3.6.11 and later) and Thunderbird (version 3.1.5 and later). (#361)
* Introduced commands for flat review: (#58)
 * NVDA+numpad7  switches to flat review, placing the review cursor at the position of the current object, allowing you  to review the screen (or a document if within one) with the text review commands.
 * NVDA+numpad1 moves the review cursor into the object represented by the text at  the position of the review cursor, allowing you to navigate by object from that point.
* Current NVDA user settings can be  copied to be used on secure Windows screens such as the logon and UAC screens by pressing a button in the General Settings dialog. (#730)
* Support for Mozilla Firefox 4.
* Support for Microsoft Internet Explorer 9.

### Changes

* The sayAll by Navigator object (NVDA+numpadAdd), navigator object next in flow (NVDA+shift+numpad6) and navigator object previous in flow (NVDA+shift+numpad4) commands have been removed for the time being, due to bugginess and to free up the keys for other possible features.
* In the NVDA Synthesizer dialog, only the display name of the synthesizer is now listed. Previously, it was prefixed by the driver's name, which is only relevant internally.
* When in embedded applications or virtual buffers inside another virtualBuffer (e.g. Flash), you can now  press nvda+control+space to move out of the embedded application or virtual buffer to the containing document. Previously nvda+space  was used for this. Now nvda+space is specifically only for toggling brows/focus modes on virtualBuffers.
* If the speech viewer (enabled under the tools menu) is given the focus (e.g. it was clicked in) new text will not appear in the control until focus is moved away. This allows for selecting the text with greater ease (e.g. for copying).
* The Log Viewer and Python Console are maximised when activated.
* When focusing on a worksheet in Microsoft Excel and there is more than one cell selected, the selection range is announced, rather than just the active cell. (#763)
* Saving configuration and changing of particular sensitive options is now disabled when running on the logon, UAC and other secure Windows screens.
* Updated eSpeak speech synthesiser to 1.44.03.
* If NVDA is already running, activating the NVDA shortcut on the desktop (which includes pressing control+alt+n) will restart NVDA.
* Removed the report text under the mouse checkbox from the Mouse settings dialog and replaced it with an Enable mouse tracking checkbox, which better matches the toggle mouse tracking script (NVDA+m).
* Updates to the laptop keyboard layout so that it includes all commands available in the desktop layout and works correctly on non-English keyboards. (#798, #800)
* Significant improvements and updates to the user documentation, including documentation of the laptop keyboard commands and synchronisation of the Keyboard Commands Quick Reference with the User Guide. (#455)
* Updated liblouis braille translator to 2.1.1. Notably, this fixes some issues related to Chinese braille as well as characters which are undefined in the translation table. (#484, #499)

### Bug Fixes

* In µTorrent, the focused item in the torrents list no longer reports repeatedly or steals focus when a menu is open.
* In µTorrent, the names of the files in the Torrent Contents list are now reported.
* In Mozilla applications, focus is now correctly detected when it lands on an empty table or tree.
* In Mozilla applications, "not checked" is now correctly reported for checkable controls such as checkable table cells. (#571)
* In Mozilla applications, the text of correctly implemented ARIA dialogs is no longer ignored and will now be reported when the dialog appears. (#630)
* in Internet Explorer and other MSHTML controls, the ARIA level attribute is now  honoured correctly.
* In Internet Explorer and other MSHTML controls, the ARIA role is now chosen over other type information to give a much more correct and predictable ARIA experience.
* Stopped a rare crash in Internet Explorer when navigating through frames or iFrames.
* In Microsoft Word documents, right-to-left lines (such as Arabic text) can be read again. (#627)
* Greatly reduced lag when large amounts of text are displayed in a Windows command console on 64-bit systems. (#622)
* If Skype is already started when NVDA starts, it is no longer necessary to restart Skype to enable accessibility. This may also be true for other applications which check the system screen reader flag.
* In Microsoft Office applications, NVDA no longer crashes when speak foreground (NVDA+b) is pressed or when navigating some objects on toolbars. (#616)
* Fixed incorrect speaking of numbers containing a 0 after a separator; e.g. 1,023. (#593)
* Adobe Acrobat Pro and Reader 9 no longer crash when closing a file or performing certain other tasks. (#613)
* The selection is now announced when control+a is pressed to select all text in some editable text controls such as in Microsoft Word. (#761)
* In Scintilla controls (e.g. Notepad++), text is no longer incorrectly selected when NVDA moves the caret such as during say all. (#746)
* It is again possible to review the contents of cells in Microsoft Excel with the review cursor.
* NVDA can again read by line in certain problematic textArea fields in Internet Explorer 8. (#467)
* Windows Live Messenger 2009 no longer exits immediately after it is started while NVDA is running. (#677)
* In web browsers, It is no longer necessary to press tab to interact with an embedded object (such as Flash content) after pressing enter on the embedded object or returning from another application. (#775)
* In Scintilla controls (e.g. Notepad++), the beginning of long lines is no longer truncated when it scrolls off the screen. Also, these long lines will be correctly displayed in braille when they are selected.
* In Loudtalks, it is now possible to access the contact list.
* The URL of the document and "MSAAHTML Registered Handler" are no longer sometimes spuriously reported in Internet Explorer and other MSHTML controls. (#811)
* In tree views in the Eclipse IDE, the previously focused item is no longer incorrectly announced when focus moves to a new item.
* NVDA now functions correctly on a system where the current working directory has been removed from the DLL search path (by setting the CWDIllegalInDllSearch registry entry to 0xFFFFFFFF). Note that this is not relevant to most users. (#907)
* When the table navigation commands are used outside of a table in Microsoft Word, "edge of table" is no longer spoken after "not in table". (#921)
* When the table navigation commands cannot move due to being at the edge of a table in Microsoft Word, "edge of table" is now spoken in the configured NVDA language rather than always in English. (#921)
* In Outlook Express, Windows Mail and Windows Live Mail, the state of the checkboxes in message rules lists is now reported. (#576)
* The description of message rules can now be read in Windows Live Mail 2010.

## 2010.1

This release focuses primarily on bug fixes and improvements to the user experience, including some significant stability fixes.

### New Features

* NVDA no longer fails to start on a system with no audio output devices. Obviously, a braille display or the Silence synthesiser in conjunction with the Speech Viewer will need to be used for output in this case. (#425)
* A report landmarks checkbox has been added to the Document Formatting settings dialog which allows you to configure whether NVDA should announce landmarks in web documents. For compatibility with the previous release, the option is on by default.
* If speak command keys is enabled, NVDA will now announce the names of multimedia keys (e.g. play, stop, home page, etc.) on many keyboards when they are pressed. (#472)
* NVDA now announces the word being deleted when pressing control+backspace in controls that support it. (#491)
* Arrow keys can now be used in the Web formator window to navigate and read the text. (#452)
* The entry list in the Microsoft Office Outlook address book is now supported.
* NVDA better supports embedded editable (design mode) documents in Internet Explorer. (#402)
* a new script (nvda+shift+numpadMinus) allows you to move the system focus to the current navigator object.
* New scripts to lock and unlock the left and right mouse buttons. Useful for performing drag and drop operations. shift+numpadDivide to lock/unlock the left, shift+numpadMultiply to lock/unlock the right.
* New braille translation tables: German 8 dot computer braille, German grade 2, Finnish 8 dot computer braille, Chinese (Hong Kong, Cantonese), Chinese (Taiwan, Manderin). (#344, #369, #415, #450)
* It is now possible to disable the creation of the desktop shortcut (and thus the shortcut key) when installing NVDA. (#518)
* NVDA can now use IAccessible2 when present in 64 bit applications. (#479)
* Improved support for live regions in Mozilla applications. (#246)
* The NVDA Controller Client API is now provided to allow applications to control NVDA; e.g. to speak text, silence speech, display a message in Braille, etc.
* Information and error messages are now read in the logon screen in Windows Vista and Windows 7. (#506)
* In Adobe Reader, PDF interactive forms developed with Adobe LiveCycle are now supported. (#475)
* In Miranda IM, NVDA now automatically reads incoming messages in chat windows if reporting of dynamic content changes is enabled. Also, commands have been added to report the three most recent messages (NVDA+control+number). (#546)
* Input text fields are now supported in Adobe Flash content. (#461)

### Changes

* The extremely verbose keyboard help message in the Windows 7 Start menu is no longer reported.
* The Display synth has now been replaced with a new Speech Viewer. To activate it, choose Speech Viewer from the Tools menu. The speech viewer can be used independently of what ever speech synthesizer you are using. (#44)
* Messages on the braille display will automatically be dismissed if the user presses a key that results in a change such as the focus moving. Previously the message would always stay around for its configured time.
* Setting whether braille should be tethered to the focus or the review cursor (NVDA+control+t) can now be also set from the braille settings dialog, and is also now saved in the user's configuration.
* Updated eSpeak speech synthesiser to 1.43.
* Updated liblouis braille translator to 1.8.0.
* In virtual buffers, the reporting of elements when moving by character or word has been greatly improved. Previously, a lot of irrelevant information was reported and the reporting was very different to that when moving by line. (#490)
* The Control key now simply stops speech like other keys, rather than pausing speech. To pause/resume speech, use the shift key.
* Table row and column counts are no longer announced when reporting focus changes, as this announcement is rather verbose and usually not useful.

### Bug Fixes

* NVDA no longer fails to start if UI Automation support appears to be available but fails to initialise for some reason. (#483)
* The entire contents of a table row is no longer sometimes reported when moving focus inside a cell  in Mozilla applications. (#482)
* NVDA no longer lags for a long time when expanding tree view items that contain a very large amount of sub-items.
* When listing SAPI 5 voices, NVDA now tries to detect buggy voices and excludes them from the Voice Settings dialog and synthesiser settings ring. Previously, when there was just one problematic voice, NVDA's SAPI 5 driver would sometimes fail to start.
* Virtual buffers now honour the report object shortcut keys setting found in the Object Presentation dialog. (#486)
* In virtual buffers, row/column coordinates are no longer incorrectly read for row and column headers when reporting of tables is disabled.
* In virtual buffers, row/column coordinates are now correctly read when you leave a table and then re-enter the same table cell without visiting another cell first; e.g. pressing upArrow then downArrow on the first cell of a table. (#378)
* Blank lines in Microsoft Word documents and  Microsoft HTML edit controls are now shown appropriately on braille displays. Previously NVDA was displaying the current sentence on the display, not the current line for these situations. (#420)
* Multiple security fixes when running NVDA at Windows logon and on other secure desktops. (#515)
* The cursor position (caret) is now correctly updated when performing a Say All that goes off the bottom of the screen, in standard Windows edit fields and Microsoft Word documents. (#418)
* In virtual buffers, text is no longer incorrectly included for images inside links and clickables that are marked as being irrelevant to screen readers. (#423)
* Fixes to the laptop keyboard layout. (#517)
* When Braille is tethered to review when you focus on a Dos console window, the review cursor can now properly navigate the text in the console.
* While working with TeamTalk3 or TeamTalk4 Classic, the VU meter progress bar in the main window is no longer announced as it updates. Also, special characters can be read properly in the incoming chat window.
* Items are no longer spoken twice in the Windows 7 Start Menu. (#474)
* Activating same-page links in Firefox 3.6 appropriately moves the cursor in the virtualBuffer to the correct place on the page.
* Fixed the issue where some text was not rendered in Adobe Reader in certain PDF documents.
* NVDA no longer incorrectly speaks certain numbers separated by a dash; e.g. 500-1000. (#547)
* In Windows XP, NVDA no longer causes Internet Explorer to freeze when toggling checkboxes in Windows Update. (#477)
* When using the in-built eSpeak synthesiser, simultaneous speech and beeps no longer intermittently cause freezes on some systems. This was most noticeable, for example, when copying large amounts of data in Windows Explorer.
* NVDA no longer announces that a Firefox document has become busy (e.g. due to an update or refresh) when that document is in the background. This also caused the status bar of the foreground application to be spuriously announced.
* When switching Windows keyboard layouts (with control+shift or alt+shift), the full name of the layout is reported in both speech and braille. Previously it was only reported in speech, and alternative layouts (e.g. Dvorak) were not reported at all.
* If reporting of tables is disabled, table information is no longer announced when the focus changes.
* Certain standard tree view controls in 64 bit applications (e.g. the Contents tree view in Microsoft HTML Help) are now accessible. (#473)
* Fixed some problems with logging of messages containing non-ASCII characters. This could cause spurious errors in some cases on non-English systems. (#581)
* The information in the About NVDA dialog now appears in the user's configured language instead of always appearing in English. (#586)
* Problems are no longer encountered when using the synthesiser settings ring after the voice is changed to one which has less settings than the previous voice.
* In Skype 4.2, contact names are no longer spoken twice in the contact list.
* Fixed some potentially major memory leaks in the GUI and in virtual buffers. (#590, #591)
* Work around a nasty bug in some SAPI 4 synthesisers which was causing frequent errors and crashes in NVDA. (#597)

## 2009.1

Major highlights of this release include support for 64 bit editions of Windows; greatly improved support for Microsoft Internet Explorer and Adobe Reader documents; support for Windows 7; reading of the Windows logon, control+alt+delete and User Account Control (UAC) screens; and the ability to interact with Adobe Flash and Sun Java content on web pages. There have also been several significant stability fixes and improvements to the general user experience.

### New Features

* Official support for 64 bit editions of Windows! (#309)
* Added a synthesizer driver for the Newfon synthesizer. Note that this requires a special version of Newfon. (#206)
* In virtual buffers, focus mode and browse mode can now be reported using sounds instead of speech. This is enabled by default. It can be configured from the Virtual buffers dialog. (#244)
* NVDA no longer cancels speech when volume control keys are pressed on the keyboard, allowing the user to change the volume and listen to actual results immediately. (#287)
* Completely rewritten support for Microsoft Internet Explorer and Adobe Reader documents. This support has been unified with the core support used for Mozilla Gecko, so features such as fast page rendering, extensive quick navigation, links list, text selection, auto focus mode and braille support are now available with these documents.
* Improved support for the date selection control found in the Windows Vista Date / Time properties dialog.
* improved support for the Modern XP/Vista start menu (specifically the all programs, and places menus). Appropriate level information is now announced.
* The amount of text that is announced when moving the mouse is now configurable from the Mouse settings dialog. A choice of paragraph, line, word or character can be made.
* announce spelling errors under the cursor in Microsoft Word.
* support for the Microsoft Word 2007 spell checker. Partial support may be available for prior Microsoft Word versions.
* Better support for Windows Live Mail. Plain text messages can now be read and both the plain text and HTML message composers are useable.
* In Windows Vista, if the user moves to the secure desktop (either because a UAC control dialog appeared, or because control+alt+delete was pressed), NVDA will announce the fact that the user is now on the secure desktop.
* NVDA can announce text under the mouse within dos console windows.
* Support for UI Automation via the UI Automation client API available in Windows 7, as well as fixes to improve the experience of NVDA in Windows 7.
* NVDA can be configured to start automatically after you log on to Windows. The option is in the General Settings dialog.
* NVDA can read secure Windows screens such as the Windows logon, control+alt+delete and User Account Control (UAC) screens in Windows XP and above. Reading of the Windows logon screen can be configured from the General Settings dialog. (#97)
* Added a driver for the Optelec ALVA BC6 series braille displays.
* When browsing web documents, you can now press n and shift+n to skip forward and backward past blocks of links, respectively.
* When browsing web documents, ARIA landmarks are now reported, and you can move forward and backward through them using d and shift+d, respectively. (#192)
* The Links List dialog available when browsing web documents has now become an Elements List dialog which can list links, headings and landmarks. Headings and landmarks are presented hierarchically. (#363)
* The new Elements List dialog contains a "Filter by" field which allows you to filter the list to contain only those items including the text that was typed. (#173)
* Portable versions of NVDA now look in the 'userConfig' directory inside the NVDA directory, for the user's configuration. Like for the installer version, this keeps the user's configuration separate from NVDA itself.
* Custom app modules, braille display drivers and synth drivers can now be stored in the user's configuration  directory. (#337)
* Virtual buffers are now rendered in the background, allowing the user to interact with the system to some extent during the rendering process. The user will be notified that the document is being rendered if it takes longer than a second.
* If NVDA detects that it has frozen for some reason, it will automatically pass all keystrokes through so that the user has a better chance of recovering the system.
* Support for ARIA drag and drop in Mozilla Gecko. (#239)
* The document title and current line or selection is now spoken when you move focus inside a virtual buffer. This makes the behaviour when moving focus into virtual buffers consistent with that for normal document objects. (#210)
* In virtual buffers, you can now interact with embedded objects (such as Adobe Flash and Sun Java content) by pressing enter on the object. If it is accessible, you can then tab around it like any other application. To return focus to the document, press NVDA+space. (#431)
* In virtual buffers, o and shift+o move to the next and previous embedded object, respectively.
* NVDA can now fully access applications running as administrator in Windows Vista and later. You must install an official release of NVDA for this to work. This does not work for portable versions and snapshots. (#397)

### Changes

* NVDA no longer announces "NVDA started" when it starts.
* The startup and exit sounds are now played using NVDA's configured audio output device instead of the Windows default audio output device. (#164)
* Progress bar reporting has been improved. Most notably you can now configure NVDA to announce via both speech and beeps at the same time.
* Some generic roles, such as pane, application and frame, are no longer reported on focus unless the control is unnamed.
* The review copy command (NVDA+f10) copies the text from the start marker up to and including the current review position, rather than excluding the current position. This allows the last character of a line to be copied, which was not previously possible. (#430)
* the navigatorObject_where script (ctrl+NVDA+numpad5) has been removed. This key combination did not work on some keyboards, nore was the script found to be that useful.
* the navigatorObject_currentDimentions script has been remapped to NVDA+numpadDelete. The old key combination did not work on some keyboards. This script also now reports the width and height of the object instead of the right/bottom coordinates.
* Improved performance (especially on netbooks) when many beeps occur in quick succession; e.g. fast mouse movement with audio coordinates enabled. (#396)
* The NVDA error sound is no longer played in release candidates and final releases. Note that errors are still logged.

### Bug Fixes

* When NVDA is run from an 8.3 dos path, but it is installed in the related long path (e.g. progra~1 verses program files) NVDA will correctly  identify that it is an installed copy and properly load the user's settings.
* speaking the title of the current foreground window with nvda+t now works correctly when in menus.
* braille no longer shows useless information in its focus context such as unlabeled panes.
* stop announcing some useless information when the focus changes such as root panes, layered panes and scroll panes in Java or Lotus applications.
* Make the  keyword search field in Windows Help (CHM) viewer much more usable. Due to buggyness in that control, the current keyword could not be read as it would be continually changing.
* report correct page numbers in Microsoft Word if the page numbering has been specifically offset in the document.
* Better support for edit fields found in Microsoft Word dialogs (e.g. the Font dialog). It is now possible  to navigate these controls with the arrow keys.
* better support for Dos consoles. specifically: NVDA can now read the content of particular consoles it always used to think were blank. Pressing control+break no longer terminates NVDA.
* On Windows Vista and above, the NVDA installer now starts NVDA with normal user privileges when requested to run NVDA on the finish screen.
* Backspace is now handled correctly when speaking typed words. (#306)
* Don't incorrectly report "Start menu" for certain context menus in Windows Explorer/the Windows shell. (#257)
* NVDA now correctly handles ARIA labels in Mozilla Gecko when there is no other useful content. (#156)
* NVDA no longer incorrectly enables focus mode automatically for editable text fields which update their value when the focus changes; e.g. http://tigerdirect.com/. (#220)
* NVDA will now attempt to recover from some situations which would previously cause it to freeze completely. It may take up to 10 seconds for NVDA to detect and recover from such a freeze.
* When the NVDA language is set to "User default", use the user's Windows  display language setting instead of the Windows locale setting. (#353)
* NVDA now recognises the existence of controls in AIM 7.
* The pass key through command no longer gets stuck if a key is held down. Previously, NVDA stopped accepting commands if this occurred and had to be restarted. (#413)
* The taskbar is no longer ignored when it receives focus, which often occurs when exiting an application. Previously, NVDA behaved as if the focus had not changed at all.
* When reading text fields in applications which use the Java Access Bridge (including OpenOffice.org), NVDA now functions correctly when reporting of line numbers is enabled.
* The review copy command (NVDA+f10) gracefully handles the case where it is used on a position before the start marker. Previously, this could cause problems such as crashes in Notepad++.
* A certain control character (0x1) no longer causes strange eSpeak behaviour (such as changes in volume and pitch) when it is encountered in text. (#437)
* The report text selection command (NVDA+shift+upArrow) now gracefully reports that there is no selection in objects which do not support text selection.
* Fixed the issue where pressing the enter key on certain Miranda-IM buttons or links was causing NVDA to freeze. (#440)
* The current line or selection is now properly respected when spelling or copying the current navigator object.
* Worked around a Windows bug which was causing garbage to be spoken after the name of link controls in Windows Explorer and Internet Explorer dialogs. (#451)
* Fixed a problem with the report date and time command (NVDA+f12). Previously, date reporting was truncated on some systems. (#471)
* Fixed the issue where the system screen reader flag was sometimes inappropriately cleared after interacting with secure Windows screens. This could cause problems in applications which check the screen reader flag, including Skype, Adobe Reader and Jart. (#462)
* In an Internet Explorer 6 combo box, the active item is now reported when it is changed. (#342)

## 0.6p3

### New Features

* As Microsoft Excel's formula bar is inaccessible to NVDA, provide an NVDA specific dialog box for editing when the user presses f2 on a cell.
* Support for formatting in IAccessible2 text controls, including Mozilla applications.
* Spelling errors can now be reported where possible. This is configurable from the Document Formatting preferences dialog.
* NVDA can be configured to beep for either all or only visible progress bars. Alternatively, it can be configured to speak progress bar values every 10%.
* Links can now be identified in richedit controls.
* The mouse can now be moved to the character under the review cursor in most editable text controls. Previously, the mouse could only be moved to the center of the control.
* In virtual buffers, the review cursor now reviews the text of the buffer, rather than just the internal text of the navigator object (which is often not useful to the user). This means that you can navigate the virtual buffer hierarchically using object navigation and the review cursor will move to that point in the buffer.
* Handle some additional states on Java controls.
* If the title command (NVDA+t) is pressed twice, it spells the title. If pressed thrice, it is copied to the clipboard.
* Keyboard help now reads the names of modifier keys when pressed alone.
* Key names announced by keyboard help are now translatable.
* Added support for the recognized text field in SiRecognizer. (#198)
* Support for braille displays!
* Added a command (NVDA+c) to report the text on the Windows clipboard. (#193)
* In virtualBuffers, if NVDA automatically switches to focus mode, you can use the escape key to switch back to browse mode. NVDA+space can still also be used.
* In virtual buffers, when the focus changes or the caret is moved, NVDA can automatically switch to focus mode or browse mode as appropriate for the control under the caret. This is configured from the Virtual Buffers dialog. (#157)
* Rewritten SAPI4 synthesizer driver which replaces the sapi4serotek and sapi4activeVoice drivers and should fix the problems encountered with these drivers.
* The NVDA application now includes a manifest, which means that it no longer runs in compatibility mode in Windows Vista.
* The configuration file and speech dictionaries are now saved in the user's application data directory if NVDA was installed using the installer. This is necessary for Windows Vista and also allows multiple users to have individual NVDA configurations.
* Added support for position information for IAccessible2 controls.
* Added the ability to copy text to the clipboard using the review cursor. NVDA+f9 sets the start marker to the current position of the review cursor. NVDA+f10 retrieves the text between the start marker and the current position of the review cursor and copies it to the clipboard. (#240)
* Added support for some edit controls in pinacle tv software.
* When announcing selected text for long selections (512 characters or more), NVDA now speaks the number of selected characters, rather than speaking the entire selection. (#249)

### Changes

* If the audio output device is set to use the Windows default device (Microsoft Sound Mapper), NVDA will now switch to the new default device for eSpeak and tones when the default device changes. For example, NVDA will switch to a USB audio device if it automatically becomes the default device when it is connected.
* Improve performance of eSpeak with some Windows Vista audio drivers.
* reporting of links, headings, tables, lists and block quotes can now be configured from the Document Formatting settings dialog. Previously to configure these settings for virtual buffers, the virtual buffer settings dialog would have been used. Now all documents share this configuration.
* Rate is now the default setting in the speech synthesizer settings ring.
* Improve the loading and unloading of appModules.
* The title command (NVDA+t) now only reports the title instead of the entire object. If the foreground object has no name, the application's process name is used.
* Instead of virtual buffer pass through on and off, NVDA now reports focus mode (pass through on) and browse mode (pass through off).
* Voices are now stored in the configuration file by ID instead of by index. This makes voice settings more reliable across systems and configuration changes. The voice setting will not be preserved in old configurations and an error may be logged the first time a synthesizer is used. (#19)
* The level of a tree view item is now announced first if it has changed from the previously focused item for all tree views. Previously, this was only occurring for native Windows (SysTreeView32) tree views.

### Bug Fixes

* The last chunk of audio is no longer cut off when using NVDA with eSpeak on a remote desktop server.
* Fix problems with saving speech dictionaries for certain voices.
* Eliminate the lag when moving by units other than character (word, line, etc.) towards the bottom of large plain text documents in Mozilla Gecko virtual buffers. (#155)
* If speak typed words is enabled, announce the word when enter is pressed.
* Fix some character set issues in richedit documents.
* The NVDA log viewer now uses richedit instead of just edit to display the log. This improves reading by word with NVDA.
* Fix some issues related to embedded objects in richedit controls.
* NVDA now reads page numbers in Microsoft Word. (#120)
* Fix the issue where tabbing to a checked checkbox in a Mozilla Gecko virtual buffer and pressing space would not announce that the checkbox was being unchecked.
* Correctly report partially checked checkboxes in Mozilla applications.
* If the text selection expands or shrinks in both directions, read the selection as one chunk instead of two.
* When reading with the mouse, text in Mozilla Gecko edit fields should now be read.
* Say all should no longer cause certain SAPI5 synthesizers to crash.
* Fixed an issue which meant that text selection changes were not being read in Windows standard edit controls before the first focus change after NVDA was started.
* Fix mouse tracking in Java objects. (#185)
* NVDA no longer reports Java tree view items with no children as being collapsed.
* Announce the object with focus when a Java window comes to the foreground. Previously, only the top-level Java object was announced.
* The eSpeak synthesizer driver no longer stops speaking completely after a single error.
* Fix the issue whereby updated voice parameters (rate, pitch, etc.) were not saved when the voice was changed from the synthesizer settings ring.
* Improved the speaking of typed characters and words.
* Some new text that was previously not spoken in text console applications (such as some text adventure games) is now spoken.
* NVDA now ignores focus changes in background windows. Previously, a background focus change could be treated as if the real focus changed.
* Improved the detection of the focus when leaving context menus. Previously, NVDA often didn't react at all when leaving a context menu.
* NVDA now announces when the context menu is activated in the Start menu.
* The classic Start menu is now announced as Start menu instead of Application menu.
* Improved the reading of alerts such as those encountered in Mozilla Firefox. The text should no longer be read multiple times and other extraneous information will no longer be read. (#248)
* The text of focusable, read-only edit fields will no longer be included when retrieving the text of dialogs. This fixes, for example, the automatic reading of the entire license agreement in installers.
* NVDA no longer announces the unselection of text when leaving some edit controls (example: Internet Explorer address bar, Thunderbird 3 email address fields).
* When opening plain text emails in Outlook Express and Windows Mail, focus is correctly placed in the message ready for the user to read it. Previously the user had to press tab or click on the message in order to use cursor keys to read it.
* Fixed several major issues with the "Speak command keys" functionality.
* NVDA can now read text past 65535 characters in standard edit controls (e.g. a large file in Notepad).
* Improved line reading in MSHTML edit fields (Outlook Express editable messages and Internet Explorer text input fields).
* NVDA no longer sometimes freezes completely when editing text in OpenOffice. (#148, #180)

## 0.6p2

* Improved the default ESpeak voice in NVDA
* Added a laptop keyboard layout. Keyboard layouts can be configured from NVDA's  Keyboard settings dialog. (#60)
* Support for grouping items in SysListView32 controls, mainly found in Windows Vista. (#27)
* Report the checked state of treeview items in SysTreeview32 controls.
* Added shortcut keys for many of NVDA's configuration dialogs
* Support for IAccessible2 enabled applications such as Mozilla Firefox when running NVDA from portable media, with out having to register any special Dll files
* Fix a crash with the virtualBuffers Links List in Gecko applications. (#48)
* NVDA should no longer crash Mozilla Gecko applications such as Firefox and Thunderbird if NVDA is running with higher privilages than the Mozilla Gecko application. E.g. NVDA is  running as Administrator.
* Speech dictionaries (previously User dictionaries) now can be either case sensitive or insensitive, and the patterns can optionally be regular expressions. (#39)
* Whether or not NVDA uses a 'screen layout' mode for virtual buffer documents can now be configured from a settings dialog
* No longer report anchor tags with no href in Gecko documents as links. (#47)
* The NVDA find command now remembers what you last searched for, across all applications. (#53)
* Fix issues where the checked state would not be announced for some checkboxes and radio buttons in virtualBuffers
* VirtualBuffer pass-through mode is now specific to each document, rather than NVDA globally. (#33)
* Fixed some sluggishness with focus changes and incorrect speech interuption which sometimes occured when using NVDA on a system that had been on standby or was rather slow
* Improve support for combo boxes in Mozilla Firefox. Specifically when arrowing around them text isn't repeated, and when jumping out of them, ancestor controls are not announced unnecessarily. Also virtualBuffer commands now work when focused on one  when you are in a virtualBuffer.
* Improve accuracy of finding the statusbar in many applications. (#8)
* Added the NVDA interactive Python console tool, to enable developers to look at and manipulate NVDA's internals as it is running
* sayAll, reportSelection and reportCurrentLine scripts now work properly when in virtualBuffer pass-through mode. (#52)
* The increase rate and decrease rate scripts have been removed. Users should use the synth settings ring scripts (control+nvda+arrows) or the Voice settings dialog
* Improve the range and scale of the progress bar beeps
* Added more quick keys to the new virtualBuffers:  l for list, i for list item, e for edit field, b for button, x for checkbox, r for radio button, g for graphic, q for blockquote, c for combo box, 1 through 6 for respective heading levels, s for separator, m for frame. (#67, #102, #108)
* Canceling the loading of a new document in Mozilla Firefox now allows the user to keep using the old document's virtualBuffer if the old document hadn't yet really been destroyed. (#63)
* Navigating by words in virtualBuffers is now more accurate as  words do not accidentally contain text from more than one field. (#70)
* Improved accuracy of focus tracking and focus updating when navigating in Mozilla Gecko virtualBuffers.
* Added a findPrevious script (shift+NVDA+f3) for use in new virtualBuffers
* Improved sluggishness in Mozilla Gecko dialogs (in Firefox and Thunderbird). (#66)
* Add the ability to view the current log file for NVDA. it can be found in the NVDA menu -> Tools
* Scripts such as say time and date now take the current language in to account; punctuation and ordering of words now reflects the language
* The language combo box in NVDA's General settings dialog now shows full language names for ease of use
* When reviewing text in the current navigator object, the text is always up to date if it changes dynamically. E.g. reviewing the text of a list item in Task Manager. (#15)
* When moving with the mouse, the current paragraph of text under the mouse is now announced, rather than either all the text in that particular object or just the current word. Also audio coordinates, and announcement of object roles is optional, they are turned off by default
* Support for reading text with the mouse in Microsoft Word
* Fixed bug where leaving the menu bar in applications such as Wordpad would cause text selection to not be announced anymore
* In Winamp, the title of the track is no longer announced again and again when switching tracks, or pausing/resuming/stopping playback.
* In Winamp,  Added ability to announce state of the shuffle and repeat controls as they are switched. Works in the main window and in the playlist editor
* Improve the ability to activate particular fields in Mozilla Gecko virtualBuffers. May include clickable graphics, links containing paragraphs, and other weird structures
* Fixed an initial lag when opening NVDA dialogs on some systems. (#65)
* Add specific support for the Total Commander application
* Fix bug in the sapi4serotek driver where the pitch could get locked at a particular value, i.e. stays high after reading a capital letter. (#89)
* Announce clickable text and other fields as clickable in Mozilla Gecko VirtualBuffers. e.g.  a field which has an onclick HTML attribute. (#91)
* When moving around Mozilla Gecko virtualBuffers, scroll the current field in to view -- useful so sighted peers have an idea of where the user is up to in the document. (#57)
* Add basic support for ARIA live region show events in IAccessible2 enabled applications. Useful in the Chatzilla IRC application, new messages will now be read automatically
* Some slight improvements to help use ARIA enabled web applications,  e.g. Google Docs
* Stop adding extra blank lines to text when copying it from a virtualBuffer
* Stop the space key from activating a link in the Links List. Now it can be used like other letters in order to  start typing the name of a particular link you wish to go to
* The moveMouseToNavigator script (NVDA+numpadSlash) now moves the mouse to the centre of the navigator object, rather than the top left
* Added scripts to click the left and right mouse buttons (numpadSlash and numpadStar respectively)
* Improve access to the Windows System Tray. Focus hopefully should no longer seem to keep jumping back to one particular item. Reminder: to get to the System Tray use the Windows command WindowsKey+b. (#10)
* Improve performance and stop announcing extra text when holding down a cursor key in an edit field and it hits the end
* Stop the ability for NVDA to make the user wait while particular messages are spoken. Fixes some crashes/freezes with particular speech synthesizers. (#117)
* Added support for the Audiologic Tts3 speech synthesizer, contribution by Gianluca Casalino. (#105)
* Possibly improve performance when navigating around documents in Microsoft Word
* Improved accuracy when reading text of alerts in Mozilla Gecko applications
* Stop possible crashes when trying to save configuration on non-English versions of Windows. (#114)
* Add an NVDA welcome dialog. This dialog is designed to provide essential information for new users and allows CapsLock to be configured as an NVDA modifier key. This dialog will be displayed when NVDA is started by default until it is disabled.
* Fix basic support for Adobe Reader so it is possible to read documents  in  versions 8 and 9
* Fix some errors that may have occured when holding down keys before NVDA is properly initialized
* If the user has configured NVDA to save configuration on exit, make sure the configuration is properly saved when shutting down or logging out of  Windows.
* Added an NVDA logo sound to the beginning of the installer, contributed by Victer Tsaran
* NVDA, both running in the installer and otherwise, should properly clean up its system tray icon when it exits
* Labels for standard controls in NVDA's dialogs (such as Ok and cancel buttons) should now show in the language NVDA is set to, rather than just staying in English.
* NVDA's icon should now be  used for  the NVDA shortcuts in the start menu and on the Desktop, rather than a default application icon.
* Read cells in MS Excel when moving with tab and shift+tab. (#146)
* Fix some double speaking in particular lists in Skype.
* Improved caret tracking in IAccessible2 and Java applications; e.g. in Open Office and Lotus Symphony, NVDA properly waits for the caret to move in documents rather than accidentally reading the wrong word or line at the end of some paragraphs. (#119)
* Support for AkelEdit controls found in Akelpad 4.0
* NVDA no longer locks up in Lotus Synphony when moving from the document to the menu bar.
* NVDA no longer freezes in the Windows XP Add/Remove programs applet when launching an uninstaller. (#30)
* NVDA no longer freezes when opening Spybot Search and Destroy

## 0.6p1

### Access to web content with new in-process virtualBuffers (so far for Mozilla Gecko applications including Firefox3 and Thunderbird3)

* Load times have been improved almost by a factor of thirty (you no longer have to wait at all for most web pages to load in to the buffer)
* Added a links list (NVDA+f7)
* Improved the find dialog (control+nvda+f) so that it performs a case-insencitive search, plus fixed a few focus issues with that dialog box.
* It is now possible to select and copy text in the new virtualBuffers
* By default the new virtualBuffers represent the document in a screen layout (links and controls are not on separate lines unless they really are visually). You can toggle this feature with NVDA+v.
* It is possible to move by paragraph with control+upArrow and control+downArrow.
* Improved support for dynamic content
* Improved over all accuracy of reading lines and fields when arrowing up and down.

### Internationalization

* It is now possible to type accented characters that rely on a "dead character", while NVDA is running.
* NVDA now announces when the keyboard layout is changed (when pressing alt+shift).
* The announce date and time feature now takes the system's current regional and language options in to account.
* added czech translation (by Tomas Valusek with help from Jaromir Vit)
* added vietnamese translation by Dang Hoai Phuc
* Added Africaans (af_ZA) translation, by Willem van der Walt.
* Added russian translation by Dmitry Kaslin
* Added polish translation by DOROTA CZAJKA and friends.
* Added Japanese translation by Katsutoshi Tsuji.
* added Thai translation by Amorn Kiattikhunrat
* added croatian translation by Mario Percinic and Hrvoje Katic
* Added galician translation by Juan C. buno
* added ukrainian translation by Aleksey Sadovoy

### Speech

* NVDA now comes packaged with eSpeak 1.33 which contains many improvements, among those are improved languages, named variants, ability to speak faster.
* The voice settings dialog now allows you to change the variant of a synthesizer if it supports one. Variant is usually a slight variation on the current voice. (eSpeak supports variants).
* Added the ability to change the inflection of a voice in the voice settings dialog if the current synthesizer supports this. (eSpeak supports inflection).
* Added the ability to turn off speaking of object position information(e.g. 1 of 4). This option can be found in the Object presentation settings dialog.
* NVDA can now beep when speaking a capital letter. This can be turned on and off with a check box in the voice settings dialog. Also added a raise pitch for capitals check box to configure whether NVDA should actually do its normal pitch raise for capitals. So now you can have either raise pitch, say cap, or beep, for capitals.
* Added the ability to pause speech in NVDA (like found in Voice Over for the Mac). When NVDA is speaking something, you can press the control or shift keys to silence speech just like normal, but if you then tap the shift key again (as long as you havn't pressed any other keys) speech will continue from exactly where it left off.
* Added a virtual synthDriver which outputs text to a window instead of speaking via a speech synthesiser. This should be more pleasant for sighted developers who are not used to speech synthesis but want to know what is spoken by NVDA. There are probably still some bugs, so feedback is most definitely welcome.
* NVDA no longer by default speaks punctuation, you can enable speaking of punctuation with NVDA+p.
* eSpeak by default now speaks quite a bit slower, which should make it easier for people who are using eSpeak for the first time, when installing or starting to use NVDA.
* Added user dictionaries to NVDA. These allow you to make NVDA speak certain text differently. There are three dictionaries: default, voice, and temporary. Entries you add to the default dictionary will happen all the time in NVDA. Voice dictionaries are specific to the current synthesizer and voice you currently have set. And temporary dictionary is  for those times you quickly want to set a rule while you are doing a particular task, but you don't want it to be perminant (it will disappear if you close NVDA). For now the rules are regular expressions, not just normal text.
* Synthesizers can now use any audio output device on your system, by setting the output device combo box in the Synthesizer dialog before selecting the synthesizer you want.

### Performance

* NVDA no longer takes up a huge amount of system memory , when editing messages in mshtml edit controls
* Improved performance when reviewing text inside many controls that do not actually have a real cursor. e.g. MSN Messenger history window, treeview items, listview items etc.
* Improved performance in rich edit documents.
* NVDA should no longer slowly creep up in system memory size for no reason
* Fixed bugs when  trying to focus on a dos console window more than three or so times. NVDA did have a tendency to completely crash.

### Key commands

* NVDA+shift+numpad6 and NVDA+shift+numpad4 allow you to navigate to the next or previous object in flow respectively. This means that you can navigate in an application by only using these two keys with out having to worry about going up by parent, or down to first child as you move around the object hyerarchy. For instance in a web browser such as firefox, you could navigate the document by object, by just using these two keys. If next in flow or previous in flow takes you up and out of an object, or down in to an object, ordered beeps indicate the direction.
* You can now configure voice settings with out opening the voice settings dialog, by using the Synth Settings Ring. The synth settings ring is a group of voice settings you can toggle through by pressing control+NVDA+right and control+NVDA+left. To change a setting use control+NVDA+up and control+NVDA+down.
* Added a command to report the current selection in edit fields (NVDA+shift+upArrow).
* Quite a few NVDA commands that speak text (such as report current line etc) now can spell the text if pressed twice quickly.
* the capslock, numpad insert and extended insert can all be used as the NVDA modifier key. Also if one of these keys is used, pressing the key twice with out pressing any other keys will send the key through to the operating system, just like you'd pressed the key with out NVDA running. To make one of these keys be the NVDA modifier key, check its checkbox in the Keyboard settings dialog (used to be called the keyboard echo dialog).

### Application support

* Improved support for Firefox3 and Thunderbird3 documents. Load times have been improved by almost a factor of thirty, a screen layout is used by default (press nvda+v to toggle between this and no screen layout), a links list (nvda+f7 has been added), the find dialog (control+nvda+f) is now case-insensitive, much better support for dynamic content, selecting and copying text is now possible.
* In the MSN Messenger and Windows Live Messenger history windows, it is now possible to select and copy text.
* Improved support for the audacity application
* Added support for a few edit/text controls in Skype
* Improved support for Miranda instant messenger application
* Fixed some focus issues when opening html and plain text messages in Outlook Express.
* Outlook express newsgroup message fields are now labeled correctly
* NVDA can now read the addresses in the Outlook Express message fields (to/from/cc etc)
* NVDA should be now more accurate at announcing the next message in out look express when deleting a message from the message list.

### APIs and toolkits

* Improved object navigation for MSAA objects. If a window has a system menu, title bar, or scroll bars, you can now navigate to them.
* Added support for the IAccessible2 accessibility API. A part from the ability to announce more control types, this also allows NVDA to access the cursor in applications such as Firefox 3 and Thunderbird 3, allowing you to navigate, select or edit text.
* Added support for Scintilla edit controls (such controls can be found in Notepad++ or Tortoise SVN).
* Added support for Java applications (via the Java Access Bridge). This can provide basic support for Open Office (if Java is enabled), and any other stand-alone Java application. Note that java applets with in a web browser may not work yet.

### Mouse

* Improved support for reading what is under the mouse pointer as it moves. It is now much faster, and it also now has the ability in some controls such as standard edit fields, Java and IAccessible2 controls, to read the current word, not just the current object. This may be of some used to vision impared people who just want to read a specific bit of text with the mouse.
* Added a new config option, found in the mouse settings dialog. Play audio when mouse moves, when checked, plays a 40 ms beep each time the mouse moves, with its pitch (between 220 and 1760 hz) representing the y axis, and left/right volume, representing the x axis. This enables a blind person to get a rough idea of where the mouse is on the screen as its being moved. This feature also depends on reportObjectUnderMouse also being turned on. So this means that if you quickly need to disable both beeps and announcing of objects, then just press NVDA+m. The beeps are also louder or softer depending on how bright the screen is at that point.

### Object presentation and interaction

* Improved support for most common treeview controls. NVDA now tells you how many items are in the branch when you expand it. It also announces the level when moving in and out of branches. And, it announces the current item number and number of items, according to the current branch, not the entire treeview.
* Improved what is announced when focus changes as you move around applications or the operating system. Now instead of just hearing the control you land on, you hear information about any controls this control is positioned inside of. For instance if you tab and land on a button inside a groupbox, the groupbox will also get announced.
* NVDA now tries to speak the message inside many dialog boxes as they appear. This is accurate most of the time, though there are still many dialogs that arn't as good as they could be.
* Added a report object descriptions checkbox to the object presentation settings dialog. Power users may wish to sometimes uncheck this to stop NVDA announcing a lot of extra descriptions on particular controls,  such as in Java applications.
* NVDA automatically announces selected text in edit controls when focus moves to them. If there isn't any selected text, then it just announces the current line like usual.
* NVDA is a lot more careful now when it plays beeps to indicate progress bar changes in applications. It no longer goes crazy in Eclipse applications such as Lotus Notes/Symphony, and Accessibility Probe.

### User Interface

* Removed the NVDA interface window, and replaced it with a simple NVDA popup menu.
* NVDA's user interface settings dialog is now called General Settings. It also contains an extra setting: a combo box to set the log level, for what messages should go to NVDA's log file. Note that NVDA's log file is now called nvda.log not debug.log.
* Removed the report object group names checkBox from the object presentation settings dialog, reporting of group names now is handled differently.

## 0.5

* NVDA now has a built-in synthesizer called eSpeak, developed by Jonathan Duddington.It is very responsive and lite-weight, and has support for many different languages. Sapi synthesizers can still be used, but eSpeak will be used by default.
 * eSpeak does not depend on any special software to be installed, so it can be used with NVDA on any computer, on a USB thumb drive, or anywhere.
 * For more info on eSpeak, or to find other versions, go to http://espeak.sourceforge.net/.
* Fix bug where the wrong character was being announced when pressing delete in Internet Explorer / Outlook Express editable panes.
* Added support for more edit fields in Skype.
* VirtualBuffers only get loaded when focus is on the window that needs to be loaded. This fixes some problems when the preview pane is turned on in Outlook Express.
* Added commandline arguments to NVDA:
 * -m, --minimal: do not play startup/exit sounds and do not show the interface on startup if set to do so.
 * -q, --quit: quit any other already running instance of NVDA and then exit
 * -s, --stderr-file fileName: specify where NVDA should place uncaught errors and exceptions
 * -d, --debug-file fileName: specify where NVDA should place debug messages
 * -c, --config-file: specify an alternative configuration file
 * -h, -help: show a help message listing commandline arguments
* Fixed bug where punctuation symbols would not be translated to the appropriate language, when using a language other than english, and when speak typed characters was turned on.
* Added Slovak language files thanks to Peter Vagner
* Added a Virtual Buffer settings dialog and a Document Formatting settings dialog, from Peter Vagner.
* Added French translation thanks to Michel Such
* Added a script to toggle beeping of progress bars on and off (insert+u). Contributed by Peter Vagner.
* Made more messages in NVDA be translatable for other languages. This includes script descriptions when in keyboard help.
* Added a find dialog to the virtualBuffers (internet Explorer and Firefox). Pressing control+f when on a page brings up a dialog in which you can type some text to find. Pressing enter will then search for this text and place the virtualBuffer cursor on this line. Pressing f3 will also search for the next occurance of the text.
* When speak typed characters is turned on, more characters should be now spoken. Technically, now ascii characters from 32 to 255 can now be spoken.
* Renamed some control types for better readability. Editable text is now edit, outline is now tree view and push button is now button.
* When arrowing around list items in a list, or tree view items in a tree view, the control type (list item, tree view item) is no longer spoken, to speed up navigation.
* Has Popup (to indicate that a menu has a submenu) is now spoken as submenu.
* Where some language use control and alt (or altGR) to enter a special character, NVDA now will speak these characters when speak typed characters is on.
* Fixed some problems with reviewing static text controls.
* Added Translation for Traditional Chinese, thanks to Coscell Kao.
* Re-structured an important part of the NVDA code, which should now fix many issues with NVDA's user interface (including settings dialogs).
* Added Sapi4 support to NVDA. Currently there are two sapi4 drivers, one based on code contributed by Serotek Corporation, and one using the ActiveVoice.ActiveVoice com Interface. Both these drivers have issues, see which one works best for you.
* Now when trying to run a new copy of NVDA while an older copy is still running will cause the new copy to just exit. This fixes a major problem where running multiple copies of NVDA makes your system very unusable.
* Renamed the title of the NVDA user interface from NVDA Interface to NVDA.
* Fixed a bug in Outlook Express where pressing backspace at the start of an editable message would cause an error.
* Added patch from Rui Batista that adds a script to report the current battery status on laptops (insert+shift+b).
* Added a synth driver called Silence. This is a synth driver that does not speak anything, allowing NVDA to stay completely silent at all times. Eventually this could be used along with Braille support, when we have it.
* Added capitalPitchChange setting for synthesizers thanks to J.J. Meddaugh
* Added patch from J.J. Meddaugh that makes the toggle report objects under mouse script more like the other toggle scripts (saying on/off rather than changing the whole statement).
* Added spanish translation (es) contributed by Juan C. buo.
* Added Hungarian language file from Tamas Gczy.
* Added Portuguese language file from Rui Batista.
* Changing the voice in the voice settings dialog now sets the rate, pitch and volume sliders to the new values according to the synthesizer, rather than forcing the synthesizer to be set to the old values. This fixes issues where a synth like eloquence or viavoice seems to speek at a much faster rate than all other synths.
* Fixed a bug where either speech would stop, or NVDA would entirely crash, when in a Dos console window.
* If support for a particular language exists, NVDA now automatically can show its interface and speak its messages in the language Windows is set to. A particular language can still be chosen manualy from the user interface settings dialog as well.
* Added script 'toggleReportDynamicContentChanges' (insert+5). This toggles whether new text, or other dynamic changes should be automatically announced. So far this only works in Dos Console Windows.
* Added script 'toggleCaretMovesReviewCursor' (insert+6). This toggles whether the review cursor should be automatically repositioned when the system caret moves. This is useful in Dos console windows when trying to read information as the screen is updating.
* Added script 'toggleFocusMovesNavigatorObject' (insert+7). This toggles whether the navigator object is repositioned on the object with focus as it changes.
* Added some documentation translated in to various languages. So far there is French, Spannish and Finish.
* Removed some developer documentation from the binary distribution of NVDA, it is only now in the source version.
* Fixed a possible bug in Windows Live Messanger and MSN Messenger where arrowing up and down the contact list would cause errors.
* New messages are now automatically spoken when in a conversation using Windows Live Messenger. (only works for English versions so far)
* The history window in a Windows Live Messenger conversation can now be read by using the arrow keys. (Only works for English versions so far)
* Added script 'passNextKeyThrough' (insert+f2). Press this key, and then the next key pressed will be passed straight through to Windows. This is useful if you have to press a certain key in an application but NVDA uses that key for something else.
* NVDA no longer freezes up for more than a minute when opening very large documents in MS Word.
* Fixed a bug where moving out of a table in MS Word, and then moving back in, caused the current row/column numbers not to be spoken if moving back in to exactly the same cell.
* When starting NVDA with a synthesizer that doesn't exist, or is not working, the sapi5 synth will try and be loaded in stead, or if sapi5 isn't working, then speech will be set to silence.
* Increasing and decreasing rate scripts can no longer take the rate above 100 or below 0.
* If there is an error with a language when choosing it in the User Interface Settings dialog, a message box will alert the user to the fact.
* NVDA now asks if it should save configuration and restart if the user has just changed the language in the User Interface Settings Dialog. NVDA must be restarted for the language change to fully take effect.
* If a synthesizer can not be loaded, when choosing it from the synthesizer dialog, a message box alerts the user to the fact.
* When loading a synthesizer for the first time, NVDA lets the synthesizer choose the most suitable voice, rate and pitch parameters, rather than forcing it to defaults it thinks are ok. This fixes a problem where Eloquence and Viavoice sapi4 synths start speaking way too fast for the first time.<|MERGE_RESOLUTION|>--- conflicted
+++ resolved
@@ -58,12 +58,9 @@
 * The comment command in Microsoft Word and notes command in Microsoft Excel can now be pressed twice to show the comment or note in a browsable message. (#16800, #16878, @Cary-Rowen)
 * NVDA can now be configured to report font attributes in speech and braille separately. (#16755)
 * The timeout to perform a multiple keypress is now configurable; this may be especially useful for people with dexterity impairment. (#11929, @CyrilleB79)
-<<<<<<< HEAD
 * When performing a braille cursor routing action, NVDA can now automatically speak the character at the cursor. (#8072, @LeonarddeR)
   * This option is disabled by default. You can enable "Speak character when routing cursor in text" in NVDA's braille settings.
 * Native support for the Dot Pad tactile graphics device from Dot Inc as a multiline braille display. (#17007)
-=======
->>>>>>> 3b6b1820
 
 ### Changes
 
