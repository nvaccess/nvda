--- conflicted
+++ resolved
@@ -12,13 +12,11 @@
 
 ### Bug Fixes
 
-<<<<<<< HEAD
 * In on-demand speech mode, NVDA does not talk anymore when a message is opened in Outlook, when a new page is loaded in a browser or during the slideshow in PowerPoint. (#16825, @CyrilleB79)
-=======
 * NVDA once again relies on events for caret movement in several cases, rather than only on manual querying of the caret position.
   * UIA for XAML and WPF text controls. (#16817, @LeonarddeR)
   * IAccessible2 for browsers such as Firefox and Chromium based browsers. (#11545, #16815, @LeonarddeR)
->>>>>>> 7deb15b4
+
 
 ### Changes for Developers
 
