--- conflicted
+++ resolved
@@ -47,12 +47,9 @@
   * This can be disabled in the "Add-on Store" category of settings.
   * NVDA checks daily for add-on updates.
   * Only updates within the same channel will be checked (e.g. installed beta add-ons will only notify for updates in the beta channel).
-<<<<<<< HEAD
+* Added support for the Help Tech Activator Pro displays. (#16668)
 * The volume of the other applications can be adjusted by `NVDA+alt+pageUp` and `NVDA+alt+pageDown`. (#16052, @mltony)
 * The sound of the other applications can be muted with `NVDA+alt+delete`. (#16052, @mltony)
-=======
-* Added support for the Help Tech Activator Pro displays. (#16668)
->>>>>>> 4c503757
 
 ### Changes
 
