--- conflicted
+++ resolved
@@ -2163,18 +2163,56 @@
 This may allow for more fluent reading of large amounts of text.
 It is disabled by default.
 
-<<<<<<< HEAD
-=======
+##### Focus context presentation {#BrailleSettingsFocusContextPresentation}
+
+This option allows you to choose what context information NVDA will show on the braille display when an object gets focus.
+Context information refers to the hierarchy of objects containing the focus.
+For example, when you focus a list item, this list item is part of a list.
+This list might be contained by a dialog, etc.
+Please consult the section about [object navigation](#ObjectNavigation) for more information about the hierarchy that applies to objects in NVDA.
+
+When set to fill display for context changes, NVDA will try to display as much context information as possible on the braille display, but only for the parts of the context that have changed.
+For the example above, this means that when changing focus to the list, NVDA will show the list item on the braille display.
+Furthermore, if there is enough space left on the braille display, NVDA will try to show that the list item is part of a list.
+If you then start moving through the list with your arrow keys, it is assumed that you are aware that you are still in the list.
+Thus, for the remaining list items you focus, NVDA will only show the focused list item on the display.
+In order for you to read the context again (i.e. that you are in a list and that the list is part of a dialog), you will have to scroll your braille display back.
+
+When this option is set to always fill the display, NVDA will try to show as much context information as possible on the braille display, regardless of whether you have seen the same context information before.
+This has the advantage that NVDA will fit as much information as possible on the display.
+However, the downside is that there is always a difference in the position where the focus starts on the braille display.
+This can make it difficult to skim a long list of items, for example, as you will need to continually move your finger to find the start of the item.
+This was the default behaviour for NVDA 2017.2 and before.
+
+When you set the focus context presentation option to only show the context information when scrolling back, NVDA never shows context information on your braille display by default.
+Thus, in the example above, NVDA will display that you focused a list item.
+However, in order for you to read the context (i.e. that you are in a list and that the list is part of a dialog), you will have to scroll your braille display back.
+
+To toggle focus context presentation from anywhere, please assign a custom gesture using the [Input Gestures dialog](#InputGestures).
+
+##### Show selection {#BrailleSettingsShowSelection}
+
+This setting determines if selection indicator (dots 7 and 8) is shown by the braille display.
+The option is enabled by default so the selection indicator is shown.
+The selection indicator might be a distraction while reading.
+Disabling this option may improve readability.
+
+To toggle show selection from anywhere, please assign a custom gesture using the [Input Gestures dialog](#InputGestures).
+
+| . {.hideHeaderRow} |.|
+|---|---|
+|Options |Default (Enabled), Enabled, Disabled|
+|Default |Enabled|
+
 ##### Formatting display {#BrailleFormattingDisplay}
+
+This setting determines how NVDA will display text formatting in braille.
+This option only has an effect if NVDA is set to [display font attributes in braille](#DocumentFormattingFontAttributes).
 
 | . {.hideHeaderRow} |.|
 |---|---|
 | Options | Default (Liblouis), Liblouis, Tags |
 | Default | Liblouis |
-
-This setting determines how NVDA will display text formatting in braille.
-This option only has an effect if NVDA is set to [display font attributes in braille](#DocumentFormattingFontAttributes).
-The following options are supported:
 
 | Option | Behaviour |
 |---|---|
@@ -2198,73 +2236,6 @@
 | ⡥ ("u" with dot 7) | End underline |
 | ⠎ ("s")| Start strikethrough |
 | ⡎ ("s" with dot 7) | End strikethrough |
-
-##### Avoid splitting words when possible {#BrailleSettingsWordWrap}
-
-If this is enabled, a word which is too large to fit at the end of the braille display will not be split.
-Instead, there will be some blank space at the end of the display.
-When you scroll the display, you will be able to read the entire word.
-This is sometimes called "word wrap".
-Note that if the word is too large to fit on the display even by itself, the word must still be split.
-
-If this is disabled, as much of the word as possible will be displayed, but the rest will be cut off.
-When you scroll the display, you will then be able to read the rest of the word.
-
-Enabling this may allow for more fluent reading, but generally requires you to scroll the display more.
-
-##### Unicode normalization {#BrailleUnicodeNormalization}
-| . {.hideHeaderRow} |.|
-|---|---|
-|Options |Default (Disabled), Enabled, Disabled|
-|Default |Disabled|
-
-When this option is enabled, unicode normalization is performed on the text that is brailled on the braille display.
-This is beneficial when coming across characters in braille that are unknown in a particular braille table and which have a compatible alternative, like the bold and italic characters commonly used on social media.
-Other benefits of unicode normalization are explained in greater detail in the [section for the equivalent speech setting](#SpeechUnicodeNormalization).
-
-To toggle Unicode normalization from anywhere, please assign a custom gesture using the [Input Gestures dialog](#InputGestures).
-
->>>>>>> f05f1c8f
-##### Focus context presentation {#BrailleSettingsFocusContextPresentation}
-
-This option allows you to choose what context information NVDA will show on the braille display when an object gets focus.
-Context information refers to the hierarchy of objects containing the focus.
-For example, when you focus a list item, this list item is part of a list.
-This list might be contained by a dialog, etc.
-Please consult the section about [object navigation](#ObjectNavigation) for more information about the hierarchy that applies to objects in NVDA.
-
-When set to fill display for context changes, NVDA will try to display as much context information as possible on the braille display, but only for the parts of the context that have changed.
-For the example above, this means that when changing focus to the list, NVDA will show the list item on the braille display.
-Furthermore, if there is enough space left on the braille display, NVDA will try to show that the list item is part of a list.
-If you then start moving through the list with your arrow keys, it is assumed that you are aware that you are still in the list.
-Thus, for the remaining list items you focus, NVDA will only show the focused list item on the display.
-In order for you to read the context again (i.e. that you are in a list and that the list is part of a dialog), you will have to scroll your braille display back.
-
-When this option is set to always fill the display, NVDA will try to show as much context information as possible on the braille display, regardless of whether you have seen the same context information before.
-This has the advantage that NVDA will fit as much information as possible on the display.
-However, the downside is that there is always a difference in the position where the focus starts on the braille display.
-This can make it difficult to skim a long list of items, for example, as you will need to continually move your finger to find the start of the item.
-This was the default behaviour for NVDA 2017.2 and before.
-
-When you set the focus context presentation option to only show the context information when scrolling back, NVDA never shows context information on your braille display by default.
-Thus, in the example above, NVDA will display that you focused a list item.
-However, in order for you to read the context (i.e. that you are in a list and that the list is part of a dialog), you will have to scroll your braille display back.
-
-To toggle focus context presentation from anywhere, please assign a custom gesture using the [Input Gestures dialog](#InputGestures).
-
-##### Show selection {#BrailleSettingsShowSelection}
-
-This setting determines if selection indicator (dots 7 and 8) is shown by the braille display.
-The option is enabled by default so the selection indicator is shown.
-The selection indicator might be a distraction while reading.
-Disabling this option may improve readability.
-
-To toggle show selection from anywhere, please assign a custom gesture using the [Input Gestures dialog](#InputGestures).
-
-| . {.hideHeaderRow} |.|
-|---|---|
-|Options |Default (Enabled), Enabled, Disabled|
-|Default |Enabled|
 
 ##### Avoid splitting words when possible {#BrailleSettingsWordWrap}
 
