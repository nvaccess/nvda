# NVDA NVDA_VERSION User Guide

[TOC]

<!-- KC:title: NVDA NVDA_VERSION Commands Quick Reference -->



## Introduction {#Introduction}

Welcome to NVDA!

NonVisual Desktop Access (NVDA) is a free and open source screen reader for the Microsoft Windows operating system.
Providing feedback via synthetic speech and Braille, it enables blind or vision impaired people to access computers running Windows for no more cost than a sighted person.
NVDA is developed by [NV Access](https://www.nvaccess.org/), with contributions from the community.

### General Features {#GeneralFeatures}

NVDA allows blind and vision impaired people to access and interact with the Windows operating system and many third party applications.

A short video demonstration, ["What is NVDA?"](https://www.youtube.com/watch?v=tCFyyqy9mqo) is available from the NV Access YouTube channel.

Major highlights include:

* Support for popular applications including web browsers, email clients, internet chat programs and office suites
* Built-in speech synthesizer supporting over 80 languages
* Reporting of textual formatting where available such as font name and size, style and spelling errors
* Automatic announcement of text under the mouse and optional audible indication of the mouse position
* Support for many refreshable braille displays, including the ability to detect many of them automatically as well as braille input on braille displays with a braille keyboard
* Ability to run entirely from a USB flash drive or other portable media without the need for installation
* Easy to use talking installer
* Translated into 54 languages
* Support for modern Windows Operating Systems including both 32 and 64 bit variants
* Ability to run during Windows sign-in and [other secure screens](#SecureScreens).
* Announcing controls and text while using touch gestures
* Support for common accessibility interfaces such as Microsoft Active Accessibility, Java Access Bridge, IAccessible2 and UI Automation
* Support for Windows Command Prompt and console applications
* The ability to highlight the system focus

### System Requirements {#SystemRequirements}

#### Minimum System Requirements {#MinimumSystemRequirements}

* Operating Systems: all 32-bit and 64-bit editions of Windows 8.1, Windows 10, Windows 11, and all Server Operating Systems starting from Windows Server 2012 R2.
  * both AMD64 and ARM64 variants of Windows are supported.
  * Note that 32-bit operating systems are no longer under active support.
  * Note that Windows 8.1 and Windows Server versions older than 2022 are no longer under active support.
* at least 500 MB of storage space.

#### Recommended System Requirements {#RecommendedSystemRequirements}

* Operating Systems: 64-bit editions of Windows 10, Windows 11, and Windows Server 2022.
  * both AMD64 and ARM64 variants of Windows are supported.
* at least 500 MB of storage space.
* at least 4 GB of RAM.

### Internationalization {#Internationalization}

It is important that people anywhere in the world, no matter what language they speak, get equal access to technology.
Besides English, NVDA has been translated into 54 languages including: Afrikaans, Albanian, Amharic, Arabic, Aragonese, Bulgarian, Burmese, Catalan, Chinese (simplified and traditional), Croatian, Czech, Danish, Dutch, Farsi, Finnish, French, Galician, Georgian, German (Germany and Switzerland), Greek, Hebrew, Hindi, Hungarian, Icelandic, Irish, Italian, Japanese, Kannada, Korean, Kyrgyz, Lithuanian, Macedonian, Mongolian, Nepali, Norwegian, Polish, Portuguese (Brazil and Portugal), Punjabi, Romanian, Russian, Serbian, Slovak, Slovenian, Spanish (Colombia and Spain), Swedish, Tamil, Thai, Turkish, Ukrainian and Vietnamese.

### Speech Synthesizer Support {#SpeechSynthesizerSupport}

Apart from providing its messages and interface in several languages, NVDA can also enable the user to read content in any language, as long as they have a speech synthesizer that can speak that language.

NVDA is bundled with [eSpeak NG](https://github.com/espeak-ng/espeak-ng), a free, open-source, multi-lingual speech synthesizer.

Information about other speech synthesizers that NVDA supports can be found in the [Supported Speech Synthesizers](#SupportedSpeechSynths) section.

### Braille support {#BrailleSupport}

For users that own a refreshable braille display, NVDA can output its information in braille.
NVDA uses the open source braille translator [LibLouis](https://liblouis.io/) to generate braille sequences from text.
Both uncontracted and contracted braille input via a braille keyboard is also supported.
Furthermore, NVDA will detect many braille displays automatically by default.
Please see the [Supported Braille Displays](#SupportedBrailleDisplays) section for information about the supported braille displays.

NVDA supports braille codes for many languages, including contracted, uncontracted and computer braille codes.

### License and Copyright {#LicenseAndCopyright}

NVDA is copyright NVDA_COPYRIGHT_YEARS NVDA contributors.

NVDA is available under the GNU General Public License version 2, with two special exceptions.
The exceptions are outlined in the license document under the sections "Non-GPL Components in Plugins and Drivers" and "Microsoft Distributable Code".
NVDA also includes and uses components which are made available under different free and open source licenses.
You are free to share or change this software in any way you like as long as it is accompanied by the license and you make all source code available to anyone who wants it.
This applies to both original and modified copies of this software, plus any derivative works.

For further details, you can [view the full license.](https://www.gnu.org/licenses/old-licenses/gpl-2.0.html)
For details regarding exceptions, access the license document from the NVDA menu under the "help" section.

## NVDA Quick Start Guide {#NVDAQuickStartGuide}

This quick start guide contains three main sections: downloading, initial setup, and running NVDA.
These are followed by information on adjusting preferences, using add-ons, participating in the community and getting help.
The information in this guide is condensed from other parts of the NVDA User Guide.
Please refer to the full User Guide for more detailed information on each topic.

### Downloading NVDA {#GettingAndSettingUpNVDA}

NVDA is completely free for anyone to use.
There is no license key to worry about or expensive subscription to pay.
NVDA is updated, on average, four times per year.
The latest version of NVDA is always available from the "Download" page of the [NV Access website](NVDA_URL).

NVDA works with all recent versions of Microsoft Windows.
Check the [System Requirements](#SystemRequirements) for full details.

#### Steps for Downloading NVDA {#StepsForDownloadingNVDA}

These steps assume some familiarity with navigating a web page.

* Open your web browser (Press the `Windows` key, type the word "internet" without quotes, and press `enter`)
* Load the NV Access download page (Press `alt+d`, type the following address and press `enter`):
https://www.nvaccess.org/download
* Activate the "download" button
* The browser may or may not prompt for an action after downloading, and then start the download
* Depending on the browser, the file may run automatically after it downloads
* If the file needs to be manually launched, press `alt+n` to move to the notification area, then `alt+r` to run the file (or the steps for your browser)

### Setting up NVDA {#SettingUpNVDA}

Running the file you have just downloaded will start a temporary copy of NVDA.
You will then be asked if you want to install NVDA, create a portable copy or just continue using the temporary copy.

NVDA does not need access to the Internet to run or install once the launcher is downloaded.
If available, an internet connection does enable NVDA to check for updates periodically.

#### Steps for running the downloaded launcher {#StepsForRunningTheDownloadLauncher}

The setup file is named "nvda_2022.1.exe" or similar.
The year and version changes between updates to reflect the current release.

1. Run the downloaded file.
Music plays while a temporary copy of NVDA loads.
Once loaded, NVDA will speak throughout the rest of the process.
1. The NVDA Launcher window appears with the license agreement.
Press `downArrow` to read the license agreement if desired.
1. Press `tab` to move to the "I agree" checkbox, then press the `spacebar` to check it.
1. Press `tab` to move through the options, then press `enter` on the desired option.

The options are:

* "Install NVDA on this computer": This is the main option most users want for easy use of NVDA.
* "Create portable copy": This allows NVDA to be setup in any folder without installing.
This is useful on computers without admin rights, or on a memory stick to carry with you.
When selected, NVDA walks through the steps to create a portable copy.
The main thing NVDA needs to know is the folder to setup the portable copy in.
* "Continue running": This keeps the temporary copy of NVDA running.
This is useful for testing features in a new version before installing it.
When selected, the launcher window closes and the temporary copy of NVDA continues running until it is exited or the PC is shut down.
Note that changes to settings are not saved.
* "Cancel": This closes NVDA without performing any action.

If you plan to always use NVDA on this computer, you will want to choose to install NVDA.
Installing NVDA will allow for additional functionality such as automatic starting after sign-in, the ability to read the Windows sign-in and [secure screens](#SecureScreens).
These cannot be done with portable and temporary copies.
For full details of the limitations when running a portable or temporary copy of NVDA, please see [Portable and temporary copy restrictions](#PortableAndTemporaryCopyRestrictions).

Installing also offers to create Start Menu and desktop shortcuts, and allow NVDA to be started with `control+alt+n`.

#### Steps for installing NVDA from the launcher {#StepsForInstallingNVDAFromTheLauncher}

These steps walk through the most common setup options.
For more details on the options available, please see [Installation options](#InstallingNVDA).

1. From the launcher, ensure the checkbox to agree to the license is checked.
1. `Tab` to, and activate the "Install NVDA on this computer" button.
1. Next, are options to use NVDA during Windows sign-in and to create a desktop shortcut.
These are checked by default.
If desired, press `tab` and `spaceBar` to change any of these options, or leave them at the default.
1. Press `enter` to continue.
1. A Windows "User Account Control (UAC)" dialog appears asking "Do you want to allow this app to make changes to your PC?".
1. Press `alt+y` to accept the UAC prompt.
1. A progress bar fills up as NVDA installs.
During this process NVDA sounds an increasingly higher pitched beep.
This process is often fast and may not be noticed.
1. A dialog box appears confirm that the install of NVDA has been successful.
The message advises to "Press OK to start the installed copy".
Press `enter` to start the installed copy.
1. The "Welcome to NVDA" dialog appears, and NVDA reads a welcome message.
The focus is on the "Keyboard Layout" drop-down.
By default, "Desktop" keyboard layout uses the number pad for some function.
If desired, press `downArrow` to choose "Laptop" keyboard layout to reassign number pad functions to other keys.
1. Press `tab` to move to "Use `capsLock` as an NVDA modifier key".
`Insert` is set as the NVDA modifier key by default.
Press `spaceBar` to select `capsLock` as an alternate modifier key.
Note that the keyboard layout is set separately from the NVDA modifier key.
The NVDA key and keyboard layout can be changed later from the Keyboard Settings.
1. Use `tab` and `spaceBar` to adjust the other options on this screen.
These set whether NVDA starts automatically.
1. Press `enter` to close the dialog box with NVDA now running.

### Running NVDA {#RunningNVDA}

The full NVDA user guide has all the NVDA commands, split up into different sections for reference.
The tables of commands are also available in the "Commands Quick Reference".
The "Basic Training for NVDA" NVDA training module has each command in more depth with step-by-step activities.
"Basic Training for NVDA" is available from the [NV Access Shop](http://www.nvaccess.org/shop).

Here are some basic commands which are used frequently.
All commands are configurable, so these are the default keystrokes for these functions.

#### The NVDA Modifier Key {#NVDAModifierKey}

The default NVDA modifier key is either the `numpadZero`, (with `numLock` off), or the `insert` key, near the `delete`, `home` and `end` keys.
The NVDA modifier key can also be set to the `capsLock` key.

#### Input Help {#InputHelp}

To learn and practice the location of keys, press `NVDA+1` to turn Input help on.
While in input help mode, performing any input gesture (such as pressing a key or performing a touch gesture) will report the action and describe what it does (if anything).
The actual commands will not execute while in input help mode.

#### Starting and stopping NVDA {#StartingAndStoppingNVDA}

| Name |Desktop key |Laptop key |Description|
|---|---|---|---|
|Start NVDA |`control+alt+n` |`control+alt+n` |Starts or restarts NVDA|
|Exit NVDA |`NVDA+q`, then `enter` |`NVDA+q`, then `enter` |Exits NVDA|
|Pause or restart speech |`shift` |`shift` |Instantly pauses speech. Pressing it again will continue speaking where it left off|
|Stop speech |`control` |`control` |Instantly stops speaking|

#### Reading text {#ReadingText}

| Name |Desktop key |Laptop key |Description|
|---|---|---|---|
|Say all |`NVDA+downArrow` |`NVDA+a` |Starts reading from the current position, moving it along as it goes|
|Read current line |`NVDA+upArrow` |`NVDA+l` |Reads the line. Pressing twice spells the line. Pressing three times spells the line using character descriptions (Alpha, Bravo, Charlie, etc)|
|Read selection |`NVDA+shift+upArrow` |`NVDA+shift+s` |Reads any selected text. Pressing twice will spell the information. Pressing three times will spell it using character description|
|Read clipboard text |`NVDA+c` |`NVDA+c` |Reads any text on the clipboard. Pressing twice will spell the information. Pressing three times will spell it using character description|

#### Reporting location and other information {#ReportingLocation}

| Name |Desktop key |Laptop key |Description|
|---|---|---|---|
|Window title |`NVDA+t` |`NVDA+t` |Reports the title of the currently active window. Pressing twice will spell the information. Pressing three times will copy it to the clipboard|
|Report focus |`NVDA+tab` |`NVDA+tab` |Reports the current control which has focus.  Pressing twice will spell the information. Pressing three times will spell it using character description|
|Read window |`NVDA+b` |`NVDA+b` |Reads the entire current window (useful for dialogs)|
|Read status bar |`NVDA+end` |`NVDA+shift+end` |Reports the Status Bar if NVDA finds one. Pressing twice will spell the information. Pressing three times will copy it to the clipboard|
|Read time |`NVDA+f12` |`NVDA+f12` |Pressing once reports the current time, pressing twice reports the date. The time and date are reported in the format specified in Windows settings for the system tray clock.|
|Report text formatting |`NVDA+f` |`NVDA+f` |Reports text formatting. Pressing twice shows the information in a window|
|Report link destination |`NVDA+k` |`NVDA+k` |Pressing once speaks the destination URL of the link at the current caret or focus position. Pressing twice shows it in a window for more careful review|

#### Toggle which information NVDA reads {#ToggleWhichInformationNVDAReads}

| Name |Desktop key |Laptop key |Description|
|---|---|---|---|
|Speak typed characters |`NVDA+2` |`NVDA+2` |When enabled, NVDA will announce all characters you type on the keyboard.|
|Speak typed words |`NVDA+3` |`NVDA+3` |When enabled, NVDA will announce word you type on the keyboard.|
|Speak command keys |`NVDA+4` |`NVDA+4` |When enabled, NVDA will announce all non-character keys you type on the keyboard. This includes key combinations such as control plus another letter.|
|Enable mouse tracking |`NVDA+m` |`NVDA+m` |When enabled, NVDA will announce the text currently under the mouse pointer, as you move it around the screen. This allows you to find things on the screen, by physically moving the mouse, rather than trying to find them through object navigation.|

#### The synth settings ring {#TheSynthSettingsRing}

| Name |Desktop key |Laptop key |Description|
|---|---|---|---|
|Move to next synth setting |`NVDA+control+rightArrow` |`NVDA+shift+control+rightArrow` |Moves to the next available speech setting after the current, wrapping around to the first setting again after the last|
|Move to previous synth setting |`NVDA+control+leftArrow` |`NVDA+shift+control+leftArrow` |Moves to the next available speech setting before the current, wrapping around to the last setting after the first|
|Increment current synth setting |`NVDA+control+upArrow` |`NVDA+shift+control+upArrow` |increases the current speech setting you are on. E.g. increases the rate, chooses the next voice, increases the volume|
|Increment the current synth setting in larger steps |`NVDA+control+pageUp` |`NVDA+shift+control+pageUp` |Increases the value of the current speech setting you're on in larger steps. e.g. when you're on a voice setting, it will jump forward every 20 voices; when you're on slider settings (rate, pitch, etc) it will jump forward the value up to 20%|
|Decrement current synth setting |`NVDA+control+downArrow` |`NVDA+shift+control+downArrow` |decreases the current speech setting you are on. E.g. decreases the rate, chooses the previous voice, decreases the volume|
|Decrement the current synth setting in larger steps |`NVDA+control+pageDown` |`NVDA+shift+control+pageDown` |Decreases the value of the current speech setting you're on in larger steps. e.g. when you're on a voice setting, it will jump backward every 20 voices; when you're on a slider setting, it will jump backward the value up to 20%.|

It is also possible to set the first or last value of the current synth setting by assign custom gestures in [Input Gestures dialog](#InputGestures), under the speech category.
This means, for example, when you're on a rate setting, it will set the rate to 0 or 100.
When you're on a voice setting, it will set the first or last voice.

#### Web navigation {#WebNavigation}

The full list of Single Letter Navigation keys is in the [Browse Mode](#BrowseMode) section of the user guide.

| Command |Keystroke |Description|
|---|---|---|
|Heading |`h` |Move to the next heading|
|Heading level 1, 2, or 3 |`1`, `2`, `3` |Move to the next heading at the specified level|
|Form field |`f` |Move to the next form field (edit box, button, etc)|
|Link |`k` |Move to the next link|
|Landmark |`d` |Move to the next landmark|
|List |`l` |Move to the next list|
|Table |`t` |Move to the next table|
|Move backwards |`shift+letter` |Press `shift` and any of the above letters to move to the previous element of that type|
|Elements list |`NVDA+f7` |Lists various types of elements, such as links and headings|

### Preferences {#Preferences}

Most NVDA functions can be enabled or changed via the NVDA settings.
Settings, and other options, are available via NVDA's menu.
To open NVDA's menu, press `NVDA+n`.
To open NVDA's general settings dialog directly, press `NVDA+control+g`.
Many settings screens have keystrokes to open them directly, such as `NVDA+control+s` for synthesizer, or `NVDA+control+v` for other voice options.

### Add-ons {#Addons}
Add-ons are programs which provide new or changed functionality for NVDA.
Add-ons are developed by the NVDA community, or external companies and are unaffiliated with NV Access.
As with any software, it is important to trust the developer of an add-on before using it.
Please refer to [Installing Add-ons](#AddonStoreInstalling) for ways to verify add-ons prior to installation.

The first time the Add-on Store is opened, NVDA displays a warning about add-ons.
Add-ons are not vetted by NV Access and may have unrestricted functionality and access to information.
Press `spacebar` if you have read the warning and do not need to see it next time.
Press `tab` to reach the "OK" button, then `enter` to accept the warning and proceed to the Add-on Store.
The "[Add-ons and the Add-on Store](#AddonsManager)" section of the User Guide contains information about every feature of the Add-on Store.

The Add-on Store is available from the Tools menu.
Press `NVDA+n` to open the NVDA menu, then `t` for tools, then `a` for Add-on Store.
When the Add-on Store opens, it shows "Available add-ons" if no add-ons are installed.
When add-ons are installed, the Add-on Store opens to the "Installed add-ons" tab.

#### Available add-ons {#AvailableAddons}
When the window first opens, add-ons may take a few seconds to load.
NVDA will read the name of the first add-on once the list of add-ons finishes loading.
Available add-ons are listed alphabetically in a multi-column list.
To browse the list and find out about a specific add-on:

1. Use the arrow keys or press the first letter of an add-on name to move around the list.
1. Press `tab` once to move to a description of the currently selected add-on.
1. Use the [reading keys](#ReadingText) or arrow keys to read the full description.
1. Press `tab` to the "Actions" button, which can be used to install the add-on, among other actions.
1. Press `tab` to "Other Details", which lists details such as the publisher, version and homepage.
1. To return to the list of add-ons, press `alt+a`, or `shift+tab` until reaching the list.

#### Searching for add-ons {#SearchingForAddons}
As well as browsing all available add-ons, it is possible to filter the add-ons shown.
To search, press `alt+s` to jump to the "Search" field and type the text to search for.
Searching checks for matches in the add-on ID, display name, publisher, author and description fields.
The list updates while typing the search terms.
Once done, press `tab` to go to the filtered list of add-ons and browse the results.

#### Installing add-ons {#InstallingAddons}

To install an add-on:

1. With the focus on an add-on you would like to install, press `enter`.
1. The actions menu opens with a list of actions; the first action is "Install".
1. To install the add-on, press `i` or `downArrow` to "Install" and press `enter`.
1. The focus returns to the add-on in the list and NVDA will read the details about the add-on.
1. The "Status" information reported by NVDA changes from "Available" to "Downloading".
1. Once the add-on has finished downloading, it will change to "Downloaded. Pending install".
1. Repeat with any other add-ons you would like to install at the same time.
1. Once finished, press `tab` until the focus is on the "Close" button, then press `enter`.
1. The downloaded add-ons will start the installation process once the Add-on Store is closed.
During the installation process, add-ons may display dialogs that you will need to respond to.
1. When the add-ons have been installed, a dialog appears advising that changes were made, and you must restart NVDA for the add-on installation to complete.
1. Press `enter` to restart NVDA.

#### Managing installed add-ons {#ManagingInstalledAddons}
Press `control+tab` to move between the tabs of the Add-on Store.
The tabs include: "Installed add-ons", "Updatable add-ons", "Available add-ons" and "Installed incompatible add-ons".
Each of the tabs are set out similar to each other, as a list of add-ons, a panel for more details on the selected add-on, and a button to perform actions for the selected add-on.
The actions menu of installed add-ons includes "Disable" and "Remove" rather than "Install".
Disabling an add-on stops NVDA from loading it, but leaves it installed.
To re-enable a disabled add-on, activate "Enable" from the actions menu.
After enabling, disabling, or removing add-ons, you will be prompted to restart NVDA when closing the Add-on Store.
These changes will only take effect once NVDA is restarted.
Note that in the Add-on Store window `escape` works the same as the Close button.

#### Updating add-ons {#UpdatingAddons}
When an update to an add-on you have installed is available, it will be listed in the "Updatable add-ons" tab.
Press `control+tab` to get to this tab from anywhere in the Add-on Store.
The status of the add-on will be listed as "Update available".
The list will display the currently installed version and the available version.
Press `enter` on the add-on to open the actions list; choose "Update".

By default, after NVDA startup, you will be notified if any add-on updates are available.
To learn more about and configure this behaviour, refer to ["Update Notifications"](#AutomaticAddonUpdates).

### Community {#Community}

NVDA has a vibrant user community.
There is a main [English language email list](https://nvda.groups.io/g/nvda) and a page full of [local language groups](https://github.com/nvaccess/nvda/wiki/Connect).
NV Access, makers of NVDA, are active on [Twitter](https://twitter.com/nvaccess) and [Facebook](https://www.facebook.com/NVAccess).
NV Access also have a regular [In-Process blog](https://www.nvaccess.org/category/in-process/).

There is also an [NVDA Certified Expert](https://certification.nvaccess.org/) program.
This is an online exam you can complete to demonstrate your skills in NVDA.
[NVDA Certified Experts](https://certification.nvaccess.org/) can list their contact and relevant business details.

### Getting help {#GettingHelp}

To get help for NVDA, press `NVDA+n` to open the menu, then `h` for help.
From this submenu you can access the User Guide, a quick reference of commands, history of new features and more.
These first three options open in the default web browser.
There is also more comprehensive Training Material available in the [NV Access Shop](https://www.nvaccess.org/shop).

We recommend starting with the "Basic Training for NVDA module".
This module covers concepts from getting started up to browsing the web and using object navigation.
It is available in:

* [Electronic text](https://www.nvaccess.org/product/basic-training-for-nvda-ebook/), which includes Word DOCX, Web page HTML, eBook ePub and Kindle KFX formats.
* [Human-read, MP3 audio](https://www.nvaccess.org/product/basic-training-for-nvda-downloadable-audio/)
* [Hard-copy UEB Braille](https://www.nvaccess.org/product/basic-training-for-nvda-braille-hard-copy/) with delivery included anywhere in the world.

Other modules, and the discounted [NVDA Productivity Bundle](https://www.nvaccess.org/product/nvda-productivity-bundle/), are available in the [NV Access Shop](https://www.nvaccess.org/shop/).

NV Access also sells [telephone support](https://www.nvaccess.org/product/nvda-telephone-support/), either in blocks, or as part of the [NVDA Productivity Bundle](https://www.nvaccess.org/product/nvda-productivity-bundle/).
Telephone support includes local numbers in Australia and the USA.

The [email user groups](https://github.com/nvaccess/nvda/wiki/Connect) are a great source of community help, as are [certified NVDA experts](https://certification.nvaccess.org/).

You can make bug reports or feature requests via [GitHub](https://github.com/nvaccess/nvda/blob/master/projectDocs/issues/readme.md).
The [contribution guidelines](https://github.com/nvaccess/nvda/blob/master/.github/CONTRIBUTING.md) contain valuable information for contributing to the community.

## More Setup Options {#MoreSetupOptions}
### Installation Options {#InstallingNVDA}

If installing NVDA directly from the downloaded NVDA launcher, press the Install NVDA button.
If you have already closed this dialog or are wanting to install from a portable copy, please choose the Install NVDA menu item found under Tools in the NVDA menu.

The installation dialog that appears will confirm whether you wish to install NVDA and will also tell you whether this installation will be updating a previous install.
Pressing the Continue button will start installing NVDA.
There are also a few options in this dialog which are explained below.
Once the installation has completed, a message will appear telling you that it was successful.
Pressing OK at this point will restart the newly installed copy of NVDA.

#### Incompatible add-ons warning {#InstallWithIncompatibleAddons}

If you have add-ons already installed there may also be a warning that incompatible add-ons will be disabled.
Before you're able to press the Continue button you will have to use the checkbox to confirm that you understand that these add-ons will be disabled.
There will also be a button present to review the add-ons that will be disabled.
Refer to the [incompatible add-ons dialog section](#incompatibleAddonsManager) for more help on this button.
After installation, you are able to re-enable incompatible add-ons at your own risk from within the [Add-on Store](#AddonsManager).

#### Use NVDA during sign-in {#StartAtWindowsLogon}

This option allows you to choose whether or not NVDA should automatically start while at the Windows sign-in screen, before you have entered a password.
This also includes User Account Control and [other secure screens](#SecureScreens).
This option is enabled by default for fresh installations.

#### Create Desktop Shortcut (ctrl+alt+n) {#CreateDesktopShortcut}

This option allows you to choose whether or not NVDA should create a shortcut on the desktop to start NVDA.
If created, this shortcut will also be assigned a shortcut key of `control+alt+n`, allowing you to start NVDA at any time with this keystroke.

#### Copy Portable Configuration to Current User Account {#CopyPortableConfigurationToCurrentUserAccount}

This option allows you to choose whether or not NVDA should copy the user configuration from the currently running NVDA into the configuration for the currently logged on  user, for the installed copy of NVDA.
This will not copy the configuration for any other users of this system nor to the system configuration for use during Windows sign-in and [other secure screens](#SecureScreens).
This option is only available when installing from a portable copy, not when installing directly from the downloaded Launcher package.

### Creating a Portable Copy {#CreatingAPortableCopy}

If creating a portable copy directly from the NVDA download package, press the Create Portable Copy button.
If you have already closed this dialog or you are running an installed copy of NVDA, choose the Create Portable copy menu item found under Tools in the NVDA menu.

The dialog that appears allows you to choose where the portable copy should be created.
This can be a directory on your hard drive or a location on a USB thumb drive or other portable media.
By default, a new directory is created for the portable copy.
You can also choose to use an existing directory, this will overwrite files in the directory.
If the existing directory is a portable copy of NVDA, that copy will be updated.

There is also an option to choose whether NVDA should copy the logged on user's current NVDA configuration for use with the newly created portable copy.
This also includes add-ons.
This option is only available when creating a portable copy from an installed copy, not when creating from the download package.

Pressing Continue will create the portable copy.
Once creation is complete, a message will appear telling you it was successful.
Press OK to dismiss this dialog.

### Portable and Temporary Copy Restrictions {#PortableAndTemporaryCopyRestrictions}

If you want to take NVDA with you on a USB thumb drive or other writable media, then you should choose to create a portable copy.
The installed copy is also able to create a portable copy of itself at any time.
The portable copy also has the ability to install itself on any computer at a later time.
However, if you wish to copy NVDA onto read-only media such as a CD, you should just copy the download package.
Running the portable version directly from read-only media is not supported at this time.

The [NVDA installer](#StepsForRunningTheDownloadLauncher) can be used as a temporary copy of NVDA.
Temporary copies prevent saving NVDA settings.
This includes disabling usage of the [Add-on Store](#AddonsManager).

Portable and temporary copies of NVDA have the following restrictions:

* The inability to automatically start during and/or after log-on.
* The inability to interact with applications running with administrative privileges, unless of course NVDA itself has been run also with these privileges (not recommended).
* The inability to read User Account Control (UAC) screens when trying to start an application with administrative privileges.
* The inability to support input from a touchscreen.
* The inability to provide features such as browse mode and speaking of typed characters in Windows Store apps.
* Audio ducking is not supported.

## Using NVDA {#GettingStartedWithNVDA}
### Launching NVDA {#LaunchingNVDA}

If you have installed NVDA with the installer, then starting NVDA is as simple as either pressing control+alt+n, or choosing NVDA from the NVDA menu under Programs on the Start Menu.
Additionally you can type NVDA into the Run dialog and press Enter.
If NVDA is already running, it will be restarted.
You can also pass some [command line options](#CommandLineOptions) which allows you to quit (-q), disable add-ons (--disable-addons), etc.

For installed copies, NVDA stores the configuration in the roaming application data folder of the current user by default (e.g. "`C:\Users\<user>\AppData\Roaming`").
It is possible to change this in a way that NVDA loads its configuration from the local application data folder instead.
Consult the section about [system wide parameters](#SystemWideParameters) for more details.

To start the portable version, go to the directory you unpacked NVDA to, and press enter or double click on nvda.exe.
If NVDA was already running, it will automatically stop before starting the portable version.

As NVDA starts, you will first hear an ascending set of tones (telling you that NVDA is loading).
Depending on how fast your computer is, or if you are running NVDA off a USB key or other slow media, it may take a little while to start.
If it is taking an extra-long time to start, NVDA should say "Loading NVDA. Please wait..."

If you don't hear any of this, or you hear the Windows error sound, or a descending set of tones, then this means that NVDA has an error, and you will need to possibly report a bug to the developers.
Please check out the NVDA website for how to do this.

#### Welcome Dialog {#WelcomeDialog}

When NVDA starts for the first time, you will be greeted by a dialog box which provides you with some basic information about the NVDA modifier key and the NVDA menu.
(Please see further sections about these topics.)
The dialog box also contains a combo box and three checkboxes.
The combo box lets you select the keyboard layout.
The first checkbox lets you control if NVDA should use the Caps Lock as an NVDA modifier key.
The second specifies whether NVDA should start automatically after you log on to Windows and is only available for installed copies of NVDA.
The third lets you control if this Welcome dialog should appear each time NVDA starts.

#### Data usage statistics dialog {#UsageStatsDialog}

When starting NVDA for the first time, a dialog will appear which will ask you if you want to accept sending data to NV Access while using NVDA, in order to help improve NVDA in the future.
You can read more info about the data gathered by NV Access in the general settings section, [Allow NV Access to gather NVDA usage statistics](#GeneralSettingsGatherUsageStats).
Note: pressing on "yes" or "no" will save this setting and the dialog will never appear again unless you reinstall NVDA.
However, you can enable or disable the data gathering process manually in NVDA's general settings panel. For changing this setting manually, you can check or uncheck the checkbox called [Allow the NVDA project to gather NVDA usage statistics](#GeneralSettingsGatherUsageStats).

### About NVDA keyboard commands {#AboutNVDAKeyboardCommands}
#### The NVDA Modifier Key {#TheNVDAModifierKey}

Most NVDA-specific keyboard commands consist of pressing a particular key called the NVDA modifier key in conjunction with one or more other keys.
Notable exceptions to this are the text review commands for the desktop keyboard layout which just use the numpad keys by themselves, but there are some other exceptions as well.

NVDA can be configured so that the `insert`, `numpadInsert`, and/or `capsLock` key can be used as the `NVDA` modifier key.
By default, both the `insert` and `numpadInsert` keys are set as NVDA modifier keys.

If you wish to cause one of the NVDA modifier keys to behave as it usually would if NVDA were not running (e.g. you wish to turn Caps Lock on when you have set Caps Lock to be an NVDA modifier key), you can press the key twice in quick succession.

#### Keyboard Layouts {#KeyboardLayouts}

NVDA currently comes with two sets of key commands (known as keyboard layouts): the desktop layout and the laptop layout.
By default, NVDA  is set to use the Desktop layout, though you can switch to the Laptop layout in the Keyboard category of the [NVDA Settings](#NVDASettings) dialog, found under Preferences in the NVDA menu.

The Desktop layout makes heavy use of the numpad (with Num Lock off).
Although most laptops do not have a physical numpad, some laptops can emulate one by holding down the FN key and pressing letters and numbers on the right-hand side of the keyboard (7, 8, 9, u, i, o, j, k, l, etc.).
If your laptop cannot do this or does not allow you to turn Num Lock off, you may want to switch to the Laptop layout instead.

### NVDA Touch Gestures {#NVDATouchGestures}

If you are running NVDA on a device with a touchscreen, you can also control NVDA directly via touch commands.
While NVDA is running, unless touch interaction support is disabled, all touch input will go directly to NVDA.
Therefore, actions that can be performed normally without NVDA will not work.
<!-- KC:beginInclude -->
To toggle touch interaction support, press NVDA+control+alt+t.
<!-- KC:endInclude -->
You can also enable or disable [touch interaction support](#TouchSupportEnable) from the Touch Interaction category of the NVDA settings.

#### Exploring the Screen {#ExploringTheScreen}

The most basic action you can perform with the touch screen is to announce the control or text at any point on the screen.
To do this, place one finger anywhere on the screen.
You can also keep your finger on the screen and move it around to read other controls and text that your finger moves over.

#### Touch Gestures {#TouchGestures}

When NVDA commands are described later in this user guide, they may list a touch gesture which can be used to activate that command with the touchscreen.
Following are some instructions on how to perform the various touch gestures.

##### Taps {#Taps}

Tap the screen quickly with one or more fingers.

Tapping once with one  finger is simply known as a tap.
Tapping with 2 fingers at the same time is a 2-finger tap and so on.

If the same tap is performed one or more times again in quick succession, NVDA will instead treat this as a multi-tap gesture.
Tapping twice will result in a double-tap.
Tapping 3 times will result in a triple-tap and so on.
Of course, these multi-tap gestures also recognize how many fingers were used, so it's possible to have gestures like a 2-finger triple-tap, a 4-finger tap, etc.

##### Flicks {#Flicks}

Quickly swipe your finger across the screen.

There are 4 possible flick gestures depending on the direction: flick left, flick right, flick up and flick down.

Just like taps, more than one finger can be used to perform the gesture.
Therefore, gestures such as 2-finger flick up and 4-finger flick left are all possible.

#### Touch Modes {#TouchModes}

As there are many more NVDA commands than possible touch gestures, NVDA has several touch modes you can switch between which make certain subsets of commands available.
The two modes are text mode and object mode.
Certain NVDA commands listed in this document may have a touch mode listed in brackets after the touch gesture.
For example, flick up (text mode) means that the command will be performed if you flick up, but only while in text mode.
If the command does not have a mode listed, it will work in any mode.

<!-- KC:beginInclude -->
To toggle touch modes, perform a 3-finger tap.
<!-- KC:endInclude -->

#### Touch keyboard {#TouchKeyboard}

The touch keyboard is used to enter text and commands from a touchscreen.
When focused on an edit field, you can bring up the touch keyboard by double-tapping the touch keyboard icon on the bottom of the screen.
For tablets such as Microsoft Surface Pro, the touch keyboard is always available when the keyboard is undocked.
To dismiss the touch keyboard, double-tap the touch keyboard icon or move away from the edit field.

While the touch keyboard is active, to locate keys on the touch keyboard, move your finger to where the touch keyboard is located (typically at the bottom of the screen), then move around the keyboard with one finger.
When you find the key you wish to press, double-tap the key or lift your finger, depending on options chosen from the [Touch Interaction Settings category](#TouchInteraction) of the NVDA Settings.

### Input Help Mode {#InputHelpMode}

Many NVDA commands are mentioned throughout the rest of this user guide, but an easy way to explore all the different commands is to turn on input help.

To turn on input help, press NVDA+1.
To turn it off, press NVDA+1 again.
While in input help, performing any input gesture (such as pressing a key or performing a touch gesture) will report the action and describe what it does (if anything).
The actual  commands will not execute while in input help mode.

### The NVDA menu {#TheNVDAMenu}

The NVDA menu allows you to control NVDA's settings, access help, save/revert your configuration, Modify speech dictionaries, access additional tools and exit NVDA.

To get to the NVDA menu from anywhere in Windows while NVDA is running, you may do any of the following:

* press `NVDA+n` on the keyboard.
* Perform a 2-finger double-tap on the touch screen.
* Access the system tray by pressing `Windows+b`, `downArrow` to the NVDA icon, and press `enter`.
* Alternatively, access the system tray by pressing `Windows+b`, `downArrow` to the NVDA icon, and open the context menu by pressing the `applications` key located next to the right control key on most keyboards.
On a keyboard without an `applications` key, press `shift+f10` instead.
* Right-click on the NVDA icon located in the Windows system tray

When the menu comes up, You can use the arrow keys to navigate the menu, and the `enter` key to activate an item.

### Basic NVDA commands {#BasicNVDACommands}

<!-- KC:beginInclude -->

| Name |Desktop key |Laptop key |Touch |Description|
|---|---|---|---|---|
|Starts or restarts NVDA |Control+alt+n |Control+alt+n |none |Starts or restarts NVDA from the Desktop, if this Windows shortcut is enabled during NVDA's installation process. This is a Windows specific shortcut and therefore it cannot be reassigned in the input gestures dialog.|
|Stop speech |Control |control |2-finger tap |Instantly stops speaking|
|Pause Speech |shift |shift |none |Instantly pauses speech. Pressing it again will continue speaking where it left off (if pausing is supported by the current synthesizer)|
|NVDA Menu |NVDA+n |NVDA+n |2-finger double-tap |Pops up the NVDA menu to allow you to access preferences, tools, help, etc.|
|Toggle Input Help Mode |NVDA+1 |NVDA+1 |none |Pressing any key in this mode will report the key, and the description of any NVDA command associated with it|
|Quit NVDA |NVDA+q |NVDA+q |none |Exits NVDA|
|Pass next key through |NVDA+f2 |NVDA+f2 |none |Tells NVDA to pass the next key press straight through to the active application - even if it is normally treated as an NVDA key command|
|Toggle application sleep mode on and off |NVDA+shift+s |NVDA+shift+z |none |sleep mode disables all NVDA commands and speech/braille output for the current application. This is most useful in applications that provide their own speech or screen reading features. Press this command again to disable sleep mode - note that NVDA will only retain the Sleep Mode setting until it is restarted.|

<!-- KC:endInclude -->

### Reporting System Information {#ReportingSystemInformation}

<!-- KC:beginInclude -->

| Name |key |Description|
|---|---|---|
|Report date/time |NVDA+f12 |Pressing once reports the current time, pressing twice reports the date|
|Report battery status |NVDA+shift+b |Reports the battery status i.e. whether AC power is in use or the current charge percentage.|
|Report clipboard text |NVDA+c |Reports the Text on the clipboard if there is any.|

<!-- KC:endInclude -->

### Speech modes {#SpeechModes}

The speech mode governs how screen content, notifications, responses to commands, and other output is spoken during operation of NVDA.
The default mode is "talk", which speaks in situations that are expected when using a screen reader.
However, under certain circumstances, or when running particular programs, you may find one of the other speech modes valuable.

The four available speech modes are:

* Talk (Default): NVDA will speak normally in reaction to screen changes, notifications, and actions such as moving the focus, or issuing commands.
* On-demand: NVDA will only speak when you use commands with a reporting function (e.g. report the title of the window); but it will not speak in reaction to actions such as moving the focus or the cursor.
* Off: NVDA will not speak anything, however unlike sleep mode, it will silently react to commands.
* Beeps: NVDA will replace normal speech with short beeps.

The Beeps mode may be useful when some very verbose output is scrolling in a terminal window, but you don't care what it is, only that it is continuing to scroll; or in other circumstances when the fact that there is output is more relevant than the output itself.

The On-demand mode may be valuable when you don't need constant feedback about what is happening on screen or on the computer, but you periodically need to check particular things using review commands, etc.
Examples include while recording audio, when using screen magnification, during a meeting or a call, or as an alternative to beeps mode.

A gesture allows cycling through the various speech modes:
<!-- KC:beginInclude -->

| Name |Key |Description|
|---|---|---|
|Cycle Speech Mode |`NVDA+s` |Cycles between speech modes.|

<!-- KC:endInclude -->

If you only need to switch between a limited subset of speech modes, see [Modes available in the Cycle speech mode command](#SpeechModesDisabling) for a way to disable unwanted modes.

## Navigating with NVDA {#NavigatingWithNVDA}

NVDA allows you to explore and navigate the system in several ways, including both normal interaction and review.

### Objects {#Objects}

Each Application and the operating system itself consist of many objects.
An object is a single item such as a piece of text, button, checkbox, slider, list or editable text field.

### Navigating with the System Focus {#SystemFocus}

The system focus, also known simply as the focus, is the [object](#Objects) which receives keys typed on the keyboard.
For example, if you are typing into an editable text field, the editable text field has the focus.

The most common way of navigating around Windows with NVDA is to simply move the system focus using standard Windows keyboard commands, such as pressing tab and shift+tab to move forward and back between controls, pressing alt to get to the menu bar and then using the arrows to navigate menus, and using alt+tab to move between running applications.
As you do this, NVDA will report information about the object with focus, such as its name, type, value, state, description, keyboard shortcut and positional information.
When [Visual Highlight](#VisionFocusHighlight) is enabled, the location of the current system focus is also exposed visually.

There are some key commands that are useful when moving with the System focus:
<!-- KC:beginInclude -->

| Name |Desktop key |Laptop key |Description|
|---|---|---|---|
|Report current focus |NVDA+tab |NVDA+tab |announces the current object or control that has the System focus. Pressing twice will spell the information|
|Report title |NVDA+t |NVDA+t |Reports the title of the currently active window. Pressing twice will spell the information. Pressing three times will copy it to the clipboard|
|Read active window |NVDA+b |NVDA+b |reads all the controls in the currently active window (useful for dialogs)|
|Report Status Bar |NVDA+end |NVDA+shift+end |Reports the Status Bar if NVDA finds one. Pressing twice will spell the information. Pressing three times will copy it to the clipboard|
|Report Shortcut Key |`shift+numpad2` |`NVDA+control+shift+.` |Reports the shortcut (accelerator) key of the currently focused object|

<!-- KC:endInclude -->

### Navigating with the System Caret {#SystemCaret}

When an [object](#Objects) that allows navigation and/or editing of text is [focused](#SystemFocus), you can move through the text using the system caret, also known as the edit cursor.

When the focus is on an object that has the system caret, you can use the arrow keys, page up, page down, home, end, etc. to move through the text.
You can also change the text if the control supports editing.
NVDA will announce as you move by character, word and line, and will also announce as you select and unselect text.

NVDA provides the following key commands in relation to the system caret:
<!-- KC:beginInclude -->

| Name |Desktop key |Laptop key |Description|
|---|---|---|---|
|Say all |NVDA+downArrow |NVDA+a |Starts reading from the current position of the system caret, moving it along as it goes|
|Read current line |NVDA+upArrow |NVDA+l |Reads the line where the system caret is currently situated. Pressing twice spells the line. Pressing three times spells the line using character descriptions.|
|Read current text selection |NVDA+Shift+upArrow |NVDA+shift+s |Reads any currently selected text|
|Report text formatting |NVDA+f |NVDA+f |Reports the formatting of the text where the caret is currently situated. Pressing twice shows the information in browse mode|
|Report link destination |`NVDA+k` |`NVDA+k` |Pressing once speaks the destination URL of the link at the current caret or focus position. Pressing twice shows it in a window for more careful review|
|Report caret location |NVDA+numpadDelete |NVDA+delete |Reports information about the location of the text or object at the position of system caret. For example, this might include the percentage through the document, the distance from the edge of the page or the exact screen position. Pressing twice may provide further detail.|
|Next sentence |alt+downArrow |alt+downArrow |Moves the caret to the next sentence and announces it. (only supported in Microsoft Word and Outlook)|
|Previous sentence |alt+upArrow |alt+upArrow |Moves the caret to the previous sentence and announces it. (only supported in Microsoft Word and Outlook)|

When within a table, the following key commands are also available:

| Name |Key |Description|
|---|---|---|
|Move to previous column |control+alt+leftArrow |Moves the system caret to the previous column (staying in the same row)|
|Move to next column |control+alt+rightArrow |Moves the system caret to the next column (staying in the same row)|
|Move to previous row |control+alt+upArrow |Moves the system caret to the previous row (staying in the same column)|
|Move to next row |control+alt+downArrow |Moves the system caret to the next row (staying in the same column)|
|Move to first column |control+alt+home |Moves the system caret to the first column (staying in the same row)|
|Move to last column |control+alt+end |Moves the system caret to the last column (staying in the same row)|
|Move to first row |control+alt+pageUp |Moves the system caret to the first row (staying in the same column)|
|Move to last row |control+alt+pageDown |Moves the system caret to the last row (staying in the same column)|
|Say all in column |`NVDA+control+alt+downArrow` |Reads the column vertically from the current cell downwards to the last cell in the column.|
|Say all in row |`NVDA+control+alt+rightArrow` |Reads the row horizontally from the current cell rightwards to the last cell in the row.|
|Read entire column |`NVDA+control+alt+upArrow` |Reads the current column vertically from top to bottom without moving the system caret.|
|Read entire row |`NVDA+control+alt+leftArrow` |Reads the current row horizontally from left to right without moving the system caret.|

<!-- KC:endInclude -->

### Object Navigation {#ObjectNavigation}

Most of the time, you will work with applications using commands which move the [focus](#SystemFocus) and the [caret](#SystemCaret).
However, sometimes, you may wish to explore the current application or the Operating System without moving the focus or caret.
You may also wish to work with [objects](#Objects) that cannot be accessed normally using the keyboard.
In these cases, you can use object navigation.

Object navigation allows you to move between and obtain information about individual [objects](#Objects).
When you move to an object, NVDA will report it similarly to the way it reports the system focus.
For a way to review all text as it appears on the screen, you can instead use [screen review](#ScreenReview).

Rather than having to move back and forth between every single object on the system, the objects are organized hierarchically.
This means that some objects contain other objects and you must move inside them to access the objects they contain.
For example, a list contains list items, so you must move inside the list in order to access its items.
If you have moved to a list item, moving next and previous will take you to other list items in the same list.
Moving to a list item's containing object will take you back to the list.
You can then move past the list if you wish to access other objects.
Similarly, a toolbar contains controls, so you must move inside the toolbar to access the controls in the toolbar.

If you yet prefer to move back and forth between every single object on the system, you can use commands to move to the previous/next object in a flattened view.
For example, if you move to the next object in this flattened view and the current object contains other objects, NVDA will automatically move to the first object that it contains.
Alternatively, if the current object doesn't contain any objects, NVDA will move to the next object at the current level of the hierarchy.
If there is no such next object, NVDA will try to find the next object in the hierarchy based on containing objects until there are no more objects to move to.
The same rules apply to moving backwards in the hierarchy.

The object currently being reviewed is called the navigator object.
Once you navigate to an object, you can review its content using the [text review commands](#ReviewingText) while in [Object review mode](#ObjectReview).
When [Visual Highlight](#VisionFocusHighlight) is enabled, the location of the current navigator object is also exposed visually.
By default, the navigator object moves along with the System focus, though this behaviour can be toggled on and off.

Note: Braille following Object Navigation can be configured via [Braille Tether](#BrailleTether).

To navigate by object, use the following commands:

<!-- KC:beginInclude -->

| Name |Desktop key |Laptop key |Touch |Description|
|---|---|---|---|---|
|Report current object |NVDA+numpad5 |NVDA+shift+o |none |Reports the current navigator object. Pressing twice spells the information, and pressing 3 times copies this object's name and value to the clipboard.|
|Move to containing object |NVDA+numpad8 |NVDA+shift+upArrow |flick up (object mode) |Moves to the object containing the current navigator object|
|Move to previous object |NVDA+numpad4 |NVDA+shift+leftArrow |none |Moves to the object before the current navigator object|
|Move to previous object in flattened view |NVDA+numpad9 |NVDA+shift+[ |flick left (object mode) |Moves to the previous object in a flattened view of the object navigation hierarchy|
|Move to next object |NVDA+numpad6 |NVDA+shift+rightArrow |none |Moves to the object after the current navigator object|
|Move to next object in flattened view |NVDA+numpad3 |NVDA+shift+] |flick right (object mode) |Moves to the next object in a flattened view of the object navigation hierarchy|
|Move to first contained object |NVDA+numpad2 |NVDA+shift+downArrow |flick down (object mode) |Moves to the first object contained by the current navigator object|
|Move to focus object |NVDA+numpadMinus |NVDA+backspace |none |Moves to the object that currently has the system focus, and also places the review cursor at the position of the System caret, if it is showing|
|Activate current navigator object |NVDA+numpadEnter |NVDA+enter |double-tap |Activates the current navigator object (similar to clicking with the mouse or pressing space when it has the system focus)|
|Move System focus or caret to current review position |NVDA+shift+numpadMinus |NVDA+shift+backspace |none |pressed once Moves the System focus to the current navigator object, pressed twice moves the system caret to the position of the review cursor|
|Report review cursor location |NVDA+shift+numpadDelete |NVDA+shift+delete |none |Reports information about the location of the text or object at the review cursor. For example, this might include the percentage through the document, the distance from the edge of the page or the exact screen position. Pressing twice may provide further detail.|
|Move review cursor to status bar |none |none |none |Reports the Status Bar if NVDA finds one. It also moves the navigator object to this location.|

<!-- KC:endInclude -->

Note: numpad keys require the Num Lock to be turned off to work properly.

### Reviewing Text {#ReviewingText}

NVDA allows you to read the contents of the [screen](#ScreenReview), current [document](#DocumentReview) or current [object](#ObjectReview) by character, word or line.
This is mostly useful in places (including Windows command consoles) where there is no [system caret](#SystemCaret).
For example, you might use it to review the text of a long information message in a dialog.

When moving the review cursor, the System caret does not follow along, so you can review text without losing your editing position.
However, by default, when the System caret moves, the review cursor follows along.
This can be toggled on and off.

Note: Braille following the review cursor can be configured via [Braille Tether](#BrailleTether).

The following commands are available for reviewing text:
<!-- KC:beginInclude -->

| Name |Desktop key |Laptop key |Touch |Description|
|---|---|---|---|---|
|Move to top line in review |shift+numpad7 |NVDA+control+home |none |Moves the review cursor to the top line of the text|
|Move to previous line in review |numpad7 |NVDA+upArrow |flick up (text mode) |Moves the review cursor to the previous line of text|
|Report current line in review |numpad8 |NVDA+shift+. |none |Announces the current line of text where the review cursor is positioned. Pressing twice spells the line. Pressing three times spells the line using character descriptions.|
|Move to next line in review |numpad9 |NVDA+downArrow |flick down (text mode) |Move the review cursor to the next line of text|
|Move to bottom line in review |shift+numpad9 |NVDA+control+end |none |Moves the review cursor to the bottom line of text|
|Move to previous word in review |numpad4 |NVDA+control+leftArrow |2-finger flick left (text mode) |Moves the review cursor to the previous word in the text|
|Report current word in review |numpad5 |NVDA+control+. |none |Announces the current word in the text where the review cursor is positioned. Pressing twice spells the word. Pressing three times spells the word using character descriptions.|
|Move to next word in review |numpad6 |NVDA+control+rightArrow |2-finger flick right (text mode) |Move the review cursor to the next word in the text|
|Move to start of line in review |shift+numpad1 |NVDA+home |none |Moves the review cursor to the start of the current line in the text|
|Move to previous character in review |numpad1 |NVDA+leftArrow |flick left (text mode) |Moves the review cursor to the previous character on the current line in the text|
|Report current character in review |numpad2 |NVDA+. |none |Announces the current character on the line of text where the review cursor is positioned. Pressing twice reports a description or example of that character. Pressing three times reports the numeric value of the character in decimal and hexadecimal.|
|Move to next character in review |numpad3 |NVDA+rightArrow |flick right (text mode) |Move the review cursor to the next character on the current line of text|
|Move to end of line in review |shift+numpad3 |NVDA+end |none |Moves the review cursor to the end of the current line of text|
|Move to previous page in review |`NVDA+pageUp` |`NVDA+shift+pageUp` |none |Moves the review cursor to the previous page of text if supported by the application|
|Move to next page in review |`NVDA+pageDown` |`NVDA+shift+pageDown` |none |Moves the review cursor to the next page of text if supported by the application|
|Say all with review |numpadPlus |NVDA+shift+a |3-finger flick down (text mode) |Reads from the current position of the review cursor, moving it as it goes|
|Select then Copy from review cursor |NVDA+f9 |NVDA+f9 |none |Starts the select then copy process from the current position of the review cursor. The actual action is not performed until you tell NVDA where the end of the text range is|
|Select then Copy to review cursor |NVDA+f10 |NVDA+f10 |none |On the first press, text is selected from the position previously set as start marker up to and including the review cursor's current position. If the system caret can reach the text, it will be moved to the selected text. After pressing this key stroke a second time, the text will be copied to the Windows clipboard|
|Move to marked start for copy in review |NVDA+shift+f9 |NVDA+shift+f9 |none |Moves the review cursor to the position previously set start marker for copy|
|Report text formatting |NVDA+shift+f |NVDA+shift+f |none |Reports the formatting of the text where the review cursor is currently situated. Pressing twice shows the information in browse mode|
|Report current symbol replacement |None |None |none |Speaks the symbol where the review cursor is positioned. Pressed twice, shows the symbol and the text used to speak it in browse mode.|

<!-- KC:endInclude -->

Note: numpad keys require the Num Lock to be turned off to work properly.

A good way to remember the basic text review commands  when using the Desktop layout  is to think of them as being in a grid of three by three, with top to bottom being line, word and character and left to right being previous, current and next.
The layout is illustrated as follows:

| . {.hideHeaderRow} |. |.|
|---|---|---|
|Previous line |Current line |Next line|
|Previous word |Current word |Next word|
|Previous character |Current character |Next character|

### Review Modes {#ReviewModes}

NVDA's [text review commands](#ReviewingText) can review content within the current navigator object, current document or screen, depending on the review mode selected.

The following commands switch between review modes:
<!-- KC:beginInclude -->

| Name |Desktop key |Laptop key |Touch |Description|
|---|---|---|---|---|
|Switch to next review mode |NVDA+numpad7 |NVDA+pageUp |2-finger flick up |switches to the next available review mode|
|Switch to previous review mode |NVDA+numpad1 |NVDA+pageDown |2-finger flick down |switches to the previous available review mode|

<!-- KC:endInclude -->

#### Object Review {#ObjectReview}

While in object review mode, you are able to only review the content of the current [navigator object](#ObjectNavigation).
For objects such as editable text fields or other basic text controls, this will generally be the text content.
For other objects, this may be the name and/or value.

#### Document Review {#DocumentReview}

When the [navigator object](#ObjectNavigation) is within a browse mode document (e.g. web page) or other complex document (e.g. a Lotus Symphony document), it is possible to switch to the document review mode.
The document review mode allows you to review the text of the entire document.

When switching from object review to document review, the review cursor is placed in the document at the position of the navigator object.
When moving around the document with review commands, the navigator object is automatically updated to the object found at the current review cursor position.

Note that NVDA will switch to document review from object review automatically when moving around browse mode documents.

#### Screen Review {#ScreenReview}

The screen review mode allows you to review the text of the screen as it appears visually within the current application.
This is similar to the screen review or mouse cursor functionality in many other Windows screen readers.

When switching to screen review mode, the review cursor is placed at the screen position of the current [navigator object](#ObjectNavigation).
When moving around the screen with review commands, the navigator object is automatically updated to the object found at the screen position of the review cursor.

Note that in some newer applications, NVDA may not see some or all text displayed on the screen due to the use of newer screen drawing technologies which are impossible to support at this time.

### Navigating with the Mouse {#NavigatingWithTheMouse}

When you move the mouse, NVDA by default reports the text that is directly under the mouse pointer as the pointer moves over it.
Where supported, NVDA will read the surrounding paragraph of text, though some controls may only read by line.

NVDA can be configured to also announce the type of [object](#Objects) under the mouse as it moves (e.g. list, button, etc.).
This may be useful for totally blind users, as sometimes, the text isn't enough.

NVDA provides a way for users to understand where the mouse is located relative to the dimensions of the screen by playing the current mouse coordinates as audio beeps.
The higher the mouse is on the screen, the higher the pitch of the beeps.
The further left or right the mouse is located on the screen, the further left or right the sound will be played (assuming the user has stereo speakers or headphones).

These extra mouse features are not turned on by default in NVDA.
If you wish to take advantage of them, you can configure them from the [Mouse settings](#MouseSettings) category of the [NVDA Settings](#NVDASettings) dialog, found in the NVDA Preferences menu.

Although a physical mouse or trackpad should be used to navigate with the mouse, NVDA provides some commands related to the mouse:

<!-- KC:beginInclude -->

| Name |Desktop key |Laptop key |Touch |Description|
|---|---|---|---|---|
|Left mouse button click |numpadDivide |NVDA+[ |none |Clicks the left mouse button once. The common double click can be performed by pressing this key twice in quick succession|
|Left mouse button lock |shift+numpadDivide |NVDA+control+[ |none |Locks the left mouse button down. Press again to release it. To drag the mouse, press this key to lock the left button down and then move the mouse either physically or use one of the other mouse routing commands|
|Right mouse click |numpadMultiply |NVDA+] |tap and hold |Clicks the right mouse button once, mostly used to open context menu at the location of the mouse.|
|Right mouse button lock |shift+numpadMultiply |NVDA+control+] |none |Locks the right mouse button down. Press again to release it. To drag the mouse, press this key to lock the right button down and then move the mouse either physically or use one of the other mouse routing commands|
|Scroll up at the mouse position |none |none |none |Scrolls the mouse wheel up at the current mouse position|
|Scroll down at the mouse position|none |none |none |Scrolls the mouse wheel down at the current mouse position|
|Scroll left at the mouse position |none |none |none |Scrolls the mouse wheel left at the current mouse position|
|Scroll right at the mouse position |none |none |none |Scrolls the mouse wheel right at the current mouse position|
|Move mouse to current navigator object |NVDA+numpadDivide |NVDA+shift+m |none |Moves the mouse to the location of the current navigator object and review cursor|
|Navigate to the object under the mouse |NVDA+numpadMultiply |NVDA+shift+n |none |Set the navigator object to the object located at the position of the mouse|

<!-- KC:endInclude -->

## Browse Mode {#BrowseMode}

Complex read-only documents such as web pages are browsed in NVDA using browse mode.
This includes documents in the following applications:

* Mozilla Firefox
* Microsoft Internet Explorer
* Mozilla Thunderbird
* HTML messages in Microsoft Outlook
* Google Chrome
* Microsoft Edge
* Adobe Reader
* Foxit Reader
* Supported books in Amazon Kindle for PC

Browse mode is also optionally available for Microsoft Word documents.

In browse mode, the content of the document is made available in a flat representation that can be navigated with the cursor keys as if it were a normal text document.
All of NVDA's [system caret](#SystemCaret) key commands will work in this mode; e.g. say all, report formatting, table navigation commands, etc.
When [Visual Highlight](#VisionFocusHighlight) is enabled, the location of the virtual browse mode caret is also exposed visually.
Information such as whether text is a link, heading, etc. is reported along with the text as you move.

Sometimes, you will need to interact directly with controls in these documents.
For example, you will need to do this for editable text fields and lists so that you can type characters and use the cursor keys to work with the control.
You do this by switching to focus mode, where almost all keys are passed to the control.
When in Browse mode, by default, NVDA will automatically switch to focus mode if you tab to or click on a particular control that requires it.
Conversely, tabbing to or clicking on a control that does not require focus mode will switch back to browse mode.
You can also press enter or space to switch to focus mode on controls that require it.
Pressing escape will switch back to browse mode.
In addition, you can manually force focus mode, after which it will remain in effect until you choose to disable it.

<!-- KC:beginInclude -->

| Name |Key |Description|
|---|---|---|
|Toggle browse/focus modes |NVDA+space |Toggles between focus mode and browse mode|
|Exit focus mode |escape |Switches back to browse mode if focus mode was previously switched to automatically|
|Refresh browse mode document |NVDA+f5 |Reloads the current document content (useful if certain content seems to be missing from the document. Not available in Microsoft Word and Outlook.)|
|Find |NVDA+control+f |Pops up a dialog in which you can type some text to find in the current document. See [searching for text](#SearchingForText) for more information.|
|Find next |NVDA+f3 |Finds the next occurrence of the text in the document that you previously searched for|
|Find previous |NVDA+shift+f3 |Finds the previous occurrence of the text in the document you previously searched for|

<!-- KC:endInclude -->

### Single Letter Navigation {#SingleLetterNavigation}

While in browse mode, for quicker navigation, NVDA also provides single character keys to jump to certain fields in the document.
Note that not all of these commands are supported in every type of document.

<!-- KC:beginInclude -->
The following keys by themselves jump to the next available element, while adding the shift key causes them to jump to the previous element:

* h: heading
* l: list
* i: list item
* t: table
* k: link
* n: nonLinked text
* f: form field
* u: unvisited link
* v: visited link
* e: edit field
* b: button
* x: checkbox
* c: combo box
* r: radio button
* q: block quote
* s: separator
* m: frame
* g: graphic
* d: landmark
* o: embedded object (audio and video player, application, dialog, etc.)
* 1 to 6: headings at levels 1 to 6 respectively
* a: annotation (comment, editor revision, etc.)
* `p`: text paragraph
* w: spelling error

To move to the beginning or end of containing elements such as lists and tables:

| Name |Key |Description|
|---|---|---|
|Move to start of container |shift+comma |Moves to the start of the container (list, table, etc.) where the caret is positioned|
|Move past end of container |comma |Moves past the end of the container (list, table, etc.) where the caret is positioned|

<!-- KC:endInclude -->

Some web applications such as Gmail, Twitter and Facebook use single letters as shortcut keys.
If you want to use these while still being able to use your cursor keys to read in browse mode, you can temporarily disable NVDA's single letter navigation keys.
<!-- KC:beginInclude -->
To toggle single letter navigation on and off for the current document, press NVDA+shift+space.
<!-- KC:endInclude -->

#### Text paragraph navigation command {#TextNavigationCommand}

You can jump to the next or previous text paragraph by pressing `p` or `shift+p`.
Text paragraphs are defined by a group of text that appears to be written in complete sentences.
This can be useful to find the beginning of readable content on various webpages, such as:

* News websites
* Forums
* Blog posts

These commands can also be helpful for skipping certain kinds of clutter, such as:

* Ads
* Menus
* Headers

Please note, however, that while NVDA tries its best to identify text paragraphs, the algorithm is not perfect and at times can make mistakes.
Additionally, this command is different from paragraph navigation commands `control+downArrow/upArrow`.
Text paragraph navigation only jumps between text paragraphs, while paragraph navigation commands take the cursor to the previous/next paragraphs regardless of whether they contain text or not.

#### Other navigation commands {#OtherNavigationCommands}

In addition to the quick navigation commands listed above, NVDA has commands that have no default keys assigned.
To use these commands, you first need to assign gestures to them using the [Input Gestures dialog](#InputGestures).
Here is a list of available commands:

* Article
* Figure
* Grouping
* Tab
* Menu item
* Toggle button
* Progress bar
* Math formula
* Vertically aligned paragraph
* Same style text
* Different style text

Keep in mind that there are two commands for each type of element, for moving forward in the document and backward in the document, and you must assign gestures to both commands in order to be able to quickly navigate in both directions.
For example, if you want to use the `y` / `shift+y` keys to quickly navigate through tabs, you would do the following:

1. Open input gestures dialog from browse mode.
1. Find "moves to the next tab" item in the Browse mode section.
1. Assign `y` key for found gesture.
1. Find "moves to the previous tab" item.
1. Assign `shift+y` for found gesture.

### The Elements List {#ElementsList}

The elements list provides access to a list of various types of elements in the document as appropriate for the application.
For example, in web browsers, the elements list can list links, headings, form fields, buttons or landmarks.
Radio buttons allow you to switch between the different types of elements.
An edit field is also provided in the dialog which allows you to filter the list to help you search for a particular item on the page.
Once you have chosen an item, you can use the provided buttons in the dialog to move to or activate that item.
<!-- KC:beginInclude -->

| Name |Key |Description|
|---|---|---|
|Browse mode elements list |NVDA+f7 |Lists various types of elements in the current document|

<!-- KC:endInclude -->

### Searching for text {#SearchingForText}

This dialog allows you to search for terms in the current document.
In the "Type the text you wish to find" field, the text to be found can be entered.
The "Case sensitive" checkbox makes the search consider uppercase and lowercase letters differently.
For example, with "Case sensitive" selected you can find "NV Access" but not "nv access".
Use the following keys for performing searches:
<!-- KC:beginInclude -->

| Name |Key |Description|
|---|---|---|
|Find text |NVDA+control+f |Opens the  search dialog|
|Find next |NVDA+f3 |searches the next occurrence of the current search term|
|Find previous |NVDA+shift+f3 |searches the previous  occurrence of the current search term|

<!-- KC:endInclude -->

### Embedded Objects {#ImbeddedObjects}

Pages can include rich content using technologies such as Oracle Java and HTML5, as well as applications and dialogs.
Where these are encountered in browse mode, NVDA will report "embedded object", "application" or "dialog", respectively.
You can quickly move to them using the o and shift+o embedded object single letter navigation keys.
To interact with these objects, you can press enter on them.
If it is accessible, you can then tab around it and interact with it like any other application.
A key command is provided to return to the original page containing the embedded object:
<!-- KC:beginInclude -->

| Name |Key |Description|
|---|---|---|
|Move to containing browse mode document |NVDA+control+space |Moves the focus out of the current embedded object and into the document that contains it|

<!-- KC:endInclude -->

### Native Selection Mode {#NativeSelectionMode}

By default when selecting text with the `shift+arrow` keys in Browse Mode, a selection is only made within NVDA's Browse Mode representation of the document, and not within the application itself.
This means that the selection is not visible on screen, and copying text with `control+c` will only copy NVDA's plain text representation of the content. i.e. formatting of tables, or whether something is a link will not be copied.
However, NVDA has a Native Selection Mode which can be turned on in particular Browse Mode documents (so far only Mozilla Firefox) which causes the document's native selection to follow NVDA's Browse Mode selection.

<!-- KC:beginInclude -->

| Name |Key |Description|
|---|---|---|
|Toggle Native Selection Mode on and off |`NVDA+shift+f10` |Toggles native selection mode on and off|

<!-- KC:endInclude -->

When Native Selection Mode is turned on, copying the selection with `control+c` will also use the application's own copy functionality, meaning that rich content will be copied to the clipboard, rather than plain text.
This means that pasting this content into a program such as Microsoft Word or Excel, formatting such as tables, or whether something is a link will be included.
Please note however that in native selection mode, some accessible labels or other information that NVDA generates in Browse Mode will not be included.
Also, although the application will try its best to match the native selection to NVDA's Browse Mode selection, it may not always be completely accurate.
However, for scenarios where you wish to copy an entire table or paragraph of rich content, this feature should prove useful.

## Reading Mathematical Content {#ReadingMath}

NVDA can read and navigate mathematical content on the web and in other applications, providing access in both speech and braille.
However, in order for NVDA to read and interact with mathematical content, you will first need to install a Math component for NvDA.
There are several NVDA add-ons available in the NVDA Add-on Store that provide support for math, including the [MathCAT NVDA add-on](https://nsoiffer.github.io/MathCAT/) and [Access8Math](https://github.com/tsengwoody/Access8Math).
Please refer to the [Add-on Store section](#AddonsManager) to learn how to browse and install available add-ons in NVDA.
NVDA also can make use of the older [MathPlayer](https://info.wiris.com/mathplayer-info) software from Wiris if found on your system, though this software is no longer maintained.

### Supported math content {#SupportedMathContent}

With an appropriate math component installed, NVDA supports the following types of mathematical content:

* MathML in Mozilla Firefox, Microsoft Internet Explorer and Google Chrome.
* Microsoft Word 365 Modern Math Equations via UI automation:
NVDA is able to read and interact with math equations in Microsoft Word 365/2016 build 14326 and higher.
Note however that any previously created MathType equations must be first converted to Office Math.
This can be done by selecting each and choosing "Equation Options", then "Convert to Office Math" in the context menu.
Ensure your version of MathType is the latest version before doing this.
Microsoft Word provides linear symbol-based navigation through the equations itself and supports inputting math using several syntaxes, including LateX.
For further details, please see [Linear format equations using UnicodeMath and LaTeX in Word](https://support.microsoft.com/en-us/office/linear-format-equations-using-unicodemath-and-latex-in-word-2e00618d-b1fd-49d8-8cb4-8d17f25754f8)
* Microsoft Powerpoint, and older versions of Microsoft Word:
NVDA can read and navigate MathType equations in both Microsoft Powerpoint and Microsoft word.
MathType needs to be installed in order for this to work.
The trial version is sufficient.
It can be downloaded from the [MathType presentation page](https://www.wiris.com/en/mathtype/).
* Adobe Reader:
Note that this is not an official standard yet, so there is currently no publicly available software that can produce this content.
* Kindle Reader for PC:
NVDA can read and navigate Math in Kindle for PC for books with accessible math.

When reading a document, NVDA will speak any supported mathematical content where it occurs.
If you are using a braille display, it will also be displayed in braille.

### Interactive Navigation {#InteractiveNavigation}

If you are working primarily with speech, in most cases, you will probably wish to examine the expression in smaller segments, rather than hearing the entire expression at once.

If you are in browse mode, you can do this by moving the cursor to the mathematical content and pressing enter.

If you are not in browse mode:

1. move the review cursor to the mathematical content.
By default, the review cursor follows the system caret, so you can usually use the system caret to move to the desired content.
1. Then, activate the following command:

<!-- KC:beginInclude -->

| Name |Key |Description|
|---|---|---|
|Interact with math content |NVDA+alt+m |Begins interaction with math content.|

<!-- KC:endInclude -->

At this point, NVDA will enter Math mode, where you can use commands such as the arrow keys to explore the expression.
For example, you can move through the expression with the left and right arrow keys and zoom into a portion of the expression such as a fraction using the down arrow key.

When you wish to return to the document, simply press the escape key.

For more information on available commands and preferences for reading and navigating within math content, please refer to the documentation for your particular math component you have installed.

* [MathCAT documentation](https://nsoiffer.github.io/MathCAT/users.html)
* [Access8Math documentation](https://github.com/tsengwoody/Access8Math)
* [MathPlayer documentation](https://docs.wiris.com/mathplayer/en/mathplayer-user-manual.html)

Sometimes mathematical content might be displayed as a button or other type of element which, when activated, can display a dialog or more information related to the formula.
To activate the button or the element containing the formula, press ctrl+enter.

### Installing MathPlayer {#InstallingMathPlayer}

Although it is generally recommended to use one of the newer NVDA add-ons to support math in NVDA, in certain limited scenarios MathPlayer may still be a more suitable choice.
E.g. MathPlayer may support a particular language or Braille code that is unsupported in newer add-ons.
MathPlayer is available for free from the Wiris website.
[Download MathPlayer](https://downloads.wiris.com/mathplayer/MathPlayerSetup.exe).
After installing MathPlayer, you will need to restart NVDA.
Please note that information about MathPlayer may state that it is only for older browsers such as Internet Explorer 8.
This is only referring to using MathPlayer to display mathematical content visually, and can be ignored by those using it to read or navigate math with NVDA.

## Braille {#Braille}

If you own a braille display, NVDA can display information in braille.
If your braille display has a Perkins-style keyboard, you can also enter contracted or uncontracted braille.
Braille can also be displayed on screen using the [Braille Viewer](#BrailleViewer) instead of, or at the same time as, using a physical braille display.

Please see the [Supported Braille Displays](#SupportedBrailleDisplays) section for information about the supported braille displays.
This section also contains information about what displays support NVDA's automatic background braille display detection functionality.
You can configure braille using the [Braille category](#BrailleSettings) of the [NVDA Settings](#NVDASettings) dialog.

### Control Type, State and Landmark abbreviations {#BrailleAbbreviations}

In order to fit as much information as possible on a braille display, the following abbreviations have been defined to indicate control type and state as well as landmarks.

| Abbreviation |Control type|
|---|---|
|app |application|
|art |article|
|bqt |block quote|
|btn |button|
|drbtn |drop down button|
|spnbtn |spin button|
|splbtn |split button|
|tgbtn |toggle button|
|cap |caption|
|cbo |combo box|
|chk |checkbox|
|dlg |dialog|
|doc |document|
|edt |editable text field|
|pwdedt |password edit|
|embedded |embedded object|
|enote |end note|
|fig |figure|
|fnote |foot note|
|gra |graphic|
|grp |grouping|
|hN |heading at level n, e.g. h1, h2.|
|hlp |help balloon|
|lmk |landmark|
|lnk |link|
|vlnk |visited link|
|lst |list|
|mnu |menu|
|mnubar |menu bar|
|mnubtn |menu button|
|mnuitem |menu item|
|pnl |panel|
|prgbar |progress bar|
|bsyind |busy indicator|
|rbtn |radio button|
|scrlbar |scroll bar|
|sect |section|
|stbar |status bar|
|tabctl |tab control|
|tbl |table|
|cN |table column number n, e.g. c1, c2.|
|rN |table row number n, e.g. r1, r2.|
|term |terminal|
|tlbar |tool bar|
|tltip |tool tip|
|tv |tree view|
|tvbtn |tree view button|
|tvitem |tree view item|
|lv N |a tree view item has a hierarchical level N|
|wnd |window|
|⠤⠤⠤⠤⠤ |separator|
|mrkd |marked content|

The following state indicators are also defined:

| Abbreviation |Control state|
|---|---|
|... |displayed when an object supports autocompletion|
|⢎⣿⡱ |displayed when an object (e.g. a toggle button) is pressed|
|⢎⣀⡱ |displayed when an object (e.g. a toggle button) is not pressed|
|⣏⣿⣹ |displayed when an object (e.g. a checkbox) is checked|
|⣏⣸⣹ |displayed when an object (e.g. a checkbox) is half checked|
|⣏⣀⣹ |displayed when an object (e.g. a checkbox) is not checked|
|- |displayed when an object (e.g. a tree view item) is collapsible|
|+ |displayed when an object (e.g. a tree view item) is Expandable|
|*** |displayed when a protected control or document is encountered|
|clk |displayed when an object is clickable|
|cmnt |displayed when there is a comment for a spreadsheet cell or piece of text in a document|
|frml |displayed when there is a formula on a spreadsheet cell|
|invalid |displayed when an invalid entry has been made|
|ldesc |displayed when an object (usually a graphic) has a long description|
|mln |displayed when an edit field allows typing multiple lines of text such as comment fields on websites|
|req |displayed when a required form field is encountered|
|ro |displayed when an object (e.g. an editable text field) is read-only|
|sel |displayed when an object is selected|
|nsel |displayed when an object is not selected|
|sorted asc |displayed when an object is sorted ascending|
|sorted desc |displayed when an object is sorted descending|
|submnu |displayed when an object has a popup (usually a sub-menu)|

Finally, the following abbreviations for landmarks are defined:

| Abbreviation |Landmark|
|---|---|
|bnnr |banner|
|cinf |content info|
|cmpl |complementary|
|form |form|
|main |main|
|navi |navigation|
|srch |search|
|rgn |region|

### Braille Input {#BrailleInput}

NVDA supports entry of both uncontracted and contracted braille via a braille keyboard.
You can select the translation table used to translate braille into text using the [Input table](#BrailleSettingsInputTable) setting in the Braille category of the [NVDA Settings](#NVDASettings) dialog.

When uncontracted braille is being used, text is inserted as soon as it is entered.
When using contracted braille, text is inserted when you press space or enter at the end of a word.
Note that translation can only reflect the braille word you are typing and cannot consider existing text.
For example, if you are using a braille code that begins numbers with a number sign and you press backspace to move to the end of a number, you will need to type the number sign again to enter additional numbers.

<!-- KC:beginInclude -->
Pressing dot 7 erases the last entered braille cell or character.
Dot 8 translates any braille input and presses the enter key.
Pressing dot 7 + dot 8 translates any braille input, but without adding a space or pressing enter.
<!-- KC:endInclude -->

#### Inputting keyboard shortcuts {#BrailleKeyboardShortcuts}

NVDA supports inputting keyboard shortcuts and emulating keypresses using the braille display.
This emulation comes in two forms: assigning a Braille input directly to some key press and using the virtual modifier keys.

Commonly-used keys, such as the arrow keys or pressing Alt to reach menus, can be mapped directly to Braille inputs.
The driver for each Braille display comes pre-equipped with some of these assignments.
You can change these assignments or add new emulated keys from the [Input Gestures dialog](#InputGestures).

While this approach is useful for commonly-pressed or unique keys (such as Tab), you may not want to assign a unique set of keys to each keyboard shortcut.
To allow emulating keypresses where modifier keys are held down, NVDA provides commands to toggle the control, alt, shift, windows, and NVDA keys, along with commands for some combinations of those keys.
To use these toggles, first press the command (or sequence of commands) for the modifier keys you want pressed.
Then input the character that's part of the keyboard shortcut you want to input.
For example, to produce control+f, use the "Toggle control key" command and then type an f,
and to input control+alt+t, use either the "Toggle control key" and "Toggle alt key" commands, in either order, or the "Toggle control and alt keys" command, followed by typing a t.

If you accidentally toggle modifier keys, running the toggle command again will remove the modifier.

When typing in contracted Braille, using the modifier toggle keys will cause your input to be translated just as if you had pressed dots 7+8.
In addition, the emulated keypress cannot reflect Braille typed before the modifier key was pressed.
This means that, to type alt+2 with a Braille code that uses a number sign, you must first toggle Alt and then type a number sign.

## Vision {#Vision}

While NVDA is primarily aimed at blind or vision impaired people who primarily use speech and/or braille to operate a computer, it also provides built-in facilities to change the contents of the screen.
Within NVDA, such a visual aid is called a vision enhancement provider.

NVDA offers several built-in vision enhancement providers which are described below.
Additional vision enhancement providers can be provided in [NVDA add-ons](#AddonsManager).

NVDA's vision settings can be changed in the [vision category](#VisionSettings) of the [NVDA Settings](#NVDASettings) dialog.

### Visual Highlight {#VisionFocusHighlight}

Visual Highlight can help to identify the [system focus](#SystemFocus), [navigator object](#ObjectNavigation) and [browse mode](#BrowseMode) positions.
These positions are highlighted with a coloured rectangle outline.

* Solid blue highlights a combined navigator object and system focus location (e.g. because [the navigator object follows the system focus](#ReviewCursorFollowFocus)).
* Dashed blue highlights just the system focus object.
* Solid pink highlights just the navigator object.
* Solid yellow highlights the virtual caret used in browse mode (where there is no physical caret such as in web browsers).

When Visual Highlight is enabled in the [vision category](#VisionSettings) of the [NVDA Settings](#NVDASettings) dialog, you can [change whether or not to highlight the focus, navigator object or browse mode caret](#VisionSettingsFocusHighlight).

### Screen Curtain {#VisionScreenCurtain}

As a blind or vision impaired user, it is often not possible or necessary to see the contents of the screen.
Furthermore, it might be hard to ensure that there isn't someone looking over your shoulder.
For this situation, NVDA contains a feature called "Screen Curtain" which can be enabled to make the screen black.

You can enable the Screen Curtain in the [vision category](#VisionSettings) of the [NVDA Settings](#NVDASettings) dialog.

<!-- KC:beginInclude -->

| Name |Key |Description|
|---|---|---|
|Toggles the state of the screen curtain |`NVDA+control+escape` |Enable to make the screen black or disable to show the contents of the screen. Pressed once, screen curtain is enabled until you restart NVDA. Pressed twice, screen curtain is enabled until you disable it.|

<!-- KC:endInclude -->

When the Screen Curtain is active some tasks directly based on what appears on the screen such as performing [OCR](#Win10Ocr) or taking a screenshot cannot be achieved.

Due to a change in the Windows Magnification API, Screen Curtain had to be updated to support the newest versions of Windows.
Use NVDA 2021.2 to activate Screen Curtain with Windows 10 21H2 (10.0.19044) or later.
For security purposes, when using a new version of Windows, get visual confirmation that the Screen Curtain makes the screen entirely black.

Please note that while Windows Magnifier is running and inverted screen colors are being used, the screen curtain cannot be enabled.

## Content Recognition {#ContentRecognition}

When authors don't provide sufficient information for a screen reader user to determine the content of something, various tools can be used to attempt to recognize the content from an image.
NVDA supports the optical character recognition (OCR) functionality built into Windows 10 and later to recognize text from images.
Additional content recognizers can be provided in NVDA add-ons.

When you use a content recognition command, NVDA recognizes content from the current [navigator object](#ObjectNavigation).
By default, the navigator object follows the system focus or browse mode cursor, so you can usually just move the focus or browse mode cursor where desired.
For example, if you move the browse mode cursor to a graphic, recognition will recognize content from the graphic by default.
However, you may wish to use object navigation directly to, for example, recognize the content of an entire application window.

Once recognition is complete, the result will be presented in a document similar to browse mode, allowing you to read the information with cursor keys, etc.
Pressing enter or space will activate (normally click) the text at the cursor if possible.
Pressing escape dismisses the recognition result.

### Windows OCR {#Win10Ocr}

Windows 10 and later includes OCR for many languages.
NVDA can use this to recognize text from images or inaccessible applications.

You can set the language to use for text recognition in the [Windows OCR category](#Win10OcrSettings) of the [NVDA Settings](#NVDASettings) dialog.
Additional languages can be installed by opening the Start menu, choosing Settings, selecting Time & Language -> Region & Language and then choosing Add a language.

When you want to monitor constantly changing content, such as when watching a video with subtitles, you can optionally enable automatic refresh of the recognized content.
This can also be done in the [Windows OCR category](#Win10OcrSettings) of the [NVDA Settings](#NVDASettings) dialog.

Windows OCR may be partially or fully incompatible with [NVDA vision enhancements](#Vision) or other external visual aids. You will need to disable these aids before proceeding to a recognition.

<!-- KC:beginInclude -->
To recognize the text in the current navigator object using Windows OCR, press NVDA+r.
<!-- KC:endInclude -->

## Application Specific Features {#ApplicationSpecificFeatures}

NVDA provides its own extra features  for some applications to make certain tasks easier or to provide access to functionality which is not otherwise accessible to screen reader users.

### Microsoft Word {#MicrosoftWord}
#### Automatic Column and Row Header Reading {#WordAutomaticColumnAndRowHeaderReading}

NVDA is able to automatically announce appropriate row and column headers when navigating around tables in Microsoft Word.
This requires that the Report Table row / column headers option in NVDA's Document Formatting settings, found in the [NVDA Settings](#NVDASettings) dialog, be turned on.

If you use [UIA to access Word documents](#MSWordUIA), which is default in recent versions of Word and Windows, the cells of the first row will automatically be considered as column headers; similarly, the cells of the first column will automatically be considered as row headers.

On the contrary, if you do not use [UIA to access Word documents](#MSWordUIA), you will have to indicate to NVDA which row or column contains the headers in any given table.
After moving to the first cell in the column or row containing the headers, use one of the following commands:
<!-- KC:beginInclude -->

| Name |Key |Description|
|---|---|---|
|Set column headers |NVDA+shift+c |Pressing this once tells NVDA this is the first header cell in the row that contains column headers, which should be automatically announced when moving between columns below this row. Pressing twice will clear the setting.|
|Set row headers |NVDA+shift+r |Pressing this once tells NVDA this is the first header cell in the column that contains row headers, which should be automatically announced when moving between rows after  this column. Pressing twice will clear the setting.|

<!-- KC:endInclude -->
These settings will be stored in the document as bookmarks compatible with other screen readers such as JAWS.
This means that users of other screen readers who open this document at a later date will automatically  have the row and column headers already set.

#### Browse Mode in Microsoft Word {#BrowseModeInMicrosoftWord}

Similar to the web, Browse mode can be used in Microsoft Word to allow you to use features such as Quick navigation and the Elements List.
<!-- KC:beginInclude -->
To toggle Browse mode on and off in Microsoft Word, press NVDA+space.
<!-- KC:endInclude -->
For further information about Browse mode and Quick Navigation, see the [Browse Mode section](#BrowseMode).

##### The Elements List {#WordElementsList}

<!-- KC:beginInclude -->
While in Browse mode in Microsoft Word, you can access the Elements List by pressing NVDA+f7.
<!-- KC:endInclude -->
The Elements List can list headings, links, annotations (which includes comments and track changes) and errors (currently limited to spelling errors).

#### Reporting Comments {#WordReportingComments}

<!-- KC:beginInclude -->
To report any comments at the current caret position, press `NVDA+alt+c`.
Pressing twice shows the information in a browsable message.
<!-- KC:endInclude -->
All comments for the document, along with other tracked changes, can also be listed in the NVDA Elements List  when selecting Annotations as the type.

### Microsoft Excel {#MicrosoftExcel}
#### Automatic Column and Row Header Reading {#ExcelAutomaticColumnAndRowHeaderReading}

NVDA is able to automatically announce appropriate row and column headers when navigating around Excel worksheets.
This firstly requires that the Report Table row / column headers option in NVDA's Document Formatting settings, found in the [NVDA Settings](#NVDASettings) dialog, be turned on.
Secondly, NVDA needs to know which row or column contains the headers.
After moving to the first cell in the column or row containing the headers, use one of the following commands:
<!-- KC:beginInclude -->

| Name |Key |Description|
|---|---|---|
|Set column headers |NVDA+shift+c |Pressing this once tells NVDA this is the first header cell in the row that contains column headers, which should be automatically announced when moving between columns below this row. Pressing twice will clear the setting.|
|Set row headers |NVDA+shift+r |Pressing this once tells NVDA this is the first header cell in the column that contains row headers, which should be automatically announced when moving between rows after  this column. Pressing twice will clear the setting.|

<!-- KC:endInclude -->
These settings will be stored in the workbook as defined name ranges compatible with other screen readers such as JAWS.
This means that users of other screen readers who open this workbook at a later date will automatically  have the row and column headers already set.

#### The Elements List {#ExcelElementsList}

Similar to the web, NVDA has an Elements List for Microsoft Excel that allows you to list and access several different types of information.
<!-- KC:beginInclude -->
To access the Elements List in Excel, press NVDA+f7.
<!-- KC:endInclude -->
The various types of information available in the Elements List are:

* Charts: This lists all charts in the active worksheet.
Selecting a chart and pressing enter or the Move to button focuses the chart for navigating and reading with the arrow keys.
* Comments: This lists all cells in the active worksheet containing comments.
The cell address along with its comments are shown for each cell.
Pressing enter or the Move To button when on a listed comment will move directly to that cell.
* Formulas: This lists all cells in the worksheet containing a formula.
The cell address along with its formula are shown for each cell.
Pressing enter or the Move To button on a listed formula will move directly to that cell.
* Sheets: This lists all sheets in the workbook.
Pressing f2 when on a listed sheet allows you to rename the sheet.
Pressing enter or the Move To button while on the listed sheet will switch to that sheet.
* Form fields: This lists all form fields in the active worksheet.
For each form field, the Elements List shows the alternative text of the field along with the addresses of the cells it covers.
Selecting a form field and pressing enter or the Move to button moves to that field in browse mode.

#### Reporting Notes {#ExcelReportingComments}

<!-- KC:beginInclude -->
To report any notes for the currently focused cell, press `NVDA+alt+c`.
Pressing twice shows the information in a browsable message.
In Microsoft 2016, 365 and newer, the classic comments in Microsoft Excel have been renamed to "notes".
<!-- KC:endInclude -->
All notes for the worksheet can also be listed in the NVDA Elements List after pressing NVDA+f7.

NVDA can also display a specific dialog for adding or editing a certain note.
NVDA overrides the native MS Excel notes editing region due to accessibility constraints, but the key stroke for displaying the dialog is inherited from MS Excel and therefore works also without NVDA running.
<!-- KC:beginInclude -->
To add or edit a certain note, in a focused cell, press shift+f2.
<!-- KC:endInclude -->

This key stroke does not appear and cannot be changed in NVDA's input gesture dialog.

Note: it is possible to open the note editing region in MS Excel also from the context menu of any cell of the work sheet.
However, this will open the inaccessible note editing region and not the NVDA specific note editing dialog.

In Microsoft Office 2016, 365 and newer, a new style comment dialog has been added.
This dialog is accessible and provides more features such as replying to comments, etc.
It can also be opened from the context menu of a certain cell.
The comments added to the cells via the new style comment dialog are not related to "notes".

#### Reading Protected Cells {#ExcelReadingProtectedCells}

If a workbook has been protected, it may not be possible to move focus to particular cells that have been locked for editing.
<!-- KC:beginInclude -->
To allow moving to locked cells, switch to Browse Mode by pressing NVDA+space, and then use standard Excel movement commands such as the arrow keys to move around all cells on the current worksheet.
<!-- KC:endInclude -->

#### Form Fields {#ExcelFormFields}

Excel worksheets can include form fields.
You can access these using the Elements List or the f and shift+f form field single letter navigation keys.
Once you move to a form field in browse mode, you can press enter or space to either activate it or switch to focus mode so you can interact with it, depending on the control.
For further information about Browse mode and single letter navigation, see the [Browse Mode section](#BrowseMode).

### Microsoft PowerPoint {#MicrosoftPowerPoint}

<!-- KC:beginInclude -->

| Name |Key |Description|
|---|---|---|
|Toggle speaker notes reading |control+shift+s |When in a running slide show, this command will toggle between the speaker notes for the slide and the content for the slide. This only affects what NVDA reads, not what is displayed on screen.|

<!-- KC:endInclude -->

### foobar2000 {#Foobar2000}

<!-- KC:beginInclude -->

| Name |Key |Description|
|---|---|---|
|Report remaining time |control+shift+r |Reports the remaining time of the currently playing track, if any.|
|Report elapsed time |control+shift+e |Reports the elapsed time of the currently playing track, if any.|
|Report track length |control+shift+t |Reports the length of the currently playing track, if any.|

<!-- KC:endInclude -->

Note: The above shortcuts work only with the default formatting string for foobar's status line.

### Miranda IM {#MirandaIM}

<!-- KC:beginInclude -->

| Name |Key |Description|
|---|---|---|
|Report recent message |NVDA+control+1-4 |Reports one of the recent messages, depending on the number pressed; e.g. NVDA+control+2 reads the second most recent message.|

<!-- KC:endInclude -->

### Poedit {#Poedit}

NVDA offers enhanced support for Poedit 3.5 or newer.

<!-- KC:beginInclude -->

| Name |Key |Description|
|---|---|---|
|Report notes for translators |`control+shift+a` |Reports any notes for translators. If pressed twice, presents the notes in browse mode|
|Report Comment |`control+shift+c` |Reports any comment in the comments window. If pressed twice, presents the comment in browse mode|
|Report Old Source Text |`control+shift+o` |Reports the old source text, if any. If pressed twice, presents the text in browse mode|
|Report Translation Warning |`control+shift+w` |Reports a translation warning, if any. If pressed twice, presents the warning in browse mode|

<!-- KC:endInclude -->

### Kindle for PC {#Kindle}

NVDA supports reading and navigating books in Amazon Kindle for PC.
This functionality is only available in Kindle books designated with "Screen Reader: Supported" which you can check on the details page for the book.

Browse mode is used to read books.
It is enabled automatically when you open a book or focus the book area.
The page will be turned automatically as appropriate when you move the cursor or use the say all command.
<!-- KC:beginInclude -->
You can manually turn to the next page with the pageDown key and turn to the previous page with the pageUp key.
<!-- KC:endInclude -->

Single letter navigation is supported for links and graphics, but only within the current page.
Navigating by link also includes footnotes.

NVDA provides early support for reading and interactive navigation of mathematical content for books with accessible math.
Please see the [Reading Mathematical Content](#ReadingMath) section for further information.

#### Text Selection {#KindleTextSelection}

Kindle allows you to perform various functions on selected text, including obtaining a dictionary definition, adding notes and highlights, copying the text to the clipboard and searching the web.
To do this, first select text as you normally would in browse mode; e.g. by using shift and the cursor keys.
<!-- KC:beginInclude -->
Once you have selected text, press the applications key or shift+f10 to show the available options for working with the selection.
<!-- KC:endInclude -->
If you do this with no text selected, options will be shown for the word at the cursor.

#### User Notes {#KindleUserNotes}

You can add a note regarding a word or passage of text.
To do this, first select the relevant text and access the selection options as described above.
Then, choose Add Note.

When reading in browse mode, NVDA refers to these notes as comments.

To view, edit or delete a note:

1. Move the cursor to the text containing the note.
1. Access the options for the selection as described above.
1. Choose Edit Note.

### Azardi {#Azardi}

<!-- KC:beginInclude -->
When in the table view of added books:

| Name |Key |Description|
|---|---|---|
|Enter |enter |Opens the selected book.|
|Context menu |applications |Opens the context menu for the selected book.|

<!-- KC:endInclude -->

### Windows Console {#WinConsole}

NVDA provides support for the Windows command console used by Command Prompt, PowerShell, and the Windows Subsystem for Linux.
The console window is of fixed size, typically much smaller than the buffer that holds the output.
As new text is written, the content scroll upwards and previous text is no longer visible.
On Windows versions before Windows 11 22H2, text in the console that is not visibly displayed in the window is not accessible with NVDA's text review commands.
Therefore, it is necessary to scroll the console window to read earlier text.
In newer versions of the console and in Windows Terminal, it is possible to review the entire text buffer freely without the need to scroll the window.
<!-- KC:beginInclude -->
The following built-in Windows Console keyboard shortcuts may be useful when [reviewing text](#ReviewingText) with NVDA in older versions of Windows Console:

| Name |Key |Description|
|---|---|---|
|Scroll up |control+upArrow |Scrolls the console window up, so earlier text can be read.|
|Scroll down |control+downArrow |Scrolls the console window down, so later text can be read.|
|Scroll to start |control+home |Scrolls the console window to the beginning of the buffer.|
|Scroll to end |control+end |Scrolls the console window to the end of the buffer.|

<!-- KC:endInclude -->

## Configuring NVDA {#ConfiguringNVDA}

Most configuration can be performed using dialog boxes accessed through the Preferences sub-menu of the NVDA menu.
Many of these settings can be found in the multi-page [NVDA Settings dialog](#NVDASettings).
In all dialog boxes, press the OK button to accept any changes you have made.
To cancel any changes, press the Cancel button or the escape key.
For certain dialogs, you can press the Apply button to let the settings take effect immediately without closing the dialog.
Most NVDA dialogs support context help.
<!-- KC:beginInclude -->
When in a dialog, pressing `f1` opens the User Guide at the paragraph related to the focused setting or the current dialog.
<!-- KC:endInclude -->
Some settings can also be changed using shortcut keys, which are listed where relevant in the sections below.

### NVDA Settings {#NVDASettings}

<!-- KC:settingsSection: || Name | Desktop key | Laptop key | Description | -->
NVDA provides many configuration parameters that can be changed using the settings dialog.
To make it easier to find the kind of settings you want to change, the dialog displays a list of configuration categories to choose from.
When you select a category, all of the settings related to it will be shown in the dialog.
To move between categories, use `tab` or `shift+tab` to reach the list of categories, and then use the up and down arrow keys to navigate the list.
From anywhere in the dialog, you may also move forward one category by pressing `ctrl+tab`, or back one category by pressing `shift+ctrl+tab`.

Once you change one or more settings, the settings can be applied using the apply button, in which case the dialog will stay open, allowing you to change more settings or choose another category.
If you want to save your settings and close the NVDA Settings dialog, you can use the OK button.

Some settings categories have dedicated shortcut keys.
If pressed, the shortcut key will open the NVDA Settings dialog directly to that particular category.
By default, not all categories can be accessed with keyboard commands.
If you frequently access categories that do not have dedicated shortcut keys, you may wish to use the [Input Gestures dialog](#InputGestures) to add a custom gesture such as a keyboard command or touch gesture for that category.

The settings categories found in the NVDA Settings dialog will be outlined below.

#### General {#GeneralSettings}

<!-- KC:setting -->

##### Open General settings {#OpenGeneralSettings}

Key: `NVDA+control+g`

The General category of the NVDA Settings dialog sets NVDA's overall behaviour such as interface language and whether or not it should check for updates.
This category contains the following options:

##### Language {#GeneralSettingsLanguage}

This is a combo box which allows you to select the language that NVDA's user interface and messages should be shown in.
There are many languages, however the default option is "User Default, Windows".
This option tells NVDA to use the language that Windows is currently set to.

Please note that NVDA must be restarted when changing the language.
When the confirmation dialog appears, select "restart now" or "restart later" if you wish to use the new language now or at a later time, respectively. If "restart later" is selected, the configuration must be saved (either manually or using the save on exit functionality).

##### Save configuration on exit {#GeneralSettingsSaveConfig}

This option is a checkbox that, when checked, tells NVDA to automatically save the current configuration when you exit NVDA.

##### Show exit options when exiting NVDA {#GeneralSettingsShowExitOptions}

This option is a checkbox that allows you to choose whether or not a dialog appears when you exit NVDA that asks what action you want to perform.
When checked, a dialog will appear when you attempt to exit NVDA, offering the following possibilities:
* exit
* restart
* restart with add-ons disabled and debug logging enabled
* restart with debug logging enabled
* install pending updates (if any).

When unchecked, NVDA will exit immediately.

##### Play sounds when starting or exiting NVDA {#GeneralSettingsPlaySounds}

This option is a checkbox that, when checked, tells NVDA to play sounds when it starts or exits.

##### Logging level {#GeneralSettingsLogLevel}

This is a combo box that lets you choose how much NVDA will log as it's running.
Generally users should not need to touch this as not too much is logged.
However, if you wish to provide information in a bug report, or enable or disable logging altogether, then it may be a useful option.

The available logging levels are:

* Disabled: Apart from a brief startup message, NVDA will not log anything while it runs.
* Info: NVDA will log basic information such as startup messages and information useful for developers.
* Debug warning: Warning messages that are not caused by severe errors will be logged.
* Input/output: Input from keyboard and braille displays, as well as speech and braille output will be logged.
If you are concerned about privacy, do not set the logging level to this option.
* Debug: In addition to info, warning, and input/output messages, additional debug messages will be logged.
Just like input/output, if you are concerned about privacy, you should not set the logging level to this option.

##### Start NVDA after I sign in {#GeneralSettingsStartAfterLogOn}

If this option is enabled, NVDA will start automatically as soon as you sign in to Windows.
This option is only available for installed copies of NVDA.

##### Use NVDA during sign-in (requires administrator privileges) {#GeneralSettingsStartOnLogOnScreen}

If you sign in to Windows by providing a user name and password, then enabling this option will make NVDA start automatically at the sign-in screen when Windows starts.
This option is only available for installed copies of NVDA.

##### Use currently saved settings during sign-in and on secure screens (requires administrator privileges) {#GeneralSettingsCopySettings}

Pressing this button copies your currently saved NVDA user configuration to NVDA's system configuration directory, so that NVDA will use it during sign-in and when running on User Account Control (UAC) and other [secure screens](#SecureScreens).
To make sure that all your settings are transferred, make sure to save your configuration first with control+NVDA+c or Save configuration in the NVDA menu.
This option is only available for installed copies of NVDA.

##### Automatically check for updates to NVDA {#GeneralSettingsCheckForUpdates}

If this is enabled, NVDA will automatically check for updated versions and inform you when an update is available.
You can also manually check for updates by selecting Check for updates under Help in the NVDA menu.
When manually or automatically checking for updates, it is necessary for NVDA to send some information to the update server in order to receive the correct update for your system.
The following information is always sent:

* Current NVDA version
* Operating System version
* Whether the Operating System is 64 or 32 bit

##### Allow NV Access to gather NVDA usage statistics {#GeneralSettingsGatherUsageStats}

If this is enabled, NV Access will use the information from update checks in order to track the number of NVDA users including particular demographics such as the operating system and country of origin.
Note that although your IP address will be used to calculate your country during the update check, the IP address is never kept.
Apart from the mandatory information required to check for updates, the following extra information is also currently sent:

* A unique ID for the current NVDA user, this changes once a month
* NVDA interface language
* Whether this copy of NVDA is portable or installed
* Name of the current speech synthesizer in use (including the name of the add-on the driver comes from)
* Name of the current Braille display in use (including the name of the add-on the driver comes from)
* The current output Braille table (if Braille is in use)

This information greatly aides NV Access to prioritize future development of NVDA.

##### Notify for pending updates on startup {#GeneralSettingsNotifyPendingUpdates}

If this is enabled, NVDA will inform you when there is a pending update on startup, offering you the possibility to install it.
You can also manually install the pending update from the Exit NVDA dialog (if enabled),  from the NVDA menu, or when you perform a new check from the Help menu.

#### Speech Settings {#SpeechSettings}

<!-- KC:setting -->

##### Open Speech settings {#OpenSpeechSettings}

Key: `NVDA+control+v`

The Speech category in the NVDA Settings dialog contains options that lets you change the speech synthesizer as well as voice characteristics for the chosen synthesizer.
For a quicker alternative way of controlling speech parameters from anywhere, please see the [Synth Settings Ring](#SynthSettingsRing) section.

The Speech Settings category contains the following options:

##### Change synthesizer {#SpeechSettingsChange}

The first option in the Speech Settings category is the Change... button. This button activates the [Select Synthesizer](#SelectSynthesizer) dialog, which allows you to select the active speech synthesizer and output device.
This dialog opens on top of the NVDA Settings dialog.
Saving or dismissing the settings in the Select Synthesizer dialog will return you to the NVDA Settings dialog.

##### Voice {#SpeechSettingsVoice}

The Voice option is a combo box listing all the voices of the current synthesizer that you have installed.
You can use the arrow keys to listen to all the various choices.
Left and Up arrow take you up in the list, while right and down arrow move you down in the list.

##### Variant {#SpeechSettingsVariant}

If you are using the Espeak NG synthesizer which is packaged with NVDA, this is a combo box that allows you to select the Variant the synthesizer should speak with.
ESpeak NG's Variants are rather like voices, as they provide slightly different attributes to the eSpeak NG voice.
Some variants will sound like a male, some like a female, and some even like a frog.
If using a third-party synthesizer, you may also be able to change this value if your chosen voice supports it.

##### Rate {#SpeechSettingsRate}

This option allows you to change the rate of your voice.
This is a slider that goes from 0 to 100 - 0 being the slowest, 100 being the fastest.

##### Rate boost {#SpeechSettingsRateBoost}

Enabling this option will significantly increase the speech rate, if supported by the current synthesizer.

##### Pitch {#SpeechSettingsPitch}

This option allows you to change the pitch of the current voice.
It is a slider which goes from 0 to 100 - 0 being the lowest pitch and 100 being the highest.

##### Volume {#SpeechSettingsVolume}

This option is a slider which goes from 0 to 100 - 0 being the lowest volume and 100 being the highest.

##### Inflection {#SpeechSettingsInflection}

This option is a slider that lets you choose how much inflection (rise and fall in pitch) the synthesizer should use to speak with.

##### Automatic Language switching {#SpeechSettingsLanguageSwitching}

This checkbox allows you to toggle whether NVDA should switch speech synthesizer languages automatically if the text being read specifies its language.
This option is enabled by default.

##### Automatic Dialect switching {#SpeechSettingsDialectSwitching}

This checkbox allows you to toggle whether or not dialect changes should be made, rather than just actual language changes.
For example, if reading in an English U.S. voice but a document specifies that some text is in English U.K., then the synthesizer will switch accents if this option is enabled.
This option is disabled by default.

<!-- KC:setting -->

##### Punctuation/Symbol Level {#SpeechSettingsSymbolLevel}

Key: NVDA+p

This allows you to choose the amount of punctuation and other symbols that should be spoken as words.
For example, when set to all, all symbols will be spoken as words.
This option applies to all synthesizers, not just the currently active synthesizer.

##### Trust voice's language when processing characters and symbols {#SpeechSettingsTrust}

On by default, this option tells NVDA if the current voice's language can be trusted when processing symbols and characters.
If you find that NVDA is reading punctuation in the wrong language for a particular synthesizer or voice, you may wish to turn this off to force NVDA to use its global language setting instead.

##### Unicode normalization {#SpeechUnicodeNormalization}
| . {.hideHeaderRow} |.|
|---|---|
|Options |Default (Disabled), Enabled, Disabled|
|Default |Disabled|

When this option is enabled, unicode normalization is performed on the text that is spoken by NVDA.
This is beneficial when speaking characters that can be represented in several forms.
NVDA uses the NFKC (Normalization Form Compatibility Composition) algorithm, which provides the following benefits, among others:

1. The bold and italic versions of characters that are part of the unicode standard and are commonly used on social media are normalized to their most common compatible equivalent.
For example, the latin letter "h" can also be presented as "𝐡" (bold), "ℎ" (itallic), etc. but will always be spoken as "h" when normalization is enabled.
This aspect of normalization also aids in reading equations in the Microsoft Word equation editor.

1. Normalization to composed characters.
For example, the character "ü" (u with umlaut/diaeresis), a common character in languages like German and Turkish can be represented in two forms:
  1. One stand alone unicode character (ü)
  1. A decomposition into two characters (ü), namely the normal latin letter u and a diaeresis modifier
  Unicode normalization ensures that only one form will be used throughout all speech output, which is the one character variant.

1. Decomposition of some ligatures, Including "ĳ" (ligature ij) to their two letter form ("ij").

1. Stable ordering of modifiers in composite characters, for example in ancient Hebrew.

To toggle Unicode normalization from anywhere, please assign a custom gesture using the [Input Gestures dialog](#InputGestures).

##### Report "Normalized" when navigating by character {#SpeechReportNormalizedForCharacterNavigation}

This setting is a checkbox that, when checked, tells NVDA to explicitly report that a character is normalized when spoken as an individual character such as when spelling.
For example, when this option is enabled, spelling the character "ĳ" will pronounce it as "i j normalized".

Note that this setting is only available when "[Unicode normalization](#SpeechUnicodeNormalization)" is enabled.

##### Include Unicode Consortium data (including emoji) when processing characters and symbols {#SpeechSettingsCLDR}

When this checkbox is checked, NVDA will include additional symbol pronunciation dictionaries when pronouncing characters and symbols.
These dictionaries contain descriptions for symbols (particularly emoji) that are provided by the [Unicode Consortium](https://www.unicode.org/consortium/) as part of their [Common Locale Data Repository](http://cldr.unicode.org/).
If you want NVDA to speak descriptions of emoji characters based on this data, you should enable this option.
However, if you are using a speech synthesizer that supports speaking emoji descriptions natively, you may wish to turn this off.

Note that manually added or edited character descriptions are saved as part of your user settings.
Therefore, if you change the description of a particular emoji, your custom description will be spoken for that emoji regardless of whether this option is enabled.
You can add, edit or remove symbol descriptions in NVDA's [punctuation/symbol pronunciation dialog](#SymbolPronunciation).

To toggle Unicode Consortium data inclusion from anywhere, please assign a custom gesture using the [Input Gestures dialog](#InputGestures).

##### Capital pitch change percentage {#SpeechSettingsCapPitchChange}

This edit field allows you to type the amount that the pitch of the voice will change when speaking a capital letter.
This value is a percentage, where a negative value lowers the pitch and a positive value raises it.
For no pitch change you would use 0.
Usually, NVDA raises the pitch slightly for any capital letter, but some synthesizers may not support this well.
In case pitch change for capitals is not supported, consider [Say "cap" before capitals](#SpeechSettingsSayCapBefore) and/or [ Beep for capitals](#SpeechSettingsBeepForCaps) instead.

##### Say "cap" before capitals {#SpeechSettingsSayCapBefore}

This setting is a checkbox that, when checked, tells NVDA to say the word "cap" before any capital letter when spoken as an individual character such as when spelling.

##### Beep for capitals {#SpeechSettingsBeepForCaps}

If this checkbox is checked, NVDA will make a small beep each time it encounters a capitalized character by itself.

##### Use spelling functionality if supported {#SpeechSettingsUseSpelling}

Some words consist of only one character, but the pronunciation is different depending on whether the character is being spoken as an individual character (such as when spelling) or a word.
For example, in English, "a" is both a letter and a word and is pronounced differently in each case.
This option allows the synthesizer to differentiate between these two cases if the synthesizer supports this.
Most synthesizers do support it.

This option should generally be enabled.
However, some Microsoft Speech API synthesizers do not implement this correctly and behave strangely when it is enabled.
Synthesizers from Code Factory, both the add-on and the SAPI application, do not implement it correctly either and cause unwanted spelling of the spoken text (e.g. in NVDA menu or dialogs).
If you are having problems with the pronunciation of individual characters, try disabling this option.

##### Delayed descriptions for characters on cursor movement {#delayedCharacterDescriptions}

| . {.hideHeaderRow} |.|
|---|---|
|Options |Enabled, Disabled|
|Default |Disabled|

When this setting is checked, NVDA will say the character description when you move by characters.

For example, while reviewing a line by characters, when the letter "b" is read NVDA will say "Bravo" after a 1 second delay.
This can be useful if it is hard to distinguish between pronunciation of symbols, or for hearing impaired users.

The delayed character description will be cancelled if other text is spoken during that time, or if you press the `control` key.

##### Modes available in the Cycle speech mode command {#SpeechModesDisabling}

This checkable list allows selecting which [speech modes](#SpeechModes) are included when cycling between them using `NVDA+s`.
Modes which are unchecked are excluded.
By default all modes are included.

For example if you do not need to use "beeps" and "off" mode you should uncheck these two, and keep both "talk" and "on-demand" checked.
Note that it is necessary to check at least two modes.

#### Select Synthesizer {#SelectSynthesizer}

<!-- KC:setting -->

##### Open Select Synthesizer dialog {#OpenSelectSynthesizer}

Key: `NVDA+control+s`

The Synthesizer dialog, which can be opened by activating the Change... button in the speech category of the NVDA settings dialog, allows you to select which Synthesizer NVDA should use to speak with.
Once you have selected your synthesizer of choice, you can press Ok and NVDA will load the selected Synthesizer.
If there is an error loading the synthesizer, NVDA will notify you with a message, and continue using the previous synthesizer.

##### Synthesizer {#SelectSynthesizerSynthesizer}

This option allows you to choose the synthesizer you wish NVDA to use for speech output.

For a list of the Synthesizers that NVDA supports, please see the [Supported Speech Synthesizers](#SupportedSpeechSynths) section.

One special item that will always appear in this list is "No speech", which allows you to use NVDA with no speech output whatsoever.
This may be useful for someone who wishes to only use NVDA with braille, or perhaps to sighted developers who only wish to use the Speech Viewer.

#### Synth settings ring {#SynthSettingsRing}

If you wish to quickly change speech settings without going to the Speech category of the NVDA settings dialog, there are some NVDA key commands that allow you to move through the most common speech settings from anywhere while running NVDA:
<!-- KC:beginInclude -->

| Name |Desktop key |Laptop key |Description|
|---|---|---|---|
|Move to next synth setting |NVDA+control+rightArrow |NVDA+shift+control+rightArrow |Moves to the next available speech setting after the current, wrapping around to the first setting again after the last|
|Move to previous synth setting |NVDA+control+leftArrow |NVDA+shift+control+leftArrow |Moves to the next available speech setting before the current, wrapping around to the last setting after the first|
|Increment current synth setting |NVDA+control+upArrow |NVDA+shift+control+upArrow |increases the current speech setting you are on. E.g. increases the rate, chooses the next voice, increases the volume|
|Increment the current synth setting in a larger step |`NVDA+control+pageUp` |`NVDA+shift+control+pageUp` |Increases the value of the current speech setting you're on in larger steps. e.g. when you're on a voice setting, it will jump forward every 20 voices; when you're on slider settings (rate, pitch, etc) it will jump forward the value up to 20%|
|Decrement current synth setting |NVDA+control+downArrow |NVDA+shift+control+downArrow |decreases the current speech setting you are on. E.g. decreases the rate, chooses the previous voice, decreases the volume|
|Decrement the current synth setting in a larger step |`NVDA+control+pageDown` |`NVDA+shift+control+pageDown` |Decreases the value of the current speech setting you're on in larger steps. e.g. when you're on a voice setting, it will jump backward every 20 voices; when you're on a slider setting, it will jump backward the value up to 20%|

<!-- KC:endInclude -->

#### Braille {#BrailleSettings}

The Braille category in the NVDA Settings dialog contains options that let you change several aspects of braille input and output.
This category contains the following options:

##### Change braille display {#BrailleSettingsChange}

The Change... button in the Braille category of the NVDA Settings dialog activates the [Select Braille Display](#SelectBrailleDisplay) dialog, which allows you to select the active braille display.
This dialog opens on top of the NVDA Settings dialog.
Saving or dismissing the settings in the Select Braille Display dialog will return you to the NVDA Settings dialog.

##### Output Table {#BrailleSettingsOutputTable}

The next option you will come to in this category is the braille output table combo box.
In this combo box, you will find braille tables for different languages, braille standards and grades.
The chosen table will be used to translate text into braille to be presented on your braille display.
You can move from braille table to braille table in the list by using the arrow keys.

##### Input Table {#BrailleSettingsInputTable}

Complementary to the previous option, the next setting you will find is the braille input table combo box.
The chosen table will be used to translate braille entered on your braille display's Perkins-style keyboard into text.
You can move from braille table to braille table in the list by using the arrow keys.

Note that this option is only useful if your braille display has a Perkins-style keyboard and this feature is supported by the braille display driver.
If input is not supported on a display which does have a braille keyboard, this will be noted in the [Supported Braille Displays](#SupportedBrailleDisplays) section.

<!-- KC:setting -->

##### Braille mode {#BrailleMode}

Key: `NVDA+alt+t`

This option allows you to select between the available braille modes.

Currently, two braille modes are supported, "follow cursors" and "display speech output".

When follow cursors is selected, the braille display will follow either the system focus/caret or the navigator object/review cursor, depending on what braille is tethered to.

When display speech output is selected, the braille display will show what NVDA speaks, or would have spoken if speech mode was set to "talk".

##### Expand to computer braille for the word at the cursor {#BrailleSettingsExpandToComputerBraille}

This option allows the word that is under the cursor to be displayed in non-contracted computer braille.

##### Show Cursor {#BrailleSettingsShowCursor}

This option allows the braille cursor to be turned on and off.
It applies to the system caret and review cursor, but not to the selection indicator.

##### Blink Cursor {#BrailleSettingsBlinkCursor}

This option allows the braille cursor to blink.
If blinking is turned off, the braille cursor will constantly be in the "up" position.
The selection indicator is not affected by this option, it is always dots 7 and 8 without blinking.

##### Cursor Blink Rate (ms) {#BrailleSettingsBlinkRate}

This option is a numerical field that allows you to change the blink rate of the cursor in milliseconds.

##### Cursor Shape for Focus {#BrailleSettingsCursorShapeForFocus}

This option allows you to choose the shape (dot pattern) of the braille cursor when braille is tethered to focus.
The selection indicator is not affected by this option, it is always dots 7 and 8 without blinking.

##### Cursor Shape for Review {#BrailleSettingsCursorShapeForReview}

This option allows you to choose the shape (dot pattern) of the braille cursor when braille is tethered to review.
The selection indicator is not affected by this option, it is always dots 7 and 8 without blinking.

##### Show Messages {#BrailleSettingsShowMessages}

This is a combobox that allows you to select if NVDA should display braille messages and when they should disappear automatically.

To toggle show messages from anywhere, please assign a custom gesture using the [Input Gestures dialog](#InputGestures).

##### Message Timeout (sec) {#BrailleSettingsMessageTimeout}

This option is a numerical field that controls how long NVDA messages are displayed on the braille display.
The NVDA message is immediately dismissed when pressing a routing key on the braille display, but appears again when pressing a corresponding key which triggers the message.
This option is shown only if "Show Messages" is set to "Use timeout".

<!-- KC:setting -->

##### Tether Braille {#BrailleTether}

Key: NVDA+control+t

This option allows you to choose whether the braille display will follow the system focus / caret, the navigator object / review cursor, or both.
When "automatically" is selected, NVDA will follow the system focus and caret by default.
In this case, when the navigator object or the review cursor position is changed by means of explicit user interaction, NVDA will tether to review temporarily, until the focus or the caret changes.
If you want it to follow the focus and caret only, you need to configure braille to be tethered to focus.
In this case, braille will not follow the NVDA navigator during object navigation or the review cursor during review.
If you want braille to follow object navigation and text review instead, you need to configure braille to be tethered to review.
In this case, Braille  will not follow system focus and system caret.

##### Move system caret when routing review cursor {#BrailleSettingsReviewRoutingMovesSystemCaret}

This setting determines if the system caret should also be moved with a routing button press.
This option is set to Never by default, meaning that routing will never move the caret when routing the review cursor.

When this option is set to Always, and [braille tethering](#BrailleTether) is set to "automatically" or "to review", pressing a cursor routing key will also move the system caret or focus when supported.
When the current review mode is [Screen Review](#ScreenReview), there is no physical caret.
In this case, NVDA tries to focus the object under the text you're routing to.
The same applies to [object review](#ObjectReview).

You can also set this option to only move the caret when tethered automatically.
In that case, pressing a cursor routing key will only move the system caret or focus when NVDA is tethered to the review cursor automatically, whereas no movement will occur when manually tethered to the review cursor.

This option is shown only if "[tether braille](#BrailleTether)" is set to "automatically" or "to review".

To toggle move system caret when routing review cursor from anywhere, please assign a custom gesture using the [Input Gestures dialog](#InputGestures).

| . {.hideHeaderRow} |.|
|---|---|
|Options |Default (Never), Never, Only when tethered automatically, Always|
|Default |Never|

##### Read by Paragraph {#BrailleSettingsReadByParagraph}

If enabled, braille will be displayed by paragraphs instead of lines.
Also, the next and previous line commands will move by paragraph accordingly.
This means that you do not have to scroll the display at the end of each line even where more text would fit on the display.
This may allow for more fluent reading of large amounts of text.
It is disabled by default.

##### Paragraph start marker {#BrailleParagraphStartMarkers}

If "Read by paragraph" is checked, the selected start marker will be displayed to indicate the start of a paragraph.
This can be especially helpful in applications used to read large pieces of text, like structured documents or books.
In such documents, knowing where paragraphs start may be useful to understand the structure of the content, or to set bookmarks or annotations based on paragraph position.

The options include using two spaces as a subtle paragraph break, and the paragraph symbol, pilcrow (¶), as a more obvious one.

| . {.hideHeaderRow} |.|
|---|---|
|Options |No paragraph start marker, Double space (  ), Pilcrow (¶)|
|Default |No paragraph start marker|

##### Focus context presentation {#BrailleSettingsFocusContextPresentation}

This option allows you to choose what context information NVDA will show on the braille display when an object gets focus.
Context information refers to the hierarchy of objects containing the focus.
For example, when you focus a list item, this list item is part of a list.
This list might be contained by a dialog, etc.
Please consult the section about [object navigation](#ObjectNavigation) for more information about the hierarchy that applies to objects in NVDA.

When set to fill display for context changes, NVDA will try to display as much context information as possible on the braille display, but only for the parts of the context that have changed.
For the example above, this means that when changing focus to the list, NVDA will show the list item on the braille display.
Furthermore, if there is enough space left on the braille display, NVDA will try to show that the list item is part of a list.
If you then start moving through the list with your arrow keys, it is assumed that you are aware that you are still in the list.
Thus, for the remaining list items you focus, NVDA will only show the focused list item on the display.
In order for you to read the context again (i.e. that you are in a list and that the list is part of a dialog), you will have to scroll your braille display back.

When this option is set to always fill the display, NVDA will try to show as much context information as possible on the braille display, regardless of whether you have seen the same context information before.
This has the advantage that NVDA will fit as much information as possible on the display.
However, the downside is that there is always a difference in the position where the focus starts on the braille display.
This can make it difficult to skim a long list of items, for example, as you will need to continually move your finger to find the start of the item.
This was the default behaviour for NVDA 2017.2 and before.

When you set the focus context presentation option to only show the context information when scrolling back, NVDA never shows context information on your braille display by default.
Thus, in the example above, NVDA will display that you focused a list item.
However, in order for you to read the context (i.e. that you are in a list and that the list is part of a dialog), you will have to scroll your braille display back.

To toggle focus context presentation from anywhere, please assign a custom gesture using the [Input Gestures dialog](#InputGestures).

##### Show selection {#BrailleSettingsShowSelection}

This setting determines if selection indicator (dots 7 and 8) is shown by the braille display.
The option is enabled by default so the selection indicator is shown.
The selection indicator might be a distraction while reading.
Disabling this option may improve readability.

To toggle show selection from anywhere, please assign a custom gesture using the [Input Gestures dialog](#InputGestures).

| . {.hideHeaderRow} |.|
|---|---|
|Options |Default (Enabled), Enabled, Disabled|
|Default |Enabled|

##### Formatting display {#BrailleFormattingDisplay}

This setting determines how NVDA will display text formatting in braille.
This option only has an effect if NVDA is set to [display font attributes in braille](#DocumentFormattingFontAttributes).

| . {.hideHeaderRow} |.|
|---|---|
| Options | Default (Liblouis), Liblouis, Tags |
| Default | Liblouis |

| Option | Behaviour |
|---|---|
| Liblouis | Use native Braille formatting. Note that this option will only indicate bold, italic and underlined text, and only if the selected braille table supports indicating these attributes. |
| [Tags](#BrailleFormattingDisplayTags) | Use tags that describe how and where text formatting changes. |

###### Tags {#BrailleFormattingDisplayTags}

When "Formatting display" is set to "Tags", a formatting tag is displayed in braille when a change in formatting is detected.
These tags start with ⣋ and end with ⣙.
A formatting tag will contain one or more symbols which describe the text formatting.
The following symbols are defined:

| Symbol | Meaning |
|---|---|
| ⠃ ("b") | Start bold |
| ⡃ ("b" with dot 7) | End bold |
| ⠊ ("i") | Start italic |
| ⡊ ("i" with dot 7) | End italic |
| ⠥ ("u") | Start underline |
| ⡥ ("u" with dot 7) | End underline |
| ⠎ ("s")| Start strikethrough |
| ⡎ ("s" with dot 7) | End strikethrough |

##### Speak character when routing cursor in text {#BrailleSpeakOnRouting}

If this is enabled, NVDA will automatically speak the character at the cursor when routing to it with braille cursor routing keys.

To toggle this option from anywhere, please assign a custom gesture using the [Input Gestures dialog](#InputGestures).

##### Avoid splitting words when possible {#BrailleSettingsWordWrap}

If this is enabled, a word which is too large to fit at the end of the braille display will not be split.
Instead, there will be some blank space at the end of the display.
When you scroll the display, you will be able to read the entire word.
This is sometimes called "word wrap".
Note that if the word is too large to fit on the display even by itself, the word must still be split.

If this is disabled, as much of the word as possible will be displayed, but the rest will be cut off.
When you scroll the display, you will then be able to read the rest of the word.

Enabling this may allow for more fluent reading, but generally requires you to scroll the display more.

##### Unicode normalization {#BrailleUnicodeNormalization}

When this option is enabled, unicode normalization is performed on the text that is brailled on the braille display.
This is beneficial when coming across characters in braille that are unknown in a particular braille table and which have a compatible alternative, like the bold and italic characters commonly used on social media.
Other benefits of unicode normalization are explained in greater detail in the [section for the equivalent speech setting](#SpeechUnicodeNormalization).

To toggle Unicode normalization from anywhere, please assign a custom gesture using the [Input Gestures dialog](#InputGestures).

| . {.hideHeaderRow} |.|
|---|---|
|Options |Default (Disabled), Enabled, Disabled|
|Default |Disabled|

##### Interrupt speech while scrolling {#BrailleSettingsInterruptSpeech}

This setting determines if speech should be interrupted when the Braille display is scrolled backwards/forwards.
Previous/next line commands always interrupt speech.

On-going speech might be a distraction while reading Braille.
For this reason the option is enabled by default, interrupting speech when scrolling braille.

Disabling this option allows speech to be heard while simultaneously reading Braille.

| . {.hideHeaderRow} |.|
|---|---|
|Options |Default (Enabled), Enabled, Disabled|
|Default |Enabled|

#### Select Braille Display {#SelectBrailleDisplay}

<!-- KC:setting -->

##### Open Select Braille Display dialog {#OpenSelectBrailleDisplay}

Key: `NVDA+control+a`

The Select Braille Display dialog, which can be opened by activating the Change... button in the Braille category of the NVDA settings dialog, allows you to select which Braille display NVDA should use for braille output.
Once you have selected your braille display of choice, you can press Ok and NVDA will load the selected display.
If there is an error loading the display driver, NVDA will notify you with a message, and continue using the previous display, if any.

##### Braille Display {#SelectBrailleDisplayDisplay}

This combo box presents you with several options depending on what braille display drivers are available on your system.
Move between these options with the arrow keys.

The automatic option will allow NVDA to search for many supported braille displays in the background.
When this feature is enabled and you connect a supported display using USB or bluetooth, NVDA will automatically connect with this display.

No braille means that you are not using braille.

Please see the [Supported Braille Displays](#SupportedBrailleDisplays) section for more information about supported braille displays and which of these support automatic detection in the background.

##### Displays to detect automatically {#SelectBrailleDisplayAutoDetect}

When braille display is set to "Automatic", the check boxes in this list control allows you to enable and disable display drivers that will be involved in the automatic detection process.
This allows you to exclude braille display drivers you do not use on a regular basis.
For example, if you only own a display that requires the Baum driver to function, you may leave the Baum driver enabled whereas the other drivers can be disabled.

By default, all drivers that support automatic detection are enabled.
Any driver added, for example in a future version of NVDA or in an add-on, will also be enabled by default.

You may consult the documentation for your braille display in the section [Supported Braille Displays](#SupportedBrailleDisplays) to check whether the driver supports automatic detection of displays.

##### Port {#SelectBrailleDisplayPort}

This option, if available, allows you to choose what port or type of connection will be used to communicate with the braille display you have selected.
It is a combo box containing the possible choices for your braille display.

By default, NVDA employs automatic port detection, which means the connection with the braille device will be established automatically by scanning for available USB and bluetooth devices on your system.
However, for some braille displays, you may be able to explicitly choose what port should be used.
Common options are "Automatic" (which tells NVDA to employ the default automatic port selection procedure), "USB", "Bluetooth" and legacy serial communication ports if your braille display supports this type of communication.

This option won't be available if your braille display only supports automatic port detection.

You may consult the documentation for your braille display in the section [Supported Braille Displays](#SupportedBrailleDisplays) to check for more details on the supported types of communication and available ports.

Please note: If you connect multiple Braille Displays to your machine at the same time which use the same driver (E.g. connecting two Seika displays),
it is currently impossible to tell NVDA which display to use.
Therefore it is recommended to only connect one Braille Display of a given type / manufacturer to your machine at a time.

#### Audio {#AudioSettings}

<!-- KC:setting -->

##### Open Audio settings {#OpenAudioSettings}

Key: `NVDA+control+u`

The Audio category in the NVDA Settings dialog contains options that let you change several aspects of audio output.

##### Output device {#SelectSynthesizerOutputDevice}

This option allows you to choose the audio device that NVDA should instruct the selected synthesizer to speak through.

<!-- KC:setting -->

##### Audio Ducking Mode {#SelectSynthesizerDuckingMode}

Key: `NVDA+shift+d`

This option allows you to choose if NVDA should lower the volume of other applications while NVDA is speaking, or all the time while NVDA is running.

* No Ducking: NVDA will never lower the volume of other audio.
* Duck when outputting speech and sounds: NVDA will only lower the volume of other audio when NVDA is speaking or playing sounds. This may not work for all synthesizers.
* Always duck: NVDA will keep the volume of other audio lower the whole time NVDA is running.

This option is only available if NVDA has been installed.
It is not possible to support audio ducking for portable and temporary copies of NVDA.

##### Volume of NVDA sounds follows voice volume {#SoundVolumeFollowsVoice}

| . {.hideHeaderRow} |.|
|---|---|
|Options |Disabled, Enabled|
|Default |Disabled|

When this option is enabled, the volume of NVDA sounds and beeps will follow the volume setting of the voice you are using.
If you decrease the volume of the voice, the volume of sounds will decrease.
Similarly, if you increase the volume of the voice, the volume of sounds will increase.
This option is not available if you have started NVDA with [WASAPI disabled for audio output](#WASAPI) in Advanced Settings.

##### Volume of NVDA sounds {#SoundVolume}

This slider allows you to set the volume of NVDA sounds and beeps.
This setting only takes effect when "Volume of NVDA sounds follows voice volume" is disabled.
This option is not available if you have started NVDA with [WASAPI disabled for audio output](#WASAPI) in Advanced Settings.

##### Sound split {#SelectSoundSplitMode}

The sound split feature allows users to make use of their stereo output devices, such as headphones and speakers.
Sound split makes it possible to have NVDA speech in one channel (e.g. left) and have all other applications play their sounds in the other channel (e.g. right).
By default sound split is disabled.
A gesture allows cycling through the various sound split modes:
<!-- KC:beginInclude -->

| Name |Key |Description|
|---|---|---|
|Cycle Sound Split Mode |`NVDA+alt+s` |Cycles between sound split modes.|

<!-- KC:endInclude -->

By default this command will cycle between the following modes:

* Sound split disabled: NVDA does not apply any sound split processing.
* NVDA on the left and applications on the right: NVDA will speak in the left channel, while other applications will play sounds in the right channel.
* NVDA on the left and applications in both channels: NVDA will speak in the left channel, while other applications will play sounds in  both left and right channels.

There are more advanced sound split modes available in NVDA setting combo box.
Among these modes, "NVDA in both channels and applications in both channels" forces all the sounds to be directed in both channels.
This mode may differ from "Sound split disabled" mode in case other audio processing interfers with channel volumes.

Please note, that sound split doesn't work as a mixer.
For example, if an application is playing a stereo sound track while sound split is set to "NVDA on the left and applications on the right", then you will only hear the right channel of the sound track, while the left channel of the sound track will be muted.

If you wish to adjust volume of all applications except for NVDA, consider using [the dedicated commands](#OtherAppVolume).

This option is not available if you have started NVDA with [WASAPI disabled for audio output](#WASAPI) in Advanced Settings.

Please note, that if NVDA crashes, then it won't be able to restore application sounds volume, and those applications might still output sound only in one channel after NVDA crash.
In order to mitigate this, please restart NVDA and select the mode "NVDA in both channels and applications in both channels".

##### Customizing Sound split modes {#CustomizeSoundSplitModes}

This checkable list allows selecting which sound split modes are included when cycling between them using `NVDA+alt+s`.
Modes which are unchecked are excluded.
By default only three modes are included.

* Sound split disabled.
* NVDA on the left and applications on the right.
* NVDA on the left and applications in both channels.

Note that it is necessary to check at least one mode.
This option is not available if you have started NVDA with [WASAPI disabled for audio output](#WASAPI) in Advanced Settings.

##### Applications volume adjuster status {#AppsVolumeAdjusterStatus}

This combo box allows you to select the status of the applications volume adjuster.
The applications volume adjuster allows you to adjust volume of all other applications except for NVDA or mute them with a single keystroke.

Possible values are:

* Disabled: NVDA doesn't interfere with volume levels of other applications.
* Enabled: volume of other applications can be adjusted via [other applications volume slider](#OtherAppVolume).

This option is not available if you have started NVDA with [WASAPI disabled for audio output](#WASAPI) in Advanced Settings.

##### Volume of other applications {#OtherAppVolume}

This slider allows you to adjust the volume of all currently running applications other than NVDA.
This volume setting will apply to all other applications sound output, even if they start after this setting is changed.
This volume can also be controlled via the following keyboard commands from anywhere:

| Name | Key | Description |
|---|---|---|
| Increase applications volume | `NVDA+alt+pageUp` | Increases volume of all applications except NVDA. |
| Decrease applications volume | `NVDA+alt+pageDown` | Decreases volume of all applications except NVDA. |

This option is not available if you have started NVDA with [WASAPI disabled for audio output](#WASAPI) in Advanced Settings.

##### Muting other applications {#OtherAppMute}

This check box allows you to mute or unmute all applications except NVDA at once.
This mute setting will apply to all other applications sound output, even if they start after this setting is changed.

The following keyboard command can also be used from anywhere:

| Name | Key | Description |
|---|---|---|
| Mute or unmute other applications | `NVDA+alt+delete` | Toggles mute/unmute on other applications |

Please note, that this option is not persistent: other apps will always be unmuted when NVDA restarts.

This option is not available if you have started NVDA with [WASAPI disabled for audio output](#WASAPI) in Advanced Settings.

##### Time to keep audio device awake after speech {#AudioAwakeTime}

This edit box specifies how long NVDA keeps the audio device awake after speech ends.
This allows NVDA to avoid certain speech glitches like dropped parts of words.
This can happen due to audio devices (especially Bluetooth and wireless devices) entering standby mode.
This might also be helpful in other use cases, such as when running NVDA inside a virtual machine (e.g. Citrix Virtual Desktop), or on certain laptops.

Lower values may allow audio to be cut-off more often, as a device may enter standby mode too soon, causing the start of the following speech to be clipped.
Setting the value too high may cause the battery of the sound output device to discharge faster, as it stays active for longer while no sound is being sent.

You can set the time to zero in order to disable this feature.

#### Vision {#VisionSettings}

The Vision category in the NVDA Settings dialog allows you to enable, disable and configure [visual aids](#Vision).

Note that the available options in this category could be extended by [NVDA add-ons](#AddonsManager).
By default, this settings category contains the following options:

##### Visual Highlight {#VisionSettingsFocusHighlight}

The check boxes in the Visual Highlight grouping control the behaviour of NVDA's built-in [Visual Highlight](#VisionFocusHighlight) facility.

* Enable Highlighting: Toggles Visual Highlight on and off.
* Highlight system focus: toggles whether the [system focus](#SystemFocus) will be highlighted.
* Highlight navigator object: toggles whether the [navigator object](#ObjectNavigation) will be highlighted.
* Highlight browse mode cursor: Toggles whether the [virtual browse mode cursor](#BrowseMode) will be highlighted.

Note that checking and unchecking the "Enable Highlighting" check box wil also change the state of the tree other check boxes accordingly.
Therefore, if "Enable Highlighting" is off and you check this check box, the other tree check boxes will also be checked automatically.
If you only want to highlight the focus and leave the navigator object and browse mode check boxes unchecked, the state of the "Enable Highlighting" check box will be half checked.

##### Screen Curtain {#VisionSettingsScreenCurtain}

You can enable the [Screen Curtain](#VisionScreenCurtain) by checking the "Make screen black (immediate effect)" check box.
A warning that your screen will become black after activation will be displayed.
Before continuing (selecting "Yes"), ensure you have enabled speech / braille and will be able to control your computer without the use of the screen.
Select "No" if you no longer wish to enable the Screen Curtain.
If you are sure, you can choose the Yes button to enable the screen curtain.
If you no longer want to see this warning message every time, you can change this behaviour in the dialog that displays the message.
You can always restore the warning by checking the "Always show a warning when loading Screen Curtain" check box next to the "Make screen black" check box.

By default, sounds are played when the Screen Curtain is toggled.
When you want to change this behaviour, you can uncheck the "Play sound when toggling Screen Curtain" check box.

##### Settings for third party visual aids {#VisionSettingsThirdPartyVisualAids}

Additional vision enhancement providers can be provided in [NVDA add-ons](#AddonsManager).
When these providers have adjustable settings, they will be shown in this settings category in separate groupings.
For the supported settings per provider, please refer to the documentation for that provider.

#### Keyboard {#KeyboardSettings}

<!-- KC:setting -->

##### Open Keyboard settings {#OpenKeyboardSettings}

Key: `NVDA+control+k`

The Keyboard category in the NVDA Settings dialog contains options that set how NVDA behaves as you use and type on your keyboard.
This settings category contains the following options:

##### Keyboard layout {#KeyboardSettingsLayout}

This combo box lets you choose what type of keyboard layout NVDA should use. Currently the two that come with NVDA are Desktop and Laptop.

##### Select NVDA Modifier Keys {#KeyboardSettingsModifiers}

The checkboxes in this list control what keys can be used as [NVDA modifier keys](#TheNVDAModifierKey). The following keys are available to choose from:

* The Caps Lock key
* The insert key on the number pad
* The extended insert key (usually found above the arrow keys, near home and end)

If no key is chosen as the NVDA key it may be impossible to access many NVDA commands, therefore you are required to check at least one of the modifiers.

<!-- KC:setting -->

##### Speak Typed Characters {#KeyboardSettingsSpeakTypedCharacters}

Key: NVDA+2

When enabled, NVDA will announce all characters you type on the keyboard.

<!-- KC:setting -->

##### Speak Typed Words {#KeyboardSettingsSpeakTypedWords}

Key: NVDA+3

When enabled, NVDA will announce all words you type on the keyboard.

##### Speech interrupt for typed characters {#KeyboardSettingsSpeechInteruptForCharacters}

If on, this option will cause speech to be interrupted each time a character is typed. This is on by default.

##### Speech interrupt for Enter key {#KeyboardSettingsSpeechInteruptForEnter}

If on, this option will cause speech to be interrupted each time the Enter key is pressed. This is on by default.

##### Allow skim reading in Say All {#KeyboardSettingsSkimReading}

If on, certain navigation commands (such as quick navigation in browse mode or moving by line or paragraph) do not stop Say All, rather Say All jumps to the new position and continues reading.

##### Beep if Typing Lowercase Letters when Caps Lock is On {#KeyboardSettingsBeepLowercase}

When enabled, a warning beep will be heard if a letter is typed with the shift key while Caps Lock is on.
Generally, typing shifted letters with Caps Lock is unintentional and is usually due to not realizing that Caps Lock is enabled.
Therefore, it can be quite helpful to be warned about this.

<!-- KC:setting -->

##### Speak Command Keys {#KeyboardSettingsSpeakCommandKeys}

Key: NVDA+4

When enabled, NVDA will announce all non-character keys you type on the keyboard. This includes key combinations such as control plus another letter.

##### Play sound for spelling errors while typing {#KeyboardSettingsAlertForSpellingErrors}

When enabled, a short buzzer sound will be played when a word you type contains a spelling error.
This option is only available if reporting of spelling errors is enabled in NVDA's [Document Formatting Settings](#DocumentFormattingSettings), found in the NVDA Settings dialog.

##### Handle keys from other applications {#KeyboardSettingsHandleKeys}

This option allows the user to control if key presses generated by applications such as on-screen keyboards and speech recognition software should be processed by NVDA.
This option is on by default, though certain users may wish to turn this off, such as those typing Vietnamese with the UniKey typing software as it will  cause incorrect character input.

##### Multiple key press timeout {#MultiPressTimeout}

Some NVDA keyboard gestures perform different actions based upon how many times the same key is pressed in rapid succession.
An example of this is the "Report current character of navigator object" command.
This command reports the character if pressed once, a phonetic description of the character if pressed twice, and the numeric value of the character if pressed three times.
This option configures the timeout after which an additional press of the same key will start a new gesture, rather than being taken as a subsequent press of the first one.
For the example command, a too short timeout will cause two presses to report the current character twice, rather than the phonetic description.
The default timeout is 500 ms, i.e. half a second.
Increasing this timeout may be especially useful for people using sticky keys, or who have a physical disability.

#### Mouse {#MouseSettings}

<!-- KC:setting -->

##### Open Mouse settings {#OpenMouseSettings}

Key: `NVDA+control+m`

The Mouse category in the NVDA Settings dialog allows NVDA to track the mouse, play mouse coordinate beeps and sets other mouse usage options.
This category contains the following options:

##### Report Mouse Shape Changes {#MouseSettingsShape}

A checkbox, that when checked means that NVDA will announce the shape of the mouse pointer each time it changes.
The mouse pointer in Windows changes shape to convey certain information such as when something is editable, or when something is loading etc.

<!-- KC:setting -->

##### Enable mouse tracking {#MouseSettingsTracking}

Key: NVDA+m

When enabled, NVDA will announce the text currently under the mouse pointer, as you move it around the screen. This allows you to find things on the screen, by physically moving the mouse, rather than trying to find them through object navigation.

##### Text unit resolution {#MouseSettingsTextUnit}

If NVDA is set to announce the text under the mouse as you move it, this option allows you to choose exactly how much text will be spoken.
The options are character, word, line and paragraph.

To toggle text unit resolution from anywhere, please assign a custom gesture using the [Input Gestures dialog](#InputGestures).

##### Report object when mouse enters it {#MouseSettingsRole}

If this checkbox is checked, NVDA will announce information about objects as the mouse moves inside them.
This includes the role (type) of the object as well as states (checked/pressed), cell coordinates in tables, etc.
Note that the announcement of some object details might be dependent on how other settings are set, such as in the [object presentation](#ObjectPresentationSettings) or [Document Formatting](#DocumentFormattingSettings) categories.

##### Play audio coordinates when mouse moves {#MouseSettingsAudio}

Checking this checkbox makes NVDA play beeps as the mouse moves, so that the user can work out where the mouse is in regards to the dimensions of the screen.
The higher the mouse is on the screen, the higher the pitch of the beeps.
The further left or right the mouse is located on the screen, the further left or right the sound will be played (assuming the user has stereo speakers or headphones).

##### Brightness controls audio coordinates volume {#MouseSettingsBrightness}

If the "play audio coordinates when mouse moves" checkbox is checked, then checking this checkbox means that the volume of the audio coordinates beeps is controlled by how bright the screen is under the mouse.
This setting is unchecked by default.

##### Ignore mouse input from other applications {#MouseSettingsHandleMouseControl}

This option allows the user to ignore mouse events (including mouse movement and button presses) generated by other applications such as TeamViewer and other remote control software.
This option is unchecked by default.
If you check this option and you have the "Enable mouse tracking" option enabled, NVDA will not announce what is under the mouse if the mouse is moved by another application.

#### Touch Interaction {#TouchInteraction}

This settings category, only available on computers with touch capabilities, allows you to configure how NVDA interacts with touchscreens.
This category contains the following options:

##### Enable touch interaction support {#TouchSupportEnable}

This checkbox enables NVDA's touch interaction support.
If enabled, you can use your fingers to navigate and interact with items on screen using a touchscreen device.
If disabled, touchscreen support will be disabled as though NVDA is not running.
This setting can also be toggled using NVDA+control+alt+t.

##### Touch typing mode {#TouchTypingMode}

This checkbox allows you to specify the method you wish to use when entering text using the touch keyboard.
If this checkbox is checked, when you locate a key on the touch keyboard, you can lift your finger and the selected key will be pressed.
If this is unchecked, you need to double-tap on the key of the touch keyboard to press the key.

#### Review Cursor {#ReviewCursorSettings}

The Review Cursor category in the NVDA Settings dialog is used to configure NVDA's review cursor behaviour.
This category contains the following options:

<!-- KC:setting -->

##### Follow System Focus {#ReviewCursorFollowFocus}

Key: NVDA+7

When enabled, The review cursor will always be placed in the same object as the current system focus whenever the focus changes.

<!-- KC:setting -->

##### Follow System Caret {#ReviewCursorFollowCaret}

Key: NVDA+6

When enabled, the review cursor will automatically be moved to the position of the System caret each time it moves.

##### Follow mouse cursor {#ReviewCursorFollowMouse}

When enabled, the review cursor will follow the mouse as it moves.

##### Simple Review mode {#ReviewCursorSimple}

When enabled, NVDA will filter the hierarchy of objects that can be navigated to exclude objects that aren't of interest to the user; e.g. invisible objects and objects used only for layout purposes.

To toggle simple review mode from anywhere, please assign a custom gesture using the [Input Gestures dialog](#InputGestures).

#### Object Presentation {#ObjectPresentationSettings}

<!-- KC:setting -->

##### Open Object Presentation settings {#OpenObjectPresentationSettings}

Key: `NVDA+control+o`

The Object Presentation category in the NVDA Settings dialog is used to set how much information NVDA will present about controls such as description, position information and so on.
These options don't typically apply to browse mode.
These options typically apply to focus reporting and NVDA object navigation, but not reading text content e.g. browse mode.

##### Report tooltips {#ObjectPresentationReportToolTips}

A checkbox that when checked tells NVDA to report tooltips as they appear.
Many Windows and controls show a small message (or tooltip) when you move the mouse pointer over them, or sometimes when you move the focus to them.

##### Report notifications {#ObjectPresentationReportNotifications}

This checkbox, when checked, tells NVDA to report help balloons and toast notifications as they appear.

* Help Balloons are like tooltips, but are usually larger in size, and are associated with system events such as a network cable being unplugged, or perhaps to alert you about Windows security issues.
* Toast notifications have been introduced in Windows 10 and appear in the notification centre in the system tray, informing about several events (i.e. if an update has been downloaded, a new e-mail arrived in your inbox, etc.).

##### Report Object Shortcut Keys {#ObjectPresentationShortcutKeys}

When this checkbox is checked, NVDA will include the shortcut key that is associated with a certain object or control when it is reported.
For example the File menu on a menu bar may have a shortcut key of alt+f.

##### Report object position information {#ObjectPresentationPositionInfo}

This option lets you choose whether you wish to have an object's position (e.g. 1 of 4) reported when moving to the object with the focus or object navigation.

##### Guess Object Position Information when unavailable {#ObjectPresentationGuessPositionInfo}

If reporting of object position information is turned on, this option allows NVDA to guess object position information when it is otherwise unavailable for a particular control.

When on, NVDA will report position information for more controls such as menus and toolbars, however this information may be slightly inaccurate.

##### Report Object descriptions {#ObjectPresentationReportDescriptions}

Uncheck this checkbox if you don't wish to have the description reported along with objects (i.e. search suggestions, reporting of whole dialog window right after the dialog opens, etc.).

<!-- KC:setting -->

##### Progress bar output {#ObjectPresentationProgressBarOutput}

Key: NVDA+u

This option controls how NVDA reports progress bar updates to you.

It has the following options:

* Off: Progress bars will not be reported as they change.
* Speak: This option tells NVDA to speak the progress bar in percentages. Each time the progress bar changes, NVDA will speak the new value.
* Beep: This tells NVDA to beep each time the progress bar changes. The higher the beep, the closer the progress bar is to completion.
* Beep and speak: This option tells NVDA to both beep and speak when a progress bar updates.

##### Report background progress bars {#ObjectPresentationReportBackgroundProgressBars}

This is an option that, when checked, tells NVDA to keep reporting a progress bar, even if it is not physically in the foreground.
If you minimize or switch away from a window that contains a progress bar, NVDA will keep track of it, allowing you to do other things while NVDA tracks the progress bar.

<!-- KC:setting -->

##### Report dynamic content changes {#ObjectPresentationReportDynamicContent}

Key: NVDA+5

Toggles the announcement of new content in particular objects such as terminals and the history control in chat programs.

##### Play a sound when auto-suggestions appear {#ObjectPresentationSuggestionSounds}

Toggles announcement of appearance of auto-suggestions, and if enabled, NVDA will play a sound to indicate this.
Auto-suggestions are lists of suggested entries based on text entered into certain edit fields and documents.
For example, when you enter text into the search box in Start menu in Windows Vista and later, Windows displays a list of suggestions based on what you typed.
For some edit fields such as search fields in various Windows 10 apps, NVDA can notify you that a list of suggestions has appeared when you type text.
The auto-suggestions list will close once you move away from the edit field, and for some fields, NVDA can notify you of this when this happens.

#### Input Composition {#InputCompositionSettings}

The Input Composition category allows you to control how NVDA reports the input of Asian characters, such as with IME or Text Service input methods.
Note that due to the fact that input methods vary greatly by available features and by how they convey information, it will most likely be necessary to configure these options differently for each input method to get the most efficient typing experience.

##### Automatically report all available candidates {#InputCompositionReportAllCandidates}

This option, which is on by default,  allows you to choose whether or not all visible candidates should be reported automatically when a candidate list appears or its page is changed.
Having this option on for pictographic input methods such as Chinese New ChangJie or Boshiami is useful, as you can automatically hear all symbols and their numbers and you can choose one right away.
However, for phonetic input methods such as Chinese New Phonetic, it may be more useful to turn this option off, as all the symbols will sound the same and you will have to use the arrow keys to navigate the list items individually to gain more information  from the character descriptions for each candidate.

##### Announce Selected Candidate {#InputCompositionAnnounceSelectedCandidate}

This option, which is on by default, allows you to choose whether NVDA should announce the selected candidate when a candidate list appears or when the selection is changed.
For input methods where the selection can be changed with the arrow keys  (such as Chinese New Phonetic) this is necessary, but for some input methods it may be more efficient typing with this option turned off.
Note that even with this option off, the review cursor will still be placed on the selected candidate allowing you to use object navigation / review to manually read this or other candidates.

##### Always include short character descriptions for candidates {#InputCompositionCandidateIncludesShortCharacterDescription}

This option, which is on by default, allows you to choose whether or not NVDA should provide a short description for each character in a candidate, either when it's selected or when it's automatically read when the candidate list appears.
Note that for locales such as Chinese, the announcement of extra character descriptions for the selected candidate is not affected by this option.
This option may be useful for Korean and Japanese input methods.

##### Report changes to the reading string {#InputCompositionReadingStringChanges}

Some input methods such as Chinese New Phonetic and New ChangJie have a reading string (sometimes known as a precomposition string).
You can choose whether or not NVDA should announce new characters being typed into this reading string with this option.
This option is on by default.
Note some older input methods such as Chinese ChangJie may not use the reading string to hold precomposition characters, but instead use the composition string directly. Please see the next option for configuring reporting of the composition string.

##### Report changes to the composition string {#InputCompositionCompositionStringChanges}

After reading or precomposition data has been combined into a valid pictographic symbol, most input methods place this symbol into a composition string for temporary storage along with other combined symbols before they are finally inserted into the document.
This option allows you to choose whether or not NVDA should report new symbols as they appear  in the composition string.
This option is on by default.

#### Browse Mode {#BrowseModeSettings}

<!-- KC:setting -->

##### Open Browse Mode settings {#OpenBrowseModeSettings}

Key: `NVDA+control+b`

The Browse Mode category in the NVDA Settings dialog is used to configure NVDA's behaviour when you read and navigate complex documents such as web pages.
This category contains the following options:

##### Maximum Number of Characters on One Line {#BrowseModeSettingsMaxLength}

This field sets the maximum length of a line in browse mode (in characters).

##### Maximum Lines Per Page {#BrowseModeSettingsPageLines}

This field sets the amount of lines you will move by when pressing page up or page down while in browse mode.

<!-- KC:setting -->

##### Use screen layout {#BrowseModeSettingsScreenLayout}

Key: NVDA+v

This option allows you to specify whether browse mode should place clickable content (links, buttons and fields) on its own line, or if it should keep it in the flow of text as it is visually shown.
Note that this option doesn't apply to Microsoft Office apps such as Outlook and Word, which always use screen layout.
When screen layout is enabled, page elements will stay as they are visually shown.
For example, a visual line of multiple links will be presented in speech and braille as multiple links on the same line.
If it is disabled, then page elements will be placed on their own lines.
This may be easier to understand during line by line page navigation and make items easier to interact with for some users.

##### Enable browse mode on page load {#BrowseModeSettingsEnableOnPageLoad}

This checkbox toggles whether browse mode should be automatically enabled when loading a page.
When this option is disabled, browse mode can still be manually activated on pages or in documents where browse mode is supported.
See the [Browse Mode section](#BrowseMode) for a list of applications supported by browse mode.
Note that this option does not apply to situations where browse mode is always optional, e.g. in Microsoft Word.
This option is enabled by default.

##### Automatic Say All on page load {#BrowseModeSettingsAutoSayAll}

This checkbox toggles the automatic reading of a page after it loads in browse mode.
This option is enabled by default.

##### Include layout tables {#BrowseModeSettingsIncludeLayoutTables}

This option affects how NVDA handles tables used purely for layout purposes.
When on, NVDA will treat these as normal tables, reporting them based on [Document Formatting Settings](#DocumentFormattingSettings) and locating them with quick navigation commands.
When off, they will not be reported nor found with quick navigation.
However, the content of the tables will still be included as normal text.
This option is turned off by default.

To toggle inclusion of layout tables from anywhere, please assign a custom gesture using the [Input Gestures dialog](#InputGestures).

##### Configuring reporting of fields such as links and headings {#BrowseModeLinksAndHeadings}

Please see the options in the [Document Formatting category](#DocumentFormattingSettings) of the [NVDA Settings](#NVDASettings) dialog to configure the fields that are reported when navigating, such as links, headings and tables.

##### Automatic focus mode for focus changes {#BrowseModeSettingsAutoPassThroughOnFocusChange}

This option allows focus mode to be invoked if focus changes.
For example, when on a web page, if you press tab and you land on a form, if this option is checked, focus mode will automatically be invoked.

##### Automatic focus mode for caret movement {#BrowseModeSettingsAutoPassThroughOnCaretMove}

This option, when checked, allows NVDA to enter and leave focus mode when using arrow keys.
For example, if arrowing down a web page and you land on an edit box, NVDA will automatically bring you into focus mode.
If you arrow out of the edit box, NVDA will put you back in browse mode.

##### Audio indication of Focus and Browse modes {#BrowseModeSettingsPassThroughAudioIndication}

If this option is enabled, NVDA will play special sounds when it switches between browse mode and focus mode, rather than speaking the change.

##### Trap non-command gestures from reaching the document {#BrowseModeSettingsTrapNonCommandGestures}

Enabled by default, this option allows you to choose if gestures (such as key presses) that  do not result in an NVDA command and are not considered to be a command key in general, should be trapped from going through to the document you are currently focused on.
As an example, if enabled and the letter j was pressed, it would be trapped from reaching the document, even though it is not a quick navigation command nor is it likely to be a command in the application itself.
In this case NVDA will tell Windows to play a default sound whenever a key which gets trapped is pressed.

<!-- KC:setting -->

##### Automatically set system focus to focusable elements {#BrowseModeSettingsAutoFocusFocusableElements}

Key: NVDA+8

Disabled by default, this option allows you to choose if the system focus should automatically be set to elements that can take the system focus (links, form fields, etc.) when navigating content with the browse mode caret.
Leaving this option disabled will not automatically focus focusable elements when they are selected with the browse mode caret.
This might result in faster browsing experience and better responsiveness in browse mode.
The focus will yet be updated to the particular element when interacting with it (e.g. pressing a button, checking a check box).
Enabling this option may improve support for some websites at the cost of performance and stability.

#### Document Formatting {#DocumentFormattingSettings}

<!-- KC:setting -->

##### Open Document Formatting settings {#OpenDocumentFormattingSettings}

Key: `NVDA+control+d`

Most of the options in this category are for configuring what type of formatting you wish to have reported as you move the cursor around documents.
For example, if you check the report font name checkbox, each time you arrow onto text with a different font, the name of the font will be announced.

The document formatting options are organized into groups.
You can configure reporting of:

* Font
  * Font name
  * Font size
  * Font attributes [(Off, Speech, Braille, Speech and braille)](#DocumentFormattingFontAttributes)
  * Superscripts and subscripts
  * Emphasis
  * Highlighted (Marked) text
  * Style
  * Colours
* Document information
  * Comments
  * Bookmarks
  * Editor revisions
  * Spelling errors
* Pages and spacing
  * Page numbers
  * Line numbers
  * Line indentation reporting [(Off, Speech, Tones, Both Speech and Tones)](#DocumentFormattingSettingsLineIndentation)
  * Ignore blank lines for line indentation reporting
  * Paragraph indentation (e.g. hanging indent, first line indent)
  * Line spacing (single, double, etc.)
  * Alignment
* Table information
  * Tables
  * Row/column headers (Off, Rows, Columns, Rows and columns)
  * Cell coordinates
  * Cell borders (Off, Styles, Both Colours and Styles)
* Elements
  * Headings
  * Links
  * Link type (destination to same page)
  * Graphics
  * Lists
  * Block quotes
  * Groupings
  * Landmarks
  * Articles
  * Frames
  * Figures and captions
  * Clickable

To toggle these settings from anywhere, please assign custom gestures using the [Input Gestures dialog](#InputGestures).

##### Font attributes {#DocumentFormattingFontAttributes}

This option allows you to select how certain font attributes, such as bold, italics, underline and strikethrough are reported.
The font attributes combo box has four options:

* Off: NVDA will not report these font attributes.
* Speech: NVDA will announce when these font attributes change.
* Braille: NVDA will display these attributes in braille.
Exactly how they are displayed can be configured in [NVDA's braille settings](#BrailleFormattingDisplay).
* Speech and braille: NVDA will report font attributes using both of the above methods.

##### Report formatting changes after the cursor {#DocumentFormattingDetectFormatAfterCursor}

If enabled, this setting tells NVDA to try and detect all the formatting changes on a line as it reports it, even if doing this may slow down NVDA's performance.

By default, NVDA will detect the formatting at the position of the System caret / Review Cursor, and in some instances may detect formatting on the rest of the line, only if it is not going to cause a performance decrease.

Enable this option while proof reading documents in applications such as WordPad, where formatting is important.

##### Line indentation reporting {#DocumentFormattingSettingsLineIndentation}

This option allows you to configure how indentation at the beginning of lines is reported.
The Report line indentation with combo box has four options.

* Off: NVDA will not treat indentation specially.
* Speech: If speech is selected, when the  amount of indentation changes, NVDA will say something like "twelve space" or "four tab."
* Tones: If Tones is selected, when the  amount of  indentation changes, tones indicate the amount of change in indent.
The tone will increase in pitch every space, and for a tab, it will increase in pitch the equivalent of 4 spaces.
* Both Speech and Tones: This option reads indentation using both of the above methods.

If you tick the "Ignore blank lines for line indentation reporting" checkbox, then indentation changes won't be reported for blank lines.
This may be useful when reading a document where blank lines are used to separate indented bloks of text, such as in programming source code.

#### Document Navigation {#DocumentNavigation}

This category allows you to adjust various aspects of document navigation.

##### Paragraph Style {#ParagraphStyle}

| . {.hideHeaderRow} |.|
|---|---|
|Options |Default (Handled by application), Handled by application, Single line break, Multi line break|
|Default |Handled by application|

This combo box allows you to select the paragraph style to be used when navigating by paragraphs with `control+upArrow` and `control+downArrow`.
The available paragraph styles are:

* Handled by application: NVDA will let the application determine the previous or next paragraph, and NVDA will read the new paragraph when navigating.
This style works best when the application supports paragraph navigation natively, and is the default.
* Single line break: NVDA will attempt to determine the previous or next paragraph using a single line break as the paragraph indicator.
This style works best when reading documents in an application which does not natively support paragraph navigation, and paragraphs in the document are marked by a single press of the `enter` key.
* Multi line break: NVDA will attempt to determine the previous or next paragraph using at least one blank line (two presses of the `enter` key) as the paragraph indicator.
This style works best when working with documents which use block paragraphs.
Note that this paragraph style cannot be used in Microsoft Word or Microsoft Outlook, unless you are using UIA to access Microsoft Word controls.

You may toggle through the available paragraph styles from anywhere by assigning a key in the [Input Gestures dialog](#InputGestures).

#### Add-on Store Settings {#AddonStoreSettings}

This category allows you to adjust the behaviour of the Add-on Store.

##### Update Notifications {#AutomaticAddonUpdates}

When this option is set to "Notify", the Add-on Store will notify you after NVDA startup if any add-on updates are available.
This check is performed every 24 hours.
Notifications will only occur for add-ons with updates available within the same channel.
For example, for installed beta add-ons, you will only be notified of updates within the beta channel.

| . {.hideHeaderRow} |.|
|---|---|
|Options |Notify (Default), Disabled |
|Default |Notify |

|Option |Behaviour |
|---|---|
|Notify |Notify when updates are available to add-ons within the same channel |
|Disabled |Do not automatically check for updates to add-ons |

<<<<<<< HEAD
##### Add-on list order {#AddonListOrder}

This option determines the order of add-ons in the add-on list of the store.
Add-ons can be sorted by date (recent or older add-ons first), or alphabetically.

| . {.hideHeaderRow} |.|
|---|---|
|Options |Recent add-ons first (Default), Older add-ons first, alphabetical |
|Default |Recent add-ons first |

|Option |Behaviour |
|---|---|
|Recent add-ons first |Add-ons published more recently will be presented first |
|Older add-ons first |Add-ons published before will be presented first |
|Alphabetical |Add-ons will be presented in alphabetical order |
=======
##### Server mirror URL {#AddonStoreMetadataMirror}

This option allows you to specify an alternative URL to download Add-on Store data from.
This may be of use in locations where access to the NV Access Add-on Store server is slow or unavailable.

Leave this blank to use the default NV Access Add-on Store server.
>>>>>>> 7e526e81

#### Windows OCR Settings {#Win10OcrSettings}

The settings in this category allow you to configure [Windows OCR](#Win10Ocr).
This category contains the following options:

##### Recognition language {#Win10OcrSettingsRecognitionLanguage}

This combo box allows you to choose the language to be used for text recognition.
To cycle through available languages from anywhere, please assign a custom gesture using the [Input Gestures dialog](#InputGestures).

##### Periodically refresh recognized content {#Win10OcrSettingsAutoRefresh}

When this checkbox is enabled, NVDA will automatically refresh the recognized content when a recognition result has focus.
This can be very useful when you want to monitor constantly changing content, such as when watching a video with subtitles.
The refresh takes place every one and a half seconds.
This option is disabled by default.

#### Advanced Settings {#AdvancedSettings}

Warning! The settings in this category are for advanced users and may cause NVDA to not function correctly if configured in the wrong way.
Only make changes to these settings if you are sure you know what you are doing or if you have been specifically instructed to by an NVDA developer.

##### Making changes to advanced settings {#AdvancedSettingsMakingChanges}

In order to make changes to the advanced settings, the controls must be enabled by confirming, with the checkbox, that you understand the risks of modifying these settings

##### Restoring the default settings {#AdvancedSettingsRestoringDefaults}

The button restores the default values for the settings, even if the confirmation checkbox is not ticked.
After changing settings you may wish to revert to the default values.
This may also be the case if you are unsure if the settings have been changed.

##### Enable loading custom code from Developer Scratchpad Directory {#AdvancedSettingsEnableScratchpad}

When developing add-ons for NVDA, it is useful to be able to test code as you are writing it.
This option when enabled, allows NVDA to load custom appModules, globalPlugins, brailleDisplayDrivers, synthDrivers and vision enhancement providers, from a special developer scratchpad directory in your NVDA user configuration directory.
As their equivalents in add-ons, these modules are loaded when starting NVDA or, in the case of appModules and globalPlugins, when [reloading plugins](#ReloadPlugins).
This option is off by default, ensuring that no untested code is ever run in NVDA with out the user's explicit knowledge.
If you wish to distribute custom code to others, you should package it as an NVDA add-on.

##### Open Developer Scratchpad Directory {#AdvancedSettingsOpenScratchpadDir}

This button opens the directory where you can place custom code while developing it.
This button is only enabled if NVDA is configured to enable loading custom code from the Developer Scratchpad Directory.

##### Registration for UI Automation events and property changes {#AdvancedSettingsSelectiveUIAEventRegistration}

| . {.hideHeaderRow} |.|
|---|---|
|Options |Automatic, Selective, Global|
|Default |Automatic|

This option changes how NVDA registers for events fired by the Microsoft UI Automation accessibility API.
The registration for UI Automation events and property changes combo box has three options:

* Automatic: "selective" on Windows 11 Sun Valley 2 (version 22H2) and later, "global" otherwise.
* Selective: NVDA will limit event registration to the system focus for most events.
If you suffer from performance issues in one or more applications, We recommend you to try this functionality to see whether performance improves.
However, on older versions of Windows, NVDA may have trouble tracking focus in some controls (such as the task manager and emoji panel).
* Global: NVDA registers for many UIA events that are processed and discarded within NVDA itself.
While focus tracking is more reliable in more situations, performance is significantly degraded, especially in applications like Microsoft Visual Studio.

##### Use UI automation to access Microsoft Word document controls {#MSWordUIA}

Configures whether or not NVDA should use the UI Automation accessibility API to access Microsoft Word documents, rather than the older Microsoft Word object model.
This applies to documents in Microsoft word itself, plus messages in Microsoft Outlook.
This setting contains the following values:

* Default (where suitable)
* Only where necessary: where the Microsoft Word object model is not  available at all
* Where suitable: Microsoft Word version 16.0.15000 or higher, or where the Microsoft Word object model is unavailable
* Always: where ever UI automation is available in Microsoft word (no matter how complete).

##### Use UI automation to access Microsoft Excel spreadsheet controls when available {#UseUiaForExcel}

When this option is enabled, NVDA will try to use the Microsoft UI Automation accessibility API in order to fetch information from Microsoft Excel Spreadsheet controls.
This is an experimental feature, and some features of Microsoft Excel may not be available in this mode.
For instance, NVDA's Elements List for listing formulas and comments, and Browse mode quick navigation to jump to form fields on a spreadsheet features are not available.
However, for basic spreadsheet navigating / editing, this option may provide a vast performance improvement.
We still do not recommend that the majority of users turn this on by default, though we do welcome users of Microsoft Excel build 16.0.13522.10000 or higher to test this feature and provide feedback.
Microsoft Excel's UI automation implementation is ever changing, and versions of Microsoft Office older than 16.0.13522.10000 may not expose enough information for this option to be of any use.

##### Use enhanced event processing {#UIAEnhancedEventProcessing}

| . {.hideHeaderRow} |.|
|---|---|
|Options |Default (Enabled), Disabled, Enabled|
|Default |Enabled|

When this option is enabled, NVDA should remain responsive when being flooded with many UI Automation events, e.g. large amounts of text in a terminal.
After changing this option, you will need to restart NVDA for the change to take effect.

##### Windows Console support {#AdvancedSettingsConsoleUIA}

| . {.hideHeaderRow} |.|
|---|---|
|Options |Automatic, UIA when available, Legacy|
|Default |Automatic|

This option selects how NVDA interacts with the Windows Console used by command prompt, PowerShell, and the Windows Subsystem for Linux.
It does not affect the modern Windows Terminal.
In Windows 10 version 1709, Microsoft [added support for its UI Automation API to the console](https://devblogs.microsoft.com/commandline/whats-new-in-windows-console-in-windows-10-fall-creators-update/), bringing vastly improved performance and stability for screen readers that support it.
In situations where UI Automation is unavailable or known to result in an inferior user experience, NVDA's legacy console support is available as a fallback.
The Windows Console support combo box has three options:

* Automatic: Uses UI Automation in the version of Windows Console included with Windows 11 version 22H2 and later.
This option is recommended and set by default.
* UIA when available: Uses UI Automation in consoles if available, even for versions with incomplete or buggy implementations.
While this limited functionality may be useful (and even sufficient for your usage), use of this option is entirely at your own risk and no support for it will be provided.
* Legacy: UI Automation in the Windows Console will be completely disabled.
The legacy fallback will always be used even in situations where UI Automation would provide a superior user experience.
Therefore, selecting this option is not recommended unless you know what you are doing.

##### Use UIA with Microsoft Edge and other Chromium based browsers when available {#ChromiumUIA}

Allows specifying when UIA will be used when it is available in Chromium based browsers such as Microsoft Edge.
UIA support for Chromium based browsers is early in development and may not provide the same level of access as IA2.
The combo box has the following options:

* Default (Only when necessary): The NVDA default, currently this is "Only when necessary". This default may change in the future as the technology matures.
* Only when necessary: When NVDA is unable to inject into the browser process in order to use IA2 and UIA is available, then NVDA will fall back to using UIA.
* Yes: If the browser makes UIA available, NVDA will use it.
* No: Don't use UIA, even if NVDA is unable to inject in process. This may be useful for developers debugging issues with IA2 and want to ensure that NVDA does not fall back to UIA.

##### Annotations {#Annotations}

This group of options is used to enable features which add experimental support for ARIA annotations.
Some of these features may be incomplete.

<!-- KC:beginInclude -->
To "Report summary of any annotation details at the system caret", press NVDA+d.
<!-- KC:endInclude -->

The following options exist:

* "Report 'has details' for structured annotations": enables reporting if the text or control has further details.
* "Report aria-description always":
  When the source of `accDescription` is aria-description, the description is reported.
  This is useful for annotations on the web.
  Note:
  * There are many sources for `accDescription` several have mixed or unreliable semantics.
    Historically AT has not been able to differentiate sources of `accDescription` typically it wasn't spoken due to the mixed semantics.
  * This option is in very early development, it relies on browser features not yet widely available.
  * Expected to work with Chromium 92.0.4479.0+

##### Report live regions {#BrailleLiveRegions}

| . {.hideHeaderRow} |.|
|---|---|
|Options |Default (Enabled), Disabled, Enabled|
|Default |Enabled|

This option selects whether NVDA reports changes in some dynamic web content in Braille.
Disabling this option is equivalent to NVDA's behaviour in versions 2023.1 and earlier, which only reported these content changes in speech.

##### Speak passwords in all enhanced terminals {#AdvancedSettingsWinConsoleSpeakPasswords}

This setting controls whether characters are spoken by [speak typed characters](#KeyboardSettingsSpeakTypedCharacters) or [speak typed words](#KeyboardSettingsSpeakTypedWords) in situations where the screen does not update (such as password entry) in some terminal programs, such as the Windows Console with UI automation support enabled and Mintty.
For security purposes, this setting should be left disabled.
However, you may wish to enable it if you experience performance issues or instability with typed character and/or word reporting in consoles, or work in trusted environments and prefer password announcement.

##### Use enhanced typed character support in legacy Windows Console when available {#AdvancedSettingsKeyboardSupportInLegacy}

This option enables an alternative method for detecting typed characters in legacy Windows consoles.
While it improves performance and prevents some console output from being spelled out, it may be incompatible with some terminal programs.
This feature is available and enabled by default on Windows 10 versions 1607 and later when UI Automation is unavailable or disabled.
Warning: with this option enabled, typed characters that do not appear onscreen, such as passwords, will not be suppressed.
In untrusted environments, you may temporarily disable [speak typed characters](#KeyboardSettingsSpeakTypedCharacters) and [speak typed words](#KeyboardSettingsSpeakTypedWords) when entering passwords.

##### Diff algorithm {#DiffAlgo}

This setting controls how NVDA determines the new text to speak in terminals.
The diff algorithm combo box has three options:

* Automatic: This option causes NVDA to prefer Diff Match Patch in most situations, but fall back to Difflib in problematic applications, such as older versions of the Windows Console and Mintty.
* Diff Match Patch: This option causes NVDA to calculate changes to terminal text by character, even in situations where it is not recommended.
It may improve performance when large volumes of text are written to the console and allow more accurate reporting of changes made in the middle of lines.
However, in some applications, reading of new text may be choppy or inconsistent.
* Difflib: this option causes NVDA to calculate changes to terminal text by line, even in situations where it is not recommended.
It is identical to NVDA's behaviour in versions 2020.4 and earlier.
This setting may stabilize reading of incoming text in some applications.
However, in terminals, when inserting or deleting a character in the middle of a line, the text after the caret will be read out.

##### Speak new text in Windows Terminal via {#WtStrategy}

| . {.hideHeaderRow} |.|
|---|---|
|Options |Default (Diffing), Diffing, UIA notifications|
|Default |Diffing|

This option selects how NVDA determines what text is "new" (and thus what to speak when "report dynamic content changes" is enabled) in Windows Terminal and the WPF Windows Terminal control used in Visual Studio 2022.
It does not affect the Windows Console (`conhost.exe`).
The Speak new text in Windows Terminal combo box has three options:

* Default: This option is currently equivalent to "diffing", but it is anticipated to change once support for UIA notifications is further developed.
* Diffing: This option uses the selected diff algorithm to calculate changes each time the terminal renders new text.
This is identical to NVDA's behaviour in versions 2022.4 and earlier.
* UIA notifications: This option defers the responsibility of determining what text to speak to Windows Terminal itself, meanning that NVDA no longer has to determine what text currently on-screen is "new".
This should markedly improve performance and stability of Windows Terminal, but this feature is not yet complete.
In particular, typed characters that are not displayed on-screen, such as passwords, are reported when this option is selected.
Additionally, contiguous spans of output of over 1,000 characters may not be reported accurately.

##### Attempt to cancel speech for expired focus events {#CancelExpiredFocusSpeech}

This option enables behaviour which attempts to cancel speech for expired focus events.
In particular moving quickly through messages in Gmail with Chrome can cause NVDA to speak outdated information.
This functionality is enabled by default as of NVDA 2021.1.

##### Caret move timeout (in MS) {#AdvancedSettingsCaretMoveTimeout}

This option allows you to configure the number of milliseconds NVDA will wait for the caret (insertion point) to move in editable text controls.
If you find that NVDA seems to be incorrectly tracking the caret E.g. it seems to be always one character behind or is repeating lines, then you may wish to try increasing this value.

##### Report transparency for colors {#ReportTransparentColors}

This option enables reporting when colors are transparent, useful for addon/appModule developers gathering information to improve user experience with a 3rd party application.
Some GDI applications will highlight text with a background color, NVDA (via display model) attempts to report this color.
In some situations, the text background may be entirely transparent, with the text layered on some other GUI element.
With several historically popular GUI APIs, the text may be rendered with a transparent background, but visually the background color is accurate.

##### Use WASAPI for audio output {#WASAPI}

| . {.hideHeaderRow} |.|
|---|---|
|Options |Default (Enabled), Disabled, Enabled|
|Default |Enabled|

This option enables audio output via the Windows Audio Session API (WASAPI).
WASAPI is a more modern audio framework which may improve the responsiveness, performance and stability of NVDA audio output, including both speech and sounds.
After changing this option, you will need to restart NVDA for the change to take effect.
Disabling WASAPI will disable the following options:

* [Volume of NVDA sounds follows voice volume](#SoundVolumeFollowsVoice)
* [Volume of NVDA sounds](#SoundVolume)

##### Debug logging categories {#AdvancedSettingsDebugLoggingCategories}

The checkboxes in this list allow you to enable specific categories of debug messages in NVDA's log.
Logging these messages can result in decreased performance and large log files.
Only turn one of these on if specifically instructed to by an NVDA developer e.g. when debugging why a braille display driver is not functioning correctly.

##### Play a sound for logged errors {#PlayErrorSound}

This option allows you to specify if NVDA will play an error sound in case an error is logged.
Choosing Only in test versions (default) makes NVDA play error sounds only if the current NVDA version is a test version (alpha, beta or run from source).
Choosing Yes allows to enable error sounds whatever your current NVDA version is.

##### Regular expression for text paragraph quick navigation commands {#TextParagraphRegexEdit}

This field allows users to customize regular expression for detecting text paragraphs in browse mode.
The [text paragraph navigation command](#TextNavigationCommand) searches for paragraphs matched by this regular expression.

### miscellaneous Settings {#MiscSettings}

Besides the [NVDA Settings](#NVDASettings) dialog, The Preferences sub-menu of the NVDA Menu contains several other items which are outlined below.

#### Speech dictionaries {#SpeechDictionaries}

The speech dictionaries menu (found in the Preferences menu) contains dialogs that allow you to manage the way NVDA pronounces particular words or phrases.
There are currently three different types of speech dictionaries.
They are:

* Default: rules in this dictionary affect all speech in NVDA.
* Voice: rules in this dictionary affect speech for the synthesizer voice currently being used.
* Temporary: rules in this dictionary affect all speech in NVDA, but only for the current session. These rules are temporary and will be lost if NVDA is restarted.

You need to assign custom gestures using the [Input Gestures dialog](#InputGestures) if you wish to open any of these dictionary dialogs from anywhere.

All dictionary dialogs contain a list of rules which will be used for processing the speech.
The dialog also contains Add, Edit, Remove and Remove all buttons.

To add a new rule to the dictionary, press the Add button, and fill in the fields in the dialog box that appears and then press Ok.
You will then see your new rule in the list of rules.
However, to make sure your rule is actually saved, make sure to press Ok to exit the dictionary dialog completely once you have finished adding/editing rules.

The rules for NVDA's speech dictionaries allow you to change one string of characters into another.
For example, you could create a rule which causes NVDA to say the word "frog" instead of "bird" whenever the word "bird" is encountered.
In the Add rule dialog, the easiest way to do this is to type the word bird in the Pattern field, and the word frog in the Replacement field.
You may also want to type a description of the rule in the Comment field (something like: changes bird to frog).

NVDA's speech dictionaries however are much more powerful than simple word replacement.
The Add rule dialog also contains a checkbox to say whether or not you want the rule to be case sensitive (meaning that NVDA should care whether the characters are uppercase or lowercase.
NVDA ignores case by default).

Finally, a set of radio buttons allows you to tell NVDA whether your pattern should match anywhere, should only match if it is a complete word or should be treated as a "Regular expression".
Setting the pattern to match as a whole word means that the replacement will only be made if the pattern does not occur as part of a larger word.
This condition is met if the characters immediately before and after the word are anything other than a letter, a number, or an underscore, or if there are no characters at all.
Thus, using the earlier example of replacing the word "bird" with "frog", if you were to make this a whole word replacement, it would not match "birds" or "bluebird".

A regular expression is a pattern containing special symbols that allow you to match on more than one character at a time, or match on just numbers, or just letters, as a few examples.
Regular expressions are not covered in this user guide.
For an introductory tutorial, please refer to [Python's Regular Expression Guide](https://docs.python.org/3.11/howto/regex.html).

#### Punctuation/symbol pronunciation {#SymbolPronunciation}

This dialog allows you to change the way punctuation and other symbols are pronounced, as well as the symbol level at which they are spoken.

The language for which symbol pronunciation is being edited will be shown in the dialog's title.
Note that this dialog respects the "Trust voice's language for processing symbols and characters" option found in the [Speech category](#SpeechSettings) of the [NVDA Settings](#NVDASettings) dialog; i.e. it uses the voice language rather than the NVDA global language setting when this option is enabled.

To change a symbol, first select it in the Symbols list.
You can filter the symbols by entering the symbol or a part of the symbol's replacement into the Filter by edit box.

* The Replacement field allows you to change the text that should be spoken in place of this symbol.
* Using the Level field, you can adjust the lowest symbol level at which this symbol should be spoken (none, some, most or all).
You can also set the level to character; in this case the symbol will not be spoken regardless of the symbol level in use, with the following two exceptions:
  * When navigating character by character.
  * When NVDA is spelling any text containing that symbol.
* The Send actual symbol to synthesizer field specifies when the symbol itself (in contrast to its replacement) should be sent to the synthesizer.
This is useful if the symbol causes the synthesizer to pause or change the inflection of the voice.
For example, a comma causes the synthesizer to pause.
There are three options:
  * never: Never send the actual symbol to the synthesizer.
  * always: Always send the actual symbol to the synthesizer.
  * only below symbols' level: Send the actual symbol only if the configured speech symbol level is lower than the level set for this symbol.
  For example, you might use this so that a symbol will have its replacement spoken at higher levels without pausing, while still being indicated with a pause at lower levels.

You can add new symbols by pressing the Add button.
In the dialog that appears, enter the symbol and press the OK button.
Then, change the fields for the new symbol as you would for other symbols.

You can remove a symbol you previously added by pressing the Remove button.

When you are finished, press the OK button to save your changes or the Cancel button to discard them.

In the case of complex symbols, the Replacement field may have to include some group references of the matched text. For instance, for a pattern matching a whole date, \1, \2, and \3 would need to appear in the field, to be replaced by the corresponding parts of the date.
Normal backslashes in the Replacement field should thus be doubled, e.g. "a\\b" should be typed in order to get the "a\b" replacement.

#### Input Gestures {#InputGestures}

In this dialog, you can customize the input gestures (keys on the keyboard, buttons on a braille display, etc.) for NVDA commands.

Only commands that are applicable immediately before the dialog is opened are shown.
For example, if you want to customize commands related to browse mode, you should open the Input Gestures dialog while you are in browse mode.

The tree in this dialog lists all of the applicable NVDA commands grouped by category.
You can filter them by entering one or more words from the command's name into the Filter by edit box in any order.
Any gestures associated with a command are listed beneath the command.

To add an input gesture to a command, select the command and press the Add button.
Then, perform the input gesture you wish to associate; e.g. press a key on the keyboard or a button on a braille display.
Often, a gesture can be interpreted in more than one way.
For example, if you pressed a key on the keyboard, you may wish it to be specific to the current keyboard layout (e.g. desktop or laptop) or you may wish it to apply for all layouts.
In this case, a menu will appear allowing you to select the desired option.

To remove a gesture from a command, select the gesture and press the Remove button.

The Emulated system keyboard keys category contains NVDA commands that emulate keys on the system keyboard.
These emulated system keyboard keys can be used to control a system keyboard right from your braille display.
To add an emulated input gesture, select the Emulated system keyboard keys category and press the Add button.
Then, press the key on the keyboard you wish to emulate.
After that, the key will be available from the Emulated system keyboard keys category and you will be able to assign an input gesture to it as described above.

Note:

* Emulated keys must have gestures assigned in order to persist when saving / closing the dialog.
* An input gesture with modifier keys may not be able to be mapped to an emulated gesture without modifier keys.
For instance, setting the emulated input `a` and configuring an input gesture of `ctrl+m`, may result in the application receiving `ctrl+a`.

When you are finished making changes, press the OK button to save them or the Cancel button to discard them.

### Saving and Reloading the configuration {#SavingAndReloading}

By default NVDA will automatically save your settings on exit.
Note, however, that this option can be changed under the general options in the preferences menu.
To save the settings manually at any time, choose the Save configuration item in the NVDA menu.

If you ever make a mistake with your settings and need to revert back to the saved settings, choose the "revert to saved configuration" item in the NVDA menu.
You can also reset your settings to their original factory defaults by choosing Reset Configuration To Factory Defaults, which is also found in the NVDA menu.

The following NVDA key commands are also useful:
<!-- KC:beginInclude -->

| Name |Desktop key |Laptop key |Description|
|---|---|---|---|
|Save configuration |NVDA+control+c |NVDA+control+c |Saves your current configuration so that it is not lost when you exit NVDA|
|Revert  configuration |NVDA+control+r |NVDA+control+r |Pressing once resets your configuration to when you last saved it. Pressing three times will reset it back to factory defaults.|

<!-- KC:endInclude -->

### Configuration Profiles {#ConfigurationProfiles}

Sometimes, you may wish to have different settings for different situations.
For example, you may wish to have reporting of indentation enabled while you are editing or reporting of font attributes enabled while you are proofreading.
NVDA allows you to do this using configuration profiles.

A configuration profile contains only those settings which are changed while the profile is being edited.
Most settings can be changed in configuration profiles except for those in the General category of the [NVDA Settings](#NVDASettings) dialog, which apply to the entirety of NVDA.

Configuration profiles can be manually activated either from a dialog or using custom added gestures.
They can also be activated automatically due to triggers such as switching to a particular application.

#### Basic Management {#ProfilesBasicManagement}

You manage configuration profiles by selecting "Configuration profiles" in the NVDA menu.
You can also do this using a key command:
<!-- KC:beginInclude -->

* NVDA+control+p: Show the Configuration Profiles dialog.

<!-- KC:endInclude -->

The first control in this dialog is the profile list from which you can select one of the available profiles.
When you open the dialog, the profile you are currently editing is selected.
Additional information is also shown for active profiles, indicating whether they are manually activated, triggered and/or being edited.

To rename or delete a profile, press the Rename or Delete buttons, respectively.

Press the Close button to close the dialog.

#### Creating a Profile {#ProfilesCreating}

To create a profile, press the New button.

In the New Profile dialog, you can enter a name for the profile.
You can also select how this profile should be used.
If you only want to use this profile manually, select Manual activation, which is the default.
Otherwise, select a trigger which should automatically activate this profile.
For convenience, if you haven't entered a name for the profile, selecting a trigger will fill in the name accordingly.
See [below](#ConfigProfileTriggers) for more information about triggers.

Pressing OK will create the profile and close the Configuration Profiles dialog so you can edit it.

#### Manual Activation {#ConfigProfileManual}

You can manually activate a profile by selecting a profile and pressing the Manual activate button.
Once activated, other profiles can still be activated due to triggers, but any settings in the manually activated profile will override them.
For example, if a profile is triggered for the current application and reporting of links is enabled in that profile but disabled it in the manually activated profile, links will not be reported.
However, if you have changed the voice in the triggered profile but have never changed it in the manually activated profile, the voice from the triggered profile will be used.
Any settings you change will be saved in the manually activated profile.
To deactivate a manually activated profile, select it in the Configuration Profiles dialog and press the Manual deactivate button.

#### Triggers {#ConfigProfileTriggers}

Pressing the Triggers button in the Configuration Profiles dialog allows you to change the profiles which should be automatically activated for various triggers.

The Triggers list shows the available triggers, which are as follows:

* Current application: Triggered when you switch to the current application.
* Say all: Triggered while reading with the say all command.

To change the profile which should be automatically activated for a trigger, select the trigger and then select the desired profile from the Profile list.
You can select "(normal configuration)" if you don't want a profile to be used.

Press the Close button to return to the Configuration Profiles dialog.

#### Editing a Profile {#ConfigProfileEditing}

If you have manually activated a profile, any settings you change will be saved to that profile.
Otherwise, any settings you change will be saved to the most recently triggered profile.
For example, if you have associated a profile with the Notepad application and you switch to Notepad, any changed settings will be saved to that profile.
Finally, if there is neither a manually activated nor a triggered profile, any settings you change will be saved to your normal configuration.

To edit the profile associated with say all, you must [manually activate](#ConfigProfileManual) that profile.

#### Temporarily Disabling Triggers {#ConfigProfileDisablingTriggers}

Sometimes, it is useful to temporarily disable all triggers.
For example, you might wish to edit a manually activated profile or your normal configuration without triggered profiles interfering.
You can do this by checking the Temporarily disable all triggers checkbox in the Configuration Profiles dialog.

To toggle disabling triggers from anywhere, please assign a custom gesture using the [Input Gestures dialog](#InputGestures).

#### Activating a profile using input gestures {#ConfigProfileGestures}

For every profile you add, you are able to assign one or more input gestures to activate it.
By default, configuration profiles do not have input gestures assigned.
You can add gestures to activate a profile using the [Input Gestures dialog](#InputGestures).
Every profile has its own entry under the configuration profiles category.
When you rename a profile, any gesture you added previously will still be available.
Removing a profile will automatically delete the gestures associated with it.

### Location of Configuration files {#LocationOfConfigurationFiles}

Portable versions of NVDA store all settings and add-ons in a directory called userConfig, found in the NVDA directory.

Installed versions of NVDA store all settings and add-ons in a special NVDA directory located in your Windows user profile.
This means that each user on the system can have their own NVDA settings.
To open your settings directory from anywhere you can use [Input Gestures dialog](#InputGestures) to add a custom gesture.
In addition for an installed version of NVDA, on the start menu you can go to programs -> NVDA -> explore user configuration directory.

Settings for NVDA when running during sign-in or on UAC screens are stored in the systemConfig directory in NVDA's installation directory.
Usually, this configuration should not be touched.
To change NVDA's configuration during sign-in or on UAC screens, configure NVDA as you wish while signed into Windows, save the configuration, and then press the "use currently saved settings during sign-in and on secure screens" button in the General category of the [NVDA Settings](#NVDASettings) dialog.

## Add-ons and the Add-on Store {#AddonsManager}

Add-ons are software packages which provide new or altered functionality for NVDA.
They are developed by the NVDA community, and external organisations such as commercial vendors.
Add-ons may do any of the following:

* Add or enhance support for certain applications.
* Provide support for extra Braille displays or speech synthesizers.
* Add or change features in NVDA.

NVDA's Add-on Store allows you to browse and manage add-on packages.
All add-ons that are available in the Add-on Store can be downloaded for free.
However, some of them may require users to pay for a license or additional software before they can be used.
Commercial speech synthesizers are an example of this type of add-on.
If you install an add-on with paid components and change your mind about using it, the add-on can be easily removed.

The Add-on Store is accessed from the Tools submenu of the NVDA menu.
To access the Add-on Store from anywhere, assign a custom gesture using the [Input Gestures dialog](#InputGestures).

### Browsing add-ons {#AddonStoreBrowsing}

When opened, the Add-on Store displays a list of add-ons.
If you have not installed an add-on before, the Add-on Store will open to a list of add-ons available to install.
If you have installed add-ons, the list will display currently installed add-ons.

Selecting an add-on, by moving to it with the up and down arrow keys, will display the details for the add-on.
Add-ons have associated actions that you can access through an [actions menu](#AddonStoreActions), such as install, help, disable, and remove.
Available actions will change based on whether the add-on is installed or not, and whether it is enabled or disabled.

#### Add-on list views {#AddonStoreFilterStatus}

There are different views for installed, updatable, available and incompatible add-ons.
To change the view of add-ons, change the active tab of the add-ons list using `ctrl+tab`.
You can also `tab` to the list of views, and move through them with the `leftArrow` and `rightArrow` keys.

#### Filtering for enabled or disabled add-ons {#AddonStoreFilterEnabled}

Normally, an installed add-on is "enabled", meaning that it is running and available within NVDA.
However, some of your installed add-ons may be set to the "disabled" state.
This means that they will not be used, and their functions won't be available during your current NVDA session.
You may have disabled an add-on because it conflicted with another add-on, or with a certain application.
NVDA may also disable certain add-ons, if they are found to be incompatible during an NVDA upgrade; though you will be warned if this is going to happen.
Add-ons can also be disabled if you simply don't need them for a prolonged period, but don't want to uninstall them because you expect to want them again in the future.

The lists of installed and incompatible add-ons can be filtered by their enabled or disabled state.
The default shows both enabled and disabled add-ons.

#### Include incompatible add-ons {#AddonStoreFilterIncompatible}

Available and updatable add-ons can be filtered to include [incompatible add-ons](#incompatibleAddonsManager) that are available to install.

#### Filter add-ons by channel {#AddonStoreFilterChannel}

Add-ons can be distributed through up to four channels:

* Stable: The developer has released this as a tested add-on with a released version of NVDA.
* Beta: This add-on may need further testing, but is released for user feedback.
Suggested for early adopters.
* Dev: This channel is suggested to be used by add-on developers to test unreleased API changes.
NVDA alpha testers may need to use a "Dev" version of their add-ons.
* External: Add-ons installed from external sources, outside of the Add-on Store.

To list add-ons only for specific channels, change the "Channel" filter selection.

#### Searching for add-ons {#AddonStoreFilterSearch}

To search add-ons, use the "Search" text box.
You can reach it by pressing `shift+tab` from the list of add-ons.
Type a keyword or two for the kind of add-on you're looking for, then `tab` to the list of add-ons.
Add-ons will be listed if the search text can be found in the add-on ID, display name, publisher, author or description.

### Add-on actions {#AddonStoreActions}

Add-ons have associated actions, such as install, help, disable, and remove.
For an add-on in the add-on list, these actions can be accessed through a menu opened by pressing the `applications` key, `enter`, right clicking or double clicking the add-on.
This menu can also be accessed through an Actions button in the selected add-on's details.

#### Installing add-ons {#AddonStoreInstalling}

Just because an add-on is available in the NVDA Add-on Store, does not mean that it has been approved or vetted by NV Access or anyone else.
It is very important to only install add-ons from sources you trust.
The functionality of add-ons is unrestricted inside NVDA.
This could include accessing your personal data or even the entire system.

You can install and update add-ons by [browsing Available add-ons](#AddonStoreBrowsing).
Select an add-on from the "Available add-ons" or "Updatable add-ons" tab.
Then use the update, install, or replace action to start the installation.
It is also possible to cancel the install before exiting the Add-on Store.

You can also install multiple add-ons at once.
This can be done by selecting multiple add-ons in the available add-ons tab, then activating the context menu on the selection and choosing the "Install selected add-ons" action.

To install an add-on you have obtained outside of the Add-on Store, press the "Install from external source" button.
This will allow you to browse for an add-on package (`.nvda-addon` file) somewhere on your computer or on a network.
Once you open the add-on package, the installation process will begin.

If NVDA is installed and running on your system, you can also open an add-on file directly from the browser or file system to begin the installation process.

When an add-on is being installed from an external source, NVDA will ask you to confirm the installation.
Once the add-on is installed, NVDA must be restarted for the add-on to start running, although you may postpone restarting NVDA if you have other add-ons to install or update.

By default, after NVDA startup, you will be notified if any add-on updates are available.
To learn more about and configure this behaviour, refer to ["Update Notifications"](#AutomaticAddonUpdates).

#### Removing Add-ons {#AddonStoreRemoving}

To remove an add-on, select the add-on from the list and use the Remove action.
NVDA will ask you to confirm removal.
As with installing, NVDA must be restarted for the add-on to be fully removed.
Until you do, a status of "Pending removal" will be shown for that add-on in the list.
As with installing, you can also remove multiple add-ons at once.

#### Disabling and Enabling Add-ons {#AddonStoreDisablingEnabling}

To disable an add-on, use the "disable" action.
To enable a previously disabled add-on, use the "enable" action.
You can disable an add-on if the add-on status indicates it is  "enabled", or enable it if the add-on is "disabled".
For each use of the enable/disable action, add-on status changes to indicate what will happen when NVDA restarts.
If the add-on was previously "disabled", the status will show "enabled after restart".
If the add-on was previously "enabled", the status will show "disabled after restart".
Just like when you install or remove add-ons, you need to restart NVDA in order for changes to take effect.
You can also enable or disable multiple add-ons at once by selecting multiple add-ons in the available add-ons tab, then activating the context menu on the selection and choosing the appropriate action.

#### Reviewing add-ons and reading reviews {#AddonStoreReviews}

You may want to read reviews by other users who have experienced an add-on, for example before you install it, or as you are learning to use it.
Also, it is helpful to other users to provide feedback about add-ons you have tried.
To read reviews for an add-on, select it, and use the "Community reviews" action.
This links to a GitHub Discussion webpage, where you will be able to read and write reviews for the add-on.
Please be aware that this doesn't replace direct communication with add-on developers.
Instead, the purpose of this feature is to share feedback to help users decide if an add-on may be useful for them.

### Incompatible Add-ons {#incompatibleAddonsManager}

Some older add-ons may no longer be compatible with the version of NVDA that you have.
If you are using an older version of NVDA, some newer add-ons may not be compatible either.
Attempting to install an incompatible add-on will result in an error explaining why the add-on is considered incompatible.

For older add-ons, you can override the incompatibility at your own risk.
Incompatible add-ons may not work with your version of NVDA, and can cause unstable or unexpected behaviour including crashing.
You can override compatibility when enabling or installing an add-on.
If the incompatible add-on causes issues later, you can disable or remove it.

If you are having trouble running NVDA, and you have recently updated or installed an add-on, especially if it is an incompatible add-on, you may want to try running NVDA temporarily with all add-ons disabled.
To restart NVDA with all add-ons disabled, choose the appropriate option when quitting NVDA.
Alternatively, use the [command line option](#CommandLineOptions) `--disable-addons`.

You can browse available incompatible add-ons using the [available and updatable add-ons tabs](#AddonStoreFilterStatus).
You can browse installed incompatible add-ons using the [incompatible add-ons tab](#AddonStoreFilterStatus).

## Extra Tools {#ExtraTools}
### Log Viewer {#LogViewer}

The log viewer, found under Tools in the NVDA menu, allows you to view the logging output that has occurred since the latest session of NVDA was started.

Apart from reading the content, you can also Save a copy of the log file, or refresh the viewer so that it loads new log output generated after the Log viewer was opened.
These actions are available under the Log menu in the log viewer.

The file which is displayed when you open the log viewer is saved on your computer at the file location `%temp%\nvda.log`.
A new log file is created each time NVDA is started.
When this happens, the previous NVDA session's log file is moved to `%temp%\nvda-old.log`.

You can also copy a fragment of the current log file to the clipboard without opening the log viewer.
<!-- KC:beginInclude -->

| Name |Key |Description|
|---|---|---|
|Open log viewer |`NVDA+f1` |Opens the log viewer and displays developer information about the current navigator object.|
|Copy a fragment of the log to the clipboard |`NVDA+control+shift+f1` |When this command is pressed once, it sets a starting point for the log content that should be captured. When pressed a second time, it copies the log content since the start point to your clipboard.|

<!-- KC:endInclude -->

### Speech Viewer {#SpeechViewer}

For sighted software developers or people demoing NVDA to sighted audiences, a floating window is available that allows you to view all the text that NVDA is currently speaking.

To enable the speech viewer, check the "Speech Viewer" menu item under Tools in the NVDA menu.
Uncheck the menu item to disable it.

The speech viewer window contains a check box labelled "Show speech viewer on startup".
If this is checked, the speech viewer will open when NVDA is started.
The speech viewer window will always attempt to re-open with the same dimensions and location as when it was closed.

While the speech viewer is enabled, it constantly updates to show you the most current text being spoken.
However, if you hover your mouse over or focus inside the viewer, NVDA will temporarily stop updating the text, so that you are able to easily select or copy the existing content.

To toggle the speech viewer from anywhere, please assign a custom gesture using the [Input Gestures dialog](#InputGestures).

### Braille Viewer {#BrailleViewer}

For sighted software developers or people demoing NVDA to sighted audiences, a floating window is available that allows you to view braille output, and the text equivalent for each braille character.
The braille viewer can be used at the same time as a physical braille display, it will match the number of cells on the physical device.
While the braille viewer is enabled, it constantly updates to show you the braille that would be displayed on a physical braille display.

To enable the braille viewer, check the "Braille Viewer" menu item under Tools in the NVDA menu.
Uncheck the menu item to disable it.

Physical braille displays typically have buttons to scroll forwards or backwards, to enable scrolling with the braille viewer tool use the [Input Gestures dialog](#InputGestures) to assign keyboard shortcuts which "Scrolls the braille display back" and "Scrolls the braille display forward"

The braille viewer window contains a check box labelled "Show braille viewer on startup".
If this is checked, the braille viewer will open when NVDA is started.
The braille viewer window will always attempt to re-open with the same dimensions and location as when it was closed.

The braille viewer window contains a check box labeled "Hover for cell routing", the default is unchecked.
If checked, hovering the mouse over a braille cell will enable trigger the "route to braille cell" command for that cell.
This is often used to move the caret or trigger the action for a control.
This can be useful for testing NVDA is able to correctly reverse map a from braille cell.
To prevent unintentionally routing to cells, the command is delayed.
The mouse must hover until the cell turns green.
The cell will start as a light yellow colour, transition to orange, then suddenly become green.

To toggle the braille viewer from anywhere, please assign a custom gesture using the [Input Gestures dialog](#InputGestures).

### Python Console {#PythonConsole}

The NVDA Python console, found under Tools in the NVDA menu, is a development tool which is useful for debugging, general inspection of NVDA internals or inspection of the accessibility hierarchy of an application.
For more information, please see the [NVDA Developer Guide](https://www.nvaccess.org/files/nvda/documentation/developerGuide.html).

### Add-on Store {#AddonStoreMenuItem}

This will open the [NVDA Add-on Store](#AddonsManager).
For more information, read the in-depth section: [Add-ons and the Add-on Store](#AddonsManager).

### Create portable copy {#CreatePortableCopy}

This will open a dialog which allows you to create a portable copy of NVDA out of the currently running version.

Follow the directions in [Creating a portable copy](#CreatingAPortableCopy) for more information.

### Run COM registration fixing tool... {#RunCOMRegistrationFixingTool}

Installing and uninstalling programs on a computer can, in certain cases, cause COM DLL files to get unregistered.
As COM Interfaces such as IAccessible depend on correct COM DLL registrations, issues can appear in case the correct registration is missing.

This can happen i.e. after installing and uninstalling Adobe Reader, Math Player and other programs.

The missing registration can cause issues in browsers, desktop apps, task bar and other interfaces.

Specifically, following issues can be solved by running this tool:

* NVDA reports "unknown" when navigating in browsers such as Firefox, Thunderbird etc.
* NVDA fails to switch between focus mode and browse mode
* NVDA is very slow when navigating in browsers while using browse mode
* And possibly other issues.

### Reload plugins {#ReloadPlugins}

This item, once activated, reloads app modules and global plugins without restarting NVDA, which can be useful for developers.
App modules manage how NVDA interacts with specific applications.
Global plugins manage how NVDA interacts with all applications.

The following NVDA key commands may also be useful:
<!-- KC:beginInclude -->

| Name |Key |Description|
|---|---|---|
|Reload plugins |`NVDA+control+f3` |Reloads NVDA's global plugins and app modules.|
|Report loaded app module and executable |`NVDA+control+f1` |Report the name of the app module, if any, and the name of the executable associated with the application which has the keyboard focus.|

<!-- KC:endInclude -->

## Supported Speech Synthesizers {#SupportedSpeechSynths}

This section contains information about the speech synthesizers supported by NVDA.
For an even more extensive list of  free and commercial synthesizers that you can purchase and download for use with NVDA, please see the [extra voices page](https://github.com/nvaccess/nvda/wiki/ExtraVoices).

### eSpeak NG {#eSpeakNG}

The [eSpeak NG](https://github.com/espeak-ng/espeak-ng) synthesizer is built directly into NVDA and does not require any other special drivers or components to be installed.
On Windows 8.1 NVDA uses eSpeak NG by default ([Windows OneCore](#OneCore) is used in Windows 10 and later by default).
As this synthesizer is built into NVDA, this is a great choice for when running NVDA off a USB thumb drive on other systems.

Each voice that comes with eSpeak NG speaks a different language.
There are over 43 different languages supported by eSpeak NG.

There are also many variants which can be chosen to alter the sound of the voice.

### Microsoft Speech API version 4 (SAPI 4) {#SAPI4}

SAPI 4 is an older Microsoft standard for software speech synthesizers.
NVDA still supports this for users who already have SAPI 4 synthesizers installed.
However, Microsoft no longer support this and needed components are no longer available from Microsoft.

When using this synthesizer with NVDA, the available voices (accessed from the [Speech category](#SpeechSettings) of the [NVDA Settings](#NVDASettings) dialog or by the [Synth Settings Ring](#SynthSettingsRing)) will contain all the voices from all the installed SAPI 4 engines found on your system.

### Microsoft Speech API version 5 (SAPI 5) {#SAPI5}

SAPI 5 is a Microsoft standard for software speech synthesizers.
Many speech synthesizers that comply with this standard may be purchased or downloaded for free from various companies and websites, though your system will probably already come with at least one SAPI 5 voice preinstalled.
When using this synthesizer with NVDA, the available voices (accessed from the [Speech category](#SpeechSettings) of the [NVDA Settings](#NVDASettings) dialog or by the [Synth Settings Ring](#SynthSettingsRing)) will contain all the voices from all the installed SAPI 5 engines found on your system.

### Microsoft Speech Platform {#MicrosoftSpeechPlatform}

The Microsoft Speech Platform provides voices for many languages which are normally used in the development of server-based speech applications.
These voices can also be used with NVDA.

To use these voices, you will need to install two components:

* [Microsoft Speech Platform - Runtime (Version 11), x86](https://www.microsoft.com/download/en/details.aspx?id=27225)
* [Microsoft Speech Platform - Runtime Languages (Version 11)](https://www.microsoft.com/download/en/details.aspx?id=27224)
  * This page includes many files for both speech recognition and text-to-speech.
 Choose the files containing the TTS data for the desired languages/voices.
 For example, the file MSSpeech_TTS_en-US_ZiraPro.msi is a U.S. English voice.

### Windows OneCore Voices {#OneCore}

Windows 10 and later includes voices known as "OneCore" or "mobile" voices.
Voices are provided for many languages, and they are more responsive than the Microsoft voices available using Microsoft Speech API version 5.
On Windows 10 and later, NVDA uses Windows OneCore voices by default ([eSpeak NG](#eSpeakNG) is used in other releases).

To add new Windows OneCore voices, go to "Speech Settings", within Windows system settings.
Use the "Add voices" option and search for the desired language.
Many languages include multiple variants.
"United Kingdom" and "Australia" are two of the English variants.
"France", "Canada" and "Switzerland" are French variants available.
Search for the broader language (such as English or French), then locate the variant in the list.
Select any languages desired and use the "add" button to add them.
Once added, restart NVDA.

Please see [Supported languages and voices](https://support.microsoft.com/en-us/windows/appendix-a-supported-languages-and-voices-4486e345-7730-53da-fcfe-55cc64300f01) for a list of available voices.

## Supported Braille Displays {#SupportedBrailleDisplays}

This section contains information about the Braille displays supported by NVDA.

### Displays supporting automatic detection in the background {#AutomaticDetection}

NVDA has the ability to detect many braille displays in the background automatically, either via USB or bluetooth.
This behaviour is achieved by selecting the Automatic option as the preferred braille display from NVDA's [Braille Settings dialog](#BrailleSettings).
This option is selected by default.

The following displays support this automatic detection functionality.

* Handy Tech displays
* Baum/Humanware/APH/Orbit braille displays
* HumanWare Brailliant BI/B series
* HumanWare BrailleNote
* SuperBraille
* Optelec ALVA 6 series
* HIMS Braille Sense/Braille EDGE/Smart Beetle/Sync Braille Series
* Eurobraille Esys/Esytime/Iris displays
* Nattiq nBraille displays
* Seika Notetaker: MiniSeika (16, 24 cells), V6, and V6Pro (40 cells)
* Tivomatic Caiku Albatross 46/80 displays
* Any Display that supports the Standard HID Braille protocol

### Freedom Scientific Focus/PAC Mate Series {#FreedomScientificFocus}

All Focus and PAC Mate displays from [Freedom Scientific](https://www.freedomscientific.com/) are supported when connected via USB or bluetooth.
You will need the Freedom Scientific braille display drivers installed on your system.
If you do not have them already, you can obtain them from the [Focus Blue Braille Display Driver page](https://support.freedomscientific.com/Downloads/Focus/FocusBlueBrailleDisplayDriver).
Although this page only mentions the Focus Blue display, the drivers support all Freedom Scientific Focus and Pacmate displays.

By default, NVDA can automatically detect and connect to these displays either via USB or bluetooth.
However, when configuring the display, you can explicitly select "USB" or "Bluetooth" ports to restrict the connection type to be used.
This might be useful if you want to connect the focus display to NVDA using bluetooth, but still be able to charge it using USB power from your computer.
NVDA's automatic braille display detection will also recognize the display on USB or Bluetooth.

Following are the key assignments for this display with NVDA.
Please see the display's documentation for descriptions of where these keys can be found.
<!-- KC:beginInclude -->

| Name |Key|
|---|---|
|Scroll braille display back |topRouting1 (first cell on display)|
|Scroll braille display forward |topRouting20/40/80 (last cell on display)|
|Scroll braille display back |leftAdvanceBar|
|Scroll braille display forward |rightAdvanceBar|
|Toggle braille tethered to |leftGDFButton+rightGDFButton|
|Toggle left wiz wheel action |leftWizWheelPress|
|Move back using left wiz wheel action |leftWizWheelUp|
|Move forward using left wiz wheel action |leftWizWheelDown|
|Toggle right wiz wheel action |rightWizWheelPress|
|Move back using right wiz wheel action |rightWizWheelUp|
|Move forward using right wiz wheel action |rightWizWheelDown|
|Route to braille cell |routing|
|shift+tab key |brailleSpaceBar+dot1+dot2|
|tab key |brailleSpaceBar+dot4+dot5|
|upArrow key |brailleSpaceBar+dot1|
|downArrow key |brailleSpaceBar+dot4|
|control+leftArrow key |brailleSpaceBar+dot2|
|control+rightArrow key |brailleSpaceBar+dot5|
|leftArrow |brailleSpaceBar+dot3|
|rightArrow key |brailleSpaceBar+dot6|
|home key |brailleSpaceBar+dot1+dot3|
|end key |brailleSpaceBar+dot4+dot6|
|control+home key |brailleSpaceBar+dot1+dot2+dot3|
|control+end key |brailleSpaceBar+dot4+dot5+dot6|
|alt key |brailleSpaceBar+dot1+dot3+dot4|
|alt+tab key |brailleSpaceBar+dot2+dot3+dot4+dot5|
|alt+shift+tab key |brailleSpaceBar+dot1+dot2+dot5+dot6|
|windows+tab key |brailleSpaceBar+dot2+dot3+dot4|
|escape key |brailleSpaceBar+dot1+dot5|
|windows key |brailleSpaceBar+dot2+dot4+dot5+dot6|
|space key |brailleSpaceBar|
|Toggle control key |brailleSpaceBar+dot3+dot8|
|Toggle alt key |brailleSpaceBar+dot6+dot8|
|Toggle windows key |brailleSpaceBar+dot4+dot8|
|Toggle NVDA key |brailleSpaceBar+dot5+dot8|
|Toggle shift key |brailleSpaceBar+dot7+dot8|
|Toggle control and shift keys |brailleSpaceBar+dot3+dot7+dot8|
|Toggle alt and shift keys |brailleSpaceBar+dot6+dot7+dot8|
|Toggle windows and shift keys |brailleSpaceBar+dot4+dot7+dot8|
|Toggle NVDA and shift keys |brailleSpaceBar+dot5+dot7+dot8|
|Toggle control and alt keys |brailleSpaceBar+dot3+dot6+dot8|
|Toggle control, alt, and shift keys |brailleSpaceBar+dot3+dot6+dot7+dot8|
|windows+d key (minimize all applications) |brailleSpaceBar+dot1+dot2+dot3+dot4+dot5+dot6|
|Report Current Line |brailleSpaceBar+dot1+dot4|
|NVDA menu |brailleSpaceBar+dot1+dot3+dot4+dot5|

For newer Focus models that contain rocker bar keys (focus 40, focus 80 and focus blue):

| Name |Key|
|---|---|
|Move braille display to previous line |leftRockerBarUp, rightRockerBarUp|
|Move braille display to next line |leftRockerBarDown, rightRockerBarDown|

For Focus 80 only:

| Name |Key|
|---|---|
|Scroll braille display back |leftBumperBarUp, rightBumperBarUp|
|Scroll braille display forward |leftBumperBarDown, rightBumperBarDown|

<!-- KC:endInclude -->

### Optelec ALVA 6 series/protocol converter {#OptelecALVA}

Both the ALVA BC640 and BC680 displays from [Optelec](https://www.optelec.com/) are supported when connected via USB or bluetooth.
Alternatively, you can connect an older Optelec display, such as a Braille Voyager, using a protocol converter supplied by Optelec.
You do not need any specific drivers to be installed to use these displays.
Just plug in the display and configure NVDA to use it.

Note: NVDA might be unable to use an ALVA BC6 display over Bluetooth when it is paired using the ALVA Bluetooth utility.
When you have paired your device using this utility and NVDA is unable to detect your device, we recommend you to pair your ALVA display the regular way using the Windows Bluetooth settings.

Note: while some of these displays do have a braille keyboard, they handle translation from braille to text themselves by default.
This means that NVDA's braille input system is not in use in the default situation (i.e. the input braille table setting has no effect).
For ALVA displays with recent firmware, it is possible to disable this HID keyboard simulation using an input gesture.

Following are key assignments for this display with NVDA.
Please see the display's documentation for descriptions of where these keys can be found.
<!-- KC:beginInclude -->

| Name |Key|
|---|---|
|Scroll braille display back |t1, etouch1|
|Move braille display to previous line |t2|
|Move to current focus |t3|
|Move braille display to next line |t4|
|Scroll braille display forward |t5, etouch3|
|Route to braille cell |routing|
|Report text formatting under braille cell |secondary routing|
|Toggle HID keyboard simulation |t1+spEnter|
|Move to top line in review |t1+t2|
|Move to bottom line in review |t4+t5|
|Toggle braille tethered to |t1+t3|
|Report title |etouch2|
|Report status bar |etouch4|
|shift+tab key |sp1|
|alt key |sp2, alt|
|escape key |sp3|
|tab key |sp4|
|upArrow key |spUp|
|downArrow key |spDown|
|leftArrow key |spLeft|
|rightArrow key |spRight|
|enter key |spEnter, enter|
|Report date/time |sp2+sp3|
|NVDA Menu |sp1+sp3|
|windows+d key (minimize all applications) |sp1+sp4|
|windows+b key (focus system tray) |sp3+sp4|
|windows key |sp1+sp2, windows|
|alt+tab key |sp2+sp4|
|control+home key |t3+spUp|
|control+end key |t3+spDown|
|home key |t3+spLeft|
|end key |t3+spRight|
|control key |control|

<!-- KC:endInclude -->

### Handy Tech Displays {#HandyTech}

NVDA supports most displays from [Handy Tech](https://www.handytech.de/) when connected via USB, serial port or bluetooth.
For older USB displays, you will need to install the USB drivers from Handy Tech on your system.

The following displays are not supported out of the box, but can be used via [Handy Tech's universal driver](https://handytech.de/en/service/downloads-and-manuals/handy-tech-software/braille-display-drivers) and NVDA add-on:

* Braillino
* Bookworm
* Modular displays with firmware version 1.13 or lower. Please note that the firmware of this displays can be updated.

Following are the key assignments for Handy Tech displays with NVDA.
Please see the display's documentation for descriptions of where these keys can be found.
<!-- KC:beginInclude -->

| Name |Key|
|---|---|
|Scroll braille display back |left, up, b3|
|Scroll braille display forward |right, down, b6|
|Move braille display to previous line |b4|
|Move braille display to next line |b5|
|Route to braille cell |routing|
|shift+tab key |esc, left triple action key up+down|
|alt key |b2+b4+b5|
|escape key |b4+b6|
|tab key |enter, right triple action key up+down|
|enter key |esc+enter, left+right triple action key up+down, joystickAction|
|upArrow key |joystickUp|
|downArrow key |joystickDown|
|leftArrow key |joystickLeft|
|rightArrow key |joystickRight|
|NVDA Menu |b2+b4+b5+b6|
|Toggle braille tethered to |b2|
|Toggle the braille cursor |b1|
|Toggle focus context presentation |b7|
|Toggle braille input |space+b1+b3+b4 (space+capital B)|

<!-- KC:endInclude -->

### MDV Lilli {#MDVLilli}

The Lilli braille display available from [MDV](https://www.mdvbologna.it/) is supported.
You do not need any specific drivers to be installed to use this display.
Just plug in the display and configure NVDA to use it.

This display does not support NVDA's automatic background braille display detection functionality.

Following are the key assignments for this display with NVDA.
Please see the display's documentation for descriptions of where these keys can be found.
<!-- KC:beginInclude -->

| Name |Key|
|---|---|
|Scroll braille display backward |LF|
|Scroll braille display forward |RG|
|Move braille display to previous line |UP|
|Move braille display to next line |DN|
|Route to braille cell |route|
|shift+tab key |SLF|
|tab key |SRG|
|alt+tab key |SDN|
|alt+shift+tab key |SUP|

<!-- KC:endInclude -->

### Baum/Humanware/APH/Orbit Braille Displays {#Baum}

Several [Baum](https://www.visiobraille.de/index.php?article_id=1&clang=2), [HumanWare](https://www.humanware.com/), [APH](https://www.aph.org/) and [Orbit](https://www.orbitresearch.com/) displays are supported when connected via USB, bluetooth or serial.
These include:

* Baum: SuperVario, PocketVario, VarioUltra, Pronto!, SuperVario2, Vario 340
* HumanWare: Brailliant, BrailleConnect, Brailliant2
* APH: Refreshabraille
* Orbit: Orbit Reader 20

Some other displays manufactured by Baum may also work, though this has not been tested.

If connecting via USB to displays which do not use HID, you must first install the USB drivers provided by the manufacturer.
The VarioUltra and Pronto! use HID.
The Refreshabraille and Orbit Reader 20 can use HID if configured appropriately.

The USB serial mode of the Orbit Reader 20 is currently only supported in Windows 10 and later.
USB HID should generally be used instead.

Following are the key assignments for these displays with NVDA.
Please see your display's documentation for descriptions of where these keys can be found.
<!-- KC:beginInclude -->

| Name |Key|
|---|---|
|Scroll braille display back |`d2`|
|Scroll braille display forward |`d5`|
|Move braille display to previous line |`d1`|
|Move braille display to next line |`d3`|
|Route to braille cell |`routing`|
|`shift+tab` key |`space+dot1+dot3`|
|`tab` key |`space+dot4+dot6`|
|`alt` key |`space+dot1+dot3+dot4` (`space+m`)|
|`escape` key |`space+dot1+dot5` (`space+e`)|
|`windows` key |`space+dot3+dot4`|
|`alt+tab` key |`space+dot2+dot3+dot4+dot5` (`space+t`)|
|NVDA Menu |`space+dot1+dot3+dot4+dot5` (`space+n`)|
|`windows+d` key (minimize all applications) |`space+dot1+dot4+dot5` (`space+d`)|
|Say all |`space+dot1+dot2+dot3+dot4+dot5+dot6`|

For displays which have a joystick:

| Name |Key|
|---|---|
|upArrow key |up|
|downArrow key |down|
|leftArrow key |left|
|rightArrow key |right|
|enter key |select|

<!-- KC:endInclude -->

### hedo ProfiLine USB {#HedoProfiLine}

The hedo ProfiLine USB from [hedo Reha-Technik](https://www.hedo.de/) is supported.
You must first install the USB drivers provided by the manufacturer.

This display does not yet support NVDA's automatic background braille display detection functionality.

Following are the key assignments for this display with NVDA.
Please see the display's documentation for descriptions of where these keys can be found.
<!-- KC:beginInclude -->

| Name |Key|
|---|---|
|Scroll braille display back |K1|
|Scroll braille display forward |K3|
|Move braille display to previous line |B2|
|Move braille display to next line |B5|
|Route to braille cell |routing|
|Toggle braille tethered to |K2|
|Say all |B6|

<!-- KC:endInclude -->

### hedo MobilLine USB {#HedoMobilLine}

The hedo MobilLine USB from [hedo Reha-Technik](https://www.hedo.de/) is supported.
You must first install the USB drivers provided by the manufacturer.

This display does not yet support NVDA's automatic background braille display detection functionality.

Following are the key assignments for this display with NVDA.
Please see the display's documentation for descriptions of where these keys can be found.
<!-- KC:beginInclude -->

| Name |Key|
|---|---|
|Scroll braille display back |K1|
|Scroll braille display forward |K3|
|Move braille display to previous line |B2|
|Move braille display to next line |B5|
|Route to braille cell |routing|
|Toggle braille tethered to |K2|
|Say all |B6|

<!-- KC:endInclude -->

### HumanWare Brailliant BI/B Series / BrailleNote Touch {#HumanWareBrailliant}

The Brailliant BI and B series of displays  from [HumanWare](https://www.humanware.com/), including the BI 14, BI 32, BI 20X, BI 40, BI 40X and B 80, are supported when connected via USB or bluetooth.
If connecting via USB with the protocol set to HumanWare, you must first install the USB drivers provided by the manufacturer.
USB drivers are not required if the protocol is set to OpenBraille.

The following extra devices are also supported (and do not require any special drivers to be installed):

* APH Mantis Q40
* APH Chameleon 20
* Humanware BrailleOne
* NLS eReader
  * Note that the Zoomax is currently not supported without external drivers

Following are the key assignments for  the Brailliant BI/B and BrailleNote touch displays with NVDA.
Please see the display's documentation for descriptions of where these keys can be found.

#### Key assignments for All models {#HumanWareBrailliantKeyAssignmentForAllModels}

<!-- KC:beginInclude -->

| Name |Key|
|---|---|
|Scroll braille display back |left|
|Scroll braille display forward |right|
|Move braille display to previous line |up|
|Move braille display to next line |down|
|Route to braille cell |routing|
|Toggle braille tethered to |up+down|
|upArrow key |space+dot1|
|downArrow key |space+dot4|
|leftArrow key |space+dot3|
|rightArrow key |space+dot6|
|shift+tab key |space+dot1+dot3|
|tab key |space+dot4+dot6|
|alt key |space+dot1+dot3+dot4 (space+m)|
|escape key |space+dot1+dot5 (space+e)|
|enter key |dot8|
|windows key |space+dot3+dot4|
|alt+tab key |space+dot2+dot3+dot4+dot5 (space+t)|
|NVDA Menu |space+dot1+dot3+dot4+dot5 (space+n)|
|windows+d key (minimize all applications) |space+dot1+dot4+dot5 (space+d)|
|Say all |space+dot1+dot2+dot3+dot4+dot5+dot6|

<!-- KC:endInclude -->

#### Key assignments for Brailliant BI 32, BI 40 and B 80 {#HumanWareBrailliantKeyAssignmentForBI32BI40AndB80}

<!-- KC:beginInclude -->

| Name |Key|
|---|---|
|NVDA Menu |c1+c3+c4+c5 (command n)|
|windows+d key (minimize all applications) |c1+c4+c5 (command d)|
|Say all |c1+c2+c3+c4+c5+c6|

<!-- KC:endInclude -->

#### Key assignments for Brailliant BI 14 {#HumanWareBrailliantKeyAssignmentForBI14}

<!-- KC:beginInclude -->

| Name |Key|
|---|---|
|up arrow key |joystick up|
|down arrow key |joystick down|
|left arrow key |joystick left|
|right arrow key |joystick right|
|enter key |joystick action|

<!-- KC:endInclude -->

### HIMS Braille Sense/Braille EDGE/Smart Beetle/Sync Braille Series {#Hims}

NVDA supports Braille Sense, Braille EDGE, Smart Beetle and Sync Braille displays from [Hims](https://www.hims-inc.com/) when connected via USB or bluetooth.
If connecting via USB, you will need to install the [USB drivers from HIMS](http://www.himsintl.com/upload/HIMS_USB_Driver_v25.zip) on your system.

Following are the key assignments for these displays with NVDA.
Please see the display's documentation for descriptions of where these keys can be found.
<!-- KC:beginInclude -->

| Name |Key|
|---|---|
|Route to braille cell |routing|
|Scroll braille display back |leftSideScrollUp, rightSideScrollUp, leftSideScroll|
|Scroll braille display forward |leftSideScrollDown, rightSideScrollDown, rightSideScroll|
|Move braille display to previous line |leftSideScrollUp+rightSideScrollUp|
|Move braille display to next line |leftSideScrollDown+rightSideScrollDown|
|Move to previous line in review |rightSideUpArrow|
|Move to next line in review |rightSideDownArrow|
|Move to previous character in review |rightSideLeftArrow|
|Move to next character in review |rightSideRightArrow|
|Move to current focus |leftSideScrollUp+leftSideScrollDown, rightSideScrollUp+rightSideScrollDown, leftSideScroll+rightSideScroll|
|control key |smartbeetle:f1, brailleedge:f3|
|windows key |f7, smartbeetle:f2|
|alt key |dot1+dot3+dot4+space, f2, smartbeetle:f3, brailleedge:f4|
|shift key |f5|
|insert key |dot2+dot4+space, f6|
|applications key |dot1+dot2+dot3+dot4+space, f8|
|Caps Lock key |dot1+dot3+dot6+space|
|tab key |dot4+dot5+space, f3, brailleedge:f2|
|shift+alt+tab key |f2+f3+f1|
|alt+tab key |f2+f3|
|shift+tab key |dot1+dot2+space|
|end key |dot4+dot6+space|
|control+end key |dot4+dot5+dot6+space|
|home key |dot1+dot3+space, smartbeetle:f4|
|control+home key |dot1+dot2+dot3+space|
|alt+f4 key |dot1+dot3+dot5+dot6+space|
|leftArrow key |dot3+space, leftSideLeftArrow|
|control+shift+leftArrow key |dot2+dot8+space+f1|
|control+leftArrow key |dot2+space|
|shift+alt+leftArrow key |dot2+dot7+f1|
|`alt+leftArrow` |`dot2+dot7+space`|
|rightArrow key |dot6+space, leftSideRightArrow|
|control+shift+rightArrow key |dot5+dot8+space+f1|
|control+rightArrow key |dot5+space|
|shift+alt+rightArrow key |dot5+dot7+f1|
|`alt+rightArrow` |`dot5+dot7+space`|
|pageUp key |dot1+dot2+dot6+space|
|control+pageUp key |dot1+dot2+dot6+dot8+space|
|upArrow key |dot1+space, leftSideUpArrow|
|control+shift+upArrow key |dot2+dot3+dot8+space+f1|
|control+upArrow key |dot2+dot3+space|
|shift+alt+upArrow key |dot2+dot3+dot7+f1|
|`alt+upArrow` |`dot2+dot3+dot7+space`|
|shift+upArrow key |leftSideScrollDown+space|
|pageDown key |dot3+dot4+dot5+space|
|control+pageDown key |dot3+dot4+dot5+dot8+space|
|downArrow key |dot4+space, leftSideDownArrow|
|control+shift+downArrow key |dot5+dot6+dot8+space+f1|
|control+downArrow key |dot5+dot6+space|
|shift+alt+downArrow key |dot5+dot6+dot7+f1|
|`alt+downArrow` |`dot5+dot6+dot7+space`|
|shift+downArrow key |space+rightSideScrollDown|
|escape key |dot1+dot5+space, f4, brailleedge:f1|
|delete key |dot1+dot3+dot5+space, dot1+dot4+dot5+space|
|f1 key |dot1+dot2+dot5+space|
|f3 key |dot1+dot4+dot8+space|
|f4 key |dot7+f3|
|windows+b key |dot1+dot2+f1|
|windows+d key |dot1+dot4+dot5+f1|
|control+insert key |smartbeetle:f1+rightSideScroll|
|alt+insert key |smartbeetle:f3+rightSideScroll|

<!-- KC:endInclude -->

### Seika Braille Displays {#Seika}

The following Seika Braille displays from Nippon Telesoft are supported in two groups with different functionality:

* [Seika Version 3, 4, and 5 (40 cells), Seika80 (80 cells)](#SeikaBrailleDisplays)
* [MiniSeika (16, 24 cells), V6, and V6Pro (40 cells)](#SeikaNotetaker)

You can find more information about the displays on their [Demo and Driver Download page](https://en.seika-braille.com/down/index.html).

#### Seika Version 3, 4, and 5 (40 cells), Seika80 (80 cells) {#SeikaBrailleDisplays}

* These displays do not yet support NVDA's automatic background braille display detection functionality.
* Select "Seika Braille Displays" to manually configure
* A device drivers must be installed before using Seika v3/4/5/80.
The drivers are [provided by the manufacturer](https://en.seika-braille.com/down/index.html).

The Seika Braille Display key assignments follow.
Please see the display's documentation for descriptions of where these keys can be found.
<!-- KC:beginInclude -->

| Name |Key|
|---|---|
|Scroll braille display back |left|
|Scroll braille display forward |right|
|Move braille display to previous line |b3|
|Move braille display to next line |b4|
|Toggle braille tethered to |b5|
|Say all |b6|
|tab |b1|
|shift+tab |b2|
|alt+tab |b1+b2|
|NVDA Menu |left+right|
|Route to braille cell |routing|

<!-- KC:endInclude -->

#### MiniSeika (16, 24 cells), V6, and V6Pro (40 cells) {#SeikaNotetaker}

* NVDA's automatic background braille display detection functionality is supported via USB and Bluetooth.
* Select "Seika Notetaker" or "auto" to configure.
* No extra drivers are required when using a Seika Notetaker braille display.

The Seika Notetaker key assignments follow.
Please see the display's documentation for descriptions of where these keys can be found.
<!-- KC:beginInclude -->

| Name |Key|
|---|---|
|Scroll braille display back |left|
|Scroll braille display forward |right|
|Say all |space+Backspace|
|NVDA Menu |Left+Right|
|Move braille display to previous line |LJ up|
|Move braille display to next line |LJ down|
|Toggle braille tethered to |LJ center|
|tab |LJ right|
|shift+tab |LJ left|
|upArrow key |RJ up|
|downArrow key |RJ down|
|leftArrow key |RJ left|
|rightArrow key |RJ right|
|Route to braille cell |routing|
|shift+upArrow key |Space+RJ up, Backspace+RJ up|
|shift+downArrow key |Space+RJ down, Backspace+RJ down|
|shift+leftArrow key |Space+RJ left, Backspace+RJ left|
|shift+rightArrow key |Space+RJ right, Backspace+RJ right|
|enter key |RJ center, dot8|
|escape key |Space+RJ center|
|windows key |Backspace+RJ center|
|space key |Space, Backspace|
|backspace key |dot7|
|pageup key |space+LJ right|
|pagedown key |space+LJ left|
|home key |space+LJ up|
|end key |space+LJ down|
|control+home key |backspace+LJ up|
|control+end key |backspace+LJ down|

### Papenmeier BRAILLEX Newer Models {#Papenmeier}

The following Braille displays are supported:

* BRAILLEX EL 40c, EL 80c, EL 20c, EL 60c (USB)
* BRAILLEX EL 40s, EL 80s, EL 2d80s, EL 70s, EL 66s (USB)
* BRAILLEX Trio (USB and bluetooth)
* BRAILLEX Live 20, BRAILLEX Live and BRAILLEX Live Plus (USB and bluetooth)

These displays do not support NVDA's automatic background braille display detection functionality.
There is an option in the display's USB driver which can cause an issue with loading the display.
Please try the following:

1. Please make sure that you have installed the [latest driver](https://www.papenmeier-rehatechnik.de/en/service/downloadcenter/software/articles/software-braille-devices.html).
1. Open the Windows Device Manager.
1. Scroll down the list to "USB Controllers" or "USB Devices".
1. Select "Papenmeier Braillex USB Device".
1. Open the properties and switch to the "Advanced" tab.
Sometimes the "Advanced" tab doesn't appear.
If this is the case, disconnect the braille display from the computer, exit NVDA, wait a moment and reconnect the braille display.
Repeat this 4 to 5 times if necessary.
If the "Advanced" tab is still not displayed, please restart the computer.
1. Disable the "Load VCP" option.

Most devices have an Easy Access Bar (EAB) that allows intuitive and fast operation.
The EAB can be moved in four directions where generally each direction has two switches.
The C and Live series are the only exceptions to this rule.

The c-series and some other displays have two routing rows whereby the upper row is used to report formatting information.
Holding one of the upper routing keys and pressing the EAB on c-series devices emulates the second switch state.
The live series displays have one routing row only and the EAB has one step per direction.
The second step may be emulated by pressing one of the routing keys and pressing the EAB in the corresponding direction.
Pressing and holding the up, down, right and left keys (or EAB) causes the corresponding action to be repeated.

Generally, the following keys are available on these braille displays:

| Name |Key|
|---|---|
|l1 |Left front key|
|l2 |Left rear key|
|r1 |Right front key|
|r2 |Right rear key|
|up |1 Step up|
|up2 |2 Steps up|
|left |1 Step left|
|left2 |2 Steps left|
|right |1 Step right|
|right2 |2 Steps right|
|dn |1 Step down|
|dn2 |2 Steps down|

Following are the Papenmeier command assignments for NVDA:
<!-- KC:beginInclude -->

| Name |Key|
|---|---|
|Scroll braille display back |left|
|Scroll braille display forward |right|
|Move braille display to previous line |up|
|Move braille display to next line |dn|
|Route to braille cell |routing|
|Report current character in review |l1|
|Activate current navigator object |l2|
|Toggle braille tethered to |r2|
|Report title |l1+up|
|Report Status Bar |l2+down|
|Move to containing object |up2|
|Move to first contained object |dn2|
|Move to previous object |left2|
|Move to next object |right2|
|Report text formatting under braille cell |upper routing row|

<!-- KC:endInclude -->

The Trio model has four additional keys which are in front of the braille keyboard.
These are (ordered from left to right):

* left thumb key (lt)
* space
* space
* right thumb key (rt)

Currently, the right thumb key is not in use.
The inner keys are both mapped to space.

<!-- KC:beginInclude -->

| Name |Key|
|---|---|
|escape key |space with dot 7|
|upArrow key |space with dot 2|
|leftArrow key |space with dot 1|
|rightArrow key |space with dot 4|
|downArrow |space with dot 5|
|control key |lt+dot2|
|alt key |lt+dot3|
|control+escape key |space with dot 1 2 3 4 5 6|
|tab key |space with dot 3 7|

<!-- KC:endInclude -->

### Papenmeier Braille BRAILLEX Older Models {#PapenmeierOld}

The following Braille displays are supported:

* BRAILLEX EL 80, EL 2D-80, EL 40 P
* BRAILLEX Tiny, 2D Screen

Note that these displays can only be connected via a serial port.
Due to this, these displays do not support NVDA's automatic background braille display detection functionality.
You should select the port to which the display is connected after you have chosen this driver in the [Select Braille Display](#SelectBrailleDisplay) dialog.

Some of these devices have an Easy Access Bar (EAB) that allows intuitive and fast operation.
The EAB can be moved in four directions where generally each direction has two switches.
Pressing and holding the up, down, right and left keys (or EAB) causes the corresponding action to be repeated.
Older devices do not have an EAB; front keys are used instead.

Generally, the following keys are available on braille displays:

| Name |Key|
|---|---|
|l1 |Left front key|
|l2 |Left rear key|
|r1 |Right front key|
|r2 |Right rear key|
|up |1 Step up|
|up2 |2 Steps up|
|left |1 Step left|
|left2 |2 Steps left|
|right |1 Step right|
|right2 |2 Steps right|
|dn |1 Step down|
|dn2 |2 Steps down|

Following are the Papenmeier command assignments for NVDA:

<!-- KC:beginInclude -->
Devices with EAB:

| Name |Key|
|---|---|
|Scroll braille display back |left|
|Scroll braille display forward |right|
|Move braille display to previous line |up|
|Move braille display to next line |dn|
|Route to braille cell |routing|
|Report current character in review |l1|
|Activate current navigator object |l2|
|Report title |l1up|
|Report Status Bar |l2down|
|Move to containing object |up2|
|Move to first contained object |dn2|
|Move to next object |right2|
|Move to previous object |left2|
|Report text formatting under braille cell |upper routing strip|

BRAILLEX Tiny:

| Name |Key|
|---|---|
|Report current character in review |l1|
|Activate current navigator object |l2|
|Scroll braille display back |left|
|Scroll braille display forward |right|
|Move braille display to previous line |up|
|Move braille display to next line |dn|
|Toggle braille tethered to |r2|
|Move to containing object |r1+up|
|Move to first contained object |r1+dn|
|Move to previous object |r1+left|
|Move to next object |r1+right|
|Report text formatting under braille cell |upper routing strip|
|Report title |l1+up|
|Report status bar |l2+down|

BRAILLEX 2D Screen:

| Name |Key|
|---|---|
|Report current character in review |l1|
|Activate current navigator object |l2|
|Toggle braille tethered to |r2|
|Report text formatting under braille cell |upper routing strip|
|Move braille display to previous line |up|
|Scroll braille display back |left|
|Scroll braille display forward |right|
|Move braille display to next line |dn|
|Move to next object |left2|
|Move to containing object |up2|
|Move to first contained object |dn2|
|Move to previous object |right2|

<!-- KC:endInclude -->

### HumanWare BrailleNote {#HumanWareBrailleNote}

NVDA supports the BrailleNote notetakers from [Humanware](https://www.humanware.com) when acting as a display terminal for a screen reader.
The following models are supported:

* BrailleNote Classic (serial connection only)
* BrailleNote PK (Serial and bluetooth connections)
* BrailleNote MPower (Serial and bluetooth connections)
* BrailleNote Apex (USB and Bluetooth connections)

For BrailleNote Touch, please refer to  the [Brailliant BI Series / BrailleNote Touch](#HumanWareBrailliant) section.

Except for BrailleNote PK, both braille (BT) and QWERTY (QT) keyboards are supported.
For BrailleNote QT, PC keyboard emulation isn't supported.
You can also enter braille dots using the QT keyboard.
Please check the braille terminal section of the BrailleNote manual guide for details.

If your device supports more than one type of connection, when connecting your BrailleNote to NVDA, you must set the braille terminal port in braille terminal options.
Please check the BrailleNote manual for details.
In NVDA, you may also need to set the port in the [Select Braille Display](#SelectBrailleDisplay) dialog.
If you are connecting via USB or bluetooth, you can set the port to "Automatic", "USB" or "Bluetooth", depending on the available choices.
If connecting using a legacy serial port (or a USB to serial converter) or if none of the previous options appear, you must explicitly choose the communication port to be used from the list of hardware ports.

Before connecting your BrailleNote Apex using its USB client interface, you must install the drivers provided by HumanWare.

On the BrailleNote Apex BT, you can use the scroll wheel located between dots 1 and 4 for various NVDA commands.
The wheel consists of four directional dots, a centre click button, and a wheel that spins clockwise or counterclockwise.

Following are the BrailleNote command assignments for NVDA.
Please check your BrailleNote's documentation to find where these keys are located.

<!-- KC:beginInclude -->

| Name |Key|
|---|---|
|Scroll braille display back |back|
|Scroll braille display forward |advance|
|Move braille display to previous line |previous|
|Move braille display to next line |next|
|Route to braille cell |routing|
|NVDA menu |space+dot1+dot3+dot4+dot5 (space+n)|
|Toggle braille tethered to |previous+next|
|Up arrow key |space+dot1|
|Down arrow key |space+dot4|
|Left Arrow key |space+dot3|
|Right arrow key |space+dot6|
|Page up key |space+dot1+dot3|
|Page down key |space+dot4+dot6|
|Home key |space+dot1+dot2|
|End key |space+dot4+dot5|
|Control+home keys |space+dot1+dot2+dot3|
|Control+end keys |space+dot4+dot5+dot6|
|Space key |space|
|Enter |space+dot8|
|Backspace |space+dot7|
|Tab key |space+dot2+dot3+dot4+dot5 (space+t)|
|Shift+tab keys |space+dot1+dot2+dot5+dot6|
|Windows key |space+dot2+dot4+dot5+dot6 (space+w)|
|Alt key |space+dot1+dot3+dot4 (space+m)|
|Toggle input help |space+dot2+dot3+dot6 (space+lower h)|

Following are commands assigned to BrailleNote QT when it is not in braille input mode.

| Name |Key|
|---|---|
|NVDA menu |read+n|
|Up arrow key |upArrow|
|Down arrow key |downArrow|
|Left Arrow key |leftArrow|
|Right arrow key |rightArrow|
|Page up key |function+upArrow|
|Page down key |function+downArrow|
|Home key |function+leftArrow|
|End key |function+rightArrow|
|Control+home keys |read+t|
|Control+end keys |read+b|
|Enter key |enter|
|Backspace key |backspace|
|Tab key |tab|
|Shift+tab keys |shift+tab|
|Windows key |read+w|
|Alt key |read+m|
|Toggle input help |read+1|

Following are commands assigned to the scroll wheel:

| Name |Key|
|---|---|
|Up arrow key |upArrow|
|Down arrow key |downArrow|
|Left Arrow key |leftArrow|
|Right arrow key |rightArrow|
|Enter key |centre button|
|Tab key |scroll wheel clockwise|
|Shift+tab keys |scroll wheel counterclockwise|

<!-- KC:endInclude -->

### EcoBraille {#EcoBraille}

NVDA supports EcoBraille displays from [ONCE](https://www.once.es/).
The following models are supported:

* EcoBraille 20
* EcoBraille 40
* EcoBraille 80
* EcoBraille Plus

In NVDA, you can set the serial port to which the display is connected in the [Select Braille Display](#SelectBrailleDisplay) dialog.
These displays do not support NVDA's automatic background braille display detection functionality.

Following are the key assignments for EcoBraille displays.
Please see the [EcoBraille documentation](ftp://ftp.once.es/pub/utt/bibliotecnia/Lineas_Braille/ECO/) for descriptions of where these keys can be found.

<!-- KC:beginInclude -->

| Name |Key|
|---|---|
|Scroll braille display back |T2|
|Scroll braille display forward |T4|
|Move braille display to previous line |T1|
|Move braille display to next line |T5|
|Route to braille cell |Routing|
|Activate current navigator object |T3|
|Switch to next review mode |F1|
|Move to containing object |F2|
|Switch to previous review mode |F3|
|Move to previous object |F4|
|Report current object |F5|
|Move to next object |F6|
|Move to focus object |F7|
|Move to first contained object |F8|
|Move System focus or caret to current review position |F9|
|Report review cursor location |F0|
|Toggle braille tethered to |A|

<!-- KC:endInclude -->

### SuperBraille {#SuperBraille}

The SuperBraille device, mostly available in Taiwan, can be connected to by either USB or serial.
As the SuperBraille does not have any physical typing keys or scrolling buttons, all input must be performed via a standard computer keyboard.
Due to this, and to maintain compatibility with other screen readers in Taiwan, two key bindings for scrolling the braille display have been provided:
<!-- KC:beginInclude -->

| Name |Key|
|---|---|
|Scroll braille display back |numpadMinus|
|Scroll braille display forward |numpadPlus|

<!-- KC:endInclude -->

### Eurobraille displays {#Eurobraille}

The b.book, b.note, Esys, Esytime and Iris displays from Eurobraille are supported by NVDA.
These devices have a braille keyboard with 10 keys.
Please refer to the display's documentation for descriptions of these keys.
Of the two keys placed like a space bar, the left key is corresponding to the backspace key and the right key to the space key.

These devices are connected via USB and have one stand-alone USB keyboard.
It is possible to enable/disable this keyboard by toggling "HID Keyboard simulation" using an input gesture.
The braille keyboard functions described directly below is when "HID Keyboard simulation" is disabled.

#### Braille keyboard functions {#EurobrailleBraille}

<!-- KC:beginInclude -->

| Name |Key|
|---|---|
|Erase the last entered braille cell or character |`backspace`|
|Translate any braille input and press the enter key |`backspace+space`|
|Toggle `NVDA` key |`dot3+dot5+space`|
|`insert` key |`dot1+dot3+dot5+space`, `dot3+dot4+dot5+space`|
|`delete` key |`dot3+dot6+space`|
|`home` key |`dot1+dot2+dot3+space`|
|`end` key |`dot4+dot5+dot6+space`|
|`leftArrow` key |`dot2+space`|
|`rightArrow` key |`dot5+space`|
|`upArrow` key |`dot1+space`|
|`downArrow` key |`dot6+space`|
|`pageUp` key |`dot1+dot3+space`|
|`pageDown` key |`dot4+dot6+space`|
|`numpad1` key |`dot1+dot6+backspace`|
|`numpad2` key |`dot1+dot2+dot6+backspace`|
|`numpad3` key |`dot1+dot4+dot6+backspace`|
|`numpad4` key |`dot1+dot4+dot5+dot6+backspace`|
|`numpad5` key |`dot1+dot5+dot6+backspace`|
|`numpad6` key |`dot1+dot2+dot4+dot6+backspace`|
|`numpad7` key |`dot1+dot2+dot4+dot5+dot6+backspace`|
|`numpad8` key |`dot1+dot2+dot5+dot6+backspace`|
|`numpad9` key |`dot2+dot4+dot6+backspace`|
|`numpadInsert` key |`dot3+dot4+dot5+dot6+backspace`|
|`numpadDecimal` key |`dot2+backspace`|
|`numpadDivide` key |`dot3+dot4+backspace`|
|`numpadMultiply` key |`dot3+dot5+backspace`|
|`numpadMinus` key |`dot3+dot6+backspace`|
|`numpadPlus` key |`dot2+dot3+dot5+backspace`|
|`numpadEnter` key |`dot3+dot4+dot5+backspace`|
|`escape` key |`dot1+dot2+dot4+dot5+space`, `l2`|
|`tab` key |`dot2+dot5+dot6+space`, `l3`|
|`shift+tab` keys |`dot2+dot3+dot5+space`|
|`printScreen` key |`dot1+dot3+dot4+dot6+space`|
|`pause` key |`dot1+dot4+space`|
|`applications` key |`dot5+dot6+backspace`|
|`f1` key |`dot1+backspace`|
|`f2` key |`dot1+dot2+backspace`|
|`f3` key |`dot1+dot4+backspace`|
|`f4` key |`dot1+dot4+dot5+backspace`|
|`f5` key |`dot1+dot5+backspace`|
|`f6` key |`dot1+dot2+dot4+backspace`|
|`f7` key |`dot1+dot2+dot4+dot5+backspace`|
|`f8` key |`dot1+dot2+dot5+backspace`|
|`f9` key |`dot2+dot4+backspace`|
|`f10` key |`dot2+dot4+dot5+backspace`|
|`f11` key |`dot1+dot3+backspace`|
|`f12` key |`dot1+dot2+dot3+backspace`|
|`windows` key |`dot1+dot2+dot4+dot5+dot6+space`|
|Toggle `windows` key |`dot1+dot2+dot3+dot4+backspace`, `dot2+dot4+dot5+dot6+space`|
|`capsLock` key |`dot7+backspace`, `dot8+backspace`|
|`numLock` key |`dot3+backspace`, `dot6+backspace`|
|`shift` key |`dot7+space`|
|Toggle `shift` key |`dot1+dot7+space`, `dot4+dot7+space`|
|`control` key |`dot7+dot8+space`|
|Toggle `control` key |`dot1+dot7+dot8+space`, `dot4+dot7+dot8+space`|
|`alt` key |`dot8+space`|
|Toggle `alt` key |`dot1+dot8+space`, `dot4+dot8+space`|
|Toggle HID Keyboard simulation |`switch1Left+joystick1Down`, `switch1Right+joystick1Down`|

<!-- KC:endInclude -->

#### b.book keyboard commands {#Eurobraillebbook}

<!-- KC:beginInclude -->

| Name |Key|
|---|---|
|Scroll braille display back |`backward`|
|Scroll braille display forward |`forward`|
|Move to current focus |`backward+forward`|
|Route to braille cell |`routing`|
|`leftArrow` key |`joystick2Left`|
|`rightArrow` key |`joystick2Right`|
|`upArrow` key |`joystick2Up`|
|`downArrow` key |`joystick2Down`|
|`enter` key |`joystick2Center`|
|`escape` key |`c1`|
|`tab` key |`c2`|
|Toggle `shift` key |`c3`|
|Toggle `control` key |`c4`|
|Toggle `alt` key |`c5`|
|Toggle `NVDA` key |`c6`|
|`control+Home` key |`c1+c2+c3`|
|`control+End` key |`c4+c5+c6`|

<!-- KC:endInclude -->

#### b.note keyboard commands {#Eurobraillebnote}

<!-- KC:beginInclude -->

| Name |Key|
|---|---|
|Scroll braille display back |`leftKeypadLeft`|
|Scroll braille display forward |`leftKeypadRight`|
|Route to braille cell |`routing`|
|Report text formatting under braille cell |`doubleRouting`|
|Move to next line in review |`leftKeypadDown`|
|Switch to previous review mode |`leftKeypadLeft+leftKeypadUp`|
|Switch to next review mode |`leftKeypadRight+leftKeypadDown`|
|`leftArrow` key |`rightKeypadLeft`|
|`rightArrow` key |`rightKeypadRight`|
|`upArrow` key |`rightKeypadUp`|
|`downArrow` key |`rightKeypadDown`|
|`control+home` key |`rightKeypadLeft+rightKeypadUp`|
|`control+end` key |`rightKeypadLeft+rightKeypadUp`|

<!-- KC:endInclude -->

#### Esys keyboard commands {#Eurobrailleesys}

<!-- KC:beginInclude -->

| Name |Key|
|---|---|
|Scroll braille display back |`switch1Left`|
|Scroll braille display forward |`switch1Right`|
|Move to current focus |`switch1Center`|
|Route to braille cell |`routing`|
|Report text formatting under braille cell |`doubleRouting`|
|Move to previous line in review |`joystick1Up`|
|Move to next line in review |`joystick1Down`|
|Move to previous character in review |`joystick1Left`|
|Move to next character in review |`joystick1Right`|
|`leftArrow` key |`joystick2Left`|
|`rightArrow` key |`joystick2Right`|
|`upArrow` key |`joystick2Up`|
|`downArrow` key |`joystick2Down`|
|`enter` key |`joystick2Center`|

<!-- KC:endInclude -->

#### Esytime keyboard commands {#EurobrailleEsytime}

<!-- KC:beginInclude -->

| Name |Key|
|---|---|
|Scroll braille display back |`l1`|
|Scroll braille display forward |`l8`|
|Move to current focus |`l1+l8`|
|Route to braille cell |`routing`|
|Report text formatting under braille cell |`doubleRouting`|
|Move to previous line in review |`joystick1Up`|
|Move to next line in review |`joystick1Down`|
|Move to previous character in review |`joystick1Left`|
|Move to next character in review |`joystick1Right`|
|`leftArrow` key |`joystick2Left`|
|`rightArrow` key |`joystick2Right`|
|`upArrow` key |`joystick2Up`|
|`downArrow` key |`joystick2Down`|
|`enter` key |`joystick2Center`|
|`escape` key |`l2`|
|`tab` key |`l3`|
|Toggle `shift` key |`l4`|
|Toggle `control` key |`l5`|
|Toggle `alt` key |`l6`|
|Toggle `NVDA` key |`l7`|
|`control+home` key |`l1+l2+l3`, `l2+l3+l4`|
|`control+end` key |`l6+l7+l8`, `l5+l6+l7`|
|Toggle HID Keyboard simulation |`l1+joystick1Down`, `l8+joystick1Down`|

<!-- KC:endInclude -->

### Nattiq nBraille Displays {#NattiqTechnologies}

NVDA supports displays from [Nattiq Technologies](https://www.nattiq.com/) when connected via USB.
Windows 10 and later detects the Braille Displays once connected, you may need to install USB drivers if using older versions of Windows (below Win10).
You can get them from the manufacturer's website.

Following are the key assignments for Nattiq Technologies displays with NVDA.
Please see the display's documentation for descriptions of where these keys can be found.
<!-- KC:beginInclude -->

| Name |Key|
|---|---|
|Scroll braille display back |up|
|Scroll braille display forward |down|
|Move braille display to previous line |left|
|Move braille display to next line |right|
|Route to braille cell |routing|

<!-- KC:endInclude -->

### BRLTTY {#BRLTTY}

[BRLTTY](https://www.brltty.app/) is a separate program which can be used to support many more braille displays.
In order to use this, you need to install [BRLTTY for Windows](https://www.brltty.app/download.html).
You should download and install the latest installer package, which will be named, for example, brltty-win-4.2-2.exe.
When configuring the display and port to use, be sure to pay close attention to the instructions, especially if you are using a USB display and already have the manufacturer's drivers installed.

For displays which have a braille keyboard, BRLTTY currently handles braille input itself.
Therefore, NVDA's braille input table setting is not relevant.

BRLTTY is not involved in NVDA's automatic background braille display detection functionality.

Following are the BRLTTY command assignments for NVDA.
Please see the [BRLTTY key binding lists](https://brltty.app/doc/KeyBindings/) for information about how BRLTTY commands are mapped to controls on braille displays.
<!-- KC:beginInclude -->

| Name |BRLTTY command|
|---|---|
|Scroll braille display back |`fwinlt` (go left one window)|
|Scroll braille display forward |`fwinrt` (go right one window)|
|Move braille display to previous line |`lnup` (go up one line)|
|Move braille display to next line |`lndn` (go down one line)|
|Route to braille cell |`route` (bring cursor to character)|
|Toggle input help |`learn` (enter/leave command learn mode)|
|Open the NVDA menu |`prefmenu` (enter/leave preferences menu)|
|Revert configuration |`prefload` (restore preferences from disk)|
|Save configuration |`prefsave` (save preferences to disk)|
|Report time |`time` (show current date and time)|
|Speak the line where the review cursor is located |`say_line` (speak current line)|
|Say all using review cursor |`say_below` (speak from current line through bottom of screen)|

<!-- KC:endInclude -->

### Tivomatic Caiku Albatross 46/80 {#Albatross}

The Caiku Albatross devices, which were manufactured by Tivomatic and available in Finland, can be connected to by either USB or serial.
You do not need any specific drivers to be installed to use these displays.
Just plug in the display and configure NVDA to use it.

Note: Baud rate 19200 is strongly recommended.
If required, switch Baud rate setting value to 19200 from the braille device's menu.
Although the driver supports 9600 baud rate, it has no way to control what baud rate the display uses.
Because 19200 is the display default baud rate, the driver tries it at first.
If baud rates are not the same, the driver may behave unexpectedly.

Following are key assignments for these displays with NVDA.
Please see the display's documentation for descriptions of where these keys can be found.
<!-- KC:beginInclude -->

| Name |Key|
|---|---|
|Move to top line in review |`home1`, `home2`|
|Move to bottom line in review |`end1`, `end2`|
|Sets the navigator object to the current focus |`eCursor1`, `eCursor2`|
|Move to current focus |`cursor1`, `cursor2`|
|Moves the mouse pointer to the current navigator object |`home1+home2`|
|Sets the navigator object to the current object under the mouse pointer and speaks it |`end1+end2`|
|Moves focus to current navigator object |`eCursor1+eCursor2`|
|Toggle braille tethered to |`cursor1+cursor2`|
|Move braille display to previous line |`up1`, `up2`, `up3`|
|Move braille display to next line |`down1`, `down2`, `down3`|
|Scroll braille display back |`left`, `lWheelLeft`, `rWheelLeft`|
|Scroll braille display forward |`right`, `lWheelRight`, `rWheelRight`|
|Route to braille cell |`routing`|
|Report text formatting under braille cell |`secondary routing`|
|Toggle the way context information is presented in braille |`attribute1+attribute3`|
|Cycles between speech modes |`attribute2+attribute4`|
|Switches to the previous review mode (e.g. object, document or screen) |`f1`|
|Switches to the next review mode (e.g. object, document or screen) |`f2`|
|Moves the navigator object to the object containing it |`f3`|
|Moves the navigator object to the first object inside it |`f4`|
|Moves the navigator object to the previous object |`f5`|
|Moves the navigator object to the next object |`f6`|
|Reports the current navigator object |`f7`|
|Reports information about the location of the text or object at the review cursor |`f8`|
|Shows braille settings |`f1+home1`, `f9+home2`|
|Reads status bar and moves navigator object into it |`f1+end1`, `f9+end2`|
|Cycle the braille cursor shape |`f1+eCursor1`, `f9+eCursor2`|
|Toggle the braille cursor |`f1+cursor1`, `f9+cursor2`|
|Cycle the braille show messages mode |`f1+f2`, `f9+f10`|
|Cycle the braille show selection state |`f1+f5`, `f9+f14`|
|Cycle the "braille move system caret when routing review cursor" states |`f1+f3`, `f9+f11`|
|Performs the default action on the current navigator object |`f7+f8`|
|Reports date/time |`f9`|
|Reports battery status and time remaining if AC is not plugged in |`f10`|
|Reports title |`f11`|
|Reports status bar |`f12`|
|Reports the current line under the application cursor |`f13`|
|Say all |`f14`|
|Reports current character under review cursor |`f15`|
|Reports the line of the current navigator object where the review cursor is situated |`f16`|
|Speaks the word of the current navigator object where the review cursor is situated |`f15+f16`|
|Moves the review cursor to the previous line of the current navigator object and speaks it |`lWheelUp`, `rWheelUp`|
|Moves the review cursor to the next line of the current navigator object and speaks it |`lWheelDown`, `rWheelDown`|
|`Windows+d` key (minimize all applications) |`attribute1`|
|`Windows+e` key (this computer) |`attribute2`|
|`Windows+b` key (focus system tray) |`attribute3`|
|`Windows+i` key (Windows settings) |`attribute4`|

<!-- KC:endInclude -->

### Standard HID Braille displays {#HIDBraille}

This is an experimental driver for the new Standard HID Braille Specification, agreed upon in 2018 by Microsoft, Google, Apple and several assistive technology companies including NV Access.
The hope is that all future Braille Display models created by any manufacturer, will use this standard protocol which will remove the need for manufacturer-specific Braille drivers.

NVDA's automatic braille display detection will also recognize any display that supports this protocol.

Following are the current key assignments for these displays.
<!-- KC:beginInclude -->

| Name |Key|
|---|---|
|Scroll braille display back |pan left or rocker up|
|Scroll braille display forward |pan right or rocker down|
|Route to braille cell |routing set 1|
|Toggle braille tethered to |up+down|
|upArrow key |joystick up, dpad up or space+dot1|
|downArrow key |joystick down, dpad down or space+dot4|
|leftArrow key |space+dot3, joystick left  or dpad left|
|rightArrow key |space+dot6, joystick right or dpad right|
|shift+tab key |space+dot1+dot3|
|tab key |space+dot4+dot6|
|alt key |space+dot1+dot3+dot4 (space+m)|
|escape key |space+dot1+dot5 (space+e)|
|enter key |dot8, joystick center or dpad center|
|windows key |space+dot3+dot4|
|alt+tab key |space+dot2+dot3+dot4+dot5 (space+t)|
|NVDA Menu |space+dot1+dot3+dot4+dot5 (space+n)|
|windows+d key (minimize all applications) |space+dot1+dot4+dot5 (space+d)|
|Say all |space+dot1+dot2+dot3+dot4+dot5+dot6|

<!-- KC:endInclude -->

### Dot Pad {#dotPad}

The Dot Pad from Dot Inc is a device that can display refreshable tactile graphics and braille.
NVDA can display either a single line of braille on the devices dedicated braille display line, or multiple lines of braille on its tactile graphics area.
The A300 model has a tactile graphics area of 120 by 80 dots, which can fit 8 lines of 20 cells each.

You can configure whether NVDA displays braille on the dedicated braille display line or on the tactile graphics area via the Braille Destination option in NVDA's Braille settings for this driver.

Panning keys are supported, but due to limited buttons on the device, other commands and routing capabilities are currently not available.

When selecting the Dot Pad driver in NVDA, you must manually select the USB / Bluetooth virtual serial port the Dot Pad is connected to.
This driver does not support auto detection.

Please note that due to hardware limitations, the Dot Pad will not refresh all dots correctly while your hand is on the device.
Make sure to lift your hand entirely off the device when navigating with NVDA, and only start reading again once it has fully updated.

<!-- KC:beginInclude -->

| Name |Key|
|---|---|
|Scroll braille display back | `pan_left` |
|Scroll braille display forward | `pan_right` |

<!-- KC:endInclude -->

## Advanced Topics {#AdvancedTopics}
### Secure Mode {#SecureMode}

System administrators may wish to configure NVDA to restrict unauthorized system access.
NVDA allows the installation of custom add-ons, which can execute arbitrary code, including when NVDA is elevated to administrator privileges.
NVDA also allows users to execute arbitrary code through the NVDA Python Console.
NVDA secure mode prevents users from modifying their NVDA configuration, and otherwise limits unauthorized system access.

NVDA runs in secure mode when executed on [secure screens](#SecureScreens), unless the `serviceDebug` [system wide parameter](#SystemWideParameters) is enabled.
To force NVDA to always start in secure mode, set the `forceSecureMode` [system wide parameter](#SystemWideParameters).
NVDA can also be started in secure mode with the `-s` [command line option](#CommandLineOptions).

Secure mode disables:

* Saving configuration and other settings to disk
* Saving the gesture map to disk
* [Configuration Profile](#ConfigurationProfiles) features such as creation, deletion, renaming profiles etc.
* Loading custom configuration folders using [the `-c` command line option](#CommandLineOptions)
* Updating NVDA and creating portable copies
* The [Add-on Store](#AddonsManager)
* The [NVDA Python console](#PythonConsole)
* The [Log Viewer](#LogViewer) and logging
* The [Braille Viewer](#BrailleViewer) and [Speech Viewer](#SpeechViewer)
* Opening external documents from the NVDA menu, such as the user guide or contributors file.

Installed copies of NVDA store their configuration including add-ons in `%APPDATA%\nvda`.
To prevent NVDA users from modifying their configuration or add-ons directly, user access to this folder must also be restricted.

Secure mode is ineffective for portable copies of NVDA.
This limitation also applies to the temporary copy of NVDA which runs when launching the installer.
In secure environments, a user being able to run a portable executable is the same security risk regardless of secure mode.
It is expected that system administrators restrict unauthorized software from running on their systems, including portable copies of NVDA.

NVDA users often rely on configuring their NVDA profile to suit their needs.
This may include installing and configuring custom add-ons, which should be vetted independently to NVDA.
Secure mode freezes changes to NVDA configuration, so please ensure that NVDA is configured appropriately before forcing secure mode.

### Secure Screens {#SecureScreens}

NVDA runs in [secure mode](#SecureMode) when executed on secure screens unless the `serviceDebug` [system wide parameter](#SystemWideParameters) is enabled.

When running from a secure screen, NVDA uses a system profile for preferences.
NVDA user preferences can be copied [for use in secure screens](#GeneralSettingsCopySettings).

Secure screens include:

* The Windows sign-in screen
* The User Access Control dialog, active when performing an action as an administrator
  * This includes installing programs

### Command Line Options {#CommandLineOptions}

NVDA can accept one or more additional options when it starts which alter its behaviour.
You can pass as many options as you need.
These options can be passed when starting from a shortcut (in the shortcut properties), from the Run dialog (Start Menu -> Run or Windows+r) or from a Windows command console.
Options should be separated from the name of NVDA's executable file and from other options by spaces.
For example, a useful option is `--disable-addons`, which tells NVDA to suspend all running add-ons.
This allows you to determine whether a problem is caused by an add-on and to recover from serious problems caused by add-ons.

As an example, you can exit the currently running copy of NVDA by entering the following in the Run dialog:

    nvda -q

Some of the command line options have a short and a long version, while some of them have only a long version.
For those which have a short version, you can combine them like this:

| . {.hideHeaderRow} |.|
|---|---|
|`nvda -mc CONFIGPATH` |This will start NVDA with startup sounds and message disabled, and the specified configuration|
|`nvda -mc CONFIGPATH --disable-addons` |Same as above, but with add-ons disabled|

Some of the command line options accept additional parameters; e.g. how detailed the logging should be or the path to the user configuration directory.
Those parameters should be placed after the option, separated from the option by a space when using the short version or an equals sign (`=`) when using the long version; e.g.:

| . {.hideHeaderRow} |.|
|---|---|
|`nvda -l 10` |Tells NVDA to start with log level set to debug|
|`nvda --log-file=c:\nvda.log` |Tells NVDA to write its log to `c:\nvda.log`|
|`nvda --log-level=20 -f c:\nvda.log` |Tells NVDA to start with log level set to info and to write its log to `c:\nvda.log`|

Following are the command line options for NVDA:

| Short |Long |Description|
|---|---|---|
|`-h` |`--help` |show command line help and exit|
|`-q` |`--quit` |Quit already running copy of NVDA|
|`-k` |`--check-running` |Report whether NVDA is running via the exit code; 0 if running, 1 if not running|
|`-f LOGFILENAME` |`--log-file=LOGFILENAME` |The file where log messages should be written to. Logging is always disabled if secure mode is enabled.|
|`-l LOGLEVEL` |`--log-level=LOGLEVEL` |The lowest level of message logged (debug 10, input/output 12, debug warning 15, info 20, disabled 100). Logging is always disabled if secure mode is enabled.|
|`-c CONFIGPATH` |`--config-path=CONFIGPATH` |The path where all settings for NVDA are stored. The default value is forced if secure mode is enabled.|
|None |`--lang=LANGUAGE` |Override the configured NVDA language. Set to "Windows" for current user default, "en" for English, etc.|
|`-m` |`--minimal` |No sounds, no interface, no start message, etc.|
|`-s` |`--secure` |Starts NVDA in [Secure Mode](#SecureMode)|
|None |`--disable-addons` |Add-ons will have no effect|
|None |`--debug-logging` |Enable debug level logging just for this run. This setting will override any other log level ( `--loglevel`, `-l`) argument given, including no logging option.|
|None |`--no-logging` |Disable logging altogether while using NVDA. This setting can be overridden if a log level (`--loglevel`, `-l`) is specified from command line or if debug logging is turned on.|
|None |`--no-sr-flag` |Don't change the global system screen reader flag|
|None |`--install` |Installs NVDA (starting the newly installed copy)|
|None |`--install-silent` |Silently installs NVDA (does not start the newly installed copy)|
|None |`--enable-start-on-logon=True|False` |When installing, enable NVDA's [Use NVDA during Windows sign-in](#StartAtWindowsLogon)|
|None |`--copy-portable-config` |When installing, copy the portable configuration from the provided path (`--config-path`, `-c`) to the current user account|
|None |`--create-portable` |Creates a portable copy of NVDA (and starts the new copy). Requires `--portable-path` to be specified|
|None |`--create-portable-silent` |Creates a portable copy of NVDA  (without starting the new copy). Requires `--portable-path` to be specified. This option suppresses warnings when writing to non-empty directories and may overwrite files without warning.|
|None |`--portable-path=PORTABLEPATH` |The path where a portable copy will be created|

### System Wide Parameters {#SystemWideParameters}

NVDA allows some values to be set in the system registry which alter the system wide behaviour of NVDA.
These values are stored in the registry under one of the following keys:

* 32-bit system: `HKEY_LOCAL_MACHINE\SOFTWARE\nvda`
* 64-bit system: `HKEY_LOCAL_MACHINE\SOFTWARE\WOW6432Node\nvda`

The following values can be set under this registry key:

| Name |Type |Possible values |Description|
|---|---|---|---|
|`configInLocalAppData` |DWORD |0 (default) to disable, 1 to enable |If enabled, stores the NVDA user configuration in the local application data instead of the roaming application data|
|`serviceDebug` |DWORD |0 (default) to disable, 1 to enable |If enabled, disables [Secure Mode](#SecureMode) on [secure screens](#SecureScreens). Due to several major security implications, the use of this option is strongly discouraged|
|`forceSecureMode` |DWORD |0 (default) to disable, 1 to enable |If enabled, forces [Secure Mode](#SecureMode) to be enabled when running NVDA.|

## Further Information {#FurtherInformation}

If you require further information or assistance regarding NVDA, please visit the [NVDA web site](NVDA_URL).
Here, you can find additional documentation, as well as technical support and community resources.
This site also provides information and resources concerning NVDA development.<|MERGE_RESOLUTION|>--- conflicted
+++ resolved
@@ -3074,30 +3074,12 @@
 |Notify |Notify when updates are available to add-ons within the same channel |
 |Disabled |Do not automatically check for updates to add-ons |
 
-<<<<<<< HEAD
-##### Add-on list order {#AddonListOrder}
-
-This option determines the order of add-ons in the add-on list of the store.
-Add-ons can be sorted by date (recent or older add-ons first), or alphabetically.
-
-| . {.hideHeaderRow} |.|
-|---|---|
-|Options |Recent add-ons first (Default), Older add-ons first, alphabetical |
-|Default |Recent add-ons first |
-
-|Option |Behaviour |
-|---|---|
-|Recent add-ons first |Add-ons published more recently will be presented first |
-|Older add-ons first |Add-ons published before will be presented first |
-|Alphabetical |Add-ons will be presented in alphabetical order |
-=======
 ##### Server mirror URL {#AddonStoreMetadataMirror}
 
 This option allows you to specify an alternative URL to download Add-on Store data from.
 This may be of use in locations where access to the NV Access Add-on Store server is slow or unavailable.
 
 Leave this blank to use the default NV Access Add-on Store server.
->>>>>>> 7e526e81
 
 #### Windows OCR Settings {#Win10OcrSettings}
 
