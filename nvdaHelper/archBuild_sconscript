###
#This file is a part of the NVDA project.
#URL: http://www.nvda-project.org/
#Copyright 2006-2010 NVDA contributers.
#This program is free software: you can redistribute it and/or modify
#it under the terms of the GNU General Public License version 2.0, as published by
#the Free Software Foundation.
#This program is distributed in the hope that it will be useful,
#but WITHOUT ANY WARRANTY; without even the implied warranty of
#MERCHANTABILITY or FITNESS FOR A PARTICULAR PURPOSE.
#This license can be found at:
#http://www.gnu.org/licenses/old-licenses/gpl-2.0.html
###

import os
import shutil

Import(
	'env',
	'sourceDir',
	'sourceTypelibDir',
	'libInstallDir',
	'clientInstallDir',
)

# some utilities for COM proxies
def clsidStringToCLSIDDefine(clsidString):
	"""
	Converts a CLSID string of the form "{abcdef12-abcd-abcd-abcd-abcdef123456}"
	Into a c-style struct initializer for initializing a GUID (I.e. "{0xabcdef12,0xabcd,0xabcd,{0xab,0xcd,0xab,0xcd,0xef,0x12,0x34,0x56}}") 
	"""
	d=clsidString[1:-1].replace('-','')
	return "{%s,%s,%s,%s}"%(
		"0x"+d[0:8],
		"0x"+d[8:12],
		"0x"+d[12:16],
		"{%s}"%(",".join("0x"+d[x:x+2] for x in range(16,32,2)))
	)

def COMProxyDllBuilder(env,target,source,proxyClsid):
	"""
	Builds a COM proxy dll from iid, proxy and dlldata c files generated from an IDL file with MIDL.
	It provides the needed linker flags, and also embeds a manifest in the dll registering the given proxy CLSID for this dll's class object.
	"""
	proxyName=str(target)
	manifestFile=env.Substfile(
		target=proxyName+'.manifest',
		source='COMProxy.manifest.subst', 
		SUBST_DICT={
			'%proxyClsid%':proxyClsid,
			'%proxyName%':proxyName,
		}
	)
	proxyDll=env.SharedLibrary(
		target=target,
		source=source,
		LIBS=['rpcrt4','oleaut32','ole32'],
<<<<<<< HEAD
		CPPDEFINES={
			**{x: y for (x, y) in env['CPPDEFINES']},
			'WIN32': None,
			'PROXY_CLSID_IS': clsidStringToCLSIDDefine(proxyClsid),
		},
=======
		CPPDEFINES=list(env['CPPDEFINES']) + [
			'WIN32',
			('PROXY_CLSID_IS',clsidStringToCLSIDDefine(proxyClsid)),
		],
>>>>>>> 72e4ff94
		LINKFLAGS=[
			env['LINKFLAGS'],
			'/export:DllGetClassObject,private',
			'/export:DllCanUnloadNow,private',
			'/export:GetProxyDllInfo,private',
			'/manifest:embed',
			'/manifestinput:'+manifestFile[0].path,
		],
	)
	env.Depends(proxyDll,manifestFile)
	return proxyDll
env.AddMethod(COMProxyDllBuilder,'COMProxyDll')

# We only support compiling with MSVC 14.2 (2019) or newer
if not env.get('MSVC_VERSION') or tuple(map(int, env.get('MSVC_VERSION').split("."))) < (14, 2):
	raise RuntimeError("Visual C++ 14.2 (Visual Studio 2019) or newer not found")

TARGET_ARCH=env['TARGET_ARCH']
debug=env['nvdaHelperDebugFlags']
release=env['release']
signExec=env['signExec'] if env['certFile'] else None

#Some defines and includes for the environment
env.Append(
	CPPDEFINES={
		'UNICODE': None,
		'_CRT_SECURE_NO_DEPRECATE': None,
		'LOGLEVEL': '${nvdaHelperLogLevel}',
		'_WIN32_WINNT': '_WIN32_WINNT_WINBLUE',
		# NOMINMAX: prevent minwindef.h min/max macro definition, which unexpectedly override developer
		# expectations
		'NOMINMAX': None,
	}
)

env.Append(CXXFLAGS=['/EHsc'])

env.Append(CPPPATH=[
	'#/include',
	'#/include/wil/include',
	'#/miscDeps/include',
	Dir('.').abspath
])
if TARGET_ARCH == "arm64":
	subsystem = "/subsystem:windows,6.02"
else:
	subsystem = "/subsystem:windows,6.01"
env.Append(
	LINKFLAGS=[
		'/incremental:no',
		'/WX',
		subsystem,
	]
)
env.Append(LINKFLAGS='/release') #We always want a checksum in the header
if TARGET_ARCH == 'x86_64':
	env.Append(MIDLFLAGS='/x64')
elif TARGET_ARCH == 'arm64':
	env.Append(MIDLFLAGS='/arm64')
else:
	env.Append(MIDLFLAGS='/win32')

if not release: 
	env.Append(CCFLAGS=['/Od'])
else:
	env.Append(CCFLAGS='/O2')
	env.Append(CCFLAGS='/GL')
	env.Append(LINKFLAGS=['/LTCG'])

if 'debugCRT' not in debug:
<<<<<<< HEAD
	env.Append(CPPDEFINES={'NDEBUG': None})
=======
	env.Append(CPPDEFINES='NDEBUG')
>>>>>>> 72e4ff94

if 'RTC' in debug:
	env.Append(CCFLAGS=['/RTCsu'])


#We always want debug symbols
env.Append(PDB='${TARGET}.pdb')
env.Append(LINKFLAGS='/OPT:REF') #having symbols usually turns this off but we have no need for unused symbols

env.Append(CCFLAGS=[
	'/std:c++20',
	'/permissive-',
	# '/showIncludes': Useful to understand which file causes some other file to be included.
	# It will output a list of the include files.
	# The option also displays nested include files, that is, the files
	# included by the files that you include.
])

if 'debugCRT' in debug:
	env.Append(CCFLAGS=['/MTd'])
else:
	env.Append(CCFLAGS=['/MT'])

# Don't enable warnings and warnings as errors or analysis to 3rd party code.
thirdPartyEnv = env.Clone()

env.Append(CCFLAGS=[
	'/W3',  # warning level 3
])
if 'analyze' in debug:
	env.Append(CCFLAGS=['/analyze'])
	# Disable: Inconsistent annotation for 'x': this instance has no annotations.
	# Seems all MIDL-generated code from idl files don't add annotations
	env.Append(CCFLAGS='/wd28251')
	# Disable: 'x': unreferenced formal parameter
	# We use a great deal of hook functions where we have no need for various parameters
	env.Append(CCFLAGS='/wd4100')
else:
	env.Append(CCFLAGS=[
		'/WX',  # warnings as error, don't do this with analyze, the build stops too early
	])

Export('thirdPartyEnv')
Export('env')

acrobatAccessRPCStubs=env.SConscript('acrobatAccess_sconscript')
Export('acrobatAccessRPCStubs')
if TARGET_ARCH=='x86':
	env.Install(sourceTypelibDir,acrobatAccessRPCStubs[0]) #typelib

ia2RPCStubs=env.SConscript('ia2_sconscript')
Export('ia2RPCStubs')
if signExec:
	env.AddPostAction(ia2RPCStubs[0],[signExec])
env.Install(libInstallDir,ia2RPCStubs[0]) #proxy dll
if TARGET_ARCH=='x86':
	env.Install(sourceTypelibDir,ia2RPCStubs[1]) #typelib

iSimpleDomRPCStubs=env.SConscript('ISimpleDOM_sconscript')
if signExec:
	env.AddPostAction(iSimpleDomRPCStubs[0],[signExec])
env.Install(libInstallDir,iSimpleDomRPCStubs[0]) #proxy dll
if TARGET_ARCH=='x86':
	env.Install(sourceTypelibDir,iSimpleDomRPCStubs[1]) #typelib

mathPlayerRPCStubs=env.SConscript('mathPlayer_sconscript')
if TARGET_ARCH=='x86':
	env.Install(sourceTypelibDir,mathPlayerRPCStubs[0]) #typelib

detoursLib = env.SConscript('detours/sconscript')
Export('detoursLib')

apiHookObj = env.Object("apiHook","common/apiHook.cpp")
Export('apiHookObj')

if TARGET_ARCH=='x86':
	localLib=env.SConscript('local/sconscript')
	Export('localLib')
	if signExec:
		env.AddPostAction(localLib[0],[signExec])
	env.Install(libInstallDir,localLib)
	win10localLib=env.SConscript('localWin10/sconscript',)
	if signExec:
		env.AddPostAction(win10localLib[0],[signExec])
	env.Install(libInstallDir,win10localLib)
	MSUIA_lib_outDir,MSUIA_include_outDir = thirdPartyEnv.SConscript('microsoft-ui-uiautomation/sconscript')
	Export('MSUIA_lib_outDir')
	Export('MSUIA_include_outDir')
	UIARemoteLib=env.SConscript('UIARemote/sconscript')
	if signExec:
		env.AddPostAction(UIARemoteLib[0],[signExec])
	env.Install(libInstallDir,UIARemoteLib)

clientLib=env.SConscript('client/sconscript')
Export('clientLib')
if signExec:
	env.AddPostAction(clientLib[0],[signExec])
env.Install(clientInstallDir,clientLib)

remoteLib=env.SConscript('remote/sconscript')
Export('remoteLib')
if signExec:
	env.AddPostAction(remoteLib[0],[signExec])
env.Install(libInstallDir,remoteLib)

if TARGET_ARCH in ('x86_64', 'arm64'):
	remoteLoaderProgram=env.SConscript('remoteLoader/sconscript')
	if signExec:
		env.AddPostAction(remoteLoaderProgram,[signExec])
	env.Install(libInstallDir,remoteLoaderProgram)

if TARGET_ARCH=='x86':
	thirdPartyEnv.SConscript('espeak/sconscript')
	thirdPartyEnv.SConscript('liblouis/sconscript')
<|MERGE_RESOLUTION|>--- conflicted
+++ resolved
@@ -1,258 +1,246 @@
-###
-#This file is a part of the NVDA project.
-#URL: http://www.nvda-project.org/
-#Copyright 2006-2010 NVDA contributers.
-#This program is free software: you can redistribute it and/or modify
-#it under the terms of the GNU General Public License version 2.0, as published by
-#the Free Software Foundation.
-#This program is distributed in the hope that it will be useful,
-#but WITHOUT ANY WARRANTY; without even the implied warranty of
-#MERCHANTABILITY or FITNESS FOR A PARTICULAR PURPOSE.
-#This license can be found at:
-#http://www.gnu.org/licenses/old-licenses/gpl-2.0.html
-###
-
-import os
-import shutil
-
-Import(
-	'env',
-	'sourceDir',
-	'sourceTypelibDir',
-	'libInstallDir',
-	'clientInstallDir',
-)
-
-# some utilities for COM proxies
-def clsidStringToCLSIDDefine(clsidString):
-	"""
-	Converts a CLSID string of the form "{abcdef12-abcd-abcd-abcd-abcdef123456}"
-	Into a c-style struct initializer for initializing a GUID (I.e. "{0xabcdef12,0xabcd,0xabcd,{0xab,0xcd,0xab,0xcd,0xef,0x12,0x34,0x56}}") 
-	"""
-	d=clsidString[1:-1].replace('-','')
-	return "{%s,%s,%s,%s}"%(
-		"0x"+d[0:8],
-		"0x"+d[8:12],
-		"0x"+d[12:16],
-		"{%s}"%(",".join("0x"+d[x:x+2] for x in range(16,32,2)))
-	)
-
-def COMProxyDllBuilder(env,target,source,proxyClsid):
-	"""
-	Builds a COM proxy dll from iid, proxy and dlldata c files generated from an IDL file with MIDL.
-	It provides the needed linker flags, and also embeds a manifest in the dll registering the given proxy CLSID for this dll's class object.
-	"""
-	proxyName=str(target)
-	manifestFile=env.Substfile(
-		target=proxyName+'.manifest',
-		source='COMProxy.manifest.subst', 
-		SUBST_DICT={
-			'%proxyClsid%':proxyClsid,
-			'%proxyName%':proxyName,
-		}
-	)
-	proxyDll=env.SharedLibrary(
-		target=target,
-		source=source,
-		LIBS=['rpcrt4','oleaut32','ole32'],
-<<<<<<< HEAD
-		CPPDEFINES={
-			**{x: y for (x, y) in env['CPPDEFINES']},
-			'WIN32': None,
-			'PROXY_CLSID_IS': clsidStringToCLSIDDefine(proxyClsid),
-		},
-=======
-		CPPDEFINES=list(env['CPPDEFINES']) + [
-			'WIN32',
-			('PROXY_CLSID_IS',clsidStringToCLSIDDefine(proxyClsid)),
-		],
->>>>>>> 72e4ff94
-		LINKFLAGS=[
-			env['LINKFLAGS'],
-			'/export:DllGetClassObject,private',
-			'/export:DllCanUnloadNow,private',
-			'/export:GetProxyDllInfo,private',
-			'/manifest:embed',
-			'/manifestinput:'+manifestFile[0].path,
-		],
-	)
-	env.Depends(proxyDll,manifestFile)
-	return proxyDll
-env.AddMethod(COMProxyDllBuilder,'COMProxyDll')
-
-# We only support compiling with MSVC 14.2 (2019) or newer
-if not env.get('MSVC_VERSION') or tuple(map(int, env.get('MSVC_VERSION').split("."))) < (14, 2):
-	raise RuntimeError("Visual C++ 14.2 (Visual Studio 2019) or newer not found")
-
-TARGET_ARCH=env['TARGET_ARCH']
-debug=env['nvdaHelperDebugFlags']
-release=env['release']
-signExec=env['signExec'] if env['certFile'] else None
-
-#Some defines and includes for the environment
-env.Append(
-	CPPDEFINES={
-		'UNICODE': None,
-		'_CRT_SECURE_NO_DEPRECATE': None,
-		'LOGLEVEL': '${nvdaHelperLogLevel}',
-		'_WIN32_WINNT': '_WIN32_WINNT_WINBLUE',
-		# NOMINMAX: prevent minwindef.h min/max macro definition, which unexpectedly override developer
-		# expectations
-		'NOMINMAX': None,
-	}
-)
-
-env.Append(CXXFLAGS=['/EHsc'])
-
-env.Append(CPPPATH=[
-	'#/include',
-	'#/include/wil/include',
-	'#/miscDeps/include',
-	Dir('.').abspath
-])
-if TARGET_ARCH == "arm64":
-	subsystem = "/subsystem:windows,6.02"
-else:
-	subsystem = "/subsystem:windows,6.01"
-env.Append(
-	LINKFLAGS=[
-		'/incremental:no',
-		'/WX',
-		subsystem,
-	]
-)
-env.Append(LINKFLAGS='/release') #We always want a checksum in the header
-if TARGET_ARCH == 'x86_64':
-	env.Append(MIDLFLAGS='/x64')
-elif TARGET_ARCH == 'arm64':
-	env.Append(MIDLFLAGS='/arm64')
-else:
-	env.Append(MIDLFLAGS='/win32')
-
-if not release: 
-	env.Append(CCFLAGS=['/Od'])
-else:
-	env.Append(CCFLAGS='/O2')
-	env.Append(CCFLAGS='/GL')
-	env.Append(LINKFLAGS=['/LTCG'])
-
-if 'debugCRT' not in debug:
-<<<<<<< HEAD
-	env.Append(CPPDEFINES={'NDEBUG': None})
-=======
-	env.Append(CPPDEFINES='NDEBUG')
->>>>>>> 72e4ff94
-
-if 'RTC' in debug:
-	env.Append(CCFLAGS=['/RTCsu'])
-
-
-#We always want debug symbols
-env.Append(PDB='${TARGET}.pdb')
-env.Append(LINKFLAGS='/OPT:REF') #having symbols usually turns this off but we have no need for unused symbols
-
-env.Append(CCFLAGS=[
-	'/std:c++20',
-	'/permissive-',
-	# '/showIncludes': Useful to understand which file causes some other file to be included.
-	# It will output a list of the include files.
-	# The option also displays nested include files, that is, the files
-	# included by the files that you include.
-])
-
-if 'debugCRT' in debug:
-	env.Append(CCFLAGS=['/MTd'])
-else:
-	env.Append(CCFLAGS=['/MT'])
-
-# Don't enable warnings and warnings as errors or analysis to 3rd party code.
-thirdPartyEnv = env.Clone()
-
-env.Append(CCFLAGS=[
-	'/W3',  # warning level 3
-])
-if 'analyze' in debug:
-	env.Append(CCFLAGS=['/analyze'])
-	# Disable: Inconsistent annotation for 'x': this instance has no annotations.
-	# Seems all MIDL-generated code from idl files don't add annotations
-	env.Append(CCFLAGS='/wd28251')
-	# Disable: 'x': unreferenced formal parameter
-	# We use a great deal of hook functions where we have no need for various parameters
-	env.Append(CCFLAGS='/wd4100')
-else:
-	env.Append(CCFLAGS=[
-		'/WX',  # warnings as error, don't do this with analyze, the build stops too early
-	])
-
-Export('thirdPartyEnv')
-Export('env')
-
-acrobatAccessRPCStubs=env.SConscript('acrobatAccess_sconscript')
-Export('acrobatAccessRPCStubs')
-if TARGET_ARCH=='x86':
-	env.Install(sourceTypelibDir,acrobatAccessRPCStubs[0]) #typelib
-
-ia2RPCStubs=env.SConscript('ia2_sconscript')
-Export('ia2RPCStubs')
-if signExec:
-	env.AddPostAction(ia2RPCStubs[0],[signExec])
-env.Install(libInstallDir,ia2RPCStubs[0]) #proxy dll
-if TARGET_ARCH=='x86':
-	env.Install(sourceTypelibDir,ia2RPCStubs[1]) #typelib
-
-iSimpleDomRPCStubs=env.SConscript('ISimpleDOM_sconscript')
-if signExec:
-	env.AddPostAction(iSimpleDomRPCStubs[0],[signExec])
-env.Install(libInstallDir,iSimpleDomRPCStubs[0]) #proxy dll
-if TARGET_ARCH=='x86':
-	env.Install(sourceTypelibDir,iSimpleDomRPCStubs[1]) #typelib
-
-mathPlayerRPCStubs=env.SConscript('mathPlayer_sconscript')
-if TARGET_ARCH=='x86':
-	env.Install(sourceTypelibDir,mathPlayerRPCStubs[0]) #typelib
-
-detoursLib = env.SConscript('detours/sconscript')
-Export('detoursLib')
-
-apiHookObj = env.Object("apiHook","common/apiHook.cpp")
-Export('apiHookObj')
-
-if TARGET_ARCH=='x86':
-	localLib=env.SConscript('local/sconscript')
-	Export('localLib')
-	if signExec:
-		env.AddPostAction(localLib[0],[signExec])
-	env.Install(libInstallDir,localLib)
-	win10localLib=env.SConscript('localWin10/sconscript',)
-	if signExec:
-		env.AddPostAction(win10localLib[0],[signExec])
-	env.Install(libInstallDir,win10localLib)
-	MSUIA_lib_outDir,MSUIA_include_outDir = thirdPartyEnv.SConscript('microsoft-ui-uiautomation/sconscript')
-	Export('MSUIA_lib_outDir')
-	Export('MSUIA_include_outDir')
-	UIARemoteLib=env.SConscript('UIARemote/sconscript')
-	if signExec:
-		env.AddPostAction(UIARemoteLib[0],[signExec])
-	env.Install(libInstallDir,UIARemoteLib)
-
-clientLib=env.SConscript('client/sconscript')
-Export('clientLib')
-if signExec:
-	env.AddPostAction(clientLib[0],[signExec])
-env.Install(clientInstallDir,clientLib)
-
-remoteLib=env.SConscript('remote/sconscript')
-Export('remoteLib')
-if signExec:
-	env.AddPostAction(remoteLib[0],[signExec])
-env.Install(libInstallDir,remoteLib)
-
-if TARGET_ARCH in ('x86_64', 'arm64'):
-	remoteLoaderProgram=env.SConscript('remoteLoader/sconscript')
-	if signExec:
-		env.AddPostAction(remoteLoaderProgram,[signExec])
-	env.Install(libInstallDir,remoteLoaderProgram)
-
-if TARGET_ARCH=='x86':
-	thirdPartyEnv.SConscript('espeak/sconscript')
-	thirdPartyEnv.SConscript('liblouis/sconscript')
+###
+#This file is a part of the NVDA project.
+#URL: http://www.nvda-project.org/
+#Copyright 2006-2010 NVDA contributers.
+#This program is free software: you can redistribute it and/or modify
+#it under the terms of the GNU General Public License version 2.0, as published by
+#the Free Software Foundation.
+#This program is distributed in the hope that it will be useful,
+#but WITHOUT ANY WARRANTY; without even the implied warranty of
+#MERCHANTABILITY or FITNESS FOR A PARTICULAR PURPOSE.
+#This license can be found at:
+#http://www.gnu.org/licenses/old-licenses/gpl-2.0.html
+###
+
+import os
+import shutil
+
+Import(
+	'env',
+	'sourceDir',
+	'sourceTypelibDir',
+	'libInstallDir',
+	'clientInstallDir',
+)
+
+# some utilities for COM proxies
+def clsidStringToCLSIDDefine(clsidString):
+	"""
+	Converts a CLSID string of the form "{abcdef12-abcd-abcd-abcd-abcdef123456}"
+	Into a c-style struct initializer for initializing a GUID (I.e. "{0xabcdef12,0xabcd,0xabcd,{0xab,0xcd,0xab,0xcd,0xef,0x12,0x34,0x56}}") 
+	"""
+	d=clsidString[1:-1].replace('-','')
+	return "{%s,%s,%s,%s}"%(
+		"0x"+d[0:8],
+		"0x"+d[8:12],
+		"0x"+d[12:16],
+		"{%s}"%(",".join("0x"+d[x:x+2] for x in range(16,32,2)))
+	)
+
+def COMProxyDllBuilder(env,target,source,proxyClsid):
+	"""
+	Builds a COM proxy dll from iid, proxy and dlldata c files generated from an IDL file with MIDL.
+	It provides the needed linker flags, and also embeds a manifest in the dll registering the given proxy CLSID for this dll's class object.
+	"""
+	proxyName=str(target)
+	manifestFile=env.Substfile(
+		target=proxyName+'.manifest',
+		source='COMProxy.manifest.subst', 
+		SUBST_DICT={
+			'%proxyClsid%':proxyClsid,
+			'%proxyName%':proxyName,
+		}
+	)
+	proxyDll=env.SharedLibrary(
+		target=target,
+		source=source,
+		LIBS=['rpcrt4','oleaut32','ole32'],
+		CPPDEFINES=list(env['CPPDEFINES']) + [
+			'WIN32',
+			('PROXY_CLSID_IS',clsidStringToCLSIDDefine(proxyClsid)),
+		],
+		LINKFLAGS=[
+			env['LINKFLAGS'],
+			'/export:DllGetClassObject,private',
+			'/export:DllCanUnloadNow,private',
+			'/export:GetProxyDllInfo,private',
+			'/manifest:embed',
+			'/manifestinput:'+manifestFile[0].path,
+		],
+	)
+	env.Depends(proxyDll,manifestFile)
+	return proxyDll
+env.AddMethod(COMProxyDllBuilder,'COMProxyDll')
+
+# We only support compiling with MSVC 14.2 (2019) or newer
+if not env.get('MSVC_VERSION') or tuple(map(int, env.get('MSVC_VERSION').split("."))) < (14, 2):
+	raise RuntimeError("Visual C++ 14.2 (Visual Studio 2019) or newer not found")
+
+TARGET_ARCH=env['TARGET_ARCH']
+debug=env['nvdaHelperDebugFlags']
+release=env['release']
+signExec=env['signExec'] if env['certFile'] else None
+
+#Some defines and includes for the environment
+env.Append(
+	CPPDEFINES={
+		'UNICODE': None,
+		'_CRT_SECURE_NO_DEPRECATE': None,
+		'LOGLEVEL': '${nvdaHelperLogLevel}',
+		'_WIN32_WINNT': '_WIN32_WINNT_WINBLUE',
+		# NOMINMAX: prevent minwindef.h min/max macro definition, which unexpectedly override developer
+		# expectations
+		'NOMINMAX': None,
+	}
+)
+
+env.Append(CXXFLAGS=['/EHsc'])
+
+env.Append(CPPPATH=[
+	'#/include',
+	'#/include/wil/include',
+	'#/miscDeps/include',
+	Dir('.').abspath
+])
+if TARGET_ARCH == "arm64":
+	subsystem = "/subsystem:windows,6.02"
+else:
+	subsystem = "/subsystem:windows,6.01"
+env.Append(
+	LINKFLAGS=[
+		'/incremental:no',
+		'/WX',
+		subsystem,
+	]
+)
+env.Append(LINKFLAGS='/release') #We always want a checksum in the header
+if TARGET_ARCH == 'x86_64':
+	env.Append(MIDLFLAGS='/x64')
+elif TARGET_ARCH == 'arm64':
+	env.Append(MIDLFLAGS='/arm64')
+else:
+	env.Append(MIDLFLAGS='/win32')
+
+if not release: 
+	env.Append(CCFLAGS=['/Od'])
+else:
+	env.Append(CCFLAGS='/O2')
+	env.Append(CCFLAGS='/GL')
+	env.Append(LINKFLAGS=['/LTCG'])
+
+if 'debugCRT' not in debug:
+	env.Append(CPPDEFINES='NDEBUG')
+
+if 'RTC' in debug:
+	env.Append(CCFLAGS=['/RTCsu'])
+
+
+#We always want debug symbols
+env.Append(PDB='${TARGET}.pdb')
+env.Append(LINKFLAGS='/OPT:REF') #having symbols usually turns this off but we have no need for unused symbols
+
+env.Append(CCFLAGS=[
+	'/std:c++20',
+	'/permissive-',
+	# '/showIncludes': Useful to understand which file causes some other file to be included.
+	# It will output a list of the include files.
+	# The option also displays nested include files, that is, the files
+	# included by the files that you include.
+])
+
+if 'debugCRT' in debug:
+	env.Append(CCFLAGS=['/MTd'])
+else:
+	env.Append(CCFLAGS=['/MT'])
+
+# Don't enable warnings and warnings as errors or analysis to 3rd party code.
+thirdPartyEnv = env.Clone()
+
+env.Append(CCFLAGS=[
+	'/W3',  # warning level 3
+])
+if 'analyze' in debug:
+	env.Append(CCFLAGS=['/analyze'])
+	# Disable: Inconsistent annotation for 'x': this instance has no annotations.
+	# Seems all MIDL-generated code from idl files don't add annotations
+	env.Append(CCFLAGS='/wd28251')
+	# Disable: 'x': unreferenced formal parameter
+	# We use a great deal of hook functions where we have no need for various parameters
+	env.Append(CCFLAGS='/wd4100')
+else:
+	env.Append(CCFLAGS=[
+		'/WX',  # warnings as error, don't do this with analyze, the build stops too early
+	])
+
+Export('thirdPartyEnv')
+Export('env')
+
+acrobatAccessRPCStubs=env.SConscript('acrobatAccess_sconscript')
+Export('acrobatAccessRPCStubs')
+if TARGET_ARCH=='x86':
+	env.Install(sourceTypelibDir,acrobatAccessRPCStubs[0]) #typelib
+
+ia2RPCStubs=env.SConscript('ia2_sconscript')
+Export('ia2RPCStubs')
+if signExec:
+	env.AddPostAction(ia2RPCStubs[0],[signExec])
+env.Install(libInstallDir,ia2RPCStubs[0]) #proxy dll
+if TARGET_ARCH=='x86':
+	env.Install(sourceTypelibDir,ia2RPCStubs[1]) #typelib
+
+iSimpleDomRPCStubs=env.SConscript('ISimpleDOM_sconscript')
+if signExec:
+	env.AddPostAction(iSimpleDomRPCStubs[0],[signExec])
+env.Install(libInstallDir,iSimpleDomRPCStubs[0]) #proxy dll
+if TARGET_ARCH=='x86':
+	env.Install(sourceTypelibDir,iSimpleDomRPCStubs[1]) #typelib
+
+mathPlayerRPCStubs=env.SConscript('mathPlayer_sconscript')
+if TARGET_ARCH=='x86':
+	env.Install(sourceTypelibDir,mathPlayerRPCStubs[0]) #typelib
+
+detoursLib = env.SConscript('detours/sconscript')
+Export('detoursLib')
+
+apiHookObj = env.Object("apiHook","common/apiHook.cpp")
+Export('apiHookObj')
+
+if TARGET_ARCH=='x86':
+	localLib=env.SConscript('local/sconscript')
+	Export('localLib')
+	if signExec:
+		env.AddPostAction(localLib[0],[signExec])
+	env.Install(libInstallDir,localLib)
+	win10localLib=env.SConscript('localWin10/sconscript',)
+	if signExec:
+		env.AddPostAction(win10localLib[0],[signExec])
+	env.Install(libInstallDir,win10localLib)
+	MSUIA_lib_outDir,MSUIA_include_outDir = thirdPartyEnv.SConscript('microsoft-ui-uiautomation/sconscript')
+	Export('MSUIA_lib_outDir')
+	Export('MSUIA_include_outDir')
+	UIARemoteLib=env.SConscript('UIARemote/sconscript')
+	if signExec:
+		env.AddPostAction(UIARemoteLib[0],[signExec])
+	env.Install(libInstallDir,UIARemoteLib)
+
+clientLib=env.SConscript('client/sconscript')
+Export('clientLib')
+if signExec:
+	env.AddPostAction(clientLib[0],[signExec])
+env.Install(clientInstallDir,clientLib)
+
+remoteLib=env.SConscript('remote/sconscript')
+Export('remoteLib')
+if signExec:
+	env.AddPostAction(remoteLib[0],[signExec])
+env.Install(libInstallDir,remoteLib)
+
+if TARGET_ARCH in ('x86_64', 'arm64'):
+	remoteLoaderProgram=env.SConscript('remoteLoader/sconscript')
+	if signExec:
+		env.AddPostAction(remoteLoaderProgram,[signExec])
+	env.Install(libInstallDir,remoteLoaderProgram)
+
+if TARGET_ARCH=='x86':
+	thirdPartyEnv.SConscript('espeak/sconscript')
+	thirdPartyEnv.SConscript('liblouis/sconscript')