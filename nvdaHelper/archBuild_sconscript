# A part of NonVisual Desktop Access (NVDA)
# Copyright (C) 2006-2025 NV Access Limited
# This file may be used under the terms of the GNU General Public License, version 2 or later.
# For more details see: https://www.gnu.org/licenses/gpl-2.0.html

import sysconfig

Import(
	"env",
	"sourceDir",
	"sourceTypelibDir",
	"libInstallDir",
	"clientInstallDir",
)


# some utilities for COM proxies
def clsidStringToCLSIDDefine(clsidString):
	"""
	Converts a CLSID string of the form "{abcdef12-abcd-abcd-abcd-abcdef123456}"
	Into a c-style struct initializer for initializing a GUID (I.e. "{0xabcdef12,0xabcd,0xabcd,{0xab,0xcd,0xab,0xcd,0xef,0x12,0x34,0x56}}")
	"""
	d = clsidString[1:-1].replace("-", "")
	return "{%s,%s,%s,%s}" % (
		"0x" + d[0:8],
		"0x" + d[8:12],
		"0x" + d[12:16],
		"{%s}" % (",".join("0x" + d[x : x + 2] for x in range(16, 32, 2))),
	)


def COMProxyDllBuilder(env, target, source, proxyClsid):
	"""
	Builds a COM proxy dll from iid, proxy and dlldata c files generated from an IDL file with MIDL.
	It provides the needed linker flags, and also embeds a manifest in the dll registering the given proxy CLSID for this dll's class object.
	"""
	proxyName = str(target)
	manifestFile = env.Substfile(
		target=proxyName + ".manifest",
		source="COMProxy.manifest.subst",
		SUBST_DICT={
			"%proxyClsid%": proxyClsid,
			"%proxyName%": proxyName,
		},
	)
	proxyDll = env.SharedLibrary(
		target=target,
		source=source,
		LIBS=["rpcrt4", "oleaut32", "ole32"],
		CPPDEFINES=list(env["CPPDEFINES"])
		+ [
			"WIN32",
			("PROXY_CLSID_IS", clsidStringToCLSIDDefine(proxyClsid)),
		],
		LINKFLAGS=[
			env["LINKFLAGS"],
			"/export:DllGetClassObject,private",
			"/export:DllCanUnloadNow,private",
			"/export:GetProxyDllInfo,private",
			"/manifest:embed",
			"/manifestinput:" + manifestFile[0].path,
		],
	)
	env.Depends(proxyDll, manifestFile)
	return proxyDll


env.AddMethod(COMProxyDllBuilder, "COMProxyDll")

# We only support compiling with MSVC 14.2 (2019) or newer
if not env.get("MSVC_VERSION") or tuple(map(int, env.get("MSVC_VERSION").split("."))) < (14, 2):
	raise RuntimeError("Visual C++ 14.2 (Visual Studio 2019) or newer not found")

PYTHON_PLATFORM = sysconfig.get_platform()
TARGET_ARCH = env["TARGET_ARCH"]


isNVDACoreArch = (
	(PYTHON_PLATFORM == "win32" and TARGET_ARCH == "x86")
	or (PYTHON_PLATFORM == "win-amd64" and TARGET_ARCH == "x86_64")
	or (PYTHON_PLATFORM == "win-arm64" and TARGET_ARCH == "arm64")
)


debug = env["nvdaHelperDebugFlags"]
release = env["release"]
signExec = env["signExec"] if (bool(env["certFile"]) ^ bool(env["apiSigningToken"])) else None

# Some defines and includes for the environment
env.Append(
	CPPDEFINES=[
		"UNICODE",
		"_CRT_SECURE_NO_DEPRECATE",
		("LOGLEVEL", "${nvdaHelperLogLevel}"),
		("_WIN32_WINNT", "_WIN32_WINNT_WIN10"),
		# NOMINMAX: prevent minwindef.h min/max macro definition, which unexpectedly override developer
		# expectations
		"NOMINMAX",
	]
)

env.Append(CXXFLAGS=["/EHsc"])

env.Append(CPPPATH=["#/include", "#/include/wil/include", "#/miscDeps/include", Dir(".").abspath])

# Windows 10
subsystem = "/subsystem:windows,10.00"

env.Append(
	LINKFLAGS=[
		"/incremental:no",
		"/WX",
		subsystem,
		"/release",  # We always want a checksum in the header
	]
)
env.Append(
	ARFLAGS=[
		"/WX",
		subsystem,
	]
)
if TARGET_ARCH == "x86_64":
	env.Append(MIDLFLAGS="/x64")
elif TARGET_ARCH == "arm64":
	env.Append(MIDLFLAGS="/arm64")
else:
	env.Append(MIDLFLAGS="/win32")

if not release:
	env.Append(CCFLAGS=["/Od"])
else:
	env.Append(CCFLAGS="/O2")
	env.Append(CCFLAGS="/GL")
	env.Append(LINKFLAGS=["/LTCG"])
	env.Append(ARFLAGS=["/LTCG"])

if "debugCRT" not in debug:
	env.Append(CPPDEFINES="NDEBUG")

if "RTC" in debug:
	env.Append(CCFLAGS=["/RTCsu"])


# We always want debug symbols
env.Append(PDB="${TARGET}.pdb")
env.Append(
	LINKFLAGS="/OPT:REF"
)  # having symbols usually turns this off but we have no need for unused symbols

env.Append(
	CCFLAGS=[
		"/std:c++20",
		"/permissive-",
		# '/showIncludes': Useful to understand which file causes some other file to be included.
		# It will output a list of the include files.
		# The option also displays nested include files, that is, the files
		# included by the files that you include.
	]
)

if "debugCRT" in debug:
	env.Append(CCFLAGS=["/MTd"])
else:
	env.Append(CCFLAGS=["/MT"])

# Don't enable warnings and warnings as errors or analysis to 3rd party code.
thirdPartyEnv = env.Clone()

env.Append(
	CCFLAGS=[
		"/W3",  # warning level 3
	]
)
if "analyze" in debug:
	env.Append(CCFLAGS=["/analyze"])
	# Disable: Inconsistent annotation for 'x': this instance has no annotations.
	# Seems all MIDL-generated code from idl files don't add annotations
	env.Append(CCFLAGS="/wd28251")
	# Disable: 'x': unreferenced formal parameter
	# We use a great deal of hook functions where we have no need for various parameters
	env.Append(CCFLAGS="/wd4100")
else:
	env.Append(
		CCFLAGS=[
			"/WX",  # warnings as error, don't do this with analyze, the build stops too early
		]
	)

Export("thirdPartyEnv")
Export("env")

acrobatAccessRPCStubs = env.SConscript("acrobatAccess_sconscript")
Export("acrobatAccessRPCStubs")
if isNVDACoreArch:
	env.Install(sourceTypelibDir, acrobatAccessRPCStubs[0])  # typelib

ia2RPCStubs = env.SConscript("ia2_sconscript")
Export("ia2RPCStubs")
if signExec:
	env.AddPostAction(ia2RPCStubs[0], [signExec])
env.Install(libInstallDir, ia2RPCStubs[0])  # proxy dll
if isNVDACoreArch:
	env.Install(sourceTypelibDir, ia2RPCStubs[1])  # typelib

iSimpleDomRPCStubs = env.SConscript("ISimpleDOM_sconscript")
if signExec:
	env.AddPostAction(iSimpleDomRPCStubs[0], [signExec])
env.Install(libInstallDir, iSimpleDomRPCStubs[0])  # proxy dll
if isNVDACoreArch:
	env.Install(sourceTypelibDir, iSimpleDomRPCStubs[1])  # typelib

mathPlayerRPCStubs = env.SConscript("mathPlayer_sconscript")
if isNVDACoreArch:
	env.Install(sourceTypelibDir, mathPlayerRPCStubs[0])  # typelib

detoursLib = env.SConscript("detours/sconscript")
Export("detoursLib")

apiHookObj = env.Object("apiHook", "common/apiHook.cpp")
Export("apiHookObj")

cppjiebaLib = env.SConscript("cppjieba/sconscript")
Export("cppjiebaLib")
env.Install(libInstallDir, cppjiebaLib)

<<<<<<< HEAD
if TARGET_ARCH == "x86":
=======
if isNVDACoreArch:
>>>>>>> 3e495d2c
	localLib = env.SConscript("local/sconscript")
	Export("localLib")
	if signExec:
		env.AddPostAction(localLib[0], [signExec])
	env.Install(libInstallDir, localLib)
	win10localLib = env.SConscript(
		"localWin10/sconscript",
	)
	if signExec:
		env.AddPostAction(win10localLib[0], [signExec])
	env.Install(libInstallDir, win10localLib)
	UIARemoteLib = env.SConscript("UIARemote/sconscript")
	if signExec:
		env.AddPostAction(UIARemoteLib[0], [signExec])
	env.Install(libInstallDir, UIARemoteLib)

clientLib = env.SConscript("client/sconscript")
Export("clientLib")
if signExec:
	env.AddPostAction(clientLib[0], [signExec])
env.Install(clientInstallDir, clientLib)

remoteLib = env.SConscript("remote/sconscript")
Export("remoteLib")
if signExec:
	env.AddPostAction(remoteLib[0], [signExec])
env.Install(libInstallDir, remoteLib)

remoteLoaderProgram = env.SConscript("remoteLoader/sconscript")
if signExec:
	env.AddPostAction(remoteLoaderProgram, [signExec])
env.Install(libInstallDir, remoteLoaderProgram)

if isNVDACoreArch:
	thirdPartyEnv.SConscript("espeak/sconscript")
	thirdPartyEnv.SConscript("liblouis/sconscript")<|MERGE_RESOLUTION|>--- conflicted
+++ resolved
@@ -224,11 +224,7 @@
 Export("cppjiebaLib")
 env.Install(libInstallDir, cppjiebaLib)
 
-<<<<<<< HEAD
-if TARGET_ARCH == "x86":
-=======
-if isNVDACoreArch:
->>>>>>> 3e495d2c
+if isNVDACoreArch:
 	localLib = env.SConscript("local/sconscript")
 	Export("localLib")
 	if signExec:
