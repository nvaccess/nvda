/*
This file is a part of the NVDA project.
URL: http://www.nvda-project.org/
Copyright 2006-2010 NVDA contributers.
    This program is free software: you can redistribute it and/or modify
    it under the terms of the GNU General Public License version 2.0, as published by
    the Free Software Foundation.
    This program is distributed in the hope that it will be useful,
    but WITHOUT ANY WARRANTY; without even the implied warranty of
    MERCHANTABILITY or FITNESS FOR A PARTICULAR PURPOSE.
This license can be found at:
http://www.gnu.org/licenses/old-licenses/gpl-2.0.html
*/

#include <cstdio>
#include <sstream>
#include <rpc.h>
#include <sddl.h>
#include <DbgHelp.h>
#include <remote/nvdaControllerInternal.h>
#include <common/log.h>
<<<<<<< HEAD
#include "vbufRemote.h"
#include "displayModelRemote.h"
#include "NvdaInProcUtils.h"
#include "nvdaControllerInternal.h"
=======
#include <remote/vbufRemote.h>

#ifndef _M_ARM64
	#include <remote/displayModelRemote.h>
#endif //_M_ARM64

#include <remote/NvdaInProcUtils.h>
#include <remote/nvdaControllerInternal.h>
>>>>>>> 53d28b87
#include "rpcSrv.h"

typedef RPC_STATUS(RPC_ENTRY *RpcServerRegisterIf3_functype)(RPC_IF_HANDLE,UUID __RPC_FAR*,RPC_MGR_EPV __RPC_FAR*,unsigned int,unsigned int,unsigned int,RPC_IF_CALLBACK_FN __RPC_FAR*,void __RPC_FAR*);

RPC_IF_HANDLE availableInterfaces[]={
	nvdaInProcUtils_NvdaInProcUtils_v1_0_s_ifspec,
	displayModelRemote_DisplayModel_v1_0_s_ifspec,
	VBufRemote_VBuf_v2_0_s_ifspec,
};

//memory allocation functions

void* __RPC_USER midl_user_allocate(size_t size) {
	return malloc(size);
}

void __RPC_USER midl_user_free(void* p) {
	free(p);
}

HANDLE nvdaUnregisteredEvent=NULL;
RPC_BINDING_VECTOR* bindingVector;
UUID nvdaInprocUuid;

RPC_STATUS rpcSrv_initialize() {
	nvdaUnregisteredEvent=CreateEvent(NULL,TRUE,true,NULL);
	RPC_STATUS status;
	//Set the protocol
	status=RpcServerUseProtseq((RPC_WSTR)L"ncalrpc",RPC_C_PROTSEQ_MAX_REQS_DEFAULT,NULL);
	//We can ignore the error where the endpoint is already set
	if(status!=RPC_S_OK&&status!=RPC_S_DUPLICATE_ENDPOINT) {
		LOG_ERROR(L"Unable to use RPC endPoint. RPC error "<<status); 
		return status;
	}
	if((status=RpcServerInqBindings(&bindingVector))!=RPC_S_OK) {
		LOG_ERROR(L"RpcServerInqBindings failed with status "<<status);
		return status;
	}
	UuidCreate(&nvdaInprocUuid);
	UUID_VECTOR nvdaInprocUuidVector={1,&nvdaInprocUuid};
	//Register the interfaces
	for(int i=0;i<ARRAYSIZE(availableInterfaces);++i) {
		if((status=RpcServerRegisterIfEx(availableInterfaces[i],NULL,NULL,RPC_IF_AUTOLISTEN,RPC_C_LISTEN_MAX_CALLS_DEFAULT,NULL))!=RPC_S_OK) {
			LOG_ERROR(L"RpcServerRegisterIfEx for interface at index "<<i<<L" failed with status "<<status);
			continue;
		}
		if((status=RpcEpRegister(availableInterfaces[i],bindingVector,&nvdaInprocUuidVector,(RPC_WSTR)L"NVDAHelperRemote interface"))!=RPC_S_OK) {
			LOG_ERROR(L"RpcEpRegister failed for interface at index "<<i<<L" with status "<<status);
			continue;
		}
	}
	RPC_WSTR uuidString;
	UuidToString(&nvdaInprocUuid,&uuidString);
	RpcBindingSetObject(nvdaControllerInternalBindingHandle,&nvdaInprocUuid);
	if((status=nvdaControllerInternal_requestRegistration((wchar_t*)uuidString))!=RPC_S_OK) {
		LOG_ERROR(L"nvdaControllerInternal_requestRegistration failed with status "<<status);
	}
	RpcStringFree(&uuidString);
	return status;
}

void rpcSrv_terminate() {
	RPC_STATUS status;
	CloseHandle(nvdaUnregisteredEvent);
	nvdaUnregisteredEvent=NULL;
	UUID_VECTOR nvdaInprocUuidVector={1,&nvdaInprocUuid};
	for(int i=0;i<ARRAYSIZE(availableInterfaces);++i) {
		if((status=RpcEpUnregister(availableInterfaces[i],bindingVector,&nvdaInprocUuidVector))!=RPC_S_OK) {
			LOG_ERROR(L"RpcEpUnregister failed for interface at index "<<i<<L" with status "<<status);
		}
		if((status=RpcServerUnregisterIfEx(availableInterfaces[i],NULL,1))!=RPC_S_OK) {
			LOG_ERROR(L"RpcServerUnregisterIfEx for interface at index "<<i<<L" failed with status "<<status);
		}
	}
	RpcBindingVectorFree(&bindingVector);
}

error_status_t nvdaInProcUtils_registerNVDAProcess(handle_t bindingHandle, nvdaRegistrationHandle_t* registrationHandle) {
	ResetEvent(nvdaUnregisteredEvent);
	*registrationHandle=&nvdaUnregisteredEvent;
	return RPC_S_OK;
}

error_status_t nvdaInProcUtils_unregisterNVDAProcess(nvdaRegistrationHandle_t* registrationHandle) {
	SetEvent(nvdaUnregisteredEvent);
	*registrationHandle=NULL;
	return RPC_S_OK;
}

void __RPC_USER nvdaRegistrationHandle_t_rundown(nvdaRegistrationHandle_t registrationHandle) {
	nvdaInProcUtils_unregisterNVDAProcess(&registrationHandle);
}

error_status_t nvdaInProcUtils_getActiveObject(handle_t bindingHandle, const wchar_t* progid, IUnknown** ppUnknown) {
	if(!progid) {
		LOG_DEBUGWARNING(L"NULL progid");
		return E_FAIL;
	}
	IID clsid;
	HRESULT res=CLSIDFromString(progid,&clsid);
	if(res!=NOERROR) {
		LOG_DEBUGWARNING(L"CLSIDFromString for "<<progid<<L" returned "<<res);
		return res;
	}
	return GetActiveObject(clsid,NULL,ppUnknown);
}

std::wstring minidumpPath;

LONG WINAPI crashHandler(LPEXCEPTION_POINTERS exceptionInfo) {
	HANDLE mdf = CreateFile(minidumpPath.c_str(), GENERIC_WRITE, 0, NULL,
		CREATE_ALWAYS, FILE_ATTRIBUTE_NORMAL, NULL);
	if (mdf == INVALID_HANDLE_VALUE)
		return EXCEPTION_CONTINUE_SEARCH;
	MINIDUMP_EXCEPTION_INFORMATION mdExc;
	mdExc.ThreadId = GetCurrentThreadId();
	mdExc.ExceptionPointers = exceptionInfo;
	mdExc.ClientPointers = FALSE;
	MiniDumpWriteDump(
		GetCurrentProcess(), GetCurrentProcessId(),
		mdf,
		MiniDumpNormal,
		&mdExc, NULL, NULL);
	CloseHandle(mdf);
	return EXCEPTION_CONTINUE_SEARCH;
}

error_status_t nvdaInProcUtils_dumpOnCrash(handle_t bindingHandle, const wchar_t* path) {
	if (!path)
		return E_FAIL;
	minidumpPath = path;
	SetUnhandledExceptionFilter(crashHandler);
	return S_OK;
}
<|MERGE_RESOLUTION|>--- conflicted
+++ resolved
@@ -1,170 +1,159 @@
-/*
-This file is a part of the NVDA project.
-URL: http://www.nvda-project.org/
-Copyright 2006-2010 NVDA contributers.
-    This program is free software: you can redistribute it and/or modify
-    it under the terms of the GNU General Public License version 2.0, as published by
-    the Free Software Foundation.
-    This program is distributed in the hope that it will be useful,
-    but WITHOUT ANY WARRANTY; without even the implied warranty of
-    MERCHANTABILITY or FITNESS FOR A PARTICULAR PURPOSE.
-This license can be found at:
-http://www.gnu.org/licenses/old-licenses/gpl-2.0.html
-*/
-
-#include <cstdio>
-#include <sstream>
-#include <rpc.h>
-#include <sddl.h>
-#include <DbgHelp.h>
-#include <remote/nvdaControllerInternal.h>
-#include <common/log.h>
-<<<<<<< HEAD
-#include "vbufRemote.h"
-#include "displayModelRemote.h"
-#include "NvdaInProcUtils.h"
-#include "nvdaControllerInternal.h"
-=======
-#include <remote/vbufRemote.h>
-
-#ifndef _M_ARM64
-	#include <remote/displayModelRemote.h>
-#endif //_M_ARM64
-
-#include <remote/NvdaInProcUtils.h>
-#include <remote/nvdaControllerInternal.h>
->>>>>>> 53d28b87
-#include "rpcSrv.h"
-
-typedef RPC_STATUS(RPC_ENTRY *RpcServerRegisterIf3_functype)(RPC_IF_HANDLE,UUID __RPC_FAR*,RPC_MGR_EPV __RPC_FAR*,unsigned int,unsigned int,unsigned int,RPC_IF_CALLBACK_FN __RPC_FAR*,void __RPC_FAR*);
-
-RPC_IF_HANDLE availableInterfaces[]={
-	nvdaInProcUtils_NvdaInProcUtils_v1_0_s_ifspec,
-	displayModelRemote_DisplayModel_v1_0_s_ifspec,
-	VBufRemote_VBuf_v2_0_s_ifspec,
-};
-
-//memory allocation functions
-
-void* __RPC_USER midl_user_allocate(size_t size) {
-	return malloc(size);
-}
-
-void __RPC_USER midl_user_free(void* p) {
-	free(p);
-}
-
-HANDLE nvdaUnregisteredEvent=NULL;
-RPC_BINDING_VECTOR* bindingVector;
-UUID nvdaInprocUuid;
-
-RPC_STATUS rpcSrv_initialize() {
-	nvdaUnregisteredEvent=CreateEvent(NULL,TRUE,true,NULL);
-	RPC_STATUS status;
-	//Set the protocol
-	status=RpcServerUseProtseq((RPC_WSTR)L"ncalrpc",RPC_C_PROTSEQ_MAX_REQS_DEFAULT,NULL);
-	//We can ignore the error where the endpoint is already set
-	if(status!=RPC_S_OK&&status!=RPC_S_DUPLICATE_ENDPOINT) {
-		LOG_ERROR(L"Unable to use RPC endPoint. RPC error "<<status); 
-		return status;
-	}
-	if((status=RpcServerInqBindings(&bindingVector))!=RPC_S_OK) {
-		LOG_ERROR(L"RpcServerInqBindings failed with status "<<status);
-		return status;
-	}
-	UuidCreate(&nvdaInprocUuid);
-	UUID_VECTOR nvdaInprocUuidVector={1,&nvdaInprocUuid};
-	//Register the interfaces
-	for(int i=0;i<ARRAYSIZE(availableInterfaces);++i) {
-		if((status=RpcServerRegisterIfEx(availableInterfaces[i],NULL,NULL,RPC_IF_AUTOLISTEN,RPC_C_LISTEN_MAX_CALLS_DEFAULT,NULL))!=RPC_S_OK) {
-			LOG_ERROR(L"RpcServerRegisterIfEx for interface at index "<<i<<L" failed with status "<<status);
-			continue;
-		}
-		if((status=RpcEpRegister(availableInterfaces[i],bindingVector,&nvdaInprocUuidVector,(RPC_WSTR)L"NVDAHelperRemote interface"))!=RPC_S_OK) {
-			LOG_ERROR(L"RpcEpRegister failed for interface at index "<<i<<L" with status "<<status);
-			continue;
-		}
-	}
-	RPC_WSTR uuidString;
-	UuidToString(&nvdaInprocUuid,&uuidString);
-	RpcBindingSetObject(nvdaControllerInternalBindingHandle,&nvdaInprocUuid);
-	if((status=nvdaControllerInternal_requestRegistration((wchar_t*)uuidString))!=RPC_S_OK) {
-		LOG_ERROR(L"nvdaControllerInternal_requestRegistration failed with status "<<status);
-	}
-	RpcStringFree(&uuidString);
-	return status;
-}
-
-void rpcSrv_terminate() {
-	RPC_STATUS status;
-	CloseHandle(nvdaUnregisteredEvent);
-	nvdaUnregisteredEvent=NULL;
-	UUID_VECTOR nvdaInprocUuidVector={1,&nvdaInprocUuid};
-	for(int i=0;i<ARRAYSIZE(availableInterfaces);++i) {
-		if((status=RpcEpUnregister(availableInterfaces[i],bindingVector,&nvdaInprocUuidVector))!=RPC_S_OK) {
-			LOG_ERROR(L"RpcEpUnregister failed for interface at index "<<i<<L" with status "<<status);
-		}
-		if((status=RpcServerUnregisterIfEx(availableInterfaces[i],NULL,1))!=RPC_S_OK) {
-			LOG_ERROR(L"RpcServerUnregisterIfEx for interface at index "<<i<<L" failed with status "<<status);
-		}
-	}
-	RpcBindingVectorFree(&bindingVector);
-}
-
-error_status_t nvdaInProcUtils_registerNVDAProcess(handle_t bindingHandle, nvdaRegistrationHandle_t* registrationHandle) {
-	ResetEvent(nvdaUnregisteredEvent);
-	*registrationHandle=&nvdaUnregisteredEvent;
-	return RPC_S_OK;
-}
-
-error_status_t nvdaInProcUtils_unregisterNVDAProcess(nvdaRegistrationHandle_t* registrationHandle) {
-	SetEvent(nvdaUnregisteredEvent);
-	*registrationHandle=NULL;
-	return RPC_S_OK;
-}
-
-void __RPC_USER nvdaRegistrationHandle_t_rundown(nvdaRegistrationHandle_t registrationHandle) {
-	nvdaInProcUtils_unregisterNVDAProcess(&registrationHandle);
-}
-
-error_status_t nvdaInProcUtils_getActiveObject(handle_t bindingHandle, const wchar_t* progid, IUnknown** ppUnknown) {
-	if(!progid) {
-		LOG_DEBUGWARNING(L"NULL progid");
-		return E_FAIL;
-	}
-	IID clsid;
-	HRESULT res=CLSIDFromString(progid,&clsid);
-	if(res!=NOERROR) {
-		LOG_DEBUGWARNING(L"CLSIDFromString for "<<progid<<L" returned "<<res);
-		return res;
-	}
-	return GetActiveObject(clsid,NULL,ppUnknown);
-}
-
-std::wstring minidumpPath;
-
-LONG WINAPI crashHandler(LPEXCEPTION_POINTERS exceptionInfo) {
-	HANDLE mdf = CreateFile(minidumpPath.c_str(), GENERIC_WRITE, 0, NULL,
-		CREATE_ALWAYS, FILE_ATTRIBUTE_NORMAL, NULL);
-	if (mdf == INVALID_HANDLE_VALUE)
-		return EXCEPTION_CONTINUE_SEARCH;
-	MINIDUMP_EXCEPTION_INFORMATION mdExc;
-	mdExc.ThreadId = GetCurrentThreadId();
-	mdExc.ExceptionPointers = exceptionInfo;
-	mdExc.ClientPointers = FALSE;
-	MiniDumpWriteDump(
-		GetCurrentProcess(), GetCurrentProcessId(),
-		mdf,
-		MiniDumpNormal,
-		&mdExc, NULL, NULL);
-	CloseHandle(mdf);
-	return EXCEPTION_CONTINUE_SEARCH;
-}
-
-error_status_t nvdaInProcUtils_dumpOnCrash(handle_t bindingHandle, const wchar_t* path) {
-	if (!path)
-		return E_FAIL;
-	minidumpPath = path;
-	SetUnhandledExceptionFilter(crashHandler);
-	return S_OK;
-}
+/*
+This file is a part of the NVDA project.
+URL: http://www.nvda-project.org/
+Copyright 2006-2010 NVDA contributers.
+    This program is free software: you can redistribute it and/or modify
+    it under the terms of the GNU General Public License version 2.0, as published by
+    the Free Software Foundation.
+    This program is distributed in the hope that it will be useful,
+    but WITHOUT ANY WARRANTY; without even the implied warranty of
+    MERCHANTABILITY or FITNESS FOR A PARTICULAR PURPOSE.
+This license can be found at:
+http://www.gnu.org/licenses/old-licenses/gpl-2.0.html
+*/
+
+#include <cstdio>
+#include <sstream>
+#include <rpc.h>
+#include <sddl.h>
+#include <DbgHelp.h>
+#include <remote/nvdaControllerInternal.h>
+#include <common/log.h>
+#include <remote/vbufRemote.h>
+#include <remote/displayModelRemote.h>
+#include <remote/NvdaInProcUtils.h>
+#include <remote/nvdaControllerInternal.h>
+#include "rpcSrv.h"
+
+typedef RPC_STATUS(RPC_ENTRY *RpcServerRegisterIf3_functype)(RPC_IF_HANDLE,UUID __RPC_FAR*,RPC_MGR_EPV __RPC_FAR*,unsigned int,unsigned int,unsigned int,RPC_IF_CALLBACK_FN __RPC_FAR*,void __RPC_FAR*);
+
+RPC_IF_HANDLE availableInterfaces[]={
+	nvdaInProcUtils_NvdaInProcUtils_v1_0_s_ifspec,
+	displayModelRemote_DisplayModel_v1_0_s_ifspec,
+	VBufRemote_VBuf_v2_0_s_ifspec,
+};
+
+//memory allocation functions
+
+void* __RPC_USER midl_user_allocate(size_t size) {
+	return malloc(size);
+}
+
+void __RPC_USER midl_user_free(void* p) {
+	free(p);
+}
+
+HANDLE nvdaUnregisteredEvent=NULL;
+RPC_BINDING_VECTOR* bindingVector;
+UUID nvdaInprocUuid;
+
+RPC_STATUS rpcSrv_initialize() {
+	nvdaUnregisteredEvent=CreateEvent(NULL,TRUE,true,NULL);
+	RPC_STATUS status;
+	//Set the protocol
+	status=RpcServerUseProtseq((RPC_WSTR)L"ncalrpc",RPC_C_PROTSEQ_MAX_REQS_DEFAULT,NULL);
+	//We can ignore the error where the endpoint is already set
+	if(status!=RPC_S_OK&&status!=RPC_S_DUPLICATE_ENDPOINT) {
+		LOG_ERROR(L"Unable to use RPC endPoint. RPC error "<<status); 
+		return status;
+	}
+	if((status=RpcServerInqBindings(&bindingVector))!=RPC_S_OK) {
+		LOG_ERROR(L"RpcServerInqBindings failed with status "<<status);
+		return status;
+	}
+	UuidCreate(&nvdaInprocUuid);
+	UUID_VECTOR nvdaInprocUuidVector={1,&nvdaInprocUuid};
+	//Register the interfaces
+	for(int i=0;i<ARRAYSIZE(availableInterfaces);++i) {
+		if((status=RpcServerRegisterIfEx(availableInterfaces[i],NULL,NULL,RPC_IF_AUTOLISTEN,RPC_C_LISTEN_MAX_CALLS_DEFAULT,NULL))!=RPC_S_OK) {
+			LOG_ERROR(L"RpcServerRegisterIfEx for interface at index "<<i<<L" failed with status "<<status);
+			continue;
+		}
+		if((status=RpcEpRegister(availableInterfaces[i],bindingVector,&nvdaInprocUuidVector,(RPC_WSTR)L"NVDAHelperRemote interface"))!=RPC_S_OK) {
+			LOG_ERROR(L"RpcEpRegister failed for interface at index "<<i<<L" with status "<<status);
+			continue;
+		}
+	}
+	RPC_WSTR uuidString;
+	UuidToString(&nvdaInprocUuid,&uuidString);
+	RpcBindingSetObject(nvdaControllerInternalBindingHandle,&nvdaInprocUuid);
+	if((status=nvdaControllerInternal_requestRegistration((wchar_t*)uuidString))!=RPC_S_OK) {
+		LOG_ERROR(L"nvdaControllerInternal_requestRegistration failed with status "<<status);
+	}
+	RpcStringFree(&uuidString);
+	return status;
+}
+
+void rpcSrv_terminate() {
+	RPC_STATUS status;
+	CloseHandle(nvdaUnregisteredEvent);
+	nvdaUnregisteredEvent=NULL;
+	UUID_VECTOR nvdaInprocUuidVector={1,&nvdaInprocUuid};
+	for(int i=0;i<ARRAYSIZE(availableInterfaces);++i) {
+		if((status=RpcEpUnregister(availableInterfaces[i],bindingVector,&nvdaInprocUuidVector))!=RPC_S_OK) {
+			LOG_ERROR(L"RpcEpUnregister failed for interface at index "<<i<<L" with status "<<status);
+		}
+		if((status=RpcServerUnregisterIfEx(availableInterfaces[i],NULL,1))!=RPC_S_OK) {
+			LOG_ERROR(L"RpcServerUnregisterIfEx for interface at index "<<i<<L" failed with status "<<status);
+		}
+	}
+	RpcBindingVectorFree(&bindingVector);
+}
+
+error_status_t nvdaInProcUtils_registerNVDAProcess(handle_t bindingHandle, nvdaRegistrationHandle_t* registrationHandle) {
+	ResetEvent(nvdaUnregisteredEvent);
+	*registrationHandle=&nvdaUnregisteredEvent;
+	return RPC_S_OK;
+}
+
+error_status_t nvdaInProcUtils_unregisterNVDAProcess(nvdaRegistrationHandle_t* registrationHandle) {
+	SetEvent(nvdaUnregisteredEvent);
+	*registrationHandle=NULL;
+	return RPC_S_OK;
+}
+
+void __RPC_USER nvdaRegistrationHandle_t_rundown(nvdaRegistrationHandle_t registrationHandle) {
+	nvdaInProcUtils_unregisterNVDAProcess(&registrationHandle);
+}
+
+error_status_t nvdaInProcUtils_getActiveObject(handle_t bindingHandle, const wchar_t* progid, IUnknown** ppUnknown) {
+	if(!progid) {
+		LOG_DEBUGWARNING(L"NULL progid");
+		return E_FAIL;
+	}
+	IID clsid;
+	HRESULT res=CLSIDFromString(progid,&clsid);
+	if(res!=NOERROR) {
+		LOG_DEBUGWARNING(L"CLSIDFromString for "<<progid<<L" returned "<<res);
+		return res;
+	}
+	return GetActiveObject(clsid,NULL,ppUnknown);
+}
+
+std::wstring minidumpPath;
+
+LONG WINAPI crashHandler(LPEXCEPTION_POINTERS exceptionInfo) {
+	HANDLE mdf = CreateFile(minidumpPath.c_str(), GENERIC_WRITE, 0, NULL,
+		CREATE_ALWAYS, FILE_ATTRIBUTE_NORMAL, NULL);
+	if (mdf == INVALID_HANDLE_VALUE)
+		return EXCEPTION_CONTINUE_SEARCH;
+	MINIDUMP_EXCEPTION_INFORMATION mdExc;
+	mdExc.ThreadId = GetCurrentThreadId();
+	mdExc.ExceptionPointers = exceptionInfo;
+	mdExc.ClientPointers = FALSE;
+	MiniDumpWriteDump(
+		GetCurrentProcess(), GetCurrentProcessId(),
+		mdf,
+		MiniDumpNormal,
+		&mdExc, NULL, NULL);
+	CloseHandle(mdf);
+	return EXCEPTION_CONTINUE_SEARCH;
+}
+
+error_status_t nvdaInProcUtils_dumpOnCrash(handle_t bindingHandle, const wchar_t* path) {
+	if (!path)
+		return E_FAIL;
+	minidumpPath = path;
+	SetUnhandledExceptionFilter(crashHandler);
+	return S_OK;
+}