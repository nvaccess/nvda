/*
This file is a part of the NVDA project.
URL: http://www.nvda-project.org/
Copyright 2006-2010 NVDA contributers.
    This program is free software: you can redistribute it and/or modify
    it under the terms of the GNU General Public License version 2.0, as published by
    the Free Software Foundation.
    This program is distributed in the hope that it will be useful,
    but WITHOUT ANY WARRANTY; without even the implied warranty of
    MERCHANTABILITY or FITNESS FOR A PARTICULAR PURPOSE.
This license can be found at:
http://www.gnu.org/licenses/old-licenses/gpl-2.0.html
*/

#define WIN32_LEAN_AND_MEAN

#include <sstream>
#include <vector>
#include <comdef.h>
#include <windows.h>
#include <oleacc.h>
#include <common/xml.h>
#include <common/log.h>
#include <optional>
#include "nvdaHelperRemote.h"
#include "nvdaInProcUtils.h"
#include "nvdaInProcUtils.h"
#include <remote/WinWord/Constants.h>
#include <remote/WinWord/Fields.h>
#include "winword.h"

using namespace std;

// See https://github.com/nvaccess/nvda/wiki/Using-COM-with-NVDA-and-Microsoft-Word
constexpr int formatConfig_reportFontName = 0x1;
constexpr int formatConfig_reportFontSize = 0x2;
constexpr int formatConfig_reportFontAttributes = 0x4;
constexpr int formatConfig_reportColor = 0x8;
constexpr int formatConfig_reportAlignment = 0x10;
constexpr int formatConfig_reportStyle = 0x20;
constexpr int formatConfig_reportSpellingErrors = 0x40;
constexpr int formatConfig_reportPage = 0x80;
constexpr int formatConfig_reportLineNumber = 0x100;
constexpr int formatConfig_reportTables = 0x200;
constexpr int formatConfig_reportLists = 0x400;
constexpr int formatConfig_reportLinks = 0x800;
constexpr int formatConfig_reportComments = 0x1000;
constexpr int formatConfig_reportHeadings = 0x2000;
constexpr int formatConfig_reportLanguage = 0x4000;
constexpr int formatConfig_reportRevisions = 0x8000;
constexpr int formatConfig_reportParagraphIndentation = 0x10000;
constexpr int formatConfig_includeLayoutTables = 0x20000;
constexpr int formatConfig_reportLineSpacing = 0x40000;
<<<<<<< HEAD
constexpr int formatConfig_reportGraphics = 0x80000;
=======
constexpr int formatConfig_reportSuperscriptsAndSubscripts = 0x80000;
>>>>>>> 6a573cd9

constexpr int formatConfig_fontFlags =(formatConfig_reportFontName|formatConfig_reportFontSize|formatConfig_reportFontAttributes|formatConfig_reportColor|formatConfig_reportSuperscriptsAndSubscripts);
constexpr int formatConfig_initialFormatFlags =(formatConfig_reportPage|formatConfig_reportLineNumber|formatConfig_reportTables|formatConfig_reportHeadings|formatConfig_includeLayoutTables);

constexpr wchar_t PAGE_BREAK_VALUE = L'\x0c';
constexpr wchar_t COLUMN_BREAK_VALUE = L'\x0e';

// A class that disables MS Word screen updating while it is alive. 
class ScreenUpdatingDisabler {
	private:
	IDispatchPtr pDispatchApplication {nullptr};

	public:
	ScreenUpdatingDisabler(IDispatch* arg_pDispatchApplication) {
		if(!arg_pDispatchApplication) {
			LOG_ERROR(L"Null application given");
			return;
		}
		HRESULT res=_com_dispatch_raw_propput(arg_pDispatchApplication,wdDISPID_APPLICATION_SCREENUPDATING,VT_BOOL,false);
		if(res!=S_OK) {
			LOG_WARNING(L"application.screenUpdating false failed with code "<<res);
			return;
		}
		pDispatchApplication=arg_pDispatchApplication;
	}

	~ScreenUpdatingDisabler() {
		if(!pDispatchApplication) return;
		HRESULT res=_com_dispatch_raw_propput(pDispatchApplication,wdDISPID_APPLICATION_SCREENUPDATING,VT_BOOL,true);
		if(res!=S_OK) {
			LOG_WARNING(L"application.screenUpdating true failed with code "<<res);
		}
	}

};

UINT wm_winword_expandToLine=0;
typedef struct {
	int offset;
	int lineStart;
	int lineEnd;
} winword_expandToLine_args;
void winword_expandToLine_helper(HWND hwnd, winword_expandToLine_args* args) {
	//Fetch all needed objects
	IDispatchPtr pDispatchWindow=NULL;
	if(AccessibleObjectFromWindow(hwnd,OBJID_NATIVEOM,IID_IDispatch,(void**)&pDispatchWindow)!=S_OK||!pDispatchWindow) {
		LOG_DEBUGWARNING(L"AccessibleObjectFromWindow failed");
		return;
	}
	IDispatchPtr pDispatchApplication=nullptr;
	if(_com_dispatch_raw_propget(pDispatchWindow,wdDISPID_WINDOW_APPLICATION,VT_DISPATCH,&pDispatchApplication)!=S_OK||!pDispatchApplication) {
		LOG_DEBUGWARNING(L"window.application failed");
		return;
	}
	// Disable screen updating until the end of this scope
	ScreenUpdatingDisabler sud{pDispatchApplication};
	IDispatchPtr pDispatchSelection=nullptr;
	if(_com_dispatch_raw_propget(pDispatchWindow,wdDISPID_WINDOW_SELECTION,VT_DISPATCH,&pDispatchSelection)!=S_OK||!pDispatchSelection) {
		LOG_DEBUGWARNING(L"application.selection failed");
		return;
	}
	BOOL startWasActive=false;
	if(_com_dispatch_raw_propget(pDispatchSelection,wdDISPID_SELECTION_STARTISACTIVE,VT_BOOL,&startWasActive)!=S_OK) {
		LOG_DEBUGWARNING(L"selection.StartIsActive failed");
	}
	IDispatch* pDispatchOldSelRange=NULL;
	if(_com_dispatch_raw_propget(pDispatchSelection,wdDISPID_SELECTION_RANGE,VT_DISPATCH,&pDispatchOldSelRange)!=S_OK||!pDispatchOldSelRange) {
		LOG_DEBUGWARNING(L"selection.range failed");
		return;
	}
	//Move the selection to the given range
	_com_dispatch_raw_method(pDispatchSelection,wdDISPID_SELECTION_SETRANGE,DISPATCH_METHOD,VT_EMPTY,NULL,L"\x0003\x0003",args->offset,args->offset);
	//Expand the selection to the line
	// #3421: Expand and or extending selection cannot be used due to MS Word bugs on the last line in a table cell, or the first/last line of a table of contents, selecting would select the entire object.
	// Therefore do it in two steps
	bool lineError=false;
	if(_com_dispatch_raw_method(pDispatchSelection,wdDISPID_SELECTION_STARTOF,DISPATCH_METHOD,VT_EMPTY,NULL,L"\x0003\x0003",wdLine,0)!=S_OK) {
		lineError=true;
	} else {
		_com_dispatch_raw_propget(pDispatchSelection,wdDISPID_RANGE_START,VT_I4,&(args->lineStart));
		if(_com_dispatch_raw_method(pDispatchSelection,wdDISPID_SELECTION_ENDOF,DISPATCH_METHOD,VT_EMPTY,NULL,L"\x0003\x0003",wdLine,0)!=S_OK) {
			lineError=true;
		} else {
			_com_dispatch_raw_propget(pDispatchSelection,wdDISPID_RANGE_END,VT_I4,&(args->lineEnd));
		}
		// the endOf method has a bug where IPAtEndOfLine gets stuck as true on wrapped lines
		// So reset the selection to the start of the document to force it to False
		_com_dispatch_raw_method(pDispatchSelection,wdDISPID_SELECTION_SETRANGE,DISPATCH_METHOD,VT_EMPTY,NULL,L"\x0003\x0003",0,0);
	}
	// Fall back to the older expand if there was an error getting line bounds
	if(lineError) {
		_com_dispatch_raw_method(pDispatchSelection,wdDISPID_SELECTION_SETRANGE,DISPATCH_METHOD,VT_EMPTY,NULL,L"\x0003\x0003",args->offset,args->offset);
		_com_dispatch_raw_method(pDispatchSelection,wdDISPID_RANGE_EXPAND,DISPATCH_METHOD,VT_EMPTY,NULL,L"\x0003",wdLine);
		_com_dispatch_raw_propget(pDispatchSelection,wdDISPID_RANGE_START,VT_I4,&(args->lineStart));
		_com_dispatch_raw_propget(pDispatchSelection,wdDISPID_RANGE_END,VT_I4,&(args->lineEnd));
	}
	if(args->lineStart>=args->lineEnd) {
		args->lineStart=args->offset;
		args->lineEnd=args->offset+1;
	}
	//Move the selection back to its original location
	_com_dispatch_raw_method(pDispatchOldSelRange,wdDISPID_RANGE_SELECT,DISPATCH_METHOD,VT_EMPTY,NULL,NULL);
	//Restore the old selection direction
	_com_dispatch_raw_propput(pDispatchSelection,wdDISPID_SELECTION_STARTISACTIVE,VT_BOOL,startWasActive);
}

BOOL generateFormFieldXML(IDispatch* pDispatchRange, IDispatchPtr pDispatchRangeExpandedToParagraph, wostringstream& XMLStream, int& chunkEnd) {
	IDispatchPtr pDispatchRange2=pDispatchRangeExpandedToParagraph;
	BOOL foundFormField=false;
	IDispatchPtr pDispatchFormFields=NULL;
	_com_dispatch_raw_propget(pDispatchRange2,wdDISPID_RANGE_FORMFIELDS,VT_DISPATCH,&pDispatchFormFields);
	if(pDispatchFormFields) for(int count=1;!foundFormField&&count<100;++count) {
		IDispatchPtr pDispatchFormField=NULL;
		if(_com_dispatch_raw_method(pDispatchFormFields,wdDISPID_FORMFIELDS_ITEM,DISPATCH_METHOD,VT_DISPATCH,&pDispatchFormField,L"\x0003",count)!=S_OK||!pDispatchFormField) {
			break;
		}
		IDispatchPtr pDispatchFormFieldRange=NULL;
		if(_com_dispatch_raw_propget(pDispatchFormField,wdDISPID_FORMFIELD_RANGE,VT_DISPATCH,&pDispatchFormFieldRange)!=S_OK||!pDispatchFormFieldRange) {
			break;
		}
		if(_com_dispatch_raw_method(pDispatchRange,wdDISPID_RANGE_INRANGE,DISPATCH_METHOD,VT_BOOL,&foundFormField,L"\x0009",pDispatchFormFieldRange)!=S_OK||!foundFormField) {
			continue;
		}
		long fieldType=-1;
		_com_dispatch_raw_propget(pDispatchFormField,wdDISPID_FORMFIELD_TYPE,VT_I4,&fieldType);
		BSTR fieldResult=NULL;
		_com_dispatch_raw_propget(pDispatchFormField,wdDISPID_FORMFIELD_RESULT,VT_BSTR,&fieldResult);
		BSTR fieldStatusText=NULL;
		_com_dispatch_raw_propget(pDispatchFormField,wdDISPID_FORMFIELD_STATUSTEXT,VT_BSTR,&fieldStatusText);
		XMLStream<<L"<control wdFieldType=\""<<fieldType<<L"\" wdFieldResult=\""<<(fieldResult?fieldResult:L"")<<L"\" wdFieldStatusText=\""<<(fieldStatusText?fieldStatusText:L"")<<L"\">";
		if(fieldResult) SysFreeString(fieldResult);
		if(fieldStatusText) SysFreeString(fieldStatusText);
		_com_dispatch_raw_propget(pDispatchFormFieldRange,wdDISPID_RANGE_END,VT_I4,&chunkEnd);
		_com_dispatch_raw_propput(pDispatchRange,wdDISPID_RANGE_END,VT_I4,chunkEnd);
		break;
	}
	if(foundFormField) return true;
	IDispatchPtr pDispatchContentControls=NULL;
	_com_dispatch_raw_propget(pDispatchRange2,wdDISPID_RANGE_CONTENTCONTROLS,VT_DISPATCH,&pDispatchContentControls);
	if(pDispatchContentControls)for(int count=1;!foundFormField&&count<100;++count) {
		IDispatchPtr pDispatchContentControl=NULL;
		if(_com_dispatch_raw_method(pDispatchContentControls,wdDISPID_CONTENTCONTROLS_ITEM,DISPATCH_METHOD,VT_DISPATCH,&pDispatchContentControl,L"\x0003",count)!=S_OK||!pDispatchContentControl) {
			break;
		}
		IDispatchPtr pDispatchContentControlRange=NULL;
		if(_com_dispatch_raw_propget(pDispatchContentControl,wdDISPID_CONTENTCONTROL_RANGE,VT_DISPATCH,&pDispatchContentControlRange)!=S_OK||!pDispatchContentControlRange) {
			break;
		}
		if(_com_dispatch_raw_method(pDispatchRange,wdDISPID_RANGE_INRANGE,DISPATCH_METHOD,VT_BOOL,&foundFormField,L"\x0009",pDispatchContentControlRange)!=S_OK||!foundFormField) {
			continue;
		}
		long fieldType=-1;
		_com_dispatch_raw_propget(pDispatchContentControl,wdDISPID_CONTENTCONTROL_TYPE,VT_I4,&fieldType);
		BOOL fieldChecked=false;
		_com_dispatch_raw_propget(pDispatchContentControl,wdDISPID_CONTENTCONTROL_CHECKED,VT_BOOL,&fieldChecked);
		BSTR fieldTitle=NULL;
		_com_dispatch_raw_propget(pDispatchContentControl,wdDISPID_CONTENTCONTROL_TITLE,VT_BSTR,&fieldTitle);
		XMLStream<<L"<control wdContentControlType=\""<<fieldType<<L"\" wdContentControlChecked=\""<<fieldChecked<<L"\" wdContentControlTitle=\""<<(fieldTitle?fieldTitle:L"")<<L"\">";
		if(fieldTitle) SysFreeString(fieldTitle);
		_com_dispatch_raw_propget(pDispatchContentControlRange,wdDISPID_RANGE_END,VT_I4,&chunkEnd);
		_com_dispatch_raw_propput(pDispatchRange,wdDISPID_RANGE_END,VT_I4,chunkEnd);
		break;
	}
	return foundFormField;
}

bool collectSpellingErrorOffsets(IDispatchPtr pDispatchRange, vector<pair<long,long>>& errorVector) {
	IDispatchPtr pDispatchApplication=NULL;
	if(_com_dispatch_raw_propget(pDispatchRange,wdDISPID_RANGE_APPLICATION ,VT_DISPATCH,&pDispatchApplication)!=S_OK||!pDispatchApplication) {
		return false;
	}
	BOOL isSandbox = false;
	// Don't go on if this is sandboxed as collecting spelling errors crashes word
	_com_dispatch_raw_propget(pDispatchApplication,wdDISPID_APPLICATION_ISSANDBOX ,VT_BOOL,&isSandbox);
	if(isSandbox ) {
		return false;
	}
	IDispatchPtr pDispatchSpellingErrors=NULL;
	if(_com_dispatch_raw_propget(pDispatchRange,wdDISPID_RANGE_SPELLINGERRORS,VT_DISPATCH,&pDispatchSpellingErrors)!=S_OK||!pDispatchSpellingErrors) {
		return false;
	}
	long iVal=0;
	_com_dispatch_raw_propget(pDispatchSpellingErrors,wdDISPID_SPELLINGERRORS_COUNT,VT_I4,&iVal);
	for(int i=1;i<=iVal;++i) {
		IDispatchPtr pDispatchErrorRange=NULL;
		if(_com_dispatch_raw_method(pDispatchSpellingErrors,wdDISPID_SPELLINGERRORS_ITEM,DISPATCH_METHOD,VT_DISPATCH,&pDispatchErrorRange,L"\x0003",i)!=S_OK||!pDispatchErrorRange) {
			return false;
		}
		long start=0;
		if(_com_dispatch_raw_propget(pDispatchErrorRange,wdDISPID_RANGE_START,VT_I4,&start)!=S_OK) {
			return false;
		}
		long end=0;
		if(_com_dispatch_raw_propget(pDispatchErrorRange,wdDISPID_RANGE_END,VT_I4,&end)!=S_OK) {
			return false;
		}
		errorVector.push_back(make_pair(start,end));
	}
	return !errorVector.empty();
}

// #6033: This must not be a static variable inside the function
// because that causes crashes on Windows XP (Visual Studio bug 1941836).
vector<wstring> headingStyleNames;
int getHeadingLevelFromParagraph(IDispatch* pDispatchParagraph) {
	IDispatchPtr pDispatchStyle=NULL;
	// fetch the localized style name for the given paragraph
	if(_com_dispatch_raw_propget(pDispatchParagraph,wdDISPID_PARAGRAPH_STYLE,VT_DISPATCH,&pDispatchStyle)!=S_OK||!pDispatchStyle) {
		return 0;
	}
	BSTR nameLocal=NULL;
	_com_dispatch_raw_propget(pDispatchStyle,wdDISPID_STYLE_NAMELOCAL,VT_BSTR,&nameLocal);
	if(!nameLocal) {
		return 0;
	}
	// If not fetched already, fetch all builtin heading style localized names (1 through 9).
	if(headingStyleNames.empty()) {
		IDispatchPtr pDispatchDocument=NULL;
		IDispatchPtr pDispatchStyles=NULL;
		if(_com_dispatch_raw_propget(pDispatchStyle,wdDISPID_STYLE_PARENT,VT_DISPATCH,&pDispatchDocument)==S_OK&&pDispatchDocument&&_com_dispatch_raw_propget(pDispatchDocument,wdDISPID_DOCUMENT_STYLES,VT_DISPATCH,&pDispatchStyles)==S_OK&&pDispatchStyles) {
			for(int i=-2;i>=-10;--i) {
				IDispatchPtr pDispatchBuiltinStyle=NULL;
				_com_dispatch_raw_method(pDispatchStyles,wdDISPID_STYLES_ITEM,DISPATCH_METHOD,VT_DISPATCH,&pDispatchBuiltinStyle,L"\x0003",i);
				if(pDispatchBuiltinStyle) {
					BSTR builtinNameLocal=NULL;
					_com_dispatch_raw_propget(pDispatchBuiltinStyle,wdDISPID_STYLE_NAMELOCAL,VT_BSTR,&builtinNameLocal);
					if(!builtinNameLocal) continue;
					headingStyleNames.push_back(builtinNameLocal);
					SysFreeString(builtinNameLocal);
				}
			}
		}
	}
	int level=0;
	int count=1;
	// See if the style name matches one of the builtin heading styles
	for(auto i=headingStyleNames.cbegin();i!=headingStyleNames.cend();++i) {
		if(i->compare(nameLocal)==0) {
			level=count;
			break;
		}
		count+=1;
	}
	SysFreeString(nameLocal);
	return level;
}

int generateHeadingXML(IDispatch* pDispatchParagraph, IDispatch* pDispatchParagraphRange, int startOffset, int endOffset, wostringstream& XMLStream) {
	int headingLevel=getHeadingLevelFromParagraph(pDispatchParagraph);
	if(!headingLevel) return 0;
	XMLStream<<L"<control role=\"heading\" level=\""<<headingLevel<<L"\" ";
	if(pDispatchParagraphRange) {
		long iVal=0;
		if(_com_dispatch_raw_propget(pDispatchParagraphRange,wdDISPID_RANGE_START,VT_I4,&iVal)==S_OK&&iVal>=startOffset) {
			XMLStream<<L"_startOfNode=\"1\" ";
		}
		if(_com_dispatch_raw_propget(pDispatchParagraphRange,wdDISPID_RANGE_END,VT_I4,&iVal)==S_OK&&iVal<=endOffset) {
			XMLStream<<L"_endOfNode=\"1\" ";
		}
	}
	XMLStream<<L">";
	return 1;
}

IDispatchPtr CreateExpandedDuplicate(IDispatch* pDispatchRange, const int expandTo) {
	IDispatchPtr pDispatchRangeDup = nullptr;
	auto res = _com_dispatch_raw_propget( pDispatchRange, wdDISPID_RANGE_DUPLICATE, VT_DISPATCH, &pDispatchRangeDup);
	if( res != S_OK || !pDispatchRangeDup ) {
		LOG_DEBUGWARNING(L"error duplicating the range.");
	}
	else {
		res = _com_dispatch_raw_method( pDispatchRangeDup, wdDISPID_RANGE_EXPAND,DISPATCH_METHOD,VT_EMPTY,NULL,L"\x0003", expandTo);
		if( res != S_OK || !pDispatchRangeDup ) {
			LOG_DEBUGWARNING(L"error expanding the range");
		}
	}
	return pDispatchRangeDup;
}

bool collectCommentOffsets(IDispatchPtr pDispatchRange, vector<pair<long,long>>& commentVector) {
	IDispatchPtr pDispatchComments=NULL;
	if(_com_dispatch_raw_propget(pDispatchRange,wdDISPID_RANGE_COMMENTS,VT_DISPATCH,&pDispatchComments)!=S_OK||!pDispatchComments) {
		return false;
	}
	long iVal=0;
	_com_dispatch_raw_propget(pDispatchComments,wdDISPID_COMMENTS_COUNT,VT_I4,&iVal);
	for(int i=1;i<=iVal;++i) {
		IDispatchPtr pDispatchComment=NULL;
		if(_com_dispatch_raw_method(pDispatchComments,wdDISPID_COMMENTS_ITEM,DISPATCH_METHOD,VT_DISPATCH,&pDispatchComment,L"\x0003",i)!=S_OK||!pDispatchComment) {
			return false;
		}
		IDispatchPtr pDispatchCommentScope=NULL;
		if(_com_dispatch_raw_propget(pDispatchComment,wdDISPID_COMMENT_SCOPE,VT_DISPATCH,&pDispatchCommentScope)!=S_OK||!pDispatchCommentScope) {
			return false;
		}
		long start=0;
		if(_com_dispatch_raw_propget(pDispatchCommentScope,wdDISPID_RANGE_START,VT_I4,&start)!=S_OK) {
			return false;
		}
		long end=0;
		if(_com_dispatch_raw_propget(pDispatchCommentScope,wdDISPID_RANGE_END,VT_I4,&end)!=S_OK) {
			return false;
		}
		commentVector.push_back(make_pair(start,end));
	}
	return !commentVector.empty();
}

bool collectRevisionOffsets(IDispatchPtr pDispatchRange, vector<tuple<long,long,long>>& revisionsVector) {
	IDispatchPtr pDispatchRevisions=nullptr;
	HRESULT res=_com_dispatch_raw_propget(pDispatchRange,wdDISPID_RANGE_REVISIONS,VT_DISPATCH,&pDispatchRevisions);
	if(res!=S_OK||!pDispatchRevisions) {
		LOG_DEBUGWARNING(L"range.revisions failed");
		return false;
	}
	long iVal=0;
	_com_dispatch_raw_propget(pDispatchRevisions,wdDISPID_REVISIONS_COUNT,VT_I4,&iVal);
	for(int i=1;i<=iVal;++i) {
		IDispatchPtr pDispatchRevision=nullptr;
		res=_com_dispatch_raw_method(pDispatchRevisions,wdDISPID_REVISIONS_ITEM,DISPATCH_METHOD,VT_DISPATCH,&pDispatchRevision,L"\x0003",i);
		if(res!=S_OK||!pDispatchRevision) {
			LOG_DEBUGWARNING(L"revisions.item "<<i<<L" failed");
			continue;
		}
		long revisionType=0;
		res=_com_dispatch_raw_propget(pDispatchRevision,wdDISPID_REVISION_TYPE,VT_I4,&revisionType);
		if(res!=S_OK) {
			LOG_DEBUGWARNING(L"revision.type failed");
			continue;
		}
		IDispatchPtr pDispatchRevisionScope=nullptr;
		_com_dispatch_raw_propget(pDispatchRevision,wdDISPID_REVISION_RANGE,VT_DISPATCH,&pDispatchRevisionScope);
		if(res!=S_OK||!pDispatchRevisionScope) {
			LOG_DEBUGWARNING(L"revision.range failed");
			continue;
		}
		long start=0;
		res=_com_dispatch_raw_propget(pDispatchRevisionScope,wdDISPID_RANGE_START,VT_I4,&start);
		if(res!=S_OK) {
			LOG_DEBUGWARNING(L"range.start failed");
			continue;
		}
		long end=0;
		res=_com_dispatch_raw_propget(pDispatchRevisionScope,wdDISPID_RANGE_END,VT_I4,&end);
		if(res!=S_OK) {
			LOG_DEBUGWARNING(L"range.end failed");
			continue;
		}
		revisionsVector.push_back({start,end,revisionType});
	}
	return !revisionsVector.empty();
}

bool fetchTableInfo(IDispatch* pDispatchTable, bool includeLayoutTables, int* rowCount, int* columnCount, int* nestingLevel) {
	IDispatchPtr pDispatchRows=NULL;
	IDispatchPtr pDispatchColumns=NULL;
	IDispatchPtr pDispatchBorders=NULL;
	if(!includeLayoutTables&&_com_dispatch_raw_propget(pDispatchTable,wdDISPID_TABLE_BORDERS,VT_DISPATCH,&pDispatchBorders)==S_OK&&pDispatchBorders) {
		BOOL isEnabled=true;
		if(_com_dispatch_raw_propget(pDispatchBorders,wdDISPID_BORDERS_ENABLE,VT_BOOL,&isEnabled)==S_OK&&!isEnabled) {
			return false;
		}
	}
	if(_com_dispatch_raw_propget(pDispatchTable,wdDISPID_TABLE_ROWS,VT_DISPATCH,&pDispatchRows)==S_OK&&pDispatchRows) {
		_com_dispatch_raw_propget(pDispatchRows,wdDISPID_ROWS_COUNT,VT_I4,rowCount);
	}
	if(_com_dispatch_raw_propget(pDispatchTable,wdDISPID_TABLE_COLUMNS,VT_DISPATCH,&pDispatchColumns)==S_OK&&pDispatchColumns) {
		_com_dispatch_raw_propget(pDispatchColumns,wdDISPID_COLUMNS_COUNT,VT_I4,columnCount);
	}
	_com_dispatch_raw_propget(pDispatchTable,wdDISPID_TABLE_NESTINGLEVEL,VT_I4,nestingLevel);
	return true;
}

int generateTableXML(IDispatch* pDispatchRange, bool includeLayoutTables, int startOffset, int endOffset, wostringstream& XMLStream) {
	int numTags=0;
	int iVal=0;
	IDispatchPtr pDispatchTables=NULL;
	IDispatchPtr pDispatchTable=NULL;
	bool inTableCell=false;
	int rowCount=0;
	int columnCount=0;
	int nestingLevel=0;
	int rowNumber=0;
	int columnNumber=0;
	bool startOfCell=false;
	bool endOfCell=false;
	if(
		_com_dispatch_raw_propget(pDispatchRange,wdDISPID_RANGE_TABLES,VT_DISPATCH,&pDispatchTables)!=S_OK||!pDispatchTables\
		||_com_dispatch_raw_method(pDispatchTables,wdDISPID_TABLES_ITEM,DISPATCH_METHOD,VT_DISPATCH,&pDispatchTable,L"\x0003",1)!=S_OK||!pDispatchTable\
		||!fetchTableInfo(pDispatchTable,includeLayoutTables,&rowCount,&columnCount,&nestingLevel)\
	) {
		return 0;
	}
	IDispatchPtr pDispatchCells=NULL;
	IDispatchPtr pDispatchCell=NULL;
	if(
		_com_dispatch_raw_propget(pDispatchRange,wdDISPID_RANGE_CELLS,VT_DISPATCH,&pDispatchCells)==S_OK&&pDispatchCells\
		&&_com_dispatch_raw_method(pDispatchCells,wdDISPID_CELLS_ITEM,DISPATCH_METHOD,VT_DISPATCH,&pDispatchCell,L"\x0003",1)==S_OK&&pDispatchCell\
	) {
		_com_dispatch_raw_propget(pDispatchCell,wdDISPID_CELL_ROWINDEX,VT_I4,&rowNumber);
		_com_dispatch_raw_propget(pDispatchCell,wdDISPID_CELL_COLUMNINDEX,VT_I4,&columnNumber);
		IDispatchPtr pDispatchCellRange=NULL;
		if(_com_dispatch_raw_propget(pDispatchCell,wdDISPID_CELL_RANGE,VT_DISPATCH,&pDispatchCellRange)==S_OK&&pDispatchCellRange) {
			if(_com_dispatch_raw_propget(pDispatchCellRange,wdDISPID_RANGE_START,VT_I4,&iVal)==S_OK&&iVal>=startOffset) {
				startOfCell=true;
			}
			if(_com_dispatch_raw_propget(pDispatchCellRange,wdDISPID_RANGE_END,VT_I4,&iVal)==S_OK&&iVal<=endOffset) {
				endOfCell=true;
			}
		}
		inTableCell=true;
	} else {
		if((_com_dispatch_raw_method(pDispatchRange,wdDISPID_RANGE_INFORMATION,DISPATCH_PROPERTYGET,VT_I4,&rowNumber,L"\x0003",wdStartOfRangeRowNumber)==S_OK)&&rowNumber>0) {
			inTableCell=true;
		}
		if((_com_dispatch_raw_method(pDispatchRange,wdDISPID_RANGE_INFORMATION,DISPATCH_PROPERTYGET,VT_I4,&columnNumber,L"\x0003",wdStartOfRangeColumnNumber)==S_OK)&&columnNumber>0) {
			inTableCell=true;
		}
	}
	if(!inTableCell) return numTags;
	numTags+=2;
	XMLStream<<L"<control role=\"table\" table-id=\"1\" table-rowcount=\""<<rowCount<<L"\" table-columncount=\""<<columnCount<<L"\" level=\""<<nestingLevel<<L"\" ";
	wstring altTextStr=L"";
	BSTR altText=NULL;
	if(_com_dispatch_raw_propget(pDispatchTable,wdDISPID_TABLE_TITLE,VT_BSTR,&altText)==S_OK&&altText) {
		for(int i=0;altText[i]!='\0';++i) {
			appendCharToXML(altText[i],altTextStr,true);
		}
		SysFreeString(altText);
	}
	if(!altTextStr.empty()) {
		XMLStream<<L"alwaysReportName=\"1\" name=\""<<altTextStr<<L"\" ";
		altTextStr=L"";
	}
	altText=NULL;
	if(_com_dispatch_raw_propget(pDispatchTable,wdDISPID_TABLE_DESCR,VT_BSTR,&altText)==S_OK&&altText) {
		for(int i=0;altText[i]!='\0';++i) {
			appendCharToXML(altText[i],altTextStr,true);
		}
		XMLStream<<L"longdescription=\""<<altTextStr<<L"\" ";
		SysFreeString(altText);
	}
	IDispatchPtr pDispatchTableRange=NULL;
	if(_com_dispatch_raw_propget(pDispatchTable,wdDISPID_TABLE_RANGE,VT_DISPATCH,&pDispatchTableRange)==S_OK&&pDispatchTableRange) {
		if(_com_dispatch_raw_propget(pDispatchTableRange,wdDISPID_RANGE_START,VT_I4,&iVal)==S_OK&&iVal>=startOffset) {
			XMLStream<<L"_startOfNode=\"1\" ";
		}
		if(_com_dispatch_raw_propget(pDispatchTableRange,wdDISPID_RANGE_END,VT_I4,&iVal)==S_OK&&iVal<=endOffset) {
			XMLStream<<L"_endOfNode=\"1\" ";
		}
	}
	XMLStream<<L">";
	XMLStream<<L"<control role=\"tableCell\" table-id=\"1\" ";
	XMLStream<<L"table-rownumber=\""<<rowNumber<<L"\" ";
	XMLStream<<L"table-columnnumber=\""<<columnNumber<<L"\" ";
	if(startOfCell) {
		XMLStream<<L"_startOfNode=\"1\" ";
	}
	if(endOfCell) {
		XMLStream<<L"_endOfNode=\"1\" ";
	}
	XMLStream<<L">";
	return numTags;
}

void generateXMLAttribsForFormatting(IDispatch* pDispatchRange, int startOffset, int endOffset, int formatConfig, wostringstream& formatAttribsStream) {
	int iVal=0;
	if((formatConfig&formatConfig_reportPage)&&(_com_dispatch_raw_method(pDispatchRange,wdDISPID_RANGE_INFORMATION,DISPATCH_PROPERTYGET,VT_I4,&iVal,L"\x0003",wdActiveEndAdjustedPageNumber)==S_OK)&&iVal>0) {
		formatAttribsStream<<L"page-number=\""<<iVal<<L"\" ";
	}
	if((formatConfig&formatConfig_reportLineNumber)&&(_com_dispatch_raw_method(pDispatchRange,wdDISPID_RANGE_INFORMATION,DISPATCH_PROPERTYGET,VT_I4,&iVal,L"\x0003",wdFirstCharacterLineNumber)==S_OK)) {
		formatAttribsStream<<L"line-number=\""<<iVal<<L"\" ";
	}
	if((formatConfig&formatConfig_reportAlignment)||(formatConfig&formatConfig_reportParagraphIndentation)||(formatConfig&formatConfig_reportLineSpacing)) {
		IDispatchPtr pDispatchParagraphFormat=NULL;
		if(_com_dispatch_raw_propget(pDispatchRange,wdDISPID_RANGE_PARAGRAPHFORMAT,VT_DISPATCH,&pDispatchParagraphFormat)==S_OK&&pDispatchParagraphFormat) {
			if(formatConfig&formatConfig_reportAlignment) {
				if(_com_dispatch_raw_propget(pDispatchParagraphFormat,wdDISPID_PARAGRAPHFORMAT_ALIGNMENT,VT_I4,&iVal)==S_OK) {
					switch(iVal) {
						case wdAlignParagraphLeft:
						formatAttribsStream<<L"text-align=\"left\" ";
						break;
						case wdAlignParagraphCenter:
						formatAttribsStream<<L"text-align=\"center\" ";
						break;
						case wdAlignParagraphRight:
						formatAttribsStream<<L"text-align=\"right\" ";
						break;
						case wdAlignParagraphJustify:
						formatAttribsStream<<L"text-align=\"justified\" ";
						break;
					}
				}
			}
			float fVal=0.0;
			if(formatConfig&formatConfig_reportParagraphIndentation) {
				if(_com_dispatch_raw_propget(pDispatchParagraphFormat,wdDISPID_PARAGRAPHFORMAT_RIGHTINDENT,VT_R4,&fVal)==S_OK) {
					formatAttribsStream<<L"right-indent=\"" << fVal <<L"\" ";
				}
				float firstLineIndent=0;
				if(_com_dispatch_raw_propget(pDispatchParagraphFormat,wdDISPID_PARAGRAPHFORMAT_FIRSTLINEINDENT,VT_R4,&firstLineIndent)==S_OK) {
					if(firstLineIndent<0) {
						formatAttribsStream<<L"hanging-indent=\"" << (0-firstLineIndent) <<L"\" ";
					} else {
						formatAttribsStream<<L"first-line-indent=\"" << firstLineIndent <<L"\" ";
					}
				}
				if(_com_dispatch_raw_propget(pDispatchParagraphFormat,wdDISPID_PARAGRAPHFORMAT_LEFTINDENT,VT_R4,&fVal)==S_OK) {
					if(firstLineIndent<0) fVal+=firstLineIndent;
					formatAttribsStream<<L"left-indent=\"" << fVal <<L"\" ";
				}
			}
			if(formatConfig&formatConfig_reportLineSpacing) {
				if(_com_dispatch_raw_propget(pDispatchParagraphFormat,wdDISPID_PARAGRAPHFORMAT_LINESPACINGRULE,VT_I4,&iVal)==S_OK) {
					formatAttribsStream<<L"wdLineSpacingRule=\"" << iVal <<L"\" ";
				}
				if(_com_dispatch_raw_propget(pDispatchParagraphFormat,wdDISPID_PARAGRAPHFORMAT_LINESPACING,VT_R4,&fVal)==S_OK) {
					formatAttribsStream<<L"wdLineSpacing=\"" << fVal <<L"\" ";
				}
			}
		}
	}
	if(formatConfig&formatConfig_reportLists) {
		IDispatchPtr pDispatchListFormat=NULL;
		if(_com_dispatch_raw_propget(pDispatchRange,wdDISPID_RANGE_LISTFORMAT,VT_DISPATCH,&pDispatchListFormat)==S_OK&&pDispatchListFormat) {
			BSTR listString=NULL;
			if(_com_dispatch_raw_propget(pDispatchListFormat,wdDISPID_LISTFORMAT_LISTSTRING,VT_BSTR,&listString)==S_OK&&listString) {
				if(SysStringLen(listString)>0) {
					IDispatchPtr pDispatchParagraphs=NULL;
					IDispatchPtr pDispatchParagraph=NULL;
					IDispatchPtr pDispatchParagraphRange=NULL;
					if(
						_com_dispatch_raw_propget(pDispatchRange,wdDISPID_RANGE_PARAGRAPHS,VT_DISPATCH,&pDispatchParagraphs)==S_OK&&pDispatchParagraphs\
						&&_com_dispatch_raw_method(pDispatchParagraphs,wdDISPID_PARAGRAPHS_ITEM,DISPATCH_METHOD,VT_DISPATCH,&pDispatchParagraph,L"\x0003",1)==S_OK&&pDispatchParagraph\
						&&_com_dispatch_raw_propget(pDispatchParagraph,wdDISPID_PARAGRAPH_RANGE,VT_DISPATCH,&pDispatchParagraphRange)==S_OK&&pDispatchParagraphRange\
						&&_com_dispatch_raw_propget(pDispatchParagraphRange,wdDISPID_RANGE_START,VT_I4,&iVal)==S_OK&&iVal==startOffset\
					) {
						wstring tempText;
						for(int i=0;listString[i]!=L'\0';++i) {
							appendCharToXML(listString[i],tempText,true);
						}
						formatAttribsStream<<L"line-prefix=\""<<tempText<<L"\" ";
					}
				}
				SysFreeString(listString);
			}
		}
	}
	if(formatConfig&formatConfig_reportStyle) {
		IDispatchPtr pDispatchStyle=NULL;
		if(_com_dispatch_raw_propget(pDispatchRange,wdDISPID_RANGE_STYLE,VT_DISPATCH,&pDispatchStyle)==S_OK&&pDispatchStyle) {
			BSTR nameLocal=NULL;
			_com_dispatch_raw_propget(pDispatchStyle,wdDISPID_STYLE_NAMELOCAL,VT_BSTR,&nameLocal);
			if(nameLocal) {
				formatAttribsStream<<L"style=\""<<nameLocal<<L"\" ";
				SysFreeString(nameLocal);
			}
		}
	}
	if(formatConfig&formatConfig_fontFlags) {
		IDispatchPtr pDispatchFont=NULL;
		if(_com_dispatch_raw_propget(pDispatchRange,wdDISPID_RANGE_FONT,VT_DISPATCH,&pDispatchFont)==S_OK&&pDispatchFont) {
			BSTR fontName=NULL;
			if((formatConfig&formatConfig_reportFontName)&&(_com_dispatch_raw_propget(pDispatchFont,wdDISPID_FONT_NAME,VT_BSTR,&fontName)==S_OK)&&fontName) {
				formatAttribsStream<<L"font-name=\""<<fontName<<L"\" ";
				SysFreeString(fontName);
			}
			float fVal=0.0;
			if((formatConfig&formatConfig_reportFontSize)&&(_com_dispatch_raw_propget(pDispatchFont,wdDISPID_FONT_SIZE,VT_R4,&fVal)==S_OK)) {
				formatAttribsStream<<L"font-size=\""<<fVal<<L"pt\" ";
			}
			if((formatConfig&formatConfig_reportColor)&&(_com_dispatch_raw_propget(pDispatchFont,wdDISPID_FONT_COLOR,VT_I4,&iVal)==S_OK)) {
				formatAttribsStream<<L"color=\""<<iVal<<L"\" ";
			}
			if(formatConfig&formatConfig_reportFontAttributes) {
				if(_com_dispatch_raw_propget(pDispatchFont,wdDISPID_FONT_BOLD,VT_I4,&iVal)==S_OK&&iVal) {
					formatAttribsStream<<L"bold=\"1\" ";
				}
				if(_com_dispatch_raw_propget(pDispatchFont,wdDISPID_FONT_ITALIC,VT_I4,&iVal)==S_OK&&iVal) {
					formatAttribsStream<<L"italic=\"1\" ";
				}
				if(_com_dispatch_raw_propget(pDispatchFont,wdDISPID_FONT_UNDERLINE,VT_I4,&iVal)==S_OK&&iVal) {
					formatAttribsStream<<L"underline=\"1\" ";
				}
				if(_com_dispatch_raw_propget(pDispatchFont,wdDISPID_FONT_STRIKETHROUGH,VT_I4,&iVal)==S_OK&&iVal) {
					formatAttribsStream<<L"strikethrough=\"1\" ";
				} else if(_com_dispatch_raw_propget(pDispatchFont,wdDISPID_FONT_DOUBLESTRIKETHROUGH,VT_I4,&iVal)==S_OK&&iVal) {
					formatAttribsStream<<L"strikethrough=\"double\" ";
				}
				if(_com_dispatch_raw_propget(pDispatchFont,wdDISPID_FONT_HIDDEN,VT_I4,&iVal)==S_OK&&iVal) {
					formatAttribsStream<<L"hidden=\"1\" ";
				}			
			}
			if(formatConfig&formatConfig_reportSuperscriptsAndSubscripts) {
			    if(_com_dispatch_raw_propget(pDispatchFont,wdDISPID_FONT_SUPERSCRIPT,VT_I4,&iVal)==S_OK&&iVal) {
					formatAttribsStream<<L"text-position=\"super\" ";
				} else if(_com_dispatch_raw_propget(pDispatchFont,wdDISPID_FONT_SUBSCRIPT,VT_I4,&iVal)==S_OK&&iVal) {
					formatAttribsStream<<L"text-position=\"sub\" ";
				}
			}
		}
	}
	if (formatConfig&formatConfig_reportLanguage) {
		int languageId = 0;
		if (_com_dispatch_raw_propget(pDispatchRange,	wdDISPID_RANGE_LANGUAGEID, VT_I4, &languageId)==S_OK) {
			if (languageId != wdLanguageNone && languageId != wdNoProofing && languageId != wdLanguageUnknown) {
				formatAttribsStream<<L"wdLanguageId=\""<<languageId<<L"\" ";
			}
		}
	}
}

inline int getInlineShapesCount(IDispatch* pDispatchRange) {
	IDispatchPtr pDispatchShapes=NULL;
	int count=0;
	if(_com_dispatch_raw_propget(pDispatchRange,wdDISPID_RANGE_INLINESHAPES,VT_DISPATCH,&pDispatchShapes)!=S_OK||!pDispatchShapes) {
		return 0;
	}
	if(_com_dispatch_raw_propget(pDispatchShapes,wdDISPID_INLINESHAPES_COUNT,VT_I4,&count)!=S_OK||count<=0) {
		return 0;
	}
	return count;
}

/**
 * Generates an opening tag for the first inline shape  in this range if one exists.
  * If the function is successful, the total number of inline shapes for this range is returned allowing the caller to then perhaps move the range forward a character and try again.
   */
inline int generateInlineShapeXML(IDispatch* pDispatchRange, int offset, wostringstream& XMLStream) {
	IDispatchPtr pDispatchShapes=NULL;
	IDispatchPtr pDispatchShape=NULL;
	IDispatchPtr pDispatchChart=NULL;
	IDispatchPtr pDispatchChartTitle=NULL;
	int count=0;
	int shapeType=0;
	BSTR altText=NULL;
	BOOL shapeHasChart=false;
	BOOL chartHasTitle=false;
	if(_com_dispatch_raw_propget(pDispatchRange,wdDISPID_RANGE_INLINESHAPES,VT_DISPATCH,&pDispatchShapes)!=S_OK||!pDispatchShapes) {
		return 0;
	}
	if(_com_dispatch_raw_propget(pDispatchShapes,wdDISPID_INLINESHAPES_COUNT,VT_I4,&count)!=S_OK||count<=0) {
		return 0;
	}
	if(_com_dispatch_raw_method(pDispatchShapes,wdDISPID_INLINESHAPES_ITEM,DISPATCH_METHOD,VT_DISPATCH,&pDispatchShape,L"\x0003",1)!=S_OK||!pDispatchShape) {
		return 0;
	}
	if(_com_dispatch_raw_propget(pDispatchShape,wdDISPID_INLINESHAPE_TYPE,VT_I4,&shapeType)!=S_OK) {
		return 0;
	}
	wstring altTextStr=L"";
	if(_com_dispatch_raw_propget(pDispatchShape,wdDISPID_INLINESHAPE_ALTERNATIVETEXT,VT_BSTR,&altText)==S_OK&&altText) {
		for(int i=0;altText[i]!='\0';++i) {
			appendCharToXML(altText[i],altTextStr,true);
		}
		SysFreeString(altText);
	}
	altText=NULL;
	if(altTextStr.empty()&&_com_dispatch_raw_propget(pDispatchShape,wdDISPID_INLINESHAPE_TITLE,VT_BSTR,&altText)==S_OK&&altText) {
		for(int i=0;altText[i]!='\0';++i) {
			appendCharToXML(altText[i],altTextStr,true);
		}
		SysFreeString(altText);
	}
	altText=NULL;
	XMLStream<<L"<control _startOfNode=\"1\" ";
	auto roleText = L"object";
	if(shapeType==wdInlineShapePicture||shapeType==wdInlineShapeLinkedPicture) {
		roleText=L"graphic";
	} else if(shapeType==wdInlineShapeChart) {
		roleText=L"chart";
	}
	XMLStream<<L"role=\""<<roleText<<L"\" ";
	XMLStream<<L"content=\""<<altTextStr<<L"\"";
	if(shapeType==wdInlineShapeEmbeddedOLEObject) {
		XMLStream<<L" shapeoffset=\""<<offset<<L"\"";
		IDispatchPtr pOLEFormat=NULL;
		if(_com_dispatch_raw_propget(pDispatchShape,wdDISPID_INLINESHAPE_OLEFORMAT,VT_DISPATCH,&pOLEFormat)==S_OK) {
			BSTR progId=NULL;
			if(_com_dispatch_raw_propget(pOLEFormat,wdDISPID_OLEFORMAT_PROGID,VT_BSTR,&progId)==S_OK&&progId) {
				XMLStream<<L" progid=\""<<progId<<"\"";
				SysFreeString(progId);
			}
		}
	}
	XMLStream<<L">";
	return count;
}

inline bool generateFootnoteEndnoteXML(IDispatch* pDispatchRange, wostringstream& XMLStream, bool footnote) {
	IDispatchPtr pDispatchNotes=NULL;
	IDispatchPtr pDispatchNote=NULL;
	int count=0;
	int index=0;
	if(_com_dispatch_raw_propget(pDispatchRange,(footnote?wdDISPID_RANGE_FOOTNOTES:wdDISPID_RANGE_ENDNOTES),VT_DISPATCH,&pDispatchNotes)!=S_OK||!pDispatchNotes) {
		return false;
	}
	if(_com_dispatch_raw_propget(pDispatchNotes,wdDISPID_FOOTNOTES_COUNT,VT_I4,&count)!=S_OK||count<=0) {
		return false;
	}
	if(_com_dispatch_raw_method(pDispatchNotes,wdDISPID_FOOTNOTES_ITEM,DISPATCH_METHOD,VT_DISPATCH,&pDispatchNote,L"\x0003",1)!=S_OK||!pDispatchNote) {
		return false;
	}
	if(_com_dispatch_raw_propget(pDispatchNote,wdDISPID_FOOTNOTE_INDEX,VT_I4,&index)!=S_OK) {
		return false;
	}
	XMLStream<<L"<control _startOfNode=\"1\" role=\""<<(footnote?L"footnote":L"endnote")<<L"\" value=\""<<index<<L"\">";
	return true;
}

std::optional<int> getSectionBreakType(IDispatchPtr pDispatchRange ) {
	// The following case should handle where we have the page break character ('0x0c') shown with '|p|'
	//	first section|p|
	//	second section.
	// range.Sections[1].pageSetup.SectionStart tells you how the section started, so we need to know
	// the next sections start type to report what kind of break this is. To do this we need to expand
	// the range, get the section start type, remove the page break character, and insert an attribute
	// for the break type.
	IDispatchPtr pDispatchRangeDup = nullptr;
	auto res = _com_dispatch_raw_propget( pDispatchRange, wdDISPID_RANGE_DUPLICATE, VT_DISPATCH, &pDispatchRangeDup);
	if( res != S_OK || !pDispatchRangeDup ) {
		LOG_DEBUGWARNING(L"error duplicating the range.");
		return {};
	}

	// we assume that we are 1 character away from the next section, this should be the value for PAGE_BREAK_VALUE ("0x0c")
	const int unitsToMove = 1;
	int unitsMoved=-1;
	res = _com_dispatch_raw_method(pDispatchRangeDup,wdDISPID_RANGE_MOVEEND,DISPATCH_METHOD,VT_I4,&unitsMoved,L"\x0003\x0003",wdCharacter,unitsToMove);
	if( res !=S_OK || unitsMoved<=0 || !pDispatchRangeDup) {
		LOG_DEBUGWARNING(L"error moving the end of the range");
		return {};
	}

	IDispatchPtr pDispatchSections = nullptr;
	res = _com_dispatch_raw_propget( pDispatchRangeDup, wdDISPID_RANGE_SECTIONS, VT_DISPATCH, &pDispatchSections);
	if( res != S_OK || !pDispatchSections ) {
		LOG_DEBUGWARNING(L"error getting sections from range");
		return {};
	}

	int count = -1;
	res = _com_dispatch_raw_propget( pDispatchSections, wdDISPID_SECTIONS_COUNT, VT_I4, &count);
	if( res != S_OK || count != 2 ) {
		LOG_DEBUGWARNING(L"error getting section count. There should be exactly 2 sections, count: " << count);
		return {};
	}

	// we make the assumption that the second section will always be the one we want. We also assume that the section
	// count was 1 before expanding the range.
	const int sectionToGet = 2;
	IDispatchPtr pDispatchItem = nullptr;
	res = _com_dispatch_raw_method( pDispatchSections, wdDISPID_SECTIONS_ITEM, DISPATCH_METHOD, VT_DISPATCH, &pDispatchItem, L"\x0003", sectionToGet);
	if( res != S_OK || !pDispatchItem){
		LOG_DEBUGWARNING(L"error getting section item");
		return {};
	}

	IDispatchPtr pDispatchPageSetup = nullptr;
	res = _com_dispatch_raw_propget( pDispatchItem, wdDISPID_SECTION_PAGESETUP,  VT_DISPATCH, &pDispatchPageSetup);
	if( res != S_OK || !pDispatchPageSetup){
		LOG_DEBUGWARNING(L"error getting pageSetup");
		return {};
	}

	int type = -1;
	res = _com_dispatch_raw_propget( pDispatchPageSetup, wdDISPID_PAGESETUP_SECTIONSTART, VT_I4, &type);
	if( res != S_OK || type < 0){
		LOG_DEBUGWARNING(L"error getting section start");
		return {};
	}

	LOG_DEBUG(L"Got section break type: " << type);
	return type;
}

std::optional<float>
getStartOfRangeDistanceFromEdgeOfDocument(IDispatchPtr pDispatchRange) {
	float rangePos = -1.0f;
	auto res = _com_dispatch_raw_method( pDispatchRange, wdDISPID_RANGE_INFORMATION,
		DISPATCH_PROPERTYGET, VT_R4, &rangePos, L"\x0003", wdHorizontalPositionRelativeToPage);
		if( S_OK != res && rangePos < 0) {
			LOG_ERROR(L"error getting wdHorizontalPositionRelativeToPage."
				<< " res: " << res
				<< " rangePos: " << rangePos);
			return {};
		}
	return rangePos;
}

std::optional< std::pair<float, float> >
calculatePreAndPostColumnOffsets(IDispatchPtr pDispatchPageSetup) {
	float leftMargin = -1.0f;
	auto res = _com_dispatch_raw_propget( pDispatchPageSetup, wdDISPID_PAGESETUP_LEFTMARGIN,
		VT_R4, &leftMargin);
	if( res != S_OK || leftMargin <0){
		LOG_ERROR(L"error getting leftMargin. res: "<< res
			<< " leftMargin: " << leftMargin);
		return {};
	}

	float rightMargin = -1.0f;
	// right margin necessary to validate that the full width of the document has been
	// taken into account.
	res = _com_dispatch_raw_propget( pDispatchPageSetup, wdDISPID_PAGESETUP_RIGHTMARGIN,
		VT_R4, &rightMargin);
	if( res != S_OK || rightMargin <0){
		LOG_ERROR(L"error getting rightMargin. res: "<< res
			<< " rightMargin: " << rightMargin);
		return {};
	}

	float gutter = -1.0f;
	res = _com_dispatch_raw_propget( pDispatchPageSetup, wdDISPID_PAGESETUP_GUTTER,
		VT_R4, &gutter);
	if( res != S_OK || gutter <0){
		LOG_ERROR(L"error getting gutter. res: "<< res
			<< " gutter: " << gutter);
		return {};
	}

	int gutterPos = -1;
	res = _com_dispatch_raw_propget( pDispatchPageSetup, wdDISPID_PAGESETUP_GUTTERPOS,
		VT_R4, &gutterPos);
	if( res != S_OK || gutterPos <0){
		LOG_ERROR(L"error getting gutterPos. res: "<< res
			<< " gutterPos: " << gutterPos);
		return {};
	}

	int mirrorMargins = wdUndefined;
	res = _com_dispatch_raw_propget( pDispatchPageSetup, wdDISPID_PAGESETUP_MIRRORMARGINS,
		VT_R4, &mirrorMargins);
	if( res != S_OK || mirrorMargins == wdUndefined){
		LOG_ERROR(L"error getting mirrorMargins. res: "<< res
			<< " mirrorMargins: " << mirrorMargins);
		return {};
	}

	// We do not handle mirror margins being set since the gutter alternates between the
	// left and the right making it unclear which side to add it to.
	if( mirrorMargins != FALSE) {
		LOG_DEBUGWARNING(L"Unable to calculate the start and \
 end margins due to mirror margins being enabled.");
		return {};
	}

	switch (gutterPos) {
		case wdGutterPosLeft:
			return std::make_pair(gutter + leftMargin, rightMargin);
		case wdGutterPosRight:
			return std::make_pair(leftMargin, rightMargin + gutter);
		default:
			return std::make_pair(leftMargin, rightMargin);
	}
}

void detectAndGenerateColumnFormatXML(IDispatchPtr pDispatchRange, wostringstream& xmlStream) {
	// 1. Get the count of columns, its important we do this first so that in the event that
	// calculating the column we are in fails, we are still able to report the overall count
	IDispatchPtr pDispatchPageSetup = nullptr;
	auto res = _com_dispatch_raw_propget( pDispatchRange, wdDISPID_RANGE_PAGESETUP,
		VT_DISPATCH, &pDispatchPageSetup);
	if( res != S_OK || !pDispatchPageSetup){
		LOG_ERROR(L"error getting pageSetup. res: "<< res);
		return;
	}

	// Get columns collection
	IDispatchPtr pDispatchTextColumns = nullptr;
	res = _com_dispatch_raw_propget( pDispatchPageSetup, wdDISPID_PAGESETUP_TEXTCOLUMNS,
		VT_DISPATCH, &pDispatchTextColumns);
	if( res != S_OK || !pDispatchTextColumns){
		LOG_ERROR(L"error getting textColumns. res: "<< res);
		return;
	}

	// Count of columns
	int count = -1;
	res = _com_dispatch_raw_propget( pDispatchTextColumns, wdDISPID_TEXTCOLUMNS_COUNT,
		VT_I4, &count);
	if( res != S_OK || count < 0){
		LOG_DEBUG(L"Unable to get textColumn count. We may be in a 'comment'. res: "<< res
			<< " count: " << count);
		return;
	}
	xmlStream <<L"text-column-count=\"" << count << "\" ";

	// Optimization: If there is only one column, then we can only be in that column.
	if(count<=1) {
		if(count==1) {
			xmlStream <<L"text-column-number=\"" << 1 << "\" ";
		}
		return;
	}

	// 2. Get the start position (IN POINTS) of the range. This is relative to the start
	// of the document.
	auto rangeStart = getStartOfRangeDistanceFromEdgeOfDocument(pDispatchRange);
	if(!rangeStart) {
		return;
	}

	// 3. Get the offsets that come before and after the columns, this is a combination
	// of left margin, gutter and right margin.
	auto prePostColumnOffsets = calculatePreAndPostColumnOffsets(pDispatchPageSetup);
	if(!prePostColumnOffsets){
		return;
	}

	// 4. Iterate through the columns, look for the final column where the range start
	// position is greater or equal to the start position of the column
	const float rangePos = *rangeStart;
	float colStartPos = prePostColumnOffsets->first;
	// assumption: the textcolumn furthest right is last in the collection
	const int lastItemNumber = count;
	int columnNumber = 0;
	for(int itemNumber = 1; itemNumber <= lastItemNumber && S_OK == res; ++itemNumber){
		LOG_DEBUG(L"ItemNumber: " << itemNumber
			<< " rangePos: " << rangePos
			<< " colStartPos: " << colStartPos);

		constexpr float COL_START_TOLERENCE_POINTS = 1.0f;
		if (rangePos - colStartPos + COL_START_TOLERENCE_POINTS > 0){
			columnNumber = itemNumber;
		}
		IDispatchPtr pDispatchTextColumnItem = nullptr;
		res = _com_dispatch_raw_method( pDispatchTextColumns, wdDISPID_TEXTCOLUMNS_ITEM,
			DISPATCH_METHOD, VT_DISPATCH, &pDispatchTextColumnItem, L"\x0003", itemNumber);
		if( res != S_OK || !pDispatchTextColumnItem){
			LOG_ERROR(L"error getting textColumn item number: "<< itemNumber
				<< " res: "<< res);
			return;
		}

		float columnWidth = -1.0f;
		res = _com_dispatch_raw_propget( pDispatchTextColumnItem, wdDISPID_TEXTCOLUMN_WIDTH,
			VT_R4, &columnWidth);
		if( res != S_OK || columnWidth < 0){
			LOG_ERROR(L"error getting textColumn width for item number: "<< itemNumber
				<< " res: "<< res << " columnWidth: " << columnWidth);
			return;
		} else {
			colStartPos += columnWidth;
		}

		float spaceAfterColumn = -1.0f;
		// the spaceAfter property is only valid between columns
		if( itemNumber < lastItemNumber ) {
			res = _com_dispatch_raw_propget( pDispatchTextColumnItem, wdDISPID_TEXTCOLUMN_SPACEAFTER,
				VT_R4, &spaceAfterColumn);
			if( res != S_OK || spaceAfterColumn < 0){
				LOG_ERROR(L"error getting textColumn spaceAfterColumn"
					<< "for item number: "<< itemNumber
					<< " res: "<< res
					<< " spaceAfterColumn: " << columnWidth);
				return;
			} else {
				colStartPos += spaceAfterColumn;
			}
		}
	}
	xmlStream <<L"text-column-number=\"" << columnNumber << "\" ";

	/*
	The following commented out code to the end of this function can be used to double check that we calculated the full width of the document
	float pageWidth = -1.0f;
	res = _com_dispatch_raw_propget( pDispatchPageSetup, wdDISPID_PAGESETUP_PAGEWIDTH,
		VT_R4, &pageWidth);
	if( res != S_OK || pageWidth <0){
		LOG_ERROR(L"error getting pageWidth. res: "<< res << " pageWidth: " << pageWidth);
		return;
	}

	colStartPos += prePostColumnOffsets->second;

	// validation that some margin, gutter or offset was not missed.
	// This does not check that they were added in the right order, only
	// that they were added at all.
	constexpr int PAGE_WIDTH_TOLERENCE_POINTS = 1;
	if( std::abs(pageWidth - colStartPos) > PAGE_WIDTH_TOLERENCE_POINTS ) {
		LOG_ERROR(L"pageWidth does not equal the calculated page"
			<< " width. Some margin or offset me be missed, this may mean"
			<< " that some column numbers reported were incorrect."
			<< " pageWidth: " << pageWidth << " colStartPos: " << colStartPos);
	}
	*/
}

UINT wm_winword_getTextInRange=0;
typedef struct {
	int startOffset;
	int endOffset;
	long formatConfig;
	BSTR text;
} winword_getTextInRange_args;
void winword_getTextInRange_helper(HWND hwnd, winword_getTextInRange_args* args) {
	//Fetch all needed objects
	//Get the window object
	IDispatchPtr pDispatchWindow=NULL;
	if(AccessibleObjectFromWindow(hwnd,OBJID_NATIVEOM,IID_IDispatch,(void**)&pDispatchWindow)!=S_OK) {
		LOG_DEBUGWARNING(L"AccessibleObjectFromWindow failed");
		return;
	}
	IDispatchPtr pDispatchApplication=nullptr;
	if(_com_dispatch_raw_propget(pDispatchWindow,wdDISPID_WINDOW_APPLICATION,VT_DISPATCH,&pDispatchApplication)!=S_OK||!pDispatchApplication) {
		LOG_DEBUGWARNING(L"window.application failed");
		return;
	}
	// Disable screen updating until the end of this scope
	ScreenUpdatingDisabler sud{pDispatchApplication};
	//Get the current selection
	IDispatchPtr pDispatchSelection=nullptr;
	if(_com_dispatch_raw_propget(pDispatchWindow,wdDISPID_WINDOW_SELECTION,VT_DISPATCH,&pDispatchSelection)!=S_OK||!pDispatchSelection) {
		LOG_DEBUGWARNING(L"application.selection failed");
		return;
	}
	//Make a copy of the selection as an independent range
	IDispatchPtr pDispatchRange=NULL;
	if(_com_dispatch_raw_propget(pDispatchSelection,wdDISPID_SELECTION_RANGE,VT_DISPATCH,&pDispatchRange)!=S_OK||!pDispatchRange) {
		LOG_DEBUGWARNING(L"selection.range failed");
		return;
	}
	//Move the range to the requested offsets
	_com_dispatch_raw_method(pDispatchRange,wdDISPID_RANGE_SETRANGE,DISPATCH_METHOD,VT_EMPTY,NULL,L"\x0003\x0003",args->startOffset,args->endOffset);
	//A temporary stringstream for initial formatting
	wostringstream initialFormatAttribsStream;
	//Start writing the output xml to a stringstream
	wostringstream XMLStream;
	int neededClosingControlTagCount=0;
	int storyType=0;
	_com_dispatch_raw_propget(pDispatchRange,wdDISPID_RANGE_STORYTYPE,VT_I4,&storyType);
	XMLStream<<L"<control wdStoryType=\""<<storyType<<L"\">";
	neededClosingControlTagCount+=1;
	//Collapse the range
	int initialFormatConfig=(args->formatConfig)&formatConfig_initialFormatFlags;
	int formatConfig=(args->formatConfig)&(~formatConfig_initialFormatFlags);

	IDispatchPtr paragraphRange = CreateExpandedDuplicate(pDispatchRange, wdParagraph);
	WinWord::Fields currentFields(paragraphRange);

	if((formatConfig&formatConfig_reportLinks) && false == currentFields.hasLinks() ) {
		formatConfig&=~formatConfig_reportLinks;
	}

	if((formatConfig&formatConfig_reportComments)&&(storyType==wdCommentsStory)) {
		formatConfig&=~formatConfig_reportComments;
	}
	//Check for any inline shapes in the entire range to work out whether its worth checking for them by word
	bool hasInlineShapes=(getInlineShapesCount(pDispatchRange)>0);
	vector<pair<long,long> > errorVector;
	if(formatConfig&formatConfig_reportSpellingErrors) {
		collectSpellingErrorOffsets(pDispatchRange,errorVector);
	}
	_com_dispatch_raw_method(pDispatchRange,wdDISPID_RANGE_COLLAPSE,DISPATCH_METHOD,VT_EMPTY,NULL,L"\x0003",wdCollapseStart);
	int chunkStartOffset=args->startOffset;
	int chunkEndOffset=chunkStartOffset;
	int unitsMoved=0;
	BSTR text=NULL;
	if(initialFormatConfig&formatConfig_reportTables) {
		neededClosingControlTagCount+=generateTableXML(pDispatchRange,(initialFormatConfig&formatConfig_includeLayoutTables)!=0,args->startOffset,args->endOffset,XMLStream);
	}
		IDispatchPtr pDispatchParagraphs=NULL;
	IDispatchPtr pDispatchParagraph=NULL;
	IDispatchPtr pDispatchParagraphRange=NULL;
	if(formatConfig&formatConfig_reportComments||initialFormatConfig&formatConfig_reportHeadings) {
		if(_com_dispatch_raw_propget(pDispatchRange,wdDISPID_RANGE_PARAGRAPHS,VT_DISPATCH,&pDispatchParagraphs)==S_OK&&pDispatchParagraphs) {
			if(_com_dispatch_raw_method(pDispatchParagraphs,wdDISPID_PARAGRAPHS_ITEM,DISPATCH_METHOD,VT_DISPATCH,&pDispatchParagraph,L"\x0003",1)==S_OK&&pDispatchParagraph) {
				_com_dispatch_raw_propget(pDispatchParagraph,wdDISPID_PARAGRAPH_RANGE,VT_DISPATCH,&pDispatchParagraphRange);
			}
		}
	}
	vector<pair<long,long> > commentVector;
	if(formatConfig&formatConfig_reportComments) {
		collectCommentOffsets(pDispatchParagraphRange,commentVector);
	}
	vector<tuple<long,long,long>> revisionsVector;
	if(formatConfig&formatConfig_reportRevisions) {
		collectRevisionOffsets(pDispatchParagraphRange,revisionsVector);
	}
	if(initialFormatConfig&formatConfig_reportHeadings) {
		neededClosingControlTagCount+=generateHeadingXML(pDispatchParagraph,pDispatchParagraphRange,args->startOffset,args->endOffset,XMLStream);
	}
	generateXMLAttribsForFormatting(pDispatchRange,chunkStartOffset,chunkEndOffset,initialFormatConfig,initialFormatAttribsStream);
	{	//scope for shouldReportLinks
		const auto shouldReportLinks = (initialFormatConfig&formatConfig_reportLinks);
		if( shouldReportLinks && currentFields.hasLinks(chunkStartOffset, chunkEndOffset) ) {
			initialFormatAttribsStream<<L"link=\"1\" ";
		}
	}

	const auto shouldReportSections = (initialFormatConfig&formatConfig_reportPage);
	if(shouldReportSections) {
		int sectionNumber = -1;
		auto res = _com_dispatch_raw_method( pDispatchRange, wdDISPID_RANGE_INFORMATION, DISPATCH_PROPERTYGET, VT_I4, &sectionNumber, L"\x0003", wdActiveEndSectionNumber);
		if( S_OK == res && sectionNumber >= 0) {
			initialFormatAttribsStream << L"section-number=\""<<sectionNumber << "\" ";
		}
		else
		{
			LOG_DEBUGWARNING("Error getting the current section number. Res: "<< res <<" SectionNumber: " << sectionNumber);
		}
		detectAndGenerateColumnFormatXML(pDispatchRange, initialFormatAttribsStream);
	}

	bool firstLoop=true;
	//Walk the range from the given start to end by characterFormatting or word units
	//And grab any text and formatting and generate appropriate xml
	do {
		int curDisabledFormatConfig=0;
		//generated form field xml if in a form field
		//Also automatically extends the range and chunkEndOffset to the end of the field
		const bool isFormField = TRUE == generateFormFieldXML(pDispatchRange,paragraphRange,XMLStream,chunkEndOffset);
		if(!isFormField) {
			//Move the end by word
			if(_com_dispatch_raw_method(pDispatchRange,wdDISPID_RANGE_MOVEEND,DISPATCH_METHOD,VT_I4,&unitsMoved,L"\x0003\x0003",wdWord,1)!=S_OK||unitsMoved<=0) {
				break;
			}
			_com_dispatch_raw_propget(pDispatchRange,wdDISPID_RANGE_END,VT_I4,&chunkEndOffset);
		}
		const auto pageNumFieldEndIndexOptional = currentFields.getEndOfPageNumberFieldAtIndex(chunkEndOffset);
		if(pageNumFieldEndIndexOptional){
			chunkEndOffset = *pageNumFieldEndIndexOptional;
			_com_dispatch_raw_propput(pDispatchRange,wdDISPID_RANGE_END,VT_I4,chunkEndOffset);
		}

		//Make sure  that the end is not past the requested end after the move
		if(chunkEndOffset>(args->endOffset)) {
			_com_dispatch_raw_propput(pDispatchRange,wdDISPID_RANGE_END,VT_I4,args->endOffset);
			chunkEndOffset=args->endOffset;
		}
		//When using IME, the last moveEnd succeeds but the end does not really move
		if(chunkEndOffset<=chunkStartOffset) {
			LOG_DEBUGWARNING(L"moveEnd successfull but range did not expand! chunkStartOffset "<<chunkStartOffset<<L", chunkEndOffset "<<chunkEndOffset);
			break;
		}
		_com_dispatch_raw_propget(pDispatchRange,wdDISPID_RANGE_TEXT,VT_BSTR,&text);
		if(!text) SysAllocString(L"");
		if(text) {
			int noteCharOffset=-1;
			bool isNoteChar=false;
			std::optional<int> pageBreakCharIndex;
			std::optional<int> columnBreakCharIndex;
			if(!isFormField) {
				//Force a new chunk before and after control+b (note characters)
				for(int i=0;text[i]!=L'\0';++i) {
					if(text[i]==L'\x0002') {
						noteCharOffset=i;
						if(i==0) text[i]=L' ';
						break;
					}  else if(text[i]==L'\x0007'&&(chunkEndOffset-chunkStartOffset)==1) {
						text[i]=L'\0';
						//Collecting revision info does not work on cell delimiters
						curDisabledFormatConfig|=formatConfig_reportRevisions;
					} else if( text[i] == PAGE_BREAK_VALUE) { // page break
						pageBreakCharIndex = i;
					} else if( text[i] == COLUMN_BREAK_VALUE) { // column break
						columnBreakCharIndex = i;
					}
				}
				isNoteChar=(noteCharOffset==0);
				if(noteCharOffset==0) noteCharOffset=1;
				if(noteCharOffset>0) {
					text[noteCharOffset]=L'\0';
					_com_dispatch_raw_method(pDispatchRange,wdDISPID_RANGE_COLLAPSE,DISPATCH_METHOD,VT_EMPTY,NULL,L"\x0003",wdCollapseStart);
					if(_com_dispatch_raw_method(pDispatchRange,wdDISPID_RANGE_MOVEEND,DISPATCH_METHOD,VT_I4,&unitsMoved,L"\x0003\x0003",wdCharacter,noteCharOffset)!=S_OK||unitsMoved<=0) {
						break;
					}
					_com_dispatch_raw_propget(pDispatchRange,wdDISPID_RANGE_END,VT_I4,&chunkEndOffset);
				}
			}
			if(isNoteChar) {
				isNoteChar=generateFootnoteEndnoteXML(pDispatchRange,XMLStream,true);
				if(!isNoteChar) isNoteChar=generateFootnoteEndnoteXML(pDispatchRange,XMLStream,false);
			}
			//If there are inline shapes somewhere, try getting and generating info for the first one hear.
			//We also get the over all count of shapes for this word so we know whether we need to check for more within this word
			int inlineShapesCount=hasInlineShapes?generateInlineShapeXML(pDispatchRange,chunkStartOffset,XMLStream):0;
			if(inlineShapesCount>1) {
				_com_dispatch_raw_method(pDispatchRange,wdDISPID_RANGE_COLLAPSE,DISPATCH_METHOD,VT_EMPTY,NULL,L"\x0003",wdCollapseStart);
				if(_com_dispatch_raw_method(pDispatchRange,wdDISPID_RANGE_MOVEEND,DISPATCH_METHOD,VT_I4,&unitsMoved,L"\x0003\x0003",wdCharacter,1)!=S_OK||unitsMoved<=0) {
					break;
				}
				_com_dispatch_raw_propget(pDispatchRange,wdDISPID_RANGE_END,VT_I4,&chunkEndOffset);
			}
			XMLStream<<L"<text _startOffset=\""<<chunkStartOffset<<L"\" _endOffset=\""<<chunkEndOffset<<L"\" ";
			XMLStream<<initialFormatAttribsStream.str();

			{	// scope for xmlAttribsFormatConfig
				const auto xmlAttribsFormatConfig = formatConfig&(~curDisabledFormatConfig);

				if( pageBreakCharIndex ){
					auto type = getSectionBreakType(pDispatchRange);
					if(type){
						text[*pageBreakCharIndex] = '\0';
						XMLStream << L"section-break=\"" << *type << "\" ";
					}
				}
				if (columnBreakCharIndex){
					text[*columnBreakCharIndex] = '\0';
					XMLStream << L"column-break=\"" << 1 << "\" ";
				}

				generateXMLAttribsForFormatting(pDispatchRange,chunkStartOffset,chunkEndOffset,xmlAttribsFormatConfig,XMLStream);
				const auto shouldReportLinks = (xmlAttribsFormatConfig&formatConfig_reportLinks);
				if( shouldReportLinks && currentFields.hasLinks(chunkStartOffset, chunkEndOffset) ) {
					XMLStream<<L"link=\"1\" ";
				}
			}

			for(vector<pair<long,long>>::iterator i=errorVector.begin();i!=errorVector.end();++i) {
				if(chunkStartOffset>=i->first&&chunkStartOffset<i->second) {
					XMLStream<<L" invalid-spelling=\"1\" ";
					break;
				}
			}
			for(vector<pair<long,long>>::iterator i=commentVector.begin();i!=commentVector.end();++i) {
				if(!(chunkStartOffset>=i->second||chunkEndOffset<=i->first)) {
					XMLStream<<L" comment=\""<<(i->second)<<L"\" ";
					break;
				}
			}
			for(auto& i: revisionsVector) {
				long revStart=get<0>(i);
				long revEnd=get<1>(i);
				long revType=get<2>(i);
				if(!(chunkStartOffset>=revEnd||chunkEndOffset<=revStart)) {
					XMLStream<<L"wdRevisionType=\""<<revType<<L"\" ";
					break;
				}
			}
			XMLStream<<L">";
			if(firstLoop) {
				formatConfig&=(~formatConfig_reportLists);
				firstLoop=false;
			}
			wstring tempText;
			if(inlineShapesCount>0) {
				tempText+=L" ";
			} else for(int i=0;text[i]!=L'\0';++i) {
				appendCharToXML(text[i],tempText);
			}
			XMLStream<<tempText;
			SysFreeString(text);
			text=NULL;
			XMLStream<<L"</text>";
			if(isFormField) XMLStream<<L"</control>";
			if(isNoteChar) XMLStream<<L"</control>";
			if(inlineShapesCount>0) XMLStream<<L"</control>";
		}
		_com_dispatch_raw_method(pDispatchRange,wdDISPID_RANGE_COLLAPSE,DISPATCH_METHOD,VT_EMPTY,NULL,L"\x0003",wdCollapseEnd);
		chunkStartOffset=chunkEndOffset;
	} while(chunkEndOffset<(args->endOffset));
	for(;neededClosingControlTagCount>0;--neededClosingControlTagCount) {
		XMLStream<<L"</control>";
	}
	args->text=SysAllocString(XMLStream.str().c_str());
}

UINT wm_winword_moveByLine=0;
typedef struct {
	int offset;
	int moveBack;
	int newOffset;
} winword_moveByLine_args;
void winword_moveByLine_helper(HWND hwnd, winword_moveByLine_args* args) {
	//Fetch all needed objects
	IDispatchPtr pDispatchWindow=NULL;
	if(AccessibleObjectFromWindow(hwnd,OBJID_NATIVEOM,IID_IDispatch,(void**)&pDispatchWindow)!=S_OK||!pDispatchWindow) {
		LOG_DEBUGWARNING(L"AccessibleObjectFromWindow failed");
		return;
	}
	IDispatchPtr pDispatchApplication=nullptr;
	if(_com_dispatch_raw_propget(pDispatchWindow,wdDISPID_WINDOW_APPLICATION,VT_DISPATCH,&pDispatchApplication)!=S_OK||!pDispatchApplication) {
		LOG_DEBUGWARNING(L"window.application failed");
		return;
	}
	// Disable screen updating until the end of this scope
	ScreenUpdatingDisabler sud{pDispatchApplication};
	IDispatchPtr pDispatchSelection=nullptr;
	if(_com_dispatch_raw_propget(pDispatchWindow,wdDISPID_WINDOW_SELECTION,VT_DISPATCH,&pDispatchSelection)!=S_OK||!pDispatchSelection) {
		LOG_DEBUGWARNING(L"application.selection failed");
		return;
	}
	BOOL startWasActive=false;
	if(_com_dispatch_raw_propget(pDispatchSelection,wdDISPID_SELECTION_STARTISACTIVE,VT_BOOL,&startWasActive)!=S_OK) {
		LOG_DEBUGWARNING(L"selection.StartIsActive failed");
	}
	IDispatch* pDispatchOldSelRange=NULL;
	if(_com_dispatch_raw_propget(pDispatchSelection,wdDISPID_SELECTION_RANGE,VT_DISPATCH,&pDispatchOldSelRange)!=S_OK||!pDispatchOldSelRange) {
		LOG_DEBUGWARNING(L"selection.range failed");
		return;
	}
	//Move the selection to the given range
	_com_dispatch_raw_method(pDispatchSelection,wdDISPID_SELECTION_SETRANGE,DISPATCH_METHOD,VT_EMPTY,NULL,L"\x0003\x0003",args->offset,args->offset);
// Move the selection by 1 line
	int unitsMoved=0;
	_com_dispatch_raw_method(pDispatchSelection,wdDISPID_RANGE_MOVE,DISPATCH_METHOD,VT_I4,&unitsMoved,L"\x0003\x0003",wdLine,((args->moveBack)?-1:1));
	_com_dispatch_raw_propget(pDispatchSelection,wdDISPID_RANGE_START,VT_I4,&(args->newOffset));
	//Move the selection back to its original location
	_com_dispatch_raw_method(pDispatchOldSelRange,wdDISPID_RANGE_SELECT,DISPATCH_METHOD,VT_EMPTY,NULL,NULL);
	//Restore the old selection direction
	_com_dispatch_raw_propput(pDispatchSelection,wdDISPID_SELECTION_STARTISACTIVE,VT_BOOL,startWasActive);
	//Reenable screen updating
}

LRESULT CALLBACK winword_callWndProcHook(int code, WPARAM wParam, LPARAM lParam) {
	CWPSTRUCT* pcwp=(CWPSTRUCT*)lParam;
	if(pcwp->message==wm_winword_expandToLine) {
		winword_expandToLine_helper(pcwp->hwnd,reinterpret_cast<winword_expandToLine_args*>(pcwp->wParam));
	} else if(pcwp->message==wm_winword_getTextInRange) {
		winword_getTextInRange_helper(pcwp->hwnd,reinterpret_cast<winword_getTextInRange_args*>(pcwp->wParam));
	} else if(pcwp->message==wm_winword_moveByLine) {
		winword_moveByLine_helper(pcwp->hwnd,reinterpret_cast<winword_moveByLine_args*>(pcwp->wParam));
	}
	return 0;
}

error_status_t nvdaInProcUtils_winword_expandToLine(handle_t bindingHandle, const unsigned long windowHandle, const int offset, int* lineStart, int* lineEnd) {
	winword_expandToLine_args args={offset,-1,-1};
	DWORD_PTR wmRes=0;
	SendMessage((HWND)UlongToHandle(windowHandle),wm_winword_expandToLine,(WPARAM)&args,0);
	*lineStart=args.lineStart;
	*lineEnd=args.lineEnd;
	return RPC_S_OK;
}

error_status_t nvdaInProcUtils_winword_getTextInRange(handle_t bindingHandle, const unsigned long windowHandle, const int startOffset, const int endOffset, const long formatConfig, BSTR* text) {
	winword_getTextInRange_args args={startOffset,endOffset,formatConfig,NULL};
	SendMessage((HWND)UlongToHandle(windowHandle),wm_winword_getTextInRange,(WPARAM)&args,0);
	*text=args.text;
	return RPC_S_OK;
}

error_status_t nvdaInProcUtils_winword_moveByLine(handle_t bindingHandle, const unsigned long windowHandle, const int offset, const int moveBack, int* newOffset) {
	winword_moveByLine_args args={offset,moveBack,NULL};
	SendMessage((HWND)UlongToHandle(windowHandle),wm_winword_moveByLine,(WPARAM)&args,0);
	*newOffset=args.newOffset;
	return RPC_S_OK;
}

void winword_inProcess_initialize() {
	wm_winword_expandToLine=RegisterWindowMessage(L"wm_winword_expandToLine");
	wm_winword_getTextInRange=RegisterWindowMessage(L"wm_winword_getTextInRange");
	wm_winword_moveByLine=RegisterWindowMessage(L"wm_winword_moveByLine");
	registerWindowsHook(WH_CALLWNDPROC,winword_callWndProcHook);
}

void winword_inProcess_terminate() {
	unregisterWindowsHook(WH_CALLWNDPROC,winword_callWndProcHook);
}
<|MERGE_RESOLUTION|>--- conflicted
+++ resolved
@@ -1,1409 +1,1406 @@
-/*
-This file is a part of the NVDA project.
-URL: http://www.nvda-project.org/
-Copyright 2006-2010 NVDA contributers.
-    This program is free software: you can redistribute it and/or modify
-    it under the terms of the GNU General Public License version 2.0, as published by
-    the Free Software Foundation.
-    This program is distributed in the hope that it will be useful,
-    but WITHOUT ANY WARRANTY; without even the implied warranty of
-    MERCHANTABILITY or FITNESS FOR A PARTICULAR PURPOSE.
-This license can be found at:
-http://www.gnu.org/licenses/old-licenses/gpl-2.0.html
-*/
-
-#define WIN32_LEAN_AND_MEAN
-
-#include <sstream>
-#include <vector>
-#include <comdef.h>
-#include <windows.h>
-#include <oleacc.h>
-#include <common/xml.h>
-#include <common/log.h>
-#include <optional>
-#include "nvdaHelperRemote.h"
-#include "nvdaInProcUtils.h"
-#include "nvdaInProcUtils.h"
-#include <remote/WinWord/Constants.h>
-#include <remote/WinWord/Fields.h>
-#include "winword.h"
-
-using namespace std;
-
-// See https://github.com/nvaccess/nvda/wiki/Using-COM-with-NVDA-and-Microsoft-Word
-constexpr int formatConfig_reportFontName = 0x1;
-constexpr int formatConfig_reportFontSize = 0x2;
-constexpr int formatConfig_reportFontAttributes = 0x4;
-constexpr int formatConfig_reportColor = 0x8;
-constexpr int formatConfig_reportAlignment = 0x10;
-constexpr int formatConfig_reportStyle = 0x20;
-constexpr int formatConfig_reportSpellingErrors = 0x40;
-constexpr int formatConfig_reportPage = 0x80;
-constexpr int formatConfig_reportLineNumber = 0x100;
-constexpr int formatConfig_reportTables = 0x200;
-constexpr int formatConfig_reportLists = 0x400;
-constexpr int formatConfig_reportLinks = 0x800;
-constexpr int formatConfig_reportComments = 0x1000;
-constexpr int formatConfig_reportHeadings = 0x2000;
-constexpr int formatConfig_reportLanguage = 0x4000;
-constexpr int formatConfig_reportRevisions = 0x8000;
-constexpr int formatConfig_reportParagraphIndentation = 0x10000;
-constexpr int formatConfig_includeLayoutTables = 0x20000;
-constexpr int formatConfig_reportLineSpacing = 0x40000;
-<<<<<<< HEAD
-constexpr int formatConfig_reportGraphics = 0x80000;
-=======
-constexpr int formatConfig_reportSuperscriptsAndSubscripts = 0x80000;
->>>>>>> 6a573cd9
-
-constexpr int formatConfig_fontFlags =(formatConfig_reportFontName|formatConfig_reportFontSize|formatConfig_reportFontAttributes|formatConfig_reportColor|formatConfig_reportSuperscriptsAndSubscripts);
-constexpr int formatConfig_initialFormatFlags =(formatConfig_reportPage|formatConfig_reportLineNumber|formatConfig_reportTables|formatConfig_reportHeadings|formatConfig_includeLayoutTables);
-
-constexpr wchar_t PAGE_BREAK_VALUE = L'\x0c';
-constexpr wchar_t COLUMN_BREAK_VALUE = L'\x0e';
-
-// A class that disables MS Word screen updating while it is alive. 
-class ScreenUpdatingDisabler {
-	private:
-	IDispatchPtr pDispatchApplication {nullptr};
-
-	public:
-	ScreenUpdatingDisabler(IDispatch* arg_pDispatchApplication) {
-		if(!arg_pDispatchApplication) {
-			LOG_ERROR(L"Null application given");
-			return;
-		}
-		HRESULT res=_com_dispatch_raw_propput(arg_pDispatchApplication,wdDISPID_APPLICATION_SCREENUPDATING,VT_BOOL,false);
-		if(res!=S_OK) {
-			LOG_WARNING(L"application.screenUpdating false failed with code "<<res);
-			return;
-		}
-		pDispatchApplication=arg_pDispatchApplication;
-	}
-
-	~ScreenUpdatingDisabler() {
-		if(!pDispatchApplication) return;
-		HRESULT res=_com_dispatch_raw_propput(pDispatchApplication,wdDISPID_APPLICATION_SCREENUPDATING,VT_BOOL,true);
-		if(res!=S_OK) {
-			LOG_WARNING(L"application.screenUpdating true failed with code "<<res);
-		}
-	}
-
-};
-
-UINT wm_winword_expandToLine=0;
-typedef struct {
-	int offset;
-	int lineStart;
-	int lineEnd;
-} winword_expandToLine_args;
-void winword_expandToLine_helper(HWND hwnd, winword_expandToLine_args* args) {
-	//Fetch all needed objects
-	IDispatchPtr pDispatchWindow=NULL;
-	if(AccessibleObjectFromWindow(hwnd,OBJID_NATIVEOM,IID_IDispatch,(void**)&pDispatchWindow)!=S_OK||!pDispatchWindow) {
-		LOG_DEBUGWARNING(L"AccessibleObjectFromWindow failed");
-		return;
-	}
-	IDispatchPtr pDispatchApplication=nullptr;
-	if(_com_dispatch_raw_propget(pDispatchWindow,wdDISPID_WINDOW_APPLICATION,VT_DISPATCH,&pDispatchApplication)!=S_OK||!pDispatchApplication) {
-		LOG_DEBUGWARNING(L"window.application failed");
-		return;
-	}
-	// Disable screen updating until the end of this scope
-	ScreenUpdatingDisabler sud{pDispatchApplication};
-	IDispatchPtr pDispatchSelection=nullptr;
-	if(_com_dispatch_raw_propget(pDispatchWindow,wdDISPID_WINDOW_SELECTION,VT_DISPATCH,&pDispatchSelection)!=S_OK||!pDispatchSelection) {
-		LOG_DEBUGWARNING(L"application.selection failed");
-		return;
-	}
-	BOOL startWasActive=false;
-	if(_com_dispatch_raw_propget(pDispatchSelection,wdDISPID_SELECTION_STARTISACTIVE,VT_BOOL,&startWasActive)!=S_OK) {
-		LOG_DEBUGWARNING(L"selection.StartIsActive failed");
-	}
-	IDispatch* pDispatchOldSelRange=NULL;
-	if(_com_dispatch_raw_propget(pDispatchSelection,wdDISPID_SELECTION_RANGE,VT_DISPATCH,&pDispatchOldSelRange)!=S_OK||!pDispatchOldSelRange) {
-		LOG_DEBUGWARNING(L"selection.range failed");
-		return;
-	}
-	//Move the selection to the given range
-	_com_dispatch_raw_method(pDispatchSelection,wdDISPID_SELECTION_SETRANGE,DISPATCH_METHOD,VT_EMPTY,NULL,L"\x0003\x0003",args->offset,args->offset);
-	//Expand the selection to the line
-	// #3421: Expand and or extending selection cannot be used due to MS Word bugs on the last line in a table cell, or the first/last line of a table of contents, selecting would select the entire object.
-	// Therefore do it in two steps
-	bool lineError=false;
-	if(_com_dispatch_raw_method(pDispatchSelection,wdDISPID_SELECTION_STARTOF,DISPATCH_METHOD,VT_EMPTY,NULL,L"\x0003\x0003",wdLine,0)!=S_OK) {
-		lineError=true;
-	} else {
-		_com_dispatch_raw_propget(pDispatchSelection,wdDISPID_RANGE_START,VT_I4,&(args->lineStart));
-		if(_com_dispatch_raw_method(pDispatchSelection,wdDISPID_SELECTION_ENDOF,DISPATCH_METHOD,VT_EMPTY,NULL,L"\x0003\x0003",wdLine,0)!=S_OK) {
-			lineError=true;
-		} else {
-			_com_dispatch_raw_propget(pDispatchSelection,wdDISPID_RANGE_END,VT_I4,&(args->lineEnd));
-		}
-		// the endOf method has a bug where IPAtEndOfLine gets stuck as true on wrapped lines
-		// So reset the selection to the start of the document to force it to False
-		_com_dispatch_raw_method(pDispatchSelection,wdDISPID_SELECTION_SETRANGE,DISPATCH_METHOD,VT_EMPTY,NULL,L"\x0003\x0003",0,0);
-	}
-	// Fall back to the older expand if there was an error getting line bounds
-	if(lineError) {
-		_com_dispatch_raw_method(pDispatchSelection,wdDISPID_SELECTION_SETRANGE,DISPATCH_METHOD,VT_EMPTY,NULL,L"\x0003\x0003",args->offset,args->offset);
-		_com_dispatch_raw_method(pDispatchSelection,wdDISPID_RANGE_EXPAND,DISPATCH_METHOD,VT_EMPTY,NULL,L"\x0003",wdLine);
-		_com_dispatch_raw_propget(pDispatchSelection,wdDISPID_RANGE_START,VT_I4,&(args->lineStart));
-		_com_dispatch_raw_propget(pDispatchSelection,wdDISPID_RANGE_END,VT_I4,&(args->lineEnd));
-	}
-	if(args->lineStart>=args->lineEnd) {
-		args->lineStart=args->offset;
-		args->lineEnd=args->offset+1;
-	}
-	//Move the selection back to its original location
-	_com_dispatch_raw_method(pDispatchOldSelRange,wdDISPID_RANGE_SELECT,DISPATCH_METHOD,VT_EMPTY,NULL,NULL);
-	//Restore the old selection direction
-	_com_dispatch_raw_propput(pDispatchSelection,wdDISPID_SELECTION_STARTISACTIVE,VT_BOOL,startWasActive);
-}
-
-BOOL generateFormFieldXML(IDispatch* pDispatchRange, IDispatchPtr pDispatchRangeExpandedToParagraph, wostringstream& XMLStream, int& chunkEnd) {
-	IDispatchPtr pDispatchRange2=pDispatchRangeExpandedToParagraph;
-	BOOL foundFormField=false;
-	IDispatchPtr pDispatchFormFields=NULL;
-	_com_dispatch_raw_propget(pDispatchRange2,wdDISPID_RANGE_FORMFIELDS,VT_DISPATCH,&pDispatchFormFields);
-	if(pDispatchFormFields) for(int count=1;!foundFormField&&count<100;++count) {
-		IDispatchPtr pDispatchFormField=NULL;
-		if(_com_dispatch_raw_method(pDispatchFormFields,wdDISPID_FORMFIELDS_ITEM,DISPATCH_METHOD,VT_DISPATCH,&pDispatchFormField,L"\x0003",count)!=S_OK||!pDispatchFormField) {
-			break;
-		}
-		IDispatchPtr pDispatchFormFieldRange=NULL;
-		if(_com_dispatch_raw_propget(pDispatchFormField,wdDISPID_FORMFIELD_RANGE,VT_DISPATCH,&pDispatchFormFieldRange)!=S_OK||!pDispatchFormFieldRange) {
-			break;
-		}
-		if(_com_dispatch_raw_method(pDispatchRange,wdDISPID_RANGE_INRANGE,DISPATCH_METHOD,VT_BOOL,&foundFormField,L"\x0009",pDispatchFormFieldRange)!=S_OK||!foundFormField) {
-			continue;
-		}
-		long fieldType=-1;
-		_com_dispatch_raw_propget(pDispatchFormField,wdDISPID_FORMFIELD_TYPE,VT_I4,&fieldType);
-		BSTR fieldResult=NULL;
-		_com_dispatch_raw_propget(pDispatchFormField,wdDISPID_FORMFIELD_RESULT,VT_BSTR,&fieldResult);
-		BSTR fieldStatusText=NULL;
-		_com_dispatch_raw_propget(pDispatchFormField,wdDISPID_FORMFIELD_STATUSTEXT,VT_BSTR,&fieldStatusText);
-		XMLStream<<L"<control wdFieldType=\""<<fieldType<<L"\" wdFieldResult=\""<<(fieldResult?fieldResult:L"")<<L"\" wdFieldStatusText=\""<<(fieldStatusText?fieldStatusText:L"")<<L"\">";
-		if(fieldResult) SysFreeString(fieldResult);
-		if(fieldStatusText) SysFreeString(fieldStatusText);
-		_com_dispatch_raw_propget(pDispatchFormFieldRange,wdDISPID_RANGE_END,VT_I4,&chunkEnd);
-		_com_dispatch_raw_propput(pDispatchRange,wdDISPID_RANGE_END,VT_I4,chunkEnd);
-		break;
-	}
-	if(foundFormField) return true;
-	IDispatchPtr pDispatchContentControls=NULL;
-	_com_dispatch_raw_propget(pDispatchRange2,wdDISPID_RANGE_CONTENTCONTROLS,VT_DISPATCH,&pDispatchContentControls);
-	if(pDispatchContentControls)for(int count=1;!foundFormField&&count<100;++count) {
-		IDispatchPtr pDispatchContentControl=NULL;
-		if(_com_dispatch_raw_method(pDispatchContentControls,wdDISPID_CONTENTCONTROLS_ITEM,DISPATCH_METHOD,VT_DISPATCH,&pDispatchContentControl,L"\x0003",count)!=S_OK||!pDispatchContentControl) {
-			break;
-		}
-		IDispatchPtr pDispatchContentControlRange=NULL;
-		if(_com_dispatch_raw_propget(pDispatchContentControl,wdDISPID_CONTENTCONTROL_RANGE,VT_DISPATCH,&pDispatchContentControlRange)!=S_OK||!pDispatchContentControlRange) {
-			break;
-		}
-		if(_com_dispatch_raw_method(pDispatchRange,wdDISPID_RANGE_INRANGE,DISPATCH_METHOD,VT_BOOL,&foundFormField,L"\x0009",pDispatchContentControlRange)!=S_OK||!foundFormField) {
-			continue;
-		}
-		long fieldType=-1;
-		_com_dispatch_raw_propget(pDispatchContentControl,wdDISPID_CONTENTCONTROL_TYPE,VT_I4,&fieldType);
-		BOOL fieldChecked=false;
-		_com_dispatch_raw_propget(pDispatchContentControl,wdDISPID_CONTENTCONTROL_CHECKED,VT_BOOL,&fieldChecked);
-		BSTR fieldTitle=NULL;
-		_com_dispatch_raw_propget(pDispatchContentControl,wdDISPID_CONTENTCONTROL_TITLE,VT_BSTR,&fieldTitle);
-		XMLStream<<L"<control wdContentControlType=\""<<fieldType<<L"\" wdContentControlChecked=\""<<fieldChecked<<L"\" wdContentControlTitle=\""<<(fieldTitle?fieldTitle:L"")<<L"\">";
-		if(fieldTitle) SysFreeString(fieldTitle);
-		_com_dispatch_raw_propget(pDispatchContentControlRange,wdDISPID_RANGE_END,VT_I4,&chunkEnd);
-		_com_dispatch_raw_propput(pDispatchRange,wdDISPID_RANGE_END,VT_I4,chunkEnd);
-		break;
-	}
-	return foundFormField;
-}
-
-bool collectSpellingErrorOffsets(IDispatchPtr pDispatchRange, vector<pair<long,long>>& errorVector) {
-	IDispatchPtr pDispatchApplication=NULL;
-	if(_com_dispatch_raw_propget(pDispatchRange,wdDISPID_RANGE_APPLICATION ,VT_DISPATCH,&pDispatchApplication)!=S_OK||!pDispatchApplication) {
-		return false;
-	}
-	BOOL isSandbox = false;
-	// Don't go on if this is sandboxed as collecting spelling errors crashes word
-	_com_dispatch_raw_propget(pDispatchApplication,wdDISPID_APPLICATION_ISSANDBOX ,VT_BOOL,&isSandbox);
-	if(isSandbox ) {
-		return false;
-	}
-	IDispatchPtr pDispatchSpellingErrors=NULL;
-	if(_com_dispatch_raw_propget(pDispatchRange,wdDISPID_RANGE_SPELLINGERRORS,VT_DISPATCH,&pDispatchSpellingErrors)!=S_OK||!pDispatchSpellingErrors) {
-		return false;
-	}
-	long iVal=0;
-	_com_dispatch_raw_propget(pDispatchSpellingErrors,wdDISPID_SPELLINGERRORS_COUNT,VT_I4,&iVal);
-	for(int i=1;i<=iVal;++i) {
-		IDispatchPtr pDispatchErrorRange=NULL;
-		if(_com_dispatch_raw_method(pDispatchSpellingErrors,wdDISPID_SPELLINGERRORS_ITEM,DISPATCH_METHOD,VT_DISPATCH,&pDispatchErrorRange,L"\x0003",i)!=S_OK||!pDispatchErrorRange) {
-			return false;
-		}
-		long start=0;
-		if(_com_dispatch_raw_propget(pDispatchErrorRange,wdDISPID_RANGE_START,VT_I4,&start)!=S_OK) {
-			return false;
-		}
-		long end=0;
-		if(_com_dispatch_raw_propget(pDispatchErrorRange,wdDISPID_RANGE_END,VT_I4,&end)!=S_OK) {
-			return false;
-		}
-		errorVector.push_back(make_pair(start,end));
-	}
-	return !errorVector.empty();
-}
-
-// #6033: This must not be a static variable inside the function
-// because that causes crashes on Windows XP (Visual Studio bug 1941836).
-vector<wstring> headingStyleNames;
-int getHeadingLevelFromParagraph(IDispatch* pDispatchParagraph) {
-	IDispatchPtr pDispatchStyle=NULL;
-	// fetch the localized style name for the given paragraph
-	if(_com_dispatch_raw_propget(pDispatchParagraph,wdDISPID_PARAGRAPH_STYLE,VT_DISPATCH,&pDispatchStyle)!=S_OK||!pDispatchStyle) {
-		return 0;
-	}
-	BSTR nameLocal=NULL;
-	_com_dispatch_raw_propget(pDispatchStyle,wdDISPID_STYLE_NAMELOCAL,VT_BSTR,&nameLocal);
-	if(!nameLocal) {
-		return 0;
-	}
-	// If not fetched already, fetch all builtin heading style localized names (1 through 9).
-	if(headingStyleNames.empty()) {
-		IDispatchPtr pDispatchDocument=NULL;
-		IDispatchPtr pDispatchStyles=NULL;
-		if(_com_dispatch_raw_propget(pDispatchStyle,wdDISPID_STYLE_PARENT,VT_DISPATCH,&pDispatchDocument)==S_OK&&pDispatchDocument&&_com_dispatch_raw_propget(pDispatchDocument,wdDISPID_DOCUMENT_STYLES,VT_DISPATCH,&pDispatchStyles)==S_OK&&pDispatchStyles) {
-			for(int i=-2;i>=-10;--i) {
-				IDispatchPtr pDispatchBuiltinStyle=NULL;
-				_com_dispatch_raw_method(pDispatchStyles,wdDISPID_STYLES_ITEM,DISPATCH_METHOD,VT_DISPATCH,&pDispatchBuiltinStyle,L"\x0003",i);
-				if(pDispatchBuiltinStyle) {
-					BSTR builtinNameLocal=NULL;
-					_com_dispatch_raw_propget(pDispatchBuiltinStyle,wdDISPID_STYLE_NAMELOCAL,VT_BSTR,&builtinNameLocal);
-					if(!builtinNameLocal) continue;
-					headingStyleNames.push_back(builtinNameLocal);
-					SysFreeString(builtinNameLocal);
-				}
-			}
-		}
-	}
-	int level=0;
-	int count=1;
-	// See if the style name matches one of the builtin heading styles
-	for(auto i=headingStyleNames.cbegin();i!=headingStyleNames.cend();++i) {
-		if(i->compare(nameLocal)==0) {
-			level=count;
-			break;
-		}
-		count+=1;
-	}
-	SysFreeString(nameLocal);
-	return level;
-}
-
-int generateHeadingXML(IDispatch* pDispatchParagraph, IDispatch* pDispatchParagraphRange, int startOffset, int endOffset, wostringstream& XMLStream) {
-	int headingLevel=getHeadingLevelFromParagraph(pDispatchParagraph);
-	if(!headingLevel) return 0;
-	XMLStream<<L"<control role=\"heading\" level=\""<<headingLevel<<L"\" ";
-	if(pDispatchParagraphRange) {
-		long iVal=0;
-		if(_com_dispatch_raw_propget(pDispatchParagraphRange,wdDISPID_RANGE_START,VT_I4,&iVal)==S_OK&&iVal>=startOffset) {
-			XMLStream<<L"_startOfNode=\"1\" ";
-		}
-		if(_com_dispatch_raw_propget(pDispatchParagraphRange,wdDISPID_RANGE_END,VT_I4,&iVal)==S_OK&&iVal<=endOffset) {
-			XMLStream<<L"_endOfNode=\"1\" ";
-		}
-	}
-	XMLStream<<L">";
-	return 1;
-}
-
-IDispatchPtr CreateExpandedDuplicate(IDispatch* pDispatchRange, const int expandTo) {
-	IDispatchPtr pDispatchRangeDup = nullptr;
-	auto res = _com_dispatch_raw_propget( pDispatchRange, wdDISPID_RANGE_DUPLICATE, VT_DISPATCH, &pDispatchRangeDup);
-	if( res != S_OK || !pDispatchRangeDup ) {
-		LOG_DEBUGWARNING(L"error duplicating the range.");
-	}
-	else {
-		res = _com_dispatch_raw_method( pDispatchRangeDup, wdDISPID_RANGE_EXPAND,DISPATCH_METHOD,VT_EMPTY,NULL,L"\x0003", expandTo);
-		if( res != S_OK || !pDispatchRangeDup ) {
-			LOG_DEBUGWARNING(L"error expanding the range");
-		}
-	}
-	return pDispatchRangeDup;
-}
-
-bool collectCommentOffsets(IDispatchPtr pDispatchRange, vector<pair<long,long>>& commentVector) {
-	IDispatchPtr pDispatchComments=NULL;
-	if(_com_dispatch_raw_propget(pDispatchRange,wdDISPID_RANGE_COMMENTS,VT_DISPATCH,&pDispatchComments)!=S_OK||!pDispatchComments) {
-		return false;
-	}
-	long iVal=0;
-	_com_dispatch_raw_propget(pDispatchComments,wdDISPID_COMMENTS_COUNT,VT_I4,&iVal);
-	for(int i=1;i<=iVal;++i) {
-		IDispatchPtr pDispatchComment=NULL;
-		if(_com_dispatch_raw_method(pDispatchComments,wdDISPID_COMMENTS_ITEM,DISPATCH_METHOD,VT_DISPATCH,&pDispatchComment,L"\x0003",i)!=S_OK||!pDispatchComment) {
-			return false;
-		}
-		IDispatchPtr pDispatchCommentScope=NULL;
-		if(_com_dispatch_raw_propget(pDispatchComment,wdDISPID_COMMENT_SCOPE,VT_DISPATCH,&pDispatchCommentScope)!=S_OK||!pDispatchCommentScope) {
-			return false;
-		}
-		long start=0;
-		if(_com_dispatch_raw_propget(pDispatchCommentScope,wdDISPID_RANGE_START,VT_I4,&start)!=S_OK) {
-			return false;
-		}
-		long end=0;
-		if(_com_dispatch_raw_propget(pDispatchCommentScope,wdDISPID_RANGE_END,VT_I4,&end)!=S_OK) {
-			return false;
-		}
-		commentVector.push_back(make_pair(start,end));
-	}
-	return !commentVector.empty();
-}
-
-bool collectRevisionOffsets(IDispatchPtr pDispatchRange, vector<tuple<long,long,long>>& revisionsVector) {
-	IDispatchPtr pDispatchRevisions=nullptr;
-	HRESULT res=_com_dispatch_raw_propget(pDispatchRange,wdDISPID_RANGE_REVISIONS,VT_DISPATCH,&pDispatchRevisions);
-	if(res!=S_OK||!pDispatchRevisions) {
-		LOG_DEBUGWARNING(L"range.revisions failed");
-		return false;
-	}
-	long iVal=0;
-	_com_dispatch_raw_propget(pDispatchRevisions,wdDISPID_REVISIONS_COUNT,VT_I4,&iVal);
-	for(int i=1;i<=iVal;++i) {
-		IDispatchPtr pDispatchRevision=nullptr;
-		res=_com_dispatch_raw_method(pDispatchRevisions,wdDISPID_REVISIONS_ITEM,DISPATCH_METHOD,VT_DISPATCH,&pDispatchRevision,L"\x0003",i);
-		if(res!=S_OK||!pDispatchRevision) {
-			LOG_DEBUGWARNING(L"revisions.item "<<i<<L" failed");
-			continue;
-		}
-		long revisionType=0;
-		res=_com_dispatch_raw_propget(pDispatchRevision,wdDISPID_REVISION_TYPE,VT_I4,&revisionType);
-		if(res!=S_OK) {
-			LOG_DEBUGWARNING(L"revision.type failed");
-			continue;
-		}
-		IDispatchPtr pDispatchRevisionScope=nullptr;
-		_com_dispatch_raw_propget(pDispatchRevision,wdDISPID_REVISION_RANGE,VT_DISPATCH,&pDispatchRevisionScope);
-		if(res!=S_OK||!pDispatchRevisionScope) {
-			LOG_DEBUGWARNING(L"revision.range failed");
-			continue;
-		}
-		long start=0;
-		res=_com_dispatch_raw_propget(pDispatchRevisionScope,wdDISPID_RANGE_START,VT_I4,&start);
-		if(res!=S_OK) {
-			LOG_DEBUGWARNING(L"range.start failed");
-			continue;
-		}
-		long end=0;
-		res=_com_dispatch_raw_propget(pDispatchRevisionScope,wdDISPID_RANGE_END,VT_I4,&end);
-		if(res!=S_OK) {
-			LOG_DEBUGWARNING(L"range.end failed");
-			continue;
-		}
-		revisionsVector.push_back({start,end,revisionType});
-	}
-	return !revisionsVector.empty();
-}
-
-bool fetchTableInfo(IDispatch* pDispatchTable, bool includeLayoutTables, int* rowCount, int* columnCount, int* nestingLevel) {
-	IDispatchPtr pDispatchRows=NULL;
-	IDispatchPtr pDispatchColumns=NULL;
-	IDispatchPtr pDispatchBorders=NULL;
-	if(!includeLayoutTables&&_com_dispatch_raw_propget(pDispatchTable,wdDISPID_TABLE_BORDERS,VT_DISPATCH,&pDispatchBorders)==S_OK&&pDispatchBorders) {
-		BOOL isEnabled=true;
-		if(_com_dispatch_raw_propget(pDispatchBorders,wdDISPID_BORDERS_ENABLE,VT_BOOL,&isEnabled)==S_OK&&!isEnabled) {
-			return false;
-		}
-	}
-	if(_com_dispatch_raw_propget(pDispatchTable,wdDISPID_TABLE_ROWS,VT_DISPATCH,&pDispatchRows)==S_OK&&pDispatchRows) {
-		_com_dispatch_raw_propget(pDispatchRows,wdDISPID_ROWS_COUNT,VT_I4,rowCount);
-	}
-	if(_com_dispatch_raw_propget(pDispatchTable,wdDISPID_TABLE_COLUMNS,VT_DISPATCH,&pDispatchColumns)==S_OK&&pDispatchColumns) {
-		_com_dispatch_raw_propget(pDispatchColumns,wdDISPID_COLUMNS_COUNT,VT_I4,columnCount);
-	}
-	_com_dispatch_raw_propget(pDispatchTable,wdDISPID_TABLE_NESTINGLEVEL,VT_I4,nestingLevel);
-	return true;
-}
-
-int generateTableXML(IDispatch* pDispatchRange, bool includeLayoutTables, int startOffset, int endOffset, wostringstream& XMLStream) {
-	int numTags=0;
-	int iVal=0;
-	IDispatchPtr pDispatchTables=NULL;
-	IDispatchPtr pDispatchTable=NULL;
-	bool inTableCell=false;
-	int rowCount=0;
-	int columnCount=0;
-	int nestingLevel=0;
-	int rowNumber=0;
-	int columnNumber=0;
-	bool startOfCell=false;
-	bool endOfCell=false;
-	if(
-		_com_dispatch_raw_propget(pDispatchRange,wdDISPID_RANGE_TABLES,VT_DISPATCH,&pDispatchTables)!=S_OK||!pDispatchTables\
-		||_com_dispatch_raw_method(pDispatchTables,wdDISPID_TABLES_ITEM,DISPATCH_METHOD,VT_DISPATCH,&pDispatchTable,L"\x0003",1)!=S_OK||!pDispatchTable\
-		||!fetchTableInfo(pDispatchTable,includeLayoutTables,&rowCount,&columnCount,&nestingLevel)\
-	) {
-		return 0;
-	}
-	IDispatchPtr pDispatchCells=NULL;
-	IDispatchPtr pDispatchCell=NULL;
-	if(
-		_com_dispatch_raw_propget(pDispatchRange,wdDISPID_RANGE_CELLS,VT_DISPATCH,&pDispatchCells)==S_OK&&pDispatchCells\
-		&&_com_dispatch_raw_method(pDispatchCells,wdDISPID_CELLS_ITEM,DISPATCH_METHOD,VT_DISPATCH,&pDispatchCell,L"\x0003",1)==S_OK&&pDispatchCell\
-	) {
-		_com_dispatch_raw_propget(pDispatchCell,wdDISPID_CELL_ROWINDEX,VT_I4,&rowNumber);
-		_com_dispatch_raw_propget(pDispatchCell,wdDISPID_CELL_COLUMNINDEX,VT_I4,&columnNumber);
-		IDispatchPtr pDispatchCellRange=NULL;
-		if(_com_dispatch_raw_propget(pDispatchCell,wdDISPID_CELL_RANGE,VT_DISPATCH,&pDispatchCellRange)==S_OK&&pDispatchCellRange) {
-			if(_com_dispatch_raw_propget(pDispatchCellRange,wdDISPID_RANGE_START,VT_I4,&iVal)==S_OK&&iVal>=startOffset) {
-				startOfCell=true;
-			}
-			if(_com_dispatch_raw_propget(pDispatchCellRange,wdDISPID_RANGE_END,VT_I4,&iVal)==S_OK&&iVal<=endOffset) {
-				endOfCell=true;
-			}
-		}
-		inTableCell=true;
-	} else {
-		if((_com_dispatch_raw_method(pDispatchRange,wdDISPID_RANGE_INFORMATION,DISPATCH_PROPERTYGET,VT_I4,&rowNumber,L"\x0003",wdStartOfRangeRowNumber)==S_OK)&&rowNumber>0) {
-			inTableCell=true;
-		}
-		if((_com_dispatch_raw_method(pDispatchRange,wdDISPID_RANGE_INFORMATION,DISPATCH_PROPERTYGET,VT_I4,&columnNumber,L"\x0003",wdStartOfRangeColumnNumber)==S_OK)&&columnNumber>0) {
-			inTableCell=true;
-		}
-	}
-	if(!inTableCell) return numTags;
-	numTags+=2;
-	XMLStream<<L"<control role=\"table\" table-id=\"1\" table-rowcount=\""<<rowCount<<L"\" table-columncount=\""<<columnCount<<L"\" level=\""<<nestingLevel<<L"\" ";
-	wstring altTextStr=L"";
-	BSTR altText=NULL;
-	if(_com_dispatch_raw_propget(pDispatchTable,wdDISPID_TABLE_TITLE,VT_BSTR,&altText)==S_OK&&altText) {
-		for(int i=0;altText[i]!='\0';++i) {
-			appendCharToXML(altText[i],altTextStr,true);
-		}
-		SysFreeString(altText);
-	}
-	if(!altTextStr.empty()) {
-		XMLStream<<L"alwaysReportName=\"1\" name=\""<<altTextStr<<L"\" ";
-		altTextStr=L"";
-	}
-	altText=NULL;
-	if(_com_dispatch_raw_propget(pDispatchTable,wdDISPID_TABLE_DESCR,VT_BSTR,&altText)==S_OK&&altText) {
-		for(int i=0;altText[i]!='\0';++i) {
-			appendCharToXML(altText[i],altTextStr,true);
-		}
-		XMLStream<<L"longdescription=\""<<altTextStr<<L"\" ";
-		SysFreeString(altText);
-	}
-	IDispatchPtr pDispatchTableRange=NULL;
-	if(_com_dispatch_raw_propget(pDispatchTable,wdDISPID_TABLE_RANGE,VT_DISPATCH,&pDispatchTableRange)==S_OK&&pDispatchTableRange) {
-		if(_com_dispatch_raw_propget(pDispatchTableRange,wdDISPID_RANGE_START,VT_I4,&iVal)==S_OK&&iVal>=startOffset) {
-			XMLStream<<L"_startOfNode=\"1\" ";
-		}
-		if(_com_dispatch_raw_propget(pDispatchTableRange,wdDISPID_RANGE_END,VT_I4,&iVal)==S_OK&&iVal<=endOffset) {
-			XMLStream<<L"_endOfNode=\"1\" ";
-		}
-	}
-	XMLStream<<L">";
-	XMLStream<<L"<control role=\"tableCell\" table-id=\"1\" ";
-	XMLStream<<L"table-rownumber=\""<<rowNumber<<L"\" ";
-	XMLStream<<L"table-columnnumber=\""<<columnNumber<<L"\" ";
-	if(startOfCell) {
-		XMLStream<<L"_startOfNode=\"1\" ";
-	}
-	if(endOfCell) {
-		XMLStream<<L"_endOfNode=\"1\" ";
-	}
-	XMLStream<<L">";
-	return numTags;
-}
-
-void generateXMLAttribsForFormatting(IDispatch* pDispatchRange, int startOffset, int endOffset, int formatConfig, wostringstream& formatAttribsStream) {
-	int iVal=0;
-	if((formatConfig&formatConfig_reportPage)&&(_com_dispatch_raw_method(pDispatchRange,wdDISPID_RANGE_INFORMATION,DISPATCH_PROPERTYGET,VT_I4,&iVal,L"\x0003",wdActiveEndAdjustedPageNumber)==S_OK)&&iVal>0) {
-		formatAttribsStream<<L"page-number=\""<<iVal<<L"\" ";
-	}
-	if((formatConfig&formatConfig_reportLineNumber)&&(_com_dispatch_raw_method(pDispatchRange,wdDISPID_RANGE_INFORMATION,DISPATCH_PROPERTYGET,VT_I4,&iVal,L"\x0003",wdFirstCharacterLineNumber)==S_OK)) {
-		formatAttribsStream<<L"line-number=\""<<iVal<<L"\" ";
-	}
-	if((formatConfig&formatConfig_reportAlignment)||(formatConfig&formatConfig_reportParagraphIndentation)||(formatConfig&formatConfig_reportLineSpacing)) {
-		IDispatchPtr pDispatchParagraphFormat=NULL;
-		if(_com_dispatch_raw_propget(pDispatchRange,wdDISPID_RANGE_PARAGRAPHFORMAT,VT_DISPATCH,&pDispatchParagraphFormat)==S_OK&&pDispatchParagraphFormat) {
-			if(formatConfig&formatConfig_reportAlignment) {
-				if(_com_dispatch_raw_propget(pDispatchParagraphFormat,wdDISPID_PARAGRAPHFORMAT_ALIGNMENT,VT_I4,&iVal)==S_OK) {
-					switch(iVal) {
-						case wdAlignParagraphLeft:
-						formatAttribsStream<<L"text-align=\"left\" ";
-						break;
-						case wdAlignParagraphCenter:
-						formatAttribsStream<<L"text-align=\"center\" ";
-						break;
-						case wdAlignParagraphRight:
-						formatAttribsStream<<L"text-align=\"right\" ";
-						break;
-						case wdAlignParagraphJustify:
-						formatAttribsStream<<L"text-align=\"justified\" ";
-						break;
-					}
-				}
-			}
-			float fVal=0.0;
-			if(formatConfig&formatConfig_reportParagraphIndentation) {
-				if(_com_dispatch_raw_propget(pDispatchParagraphFormat,wdDISPID_PARAGRAPHFORMAT_RIGHTINDENT,VT_R4,&fVal)==S_OK) {
-					formatAttribsStream<<L"right-indent=\"" << fVal <<L"\" ";
-				}
-				float firstLineIndent=0;
-				if(_com_dispatch_raw_propget(pDispatchParagraphFormat,wdDISPID_PARAGRAPHFORMAT_FIRSTLINEINDENT,VT_R4,&firstLineIndent)==S_OK) {
-					if(firstLineIndent<0) {
-						formatAttribsStream<<L"hanging-indent=\"" << (0-firstLineIndent) <<L"\" ";
-					} else {
-						formatAttribsStream<<L"first-line-indent=\"" << firstLineIndent <<L"\" ";
-					}
-				}
-				if(_com_dispatch_raw_propget(pDispatchParagraphFormat,wdDISPID_PARAGRAPHFORMAT_LEFTINDENT,VT_R4,&fVal)==S_OK) {
-					if(firstLineIndent<0) fVal+=firstLineIndent;
-					formatAttribsStream<<L"left-indent=\"" << fVal <<L"\" ";
-				}
-			}
-			if(formatConfig&formatConfig_reportLineSpacing) {
-				if(_com_dispatch_raw_propget(pDispatchParagraphFormat,wdDISPID_PARAGRAPHFORMAT_LINESPACINGRULE,VT_I4,&iVal)==S_OK) {
-					formatAttribsStream<<L"wdLineSpacingRule=\"" << iVal <<L"\" ";
-				}
-				if(_com_dispatch_raw_propget(pDispatchParagraphFormat,wdDISPID_PARAGRAPHFORMAT_LINESPACING,VT_R4,&fVal)==S_OK) {
-					formatAttribsStream<<L"wdLineSpacing=\"" << fVal <<L"\" ";
-				}
-			}
-		}
-	}
-	if(formatConfig&formatConfig_reportLists) {
-		IDispatchPtr pDispatchListFormat=NULL;
-		if(_com_dispatch_raw_propget(pDispatchRange,wdDISPID_RANGE_LISTFORMAT,VT_DISPATCH,&pDispatchListFormat)==S_OK&&pDispatchListFormat) {
-			BSTR listString=NULL;
-			if(_com_dispatch_raw_propget(pDispatchListFormat,wdDISPID_LISTFORMAT_LISTSTRING,VT_BSTR,&listString)==S_OK&&listString) {
-				if(SysStringLen(listString)>0) {
-					IDispatchPtr pDispatchParagraphs=NULL;
-					IDispatchPtr pDispatchParagraph=NULL;
-					IDispatchPtr pDispatchParagraphRange=NULL;
-					if(
-						_com_dispatch_raw_propget(pDispatchRange,wdDISPID_RANGE_PARAGRAPHS,VT_DISPATCH,&pDispatchParagraphs)==S_OK&&pDispatchParagraphs\
-						&&_com_dispatch_raw_method(pDispatchParagraphs,wdDISPID_PARAGRAPHS_ITEM,DISPATCH_METHOD,VT_DISPATCH,&pDispatchParagraph,L"\x0003",1)==S_OK&&pDispatchParagraph\
-						&&_com_dispatch_raw_propget(pDispatchParagraph,wdDISPID_PARAGRAPH_RANGE,VT_DISPATCH,&pDispatchParagraphRange)==S_OK&&pDispatchParagraphRange\
-						&&_com_dispatch_raw_propget(pDispatchParagraphRange,wdDISPID_RANGE_START,VT_I4,&iVal)==S_OK&&iVal==startOffset\
-					) {
-						wstring tempText;
-						for(int i=0;listString[i]!=L'\0';++i) {
-							appendCharToXML(listString[i],tempText,true);
-						}
-						formatAttribsStream<<L"line-prefix=\""<<tempText<<L"\" ";
-					}
-				}
-				SysFreeString(listString);
-			}
-		}
-	}
-	if(formatConfig&formatConfig_reportStyle) {
-		IDispatchPtr pDispatchStyle=NULL;
-		if(_com_dispatch_raw_propget(pDispatchRange,wdDISPID_RANGE_STYLE,VT_DISPATCH,&pDispatchStyle)==S_OK&&pDispatchStyle) {
-			BSTR nameLocal=NULL;
-			_com_dispatch_raw_propget(pDispatchStyle,wdDISPID_STYLE_NAMELOCAL,VT_BSTR,&nameLocal);
-			if(nameLocal) {
-				formatAttribsStream<<L"style=\""<<nameLocal<<L"\" ";
-				SysFreeString(nameLocal);
-			}
-		}
-	}
-	if(formatConfig&formatConfig_fontFlags) {
-		IDispatchPtr pDispatchFont=NULL;
-		if(_com_dispatch_raw_propget(pDispatchRange,wdDISPID_RANGE_FONT,VT_DISPATCH,&pDispatchFont)==S_OK&&pDispatchFont) {
-			BSTR fontName=NULL;
-			if((formatConfig&formatConfig_reportFontName)&&(_com_dispatch_raw_propget(pDispatchFont,wdDISPID_FONT_NAME,VT_BSTR,&fontName)==S_OK)&&fontName) {
-				formatAttribsStream<<L"font-name=\""<<fontName<<L"\" ";
-				SysFreeString(fontName);
-			}
-			float fVal=0.0;
-			if((formatConfig&formatConfig_reportFontSize)&&(_com_dispatch_raw_propget(pDispatchFont,wdDISPID_FONT_SIZE,VT_R4,&fVal)==S_OK)) {
-				formatAttribsStream<<L"font-size=\""<<fVal<<L"pt\" ";
-			}
-			if((formatConfig&formatConfig_reportColor)&&(_com_dispatch_raw_propget(pDispatchFont,wdDISPID_FONT_COLOR,VT_I4,&iVal)==S_OK)) {
-				formatAttribsStream<<L"color=\""<<iVal<<L"\" ";
-			}
-			if(formatConfig&formatConfig_reportFontAttributes) {
-				if(_com_dispatch_raw_propget(pDispatchFont,wdDISPID_FONT_BOLD,VT_I4,&iVal)==S_OK&&iVal) {
-					formatAttribsStream<<L"bold=\"1\" ";
-				}
-				if(_com_dispatch_raw_propget(pDispatchFont,wdDISPID_FONT_ITALIC,VT_I4,&iVal)==S_OK&&iVal) {
-					formatAttribsStream<<L"italic=\"1\" ";
-				}
-				if(_com_dispatch_raw_propget(pDispatchFont,wdDISPID_FONT_UNDERLINE,VT_I4,&iVal)==S_OK&&iVal) {
-					formatAttribsStream<<L"underline=\"1\" ";
-				}
-				if(_com_dispatch_raw_propget(pDispatchFont,wdDISPID_FONT_STRIKETHROUGH,VT_I4,&iVal)==S_OK&&iVal) {
-					formatAttribsStream<<L"strikethrough=\"1\" ";
-				} else if(_com_dispatch_raw_propget(pDispatchFont,wdDISPID_FONT_DOUBLESTRIKETHROUGH,VT_I4,&iVal)==S_OK&&iVal) {
-					formatAttribsStream<<L"strikethrough=\"double\" ";
-				}
-				if(_com_dispatch_raw_propget(pDispatchFont,wdDISPID_FONT_HIDDEN,VT_I4,&iVal)==S_OK&&iVal) {
-					formatAttribsStream<<L"hidden=\"1\" ";
-				}			
-			}
-			if(formatConfig&formatConfig_reportSuperscriptsAndSubscripts) {
-			    if(_com_dispatch_raw_propget(pDispatchFont,wdDISPID_FONT_SUPERSCRIPT,VT_I4,&iVal)==S_OK&&iVal) {
-					formatAttribsStream<<L"text-position=\"super\" ";
-				} else if(_com_dispatch_raw_propget(pDispatchFont,wdDISPID_FONT_SUBSCRIPT,VT_I4,&iVal)==S_OK&&iVal) {
-					formatAttribsStream<<L"text-position=\"sub\" ";
-				}
-			}
-		}
-	}
-	if (formatConfig&formatConfig_reportLanguage) {
-		int languageId = 0;
-		if (_com_dispatch_raw_propget(pDispatchRange,	wdDISPID_RANGE_LANGUAGEID, VT_I4, &languageId)==S_OK) {
-			if (languageId != wdLanguageNone && languageId != wdNoProofing && languageId != wdLanguageUnknown) {
-				formatAttribsStream<<L"wdLanguageId=\""<<languageId<<L"\" ";
-			}
-		}
-	}
-}
-
-inline int getInlineShapesCount(IDispatch* pDispatchRange) {
-	IDispatchPtr pDispatchShapes=NULL;
-	int count=0;
-	if(_com_dispatch_raw_propget(pDispatchRange,wdDISPID_RANGE_INLINESHAPES,VT_DISPATCH,&pDispatchShapes)!=S_OK||!pDispatchShapes) {
-		return 0;
-	}
-	if(_com_dispatch_raw_propget(pDispatchShapes,wdDISPID_INLINESHAPES_COUNT,VT_I4,&count)!=S_OK||count<=0) {
-		return 0;
-	}
-	return count;
-}
-
-/**
- * Generates an opening tag for the first inline shape  in this range if one exists.
-  * If the function is successful, the total number of inline shapes for this range is returned allowing the caller to then perhaps move the range forward a character and try again.
-   */
-inline int generateInlineShapeXML(IDispatch* pDispatchRange, int offset, wostringstream& XMLStream) {
-	IDispatchPtr pDispatchShapes=NULL;
-	IDispatchPtr pDispatchShape=NULL;
-	IDispatchPtr pDispatchChart=NULL;
-	IDispatchPtr pDispatchChartTitle=NULL;
-	int count=0;
-	int shapeType=0;
-	BSTR altText=NULL;
-	BOOL shapeHasChart=false;
-	BOOL chartHasTitle=false;
-	if(_com_dispatch_raw_propget(pDispatchRange,wdDISPID_RANGE_INLINESHAPES,VT_DISPATCH,&pDispatchShapes)!=S_OK||!pDispatchShapes) {
-		return 0;
-	}
-	if(_com_dispatch_raw_propget(pDispatchShapes,wdDISPID_INLINESHAPES_COUNT,VT_I4,&count)!=S_OK||count<=0) {
-		return 0;
-	}
-	if(_com_dispatch_raw_method(pDispatchShapes,wdDISPID_INLINESHAPES_ITEM,DISPATCH_METHOD,VT_DISPATCH,&pDispatchShape,L"\x0003",1)!=S_OK||!pDispatchShape) {
-		return 0;
-	}
-	if(_com_dispatch_raw_propget(pDispatchShape,wdDISPID_INLINESHAPE_TYPE,VT_I4,&shapeType)!=S_OK) {
-		return 0;
-	}
-	wstring altTextStr=L"";
-	if(_com_dispatch_raw_propget(pDispatchShape,wdDISPID_INLINESHAPE_ALTERNATIVETEXT,VT_BSTR,&altText)==S_OK&&altText) {
-		for(int i=0;altText[i]!='\0';++i) {
-			appendCharToXML(altText[i],altTextStr,true);
-		}
-		SysFreeString(altText);
-	}
-	altText=NULL;
-	if(altTextStr.empty()&&_com_dispatch_raw_propget(pDispatchShape,wdDISPID_INLINESHAPE_TITLE,VT_BSTR,&altText)==S_OK&&altText) {
-		for(int i=0;altText[i]!='\0';++i) {
-			appendCharToXML(altText[i],altTextStr,true);
-		}
-		SysFreeString(altText);
-	}
-	altText=NULL;
-	XMLStream<<L"<control _startOfNode=\"1\" ";
-	auto roleText = L"object";
-	if(shapeType==wdInlineShapePicture||shapeType==wdInlineShapeLinkedPicture) {
-		roleText=L"graphic";
-	} else if(shapeType==wdInlineShapeChart) {
-		roleText=L"chart";
-	}
-	XMLStream<<L"role=\""<<roleText<<L"\" ";
-	XMLStream<<L"content=\""<<altTextStr<<L"\"";
-	if(shapeType==wdInlineShapeEmbeddedOLEObject) {
-		XMLStream<<L" shapeoffset=\""<<offset<<L"\"";
-		IDispatchPtr pOLEFormat=NULL;
-		if(_com_dispatch_raw_propget(pDispatchShape,wdDISPID_INLINESHAPE_OLEFORMAT,VT_DISPATCH,&pOLEFormat)==S_OK) {
-			BSTR progId=NULL;
-			if(_com_dispatch_raw_propget(pOLEFormat,wdDISPID_OLEFORMAT_PROGID,VT_BSTR,&progId)==S_OK&&progId) {
-				XMLStream<<L" progid=\""<<progId<<"\"";
-				SysFreeString(progId);
-			}
-		}
-	}
-	XMLStream<<L">";
-	return count;
-}
-
-inline bool generateFootnoteEndnoteXML(IDispatch* pDispatchRange, wostringstream& XMLStream, bool footnote) {
-	IDispatchPtr pDispatchNotes=NULL;
-	IDispatchPtr pDispatchNote=NULL;
-	int count=0;
-	int index=0;
-	if(_com_dispatch_raw_propget(pDispatchRange,(footnote?wdDISPID_RANGE_FOOTNOTES:wdDISPID_RANGE_ENDNOTES),VT_DISPATCH,&pDispatchNotes)!=S_OK||!pDispatchNotes) {
-		return false;
-	}
-	if(_com_dispatch_raw_propget(pDispatchNotes,wdDISPID_FOOTNOTES_COUNT,VT_I4,&count)!=S_OK||count<=0) {
-		return false;
-	}
-	if(_com_dispatch_raw_method(pDispatchNotes,wdDISPID_FOOTNOTES_ITEM,DISPATCH_METHOD,VT_DISPATCH,&pDispatchNote,L"\x0003",1)!=S_OK||!pDispatchNote) {
-		return false;
-	}
-	if(_com_dispatch_raw_propget(pDispatchNote,wdDISPID_FOOTNOTE_INDEX,VT_I4,&index)!=S_OK) {
-		return false;
-	}
-	XMLStream<<L"<control _startOfNode=\"1\" role=\""<<(footnote?L"footnote":L"endnote")<<L"\" value=\""<<index<<L"\">";
-	return true;
-}
-
-std::optional<int> getSectionBreakType(IDispatchPtr pDispatchRange ) {
-	// The following case should handle where we have the page break character ('0x0c') shown with '|p|'
-	//	first section|p|
-	//	second section.
-	// range.Sections[1].pageSetup.SectionStart tells you how the section started, so we need to know
-	// the next sections start type to report what kind of break this is. To do this we need to expand
-	// the range, get the section start type, remove the page break character, and insert an attribute
-	// for the break type.
-	IDispatchPtr pDispatchRangeDup = nullptr;
-	auto res = _com_dispatch_raw_propget( pDispatchRange, wdDISPID_RANGE_DUPLICATE, VT_DISPATCH, &pDispatchRangeDup);
-	if( res != S_OK || !pDispatchRangeDup ) {
-		LOG_DEBUGWARNING(L"error duplicating the range.");
-		return {};
-	}
-
-	// we assume that we are 1 character away from the next section, this should be the value for PAGE_BREAK_VALUE ("0x0c")
-	const int unitsToMove = 1;
-	int unitsMoved=-1;
-	res = _com_dispatch_raw_method(pDispatchRangeDup,wdDISPID_RANGE_MOVEEND,DISPATCH_METHOD,VT_I4,&unitsMoved,L"\x0003\x0003",wdCharacter,unitsToMove);
-	if( res !=S_OK || unitsMoved<=0 || !pDispatchRangeDup) {
-		LOG_DEBUGWARNING(L"error moving the end of the range");
-		return {};
-	}
-
-	IDispatchPtr pDispatchSections = nullptr;
-	res = _com_dispatch_raw_propget( pDispatchRangeDup, wdDISPID_RANGE_SECTIONS, VT_DISPATCH, &pDispatchSections);
-	if( res != S_OK || !pDispatchSections ) {
-		LOG_DEBUGWARNING(L"error getting sections from range");
-		return {};
-	}
-
-	int count = -1;
-	res = _com_dispatch_raw_propget( pDispatchSections, wdDISPID_SECTIONS_COUNT, VT_I4, &count);
-	if( res != S_OK || count != 2 ) {
-		LOG_DEBUGWARNING(L"error getting section count. There should be exactly 2 sections, count: " << count);
-		return {};
-	}
-
-	// we make the assumption that the second section will always be the one we want. We also assume that the section
-	// count was 1 before expanding the range.
-	const int sectionToGet = 2;
-	IDispatchPtr pDispatchItem = nullptr;
-	res = _com_dispatch_raw_method( pDispatchSections, wdDISPID_SECTIONS_ITEM, DISPATCH_METHOD, VT_DISPATCH, &pDispatchItem, L"\x0003", sectionToGet);
-	if( res != S_OK || !pDispatchItem){
-		LOG_DEBUGWARNING(L"error getting section item");
-		return {};
-	}
-
-	IDispatchPtr pDispatchPageSetup = nullptr;
-	res = _com_dispatch_raw_propget( pDispatchItem, wdDISPID_SECTION_PAGESETUP,  VT_DISPATCH, &pDispatchPageSetup);
-	if( res != S_OK || !pDispatchPageSetup){
-		LOG_DEBUGWARNING(L"error getting pageSetup");
-		return {};
-	}
-
-	int type = -1;
-	res = _com_dispatch_raw_propget( pDispatchPageSetup, wdDISPID_PAGESETUP_SECTIONSTART, VT_I4, &type);
-	if( res != S_OK || type < 0){
-		LOG_DEBUGWARNING(L"error getting section start");
-		return {};
-	}
-
-	LOG_DEBUG(L"Got section break type: " << type);
-	return type;
-}
-
-std::optional<float>
-getStartOfRangeDistanceFromEdgeOfDocument(IDispatchPtr pDispatchRange) {
-	float rangePos = -1.0f;
-	auto res = _com_dispatch_raw_method( pDispatchRange, wdDISPID_RANGE_INFORMATION,
-		DISPATCH_PROPERTYGET, VT_R4, &rangePos, L"\x0003", wdHorizontalPositionRelativeToPage);
-		if( S_OK != res && rangePos < 0) {
-			LOG_ERROR(L"error getting wdHorizontalPositionRelativeToPage."
-				<< " res: " << res
-				<< " rangePos: " << rangePos);
-			return {};
-		}
-	return rangePos;
-}
-
-std::optional< std::pair<float, float> >
-calculatePreAndPostColumnOffsets(IDispatchPtr pDispatchPageSetup) {
-	float leftMargin = -1.0f;
-	auto res = _com_dispatch_raw_propget( pDispatchPageSetup, wdDISPID_PAGESETUP_LEFTMARGIN,
-		VT_R4, &leftMargin);
-	if( res != S_OK || leftMargin <0){
-		LOG_ERROR(L"error getting leftMargin. res: "<< res
-			<< " leftMargin: " << leftMargin);
-		return {};
-	}
-
-	float rightMargin = -1.0f;
-	// right margin necessary to validate that the full width of the document has been
-	// taken into account.
-	res = _com_dispatch_raw_propget( pDispatchPageSetup, wdDISPID_PAGESETUP_RIGHTMARGIN,
-		VT_R4, &rightMargin);
-	if( res != S_OK || rightMargin <0){
-		LOG_ERROR(L"error getting rightMargin. res: "<< res
-			<< " rightMargin: " << rightMargin);
-		return {};
-	}
-
-	float gutter = -1.0f;
-	res = _com_dispatch_raw_propget( pDispatchPageSetup, wdDISPID_PAGESETUP_GUTTER,
-		VT_R4, &gutter);
-	if( res != S_OK || gutter <0){
-		LOG_ERROR(L"error getting gutter. res: "<< res
-			<< " gutter: " << gutter);
-		return {};
-	}
-
-	int gutterPos = -1;
-	res = _com_dispatch_raw_propget( pDispatchPageSetup, wdDISPID_PAGESETUP_GUTTERPOS,
-		VT_R4, &gutterPos);
-	if( res != S_OK || gutterPos <0){
-		LOG_ERROR(L"error getting gutterPos. res: "<< res
-			<< " gutterPos: " << gutterPos);
-		return {};
-	}
-
-	int mirrorMargins = wdUndefined;
-	res = _com_dispatch_raw_propget( pDispatchPageSetup, wdDISPID_PAGESETUP_MIRRORMARGINS,
-		VT_R4, &mirrorMargins);
-	if( res != S_OK || mirrorMargins == wdUndefined){
-		LOG_ERROR(L"error getting mirrorMargins. res: "<< res
-			<< " mirrorMargins: " << mirrorMargins);
-		return {};
-	}
-
-	// We do not handle mirror margins being set since the gutter alternates between the
-	// left and the right making it unclear which side to add it to.
-	if( mirrorMargins != FALSE) {
-		LOG_DEBUGWARNING(L"Unable to calculate the start and \
- end margins due to mirror margins being enabled.");
-		return {};
-	}
-
-	switch (gutterPos) {
-		case wdGutterPosLeft:
-			return std::make_pair(gutter + leftMargin, rightMargin);
-		case wdGutterPosRight:
-			return std::make_pair(leftMargin, rightMargin + gutter);
-		default:
-			return std::make_pair(leftMargin, rightMargin);
-	}
-}
-
-void detectAndGenerateColumnFormatXML(IDispatchPtr pDispatchRange, wostringstream& xmlStream) {
-	// 1. Get the count of columns, its important we do this first so that in the event that
-	// calculating the column we are in fails, we are still able to report the overall count
-	IDispatchPtr pDispatchPageSetup = nullptr;
-	auto res = _com_dispatch_raw_propget( pDispatchRange, wdDISPID_RANGE_PAGESETUP,
-		VT_DISPATCH, &pDispatchPageSetup);
-	if( res != S_OK || !pDispatchPageSetup){
-		LOG_ERROR(L"error getting pageSetup. res: "<< res);
-		return;
-	}
-
-	// Get columns collection
-	IDispatchPtr pDispatchTextColumns = nullptr;
-	res = _com_dispatch_raw_propget( pDispatchPageSetup, wdDISPID_PAGESETUP_TEXTCOLUMNS,
-		VT_DISPATCH, &pDispatchTextColumns);
-	if( res != S_OK || !pDispatchTextColumns){
-		LOG_ERROR(L"error getting textColumns. res: "<< res);
-		return;
-	}
-
-	// Count of columns
-	int count = -1;
-	res = _com_dispatch_raw_propget( pDispatchTextColumns, wdDISPID_TEXTCOLUMNS_COUNT,
-		VT_I4, &count);
-	if( res != S_OK || count < 0){
-		LOG_DEBUG(L"Unable to get textColumn count. We may be in a 'comment'. res: "<< res
-			<< " count: " << count);
-		return;
-	}
-	xmlStream <<L"text-column-count=\"" << count << "\" ";
-
-	// Optimization: If there is only one column, then we can only be in that column.
-	if(count<=1) {
-		if(count==1) {
-			xmlStream <<L"text-column-number=\"" << 1 << "\" ";
-		}
-		return;
-	}
-
-	// 2. Get the start position (IN POINTS) of the range. This is relative to the start
-	// of the document.
-	auto rangeStart = getStartOfRangeDistanceFromEdgeOfDocument(pDispatchRange);
-	if(!rangeStart) {
-		return;
-	}
-
-	// 3. Get the offsets that come before and after the columns, this is a combination
-	// of left margin, gutter and right margin.
-	auto prePostColumnOffsets = calculatePreAndPostColumnOffsets(pDispatchPageSetup);
-	if(!prePostColumnOffsets){
-		return;
-	}
-
-	// 4. Iterate through the columns, look for the final column where the range start
-	// position is greater or equal to the start position of the column
-	const float rangePos = *rangeStart;
-	float colStartPos = prePostColumnOffsets->first;
-	// assumption: the textcolumn furthest right is last in the collection
-	const int lastItemNumber = count;
-	int columnNumber = 0;
-	for(int itemNumber = 1; itemNumber <= lastItemNumber && S_OK == res; ++itemNumber){
-		LOG_DEBUG(L"ItemNumber: " << itemNumber
-			<< " rangePos: " << rangePos
-			<< " colStartPos: " << colStartPos);
-
-		constexpr float COL_START_TOLERENCE_POINTS = 1.0f;
-		if (rangePos - colStartPos + COL_START_TOLERENCE_POINTS > 0){
-			columnNumber = itemNumber;
-		}
-		IDispatchPtr pDispatchTextColumnItem = nullptr;
-		res = _com_dispatch_raw_method( pDispatchTextColumns, wdDISPID_TEXTCOLUMNS_ITEM,
-			DISPATCH_METHOD, VT_DISPATCH, &pDispatchTextColumnItem, L"\x0003", itemNumber);
-		if( res != S_OK || !pDispatchTextColumnItem){
-			LOG_ERROR(L"error getting textColumn item number: "<< itemNumber
-				<< " res: "<< res);
-			return;
-		}
-
-		float columnWidth = -1.0f;
-		res = _com_dispatch_raw_propget( pDispatchTextColumnItem, wdDISPID_TEXTCOLUMN_WIDTH,
-			VT_R4, &columnWidth);
-		if( res != S_OK || columnWidth < 0){
-			LOG_ERROR(L"error getting textColumn width for item number: "<< itemNumber
-				<< " res: "<< res << " columnWidth: " << columnWidth);
-			return;
-		} else {
-			colStartPos += columnWidth;
-		}
-
-		float spaceAfterColumn = -1.0f;
-		// the spaceAfter property is only valid between columns
-		if( itemNumber < lastItemNumber ) {
-			res = _com_dispatch_raw_propget( pDispatchTextColumnItem, wdDISPID_TEXTCOLUMN_SPACEAFTER,
-				VT_R4, &spaceAfterColumn);
-			if( res != S_OK || spaceAfterColumn < 0){
-				LOG_ERROR(L"error getting textColumn spaceAfterColumn"
-					<< "for item number: "<< itemNumber
-					<< " res: "<< res
-					<< " spaceAfterColumn: " << columnWidth);
-				return;
-			} else {
-				colStartPos += spaceAfterColumn;
-			}
-		}
-	}
-	xmlStream <<L"text-column-number=\"" << columnNumber << "\" ";
-
-	/*
-	The following commented out code to the end of this function can be used to double check that we calculated the full width of the document
-	float pageWidth = -1.0f;
-	res = _com_dispatch_raw_propget( pDispatchPageSetup, wdDISPID_PAGESETUP_PAGEWIDTH,
-		VT_R4, &pageWidth);
-	if( res != S_OK || pageWidth <0){
-		LOG_ERROR(L"error getting pageWidth. res: "<< res << " pageWidth: " << pageWidth);
-		return;
-	}
-
-	colStartPos += prePostColumnOffsets->second;
-
-	// validation that some margin, gutter or offset was not missed.
-	// This does not check that they were added in the right order, only
-	// that they were added at all.
-	constexpr int PAGE_WIDTH_TOLERENCE_POINTS = 1;
-	if( std::abs(pageWidth - colStartPos) > PAGE_WIDTH_TOLERENCE_POINTS ) {
-		LOG_ERROR(L"pageWidth does not equal the calculated page"
-			<< " width. Some margin or offset me be missed, this may mean"
-			<< " that some column numbers reported were incorrect."
-			<< " pageWidth: " << pageWidth << " colStartPos: " << colStartPos);
-	}
-	*/
-}
-
-UINT wm_winword_getTextInRange=0;
-typedef struct {
-	int startOffset;
-	int endOffset;
-	long formatConfig;
-	BSTR text;
-} winword_getTextInRange_args;
-void winword_getTextInRange_helper(HWND hwnd, winword_getTextInRange_args* args) {
-	//Fetch all needed objects
-	//Get the window object
-	IDispatchPtr pDispatchWindow=NULL;
-	if(AccessibleObjectFromWindow(hwnd,OBJID_NATIVEOM,IID_IDispatch,(void**)&pDispatchWindow)!=S_OK) {
-		LOG_DEBUGWARNING(L"AccessibleObjectFromWindow failed");
-		return;
-	}
-	IDispatchPtr pDispatchApplication=nullptr;
-	if(_com_dispatch_raw_propget(pDispatchWindow,wdDISPID_WINDOW_APPLICATION,VT_DISPATCH,&pDispatchApplication)!=S_OK||!pDispatchApplication) {
-		LOG_DEBUGWARNING(L"window.application failed");
-		return;
-	}
-	// Disable screen updating until the end of this scope
-	ScreenUpdatingDisabler sud{pDispatchApplication};
-	//Get the current selection
-	IDispatchPtr pDispatchSelection=nullptr;
-	if(_com_dispatch_raw_propget(pDispatchWindow,wdDISPID_WINDOW_SELECTION,VT_DISPATCH,&pDispatchSelection)!=S_OK||!pDispatchSelection) {
-		LOG_DEBUGWARNING(L"application.selection failed");
-		return;
-	}
-	//Make a copy of the selection as an independent range
-	IDispatchPtr pDispatchRange=NULL;
-	if(_com_dispatch_raw_propget(pDispatchSelection,wdDISPID_SELECTION_RANGE,VT_DISPATCH,&pDispatchRange)!=S_OK||!pDispatchRange) {
-		LOG_DEBUGWARNING(L"selection.range failed");
-		return;
-	}
-	//Move the range to the requested offsets
-	_com_dispatch_raw_method(pDispatchRange,wdDISPID_RANGE_SETRANGE,DISPATCH_METHOD,VT_EMPTY,NULL,L"\x0003\x0003",args->startOffset,args->endOffset);
-	//A temporary stringstream for initial formatting
-	wostringstream initialFormatAttribsStream;
-	//Start writing the output xml to a stringstream
-	wostringstream XMLStream;
-	int neededClosingControlTagCount=0;
-	int storyType=0;
-	_com_dispatch_raw_propget(pDispatchRange,wdDISPID_RANGE_STORYTYPE,VT_I4,&storyType);
-	XMLStream<<L"<control wdStoryType=\""<<storyType<<L"\">";
-	neededClosingControlTagCount+=1;
-	//Collapse the range
-	int initialFormatConfig=(args->formatConfig)&formatConfig_initialFormatFlags;
-	int formatConfig=(args->formatConfig)&(~formatConfig_initialFormatFlags);
-
-	IDispatchPtr paragraphRange = CreateExpandedDuplicate(pDispatchRange, wdParagraph);
-	WinWord::Fields currentFields(paragraphRange);
-
-	if((formatConfig&formatConfig_reportLinks) && false == currentFields.hasLinks() ) {
-		formatConfig&=~formatConfig_reportLinks;
-	}
-
-	if((formatConfig&formatConfig_reportComments)&&(storyType==wdCommentsStory)) {
-		formatConfig&=~formatConfig_reportComments;
-	}
-	//Check for any inline shapes in the entire range to work out whether its worth checking for them by word
-	bool hasInlineShapes=(getInlineShapesCount(pDispatchRange)>0);
-	vector<pair<long,long> > errorVector;
-	if(formatConfig&formatConfig_reportSpellingErrors) {
-		collectSpellingErrorOffsets(pDispatchRange,errorVector);
-	}
-	_com_dispatch_raw_method(pDispatchRange,wdDISPID_RANGE_COLLAPSE,DISPATCH_METHOD,VT_EMPTY,NULL,L"\x0003",wdCollapseStart);
-	int chunkStartOffset=args->startOffset;
-	int chunkEndOffset=chunkStartOffset;
-	int unitsMoved=0;
-	BSTR text=NULL;
-	if(initialFormatConfig&formatConfig_reportTables) {
-		neededClosingControlTagCount+=generateTableXML(pDispatchRange,(initialFormatConfig&formatConfig_includeLayoutTables)!=0,args->startOffset,args->endOffset,XMLStream);
-	}
-		IDispatchPtr pDispatchParagraphs=NULL;
-	IDispatchPtr pDispatchParagraph=NULL;
-	IDispatchPtr pDispatchParagraphRange=NULL;
-	if(formatConfig&formatConfig_reportComments||initialFormatConfig&formatConfig_reportHeadings) {
-		if(_com_dispatch_raw_propget(pDispatchRange,wdDISPID_RANGE_PARAGRAPHS,VT_DISPATCH,&pDispatchParagraphs)==S_OK&&pDispatchParagraphs) {
-			if(_com_dispatch_raw_method(pDispatchParagraphs,wdDISPID_PARAGRAPHS_ITEM,DISPATCH_METHOD,VT_DISPATCH,&pDispatchParagraph,L"\x0003",1)==S_OK&&pDispatchParagraph) {
-				_com_dispatch_raw_propget(pDispatchParagraph,wdDISPID_PARAGRAPH_RANGE,VT_DISPATCH,&pDispatchParagraphRange);
-			}
-		}
-	}
-	vector<pair<long,long> > commentVector;
-	if(formatConfig&formatConfig_reportComments) {
-		collectCommentOffsets(pDispatchParagraphRange,commentVector);
-	}
-	vector<tuple<long,long,long>> revisionsVector;
-	if(formatConfig&formatConfig_reportRevisions) {
-		collectRevisionOffsets(pDispatchParagraphRange,revisionsVector);
-	}
-	if(initialFormatConfig&formatConfig_reportHeadings) {
-		neededClosingControlTagCount+=generateHeadingXML(pDispatchParagraph,pDispatchParagraphRange,args->startOffset,args->endOffset,XMLStream);
-	}
-	generateXMLAttribsForFormatting(pDispatchRange,chunkStartOffset,chunkEndOffset,initialFormatConfig,initialFormatAttribsStream);
-	{	//scope for shouldReportLinks
-		const auto shouldReportLinks = (initialFormatConfig&formatConfig_reportLinks);
-		if( shouldReportLinks && currentFields.hasLinks(chunkStartOffset, chunkEndOffset) ) {
-			initialFormatAttribsStream<<L"link=\"1\" ";
-		}
-	}
-
-	const auto shouldReportSections = (initialFormatConfig&formatConfig_reportPage);
-	if(shouldReportSections) {
-		int sectionNumber = -1;
-		auto res = _com_dispatch_raw_method( pDispatchRange, wdDISPID_RANGE_INFORMATION, DISPATCH_PROPERTYGET, VT_I4, &sectionNumber, L"\x0003", wdActiveEndSectionNumber);
-		if( S_OK == res && sectionNumber >= 0) {
-			initialFormatAttribsStream << L"section-number=\""<<sectionNumber << "\" ";
-		}
-		else
-		{
-			LOG_DEBUGWARNING("Error getting the current section number. Res: "<< res <<" SectionNumber: " << sectionNumber);
-		}
-		detectAndGenerateColumnFormatXML(pDispatchRange, initialFormatAttribsStream);
-	}
-
-	bool firstLoop=true;
-	//Walk the range from the given start to end by characterFormatting or word units
-	//And grab any text and formatting and generate appropriate xml
-	do {
-		int curDisabledFormatConfig=0;
-		//generated form field xml if in a form field
-		//Also automatically extends the range and chunkEndOffset to the end of the field
-		const bool isFormField = TRUE == generateFormFieldXML(pDispatchRange,paragraphRange,XMLStream,chunkEndOffset);
-		if(!isFormField) {
-			//Move the end by word
-			if(_com_dispatch_raw_method(pDispatchRange,wdDISPID_RANGE_MOVEEND,DISPATCH_METHOD,VT_I4,&unitsMoved,L"\x0003\x0003",wdWord,1)!=S_OK||unitsMoved<=0) {
-				break;
-			}
-			_com_dispatch_raw_propget(pDispatchRange,wdDISPID_RANGE_END,VT_I4,&chunkEndOffset);
-		}
-		const auto pageNumFieldEndIndexOptional = currentFields.getEndOfPageNumberFieldAtIndex(chunkEndOffset);
-		if(pageNumFieldEndIndexOptional){
-			chunkEndOffset = *pageNumFieldEndIndexOptional;
-			_com_dispatch_raw_propput(pDispatchRange,wdDISPID_RANGE_END,VT_I4,chunkEndOffset);
-		}
-
-		//Make sure  that the end is not past the requested end after the move
-		if(chunkEndOffset>(args->endOffset)) {
-			_com_dispatch_raw_propput(pDispatchRange,wdDISPID_RANGE_END,VT_I4,args->endOffset);
-			chunkEndOffset=args->endOffset;
-		}
-		//When using IME, the last moveEnd succeeds but the end does not really move
-		if(chunkEndOffset<=chunkStartOffset) {
-			LOG_DEBUGWARNING(L"moveEnd successfull but range did not expand! chunkStartOffset "<<chunkStartOffset<<L", chunkEndOffset "<<chunkEndOffset);
-			break;
-		}
-		_com_dispatch_raw_propget(pDispatchRange,wdDISPID_RANGE_TEXT,VT_BSTR,&text);
-		if(!text) SysAllocString(L"");
-		if(text) {
-			int noteCharOffset=-1;
-			bool isNoteChar=false;
-			std::optional<int> pageBreakCharIndex;
-			std::optional<int> columnBreakCharIndex;
-			if(!isFormField) {
-				//Force a new chunk before and after control+b (note characters)
-				for(int i=0;text[i]!=L'\0';++i) {
-					if(text[i]==L'\x0002') {
-						noteCharOffset=i;
-						if(i==0) text[i]=L' ';
-						break;
-					}  else if(text[i]==L'\x0007'&&(chunkEndOffset-chunkStartOffset)==1) {
-						text[i]=L'\0';
-						//Collecting revision info does not work on cell delimiters
-						curDisabledFormatConfig|=formatConfig_reportRevisions;
-					} else if( text[i] == PAGE_BREAK_VALUE) { // page break
-						pageBreakCharIndex = i;
-					} else if( text[i] == COLUMN_BREAK_VALUE) { // column break
-						columnBreakCharIndex = i;
-					}
-				}
-				isNoteChar=(noteCharOffset==0);
-				if(noteCharOffset==0) noteCharOffset=1;
-				if(noteCharOffset>0) {
-					text[noteCharOffset]=L'\0';
-					_com_dispatch_raw_method(pDispatchRange,wdDISPID_RANGE_COLLAPSE,DISPATCH_METHOD,VT_EMPTY,NULL,L"\x0003",wdCollapseStart);
-					if(_com_dispatch_raw_method(pDispatchRange,wdDISPID_RANGE_MOVEEND,DISPATCH_METHOD,VT_I4,&unitsMoved,L"\x0003\x0003",wdCharacter,noteCharOffset)!=S_OK||unitsMoved<=0) {
-						break;
-					}
-					_com_dispatch_raw_propget(pDispatchRange,wdDISPID_RANGE_END,VT_I4,&chunkEndOffset);
-				}
-			}
-			if(isNoteChar) {
-				isNoteChar=generateFootnoteEndnoteXML(pDispatchRange,XMLStream,true);
-				if(!isNoteChar) isNoteChar=generateFootnoteEndnoteXML(pDispatchRange,XMLStream,false);
-			}
-			//If there are inline shapes somewhere, try getting and generating info for the first one hear.
-			//We also get the over all count of shapes for this word so we know whether we need to check for more within this word
-			int inlineShapesCount=hasInlineShapes?generateInlineShapeXML(pDispatchRange,chunkStartOffset,XMLStream):0;
-			if(inlineShapesCount>1) {
-				_com_dispatch_raw_method(pDispatchRange,wdDISPID_RANGE_COLLAPSE,DISPATCH_METHOD,VT_EMPTY,NULL,L"\x0003",wdCollapseStart);
-				if(_com_dispatch_raw_method(pDispatchRange,wdDISPID_RANGE_MOVEEND,DISPATCH_METHOD,VT_I4,&unitsMoved,L"\x0003\x0003",wdCharacter,1)!=S_OK||unitsMoved<=0) {
-					break;
-				}
-				_com_dispatch_raw_propget(pDispatchRange,wdDISPID_RANGE_END,VT_I4,&chunkEndOffset);
-			}
-			XMLStream<<L"<text _startOffset=\""<<chunkStartOffset<<L"\" _endOffset=\""<<chunkEndOffset<<L"\" ";
-			XMLStream<<initialFormatAttribsStream.str();
-
-			{	// scope for xmlAttribsFormatConfig
-				const auto xmlAttribsFormatConfig = formatConfig&(~curDisabledFormatConfig);
-
-				if( pageBreakCharIndex ){
-					auto type = getSectionBreakType(pDispatchRange);
-					if(type){
-						text[*pageBreakCharIndex] = '\0';
-						XMLStream << L"section-break=\"" << *type << "\" ";
-					}
-				}
-				if (columnBreakCharIndex){
-					text[*columnBreakCharIndex] = '\0';
-					XMLStream << L"column-break=\"" << 1 << "\" ";
-				}
-
-				generateXMLAttribsForFormatting(pDispatchRange,chunkStartOffset,chunkEndOffset,xmlAttribsFormatConfig,XMLStream);
-				const auto shouldReportLinks = (xmlAttribsFormatConfig&formatConfig_reportLinks);
-				if( shouldReportLinks && currentFields.hasLinks(chunkStartOffset, chunkEndOffset) ) {
-					XMLStream<<L"link=\"1\" ";
-				}
-			}
-
-			for(vector<pair<long,long>>::iterator i=errorVector.begin();i!=errorVector.end();++i) {
-				if(chunkStartOffset>=i->first&&chunkStartOffset<i->second) {
-					XMLStream<<L" invalid-spelling=\"1\" ";
-					break;
-				}
-			}
-			for(vector<pair<long,long>>::iterator i=commentVector.begin();i!=commentVector.end();++i) {
-				if(!(chunkStartOffset>=i->second||chunkEndOffset<=i->first)) {
-					XMLStream<<L" comment=\""<<(i->second)<<L"\" ";
-					break;
-				}
-			}
-			for(auto& i: revisionsVector) {
-				long revStart=get<0>(i);
-				long revEnd=get<1>(i);
-				long revType=get<2>(i);
-				if(!(chunkStartOffset>=revEnd||chunkEndOffset<=revStart)) {
-					XMLStream<<L"wdRevisionType=\""<<revType<<L"\" ";
-					break;
-				}
-			}
-			XMLStream<<L">";
-			if(firstLoop) {
-				formatConfig&=(~formatConfig_reportLists);
-				firstLoop=false;
-			}
-			wstring tempText;
-			if(inlineShapesCount>0) {
-				tempText+=L" ";
-			} else for(int i=0;text[i]!=L'\0';++i) {
-				appendCharToXML(text[i],tempText);
-			}
-			XMLStream<<tempText;
-			SysFreeString(text);
-			text=NULL;
-			XMLStream<<L"</text>";
-			if(isFormField) XMLStream<<L"</control>";
-			if(isNoteChar) XMLStream<<L"</control>";
-			if(inlineShapesCount>0) XMLStream<<L"</control>";
-		}
-		_com_dispatch_raw_method(pDispatchRange,wdDISPID_RANGE_COLLAPSE,DISPATCH_METHOD,VT_EMPTY,NULL,L"\x0003",wdCollapseEnd);
-		chunkStartOffset=chunkEndOffset;
-	} while(chunkEndOffset<(args->endOffset));
-	for(;neededClosingControlTagCount>0;--neededClosingControlTagCount) {
-		XMLStream<<L"</control>";
-	}
-	args->text=SysAllocString(XMLStream.str().c_str());
-}
-
-UINT wm_winword_moveByLine=0;
-typedef struct {
-	int offset;
-	int moveBack;
-	int newOffset;
-} winword_moveByLine_args;
-void winword_moveByLine_helper(HWND hwnd, winword_moveByLine_args* args) {
-	//Fetch all needed objects
-	IDispatchPtr pDispatchWindow=NULL;
-	if(AccessibleObjectFromWindow(hwnd,OBJID_NATIVEOM,IID_IDispatch,(void**)&pDispatchWindow)!=S_OK||!pDispatchWindow) {
-		LOG_DEBUGWARNING(L"AccessibleObjectFromWindow failed");
-		return;
-	}
-	IDispatchPtr pDispatchApplication=nullptr;
-	if(_com_dispatch_raw_propget(pDispatchWindow,wdDISPID_WINDOW_APPLICATION,VT_DISPATCH,&pDispatchApplication)!=S_OK||!pDispatchApplication) {
-		LOG_DEBUGWARNING(L"window.application failed");
-		return;
-	}
-	// Disable screen updating until the end of this scope
-	ScreenUpdatingDisabler sud{pDispatchApplication};
-	IDispatchPtr pDispatchSelection=nullptr;
-	if(_com_dispatch_raw_propget(pDispatchWindow,wdDISPID_WINDOW_SELECTION,VT_DISPATCH,&pDispatchSelection)!=S_OK||!pDispatchSelection) {
-		LOG_DEBUGWARNING(L"application.selection failed");
-		return;
-	}
-	BOOL startWasActive=false;
-	if(_com_dispatch_raw_propget(pDispatchSelection,wdDISPID_SELECTION_STARTISACTIVE,VT_BOOL,&startWasActive)!=S_OK) {
-		LOG_DEBUGWARNING(L"selection.StartIsActive failed");
-	}
-	IDispatch* pDispatchOldSelRange=NULL;
-	if(_com_dispatch_raw_propget(pDispatchSelection,wdDISPID_SELECTION_RANGE,VT_DISPATCH,&pDispatchOldSelRange)!=S_OK||!pDispatchOldSelRange) {
-		LOG_DEBUGWARNING(L"selection.range failed");
-		return;
-	}
-	//Move the selection to the given range
-	_com_dispatch_raw_method(pDispatchSelection,wdDISPID_SELECTION_SETRANGE,DISPATCH_METHOD,VT_EMPTY,NULL,L"\x0003\x0003",args->offset,args->offset);
-// Move the selection by 1 line
-	int unitsMoved=0;
-	_com_dispatch_raw_method(pDispatchSelection,wdDISPID_RANGE_MOVE,DISPATCH_METHOD,VT_I4,&unitsMoved,L"\x0003\x0003",wdLine,((args->moveBack)?-1:1));
-	_com_dispatch_raw_propget(pDispatchSelection,wdDISPID_RANGE_START,VT_I4,&(args->newOffset));
-	//Move the selection back to its original location
-	_com_dispatch_raw_method(pDispatchOldSelRange,wdDISPID_RANGE_SELECT,DISPATCH_METHOD,VT_EMPTY,NULL,NULL);
-	//Restore the old selection direction
-	_com_dispatch_raw_propput(pDispatchSelection,wdDISPID_SELECTION_STARTISACTIVE,VT_BOOL,startWasActive);
-	//Reenable screen updating
-}
-
-LRESULT CALLBACK winword_callWndProcHook(int code, WPARAM wParam, LPARAM lParam) {
-	CWPSTRUCT* pcwp=(CWPSTRUCT*)lParam;
-	if(pcwp->message==wm_winword_expandToLine) {
-		winword_expandToLine_helper(pcwp->hwnd,reinterpret_cast<winword_expandToLine_args*>(pcwp->wParam));
-	} else if(pcwp->message==wm_winword_getTextInRange) {
-		winword_getTextInRange_helper(pcwp->hwnd,reinterpret_cast<winword_getTextInRange_args*>(pcwp->wParam));
-	} else if(pcwp->message==wm_winword_moveByLine) {
-		winword_moveByLine_helper(pcwp->hwnd,reinterpret_cast<winword_moveByLine_args*>(pcwp->wParam));
-	}
-	return 0;
-}
-
-error_status_t nvdaInProcUtils_winword_expandToLine(handle_t bindingHandle, const unsigned long windowHandle, const int offset, int* lineStart, int* lineEnd) {
-	winword_expandToLine_args args={offset,-1,-1};
-	DWORD_PTR wmRes=0;
-	SendMessage((HWND)UlongToHandle(windowHandle),wm_winword_expandToLine,(WPARAM)&args,0);
-	*lineStart=args.lineStart;
-	*lineEnd=args.lineEnd;
-	return RPC_S_OK;
-}
-
-error_status_t nvdaInProcUtils_winword_getTextInRange(handle_t bindingHandle, const unsigned long windowHandle, const int startOffset, const int endOffset, const long formatConfig, BSTR* text) {
-	winword_getTextInRange_args args={startOffset,endOffset,formatConfig,NULL};
-	SendMessage((HWND)UlongToHandle(windowHandle),wm_winword_getTextInRange,(WPARAM)&args,0);
-	*text=args.text;
-	return RPC_S_OK;
-}
-
-error_status_t nvdaInProcUtils_winword_moveByLine(handle_t bindingHandle, const unsigned long windowHandle, const int offset, const int moveBack, int* newOffset) {
-	winword_moveByLine_args args={offset,moveBack,NULL};
-	SendMessage((HWND)UlongToHandle(windowHandle),wm_winword_moveByLine,(WPARAM)&args,0);
-	*newOffset=args.newOffset;
-	return RPC_S_OK;
-}
-
-void winword_inProcess_initialize() {
-	wm_winword_expandToLine=RegisterWindowMessage(L"wm_winword_expandToLine");
-	wm_winword_getTextInRange=RegisterWindowMessage(L"wm_winword_getTextInRange");
-	wm_winword_moveByLine=RegisterWindowMessage(L"wm_winword_moveByLine");
-	registerWindowsHook(WH_CALLWNDPROC,winword_callWndProcHook);
-}
-
-void winword_inProcess_terminate() {
-	unregisterWindowsHook(WH_CALLWNDPROC,winword_callWndProcHook);
-}
+/*
+This file is a part of the NVDA project.
+URL: http://www.nvda-project.org/
+Copyright 2006-2010 NVDA contributers.
+    This program is free software: you can redistribute it and/or modify
+    it under the terms of the GNU General Public License version 2.0, as published by
+    the Free Software Foundation.
+    This program is distributed in the hope that it will be useful,
+    but WITHOUT ANY WARRANTY; without even the implied warranty of
+    MERCHANTABILITY or FITNESS FOR A PARTICULAR PURPOSE.
+This license can be found at:
+http://www.gnu.org/licenses/old-licenses/gpl-2.0.html
+*/
+
+#define WIN32_LEAN_AND_MEAN
+
+#include <sstream>
+#include <vector>
+#include <comdef.h>
+#include <windows.h>
+#include <oleacc.h>
+#include <common/xml.h>
+#include <common/log.h>
+#include <optional>
+#include "nvdaHelperRemote.h"
+#include "nvdaInProcUtils.h"
+#include "nvdaInProcUtils.h"
+#include <remote/WinWord/Constants.h>
+#include <remote/WinWord/Fields.h>
+#include "winword.h"
+
+using namespace std;
+
+// See https://github.com/nvaccess/nvda/wiki/Using-COM-with-NVDA-and-Microsoft-Word
+constexpr int formatConfig_reportFontName = 0x1;
+constexpr int formatConfig_reportFontSize = 0x2;
+constexpr int formatConfig_reportFontAttributes = 0x4;
+constexpr int formatConfig_reportColor = 0x8;
+constexpr int formatConfig_reportAlignment = 0x10;
+constexpr int formatConfig_reportStyle = 0x20;
+constexpr int formatConfig_reportSpellingErrors = 0x40;
+constexpr int formatConfig_reportPage = 0x80;
+constexpr int formatConfig_reportLineNumber = 0x100;
+constexpr int formatConfig_reportTables = 0x200;
+constexpr int formatConfig_reportLists = 0x400;
+constexpr int formatConfig_reportLinks = 0x800;
+constexpr int formatConfig_reportComments = 0x1000;
+constexpr int formatConfig_reportHeadings = 0x2000;
+constexpr int formatConfig_reportLanguage = 0x4000;
+constexpr int formatConfig_reportRevisions = 0x8000;
+constexpr int formatConfig_reportParagraphIndentation = 0x10000;
+constexpr int formatConfig_includeLayoutTables = 0x20000;
+constexpr int formatConfig_reportLineSpacing = 0x40000;
+constexpr int formatConfig_reportSuperscriptsAndSubscripts = 0x80000;
+constexpr int formatConfig_reportGraphics = 0x100000;
+
+constexpr int formatConfig_fontFlags =(formatConfig_reportFontName|formatConfig_reportFontSize|formatConfig_reportFontAttributes|formatConfig_reportColor|formatConfig_reportSuperscriptsAndSubscripts);
+constexpr int formatConfig_initialFormatFlags =(formatConfig_reportPage|formatConfig_reportLineNumber|formatConfig_reportTables|formatConfig_reportHeadings|formatConfig_includeLayoutTables);
+
+constexpr wchar_t PAGE_BREAK_VALUE = L'\x0c';
+constexpr wchar_t COLUMN_BREAK_VALUE = L'\x0e';
+
+// A class that disables MS Word screen updating while it is alive. 
+class ScreenUpdatingDisabler {
+	private:
+	IDispatchPtr pDispatchApplication {nullptr};
+
+	public:
+	ScreenUpdatingDisabler(IDispatch* arg_pDispatchApplication) {
+		if(!arg_pDispatchApplication) {
+			LOG_ERROR(L"Null application given");
+			return;
+		}
+		HRESULT res=_com_dispatch_raw_propput(arg_pDispatchApplication,wdDISPID_APPLICATION_SCREENUPDATING,VT_BOOL,false);
+		if(res!=S_OK) {
+			LOG_WARNING(L"application.screenUpdating false failed with code "<<res);
+			return;
+		}
+		pDispatchApplication=arg_pDispatchApplication;
+	}
+
+	~ScreenUpdatingDisabler() {
+		if(!pDispatchApplication) return;
+		HRESULT res=_com_dispatch_raw_propput(pDispatchApplication,wdDISPID_APPLICATION_SCREENUPDATING,VT_BOOL,true);
+		if(res!=S_OK) {
+			LOG_WARNING(L"application.screenUpdating true failed with code "<<res);
+		}
+	}
+
+};
+
+UINT wm_winword_expandToLine=0;
+typedef struct {
+	int offset;
+	int lineStart;
+	int lineEnd;
+} winword_expandToLine_args;
+void winword_expandToLine_helper(HWND hwnd, winword_expandToLine_args* args) {
+	//Fetch all needed objects
+	IDispatchPtr pDispatchWindow=NULL;
+	if(AccessibleObjectFromWindow(hwnd,OBJID_NATIVEOM,IID_IDispatch,(void**)&pDispatchWindow)!=S_OK||!pDispatchWindow) {
+		LOG_DEBUGWARNING(L"AccessibleObjectFromWindow failed");
+		return;
+	}
+	IDispatchPtr pDispatchApplication=nullptr;
+	if(_com_dispatch_raw_propget(pDispatchWindow,wdDISPID_WINDOW_APPLICATION,VT_DISPATCH,&pDispatchApplication)!=S_OK||!pDispatchApplication) {
+		LOG_DEBUGWARNING(L"window.application failed");
+		return;
+	}
+	// Disable screen updating until the end of this scope
+	ScreenUpdatingDisabler sud{pDispatchApplication};
+	IDispatchPtr pDispatchSelection=nullptr;
+	if(_com_dispatch_raw_propget(pDispatchWindow,wdDISPID_WINDOW_SELECTION,VT_DISPATCH,&pDispatchSelection)!=S_OK||!pDispatchSelection) {
+		LOG_DEBUGWARNING(L"application.selection failed");
+		return;
+	}
+	BOOL startWasActive=false;
+	if(_com_dispatch_raw_propget(pDispatchSelection,wdDISPID_SELECTION_STARTISACTIVE,VT_BOOL,&startWasActive)!=S_OK) {
+		LOG_DEBUGWARNING(L"selection.StartIsActive failed");
+	}
+	IDispatch* pDispatchOldSelRange=NULL;
+	if(_com_dispatch_raw_propget(pDispatchSelection,wdDISPID_SELECTION_RANGE,VT_DISPATCH,&pDispatchOldSelRange)!=S_OK||!pDispatchOldSelRange) {
+		LOG_DEBUGWARNING(L"selection.range failed");
+		return;
+	}
+	//Move the selection to the given range
+	_com_dispatch_raw_method(pDispatchSelection,wdDISPID_SELECTION_SETRANGE,DISPATCH_METHOD,VT_EMPTY,NULL,L"\x0003\x0003",args->offset,args->offset);
+	//Expand the selection to the line
+	// #3421: Expand and or extending selection cannot be used due to MS Word bugs on the last line in a table cell, or the first/last line of a table of contents, selecting would select the entire object.
+	// Therefore do it in two steps
+	bool lineError=false;
+	if(_com_dispatch_raw_method(pDispatchSelection,wdDISPID_SELECTION_STARTOF,DISPATCH_METHOD,VT_EMPTY,NULL,L"\x0003\x0003",wdLine,0)!=S_OK) {
+		lineError=true;
+	} else {
+		_com_dispatch_raw_propget(pDispatchSelection,wdDISPID_RANGE_START,VT_I4,&(args->lineStart));
+		if(_com_dispatch_raw_method(pDispatchSelection,wdDISPID_SELECTION_ENDOF,DISPATCH_METHOD,VT_EMPTY,NULL,L"\x0003\x0003",wdLine,0)!=S_OK) {
+			lineError=true;
+		} else {
+			_com_dispatch_raw_propget(pDispatchSelection,wdDISPID_RANGE_END,VT_I4,&(args->lineEnd));
+		}
+		// the endOf method has a bug where IPAtEndOfLine gets stuck as true on wrapped lines
+		// So reset the selection to the start of the document to force it to False
+		_com_dispatch_raw_method(pDispatchSelection,wdDISPID_SELECTION_SETRANGE,DISPATCH_METHOD,VT_EMPTY,NULL,L"\x0003\x0003",0,0);
+	}
+	// Fall back to the older expand if there was an error getting line bounds
+	if(lineError) {
+		_com_dispatch_raw_method(pDispatchSelection,wdDISPID_SELECTION_SETRANGE,DISPATCH_METHOD,VT_EMPTY,NULL,L"\x0003\x0003",args->offset,args->offset);
+		_com_dispatch_raw_method(pDispatchSelection,wdDISPID_RANGE_EXPAND,DISPATCH_METHOD,VT_EMPTY,NULL,L"\x0003",wdLine);
+		_com_dispatch_raw_propget(pDispatchSelection,wdDISPID_RANGE_START,VT_I4,&(args->lineStart));
+		_com_dispatch_raw_propget(pDispatchSelection,wdDISPID_RANGE_END,VT_I4,&(args->lineEnd));
+	}
+	if(args->lineStart>=args->lineEnd) {
+		args->lineStart=args->offset;
+		args->lineEnd=args->offset+1;
+	}
+	//Move the selection back to its original location
+	_com_dispatch_raw_method(pDispatchOldSelRange,wdDISPID_RANGE_SELECT,DISPATCH_METHOD,VT_EMPTY,NULL,NULL);
+	//Restore the old selection direction
+	_com_dispatch_raw_propput(pDispatchSelection,wdDISPID_SELECTION_STARTISACTIVE,VT_BOOL,startWasActive);
+}
+
+BOOL generateFormFieldXML(IDispatch* pDispatchRange, IDispatchPtr pDispatchRangeExpandedToParagraph, wostringstream& XMLStream, int& chunkEnd) {
+	IDispatchPtr pDispatchRange2=pDispatchRangeExpandedToParagraph;
+	BOOL foundFormField=false;
+	IDispatchPtr pDispatchFormFields=NULL;
+	_com_dispatch_raw_propget(pDispatchRange2,wdDISPID_RANGE_FORMFIELDS,VT_DISPATCH,&pDispatchFormFields);
+	if(pDispatchFormFields) for(int count=1;!foundFormField&&count<100;++count) {
+		IDispatchPtr pDispatchFormField=NULL;
+		if(_com_dispatch_raw_method(pDispatchFormFields,wdDISPID_FORMFIELDS_ITEM,DISPATCH_METHOD,VT_DISPATCH,&pDispatchFormField,L"\x0003",count)!=S_OK||!pDispatchFormField) {
+			break;
+		}
+		IDispatchPtr pDispatchFormFieldRange=NULL;
+		if(_com_dispatch_raw_propget(pDispatchFormField,wdDISPID_FORMFIELD_RANGE,VT_DISPATCH,&pDispatchFormFieldRange)!=S_OK||!pDispatchFormFieldRange) {
+			break;
+		}
+		if(_com_dispatch_raw_method(pDispatchRange,wdDISPID_RANGE_INRANGE,DISPATCH_METHOD,VT_BOOL,&foundFormField,L"\x0009",pDispatchFormFieldRange)!=S_OK||!foundFormField) {
+			continue;
+		}
+		long fieldType=-1;
+		_com_dispatch_raw_propget(pDispatchFormField,wdDISPID_FORMFIELD_TYPE,VT_I4,&fieldType);
+		BSTR fieldResult=NULL;
+		_com_dispatch_raw_propget(pDispatchFormField,wdDISPID_FORMFIELD_RESULT,VT_BSTR,&fieldResult);
+		BSTR fieldStatusText=NULL;
+		_com_dispatch_raw_propget(pDispatchFormField,wdDISPID_FORMFIELD_STATUSTEXT,VT_BSTR,&fieldStatusText);
+		XMLStream<<L"<control wdFieldType=\""<<fieldType<<L"\" wdFieldResult=\""<<(fieldResult?fieldResult:L"")<<L"\" wdFieldStatusText=\""<<(fieldStatusText?fieldStatusText:L"")<<L"\">";
+		if(fieldResult) SysFreeString(fieldResult);
+		if(fieldStatusText) SysFreeString(fieldStatusText);
+		_com_dispatch_raw_propget(pDispatchFormFieldRange,wdDISPID_RANGE_END,VT_I4,&chunkEnd);
+		_com_dispatch_raw_propput(pDispatchRange,wdDISPID_RANGE_END,VT_I4,chunkEnd);
+		break;
+	}
+	if(foundFormField) return true;
+	IDispatchPtr pDispatchContentControls=NULL;
+	_com_dispatch_raw_propget(pDispatchRange2,wdDISPID_RANGE_CONTENTCONTROLS,VT_DISPATCH,&pDispatchContentControls);
+	if(pDispatchContentControls)for(int count=1;!foundFormField&&count<100;++count) {
+		IDispatchPtr pDispatchContentControl=NULL;
+		if(_com_dispatch_raw_method(pDispatchContentControls,wdDISPID_CONTENTCONTROLS_ITEM,DISPATCH_METHOD,VT_DISPATCH,&pDispatchContentControl,L"\x0003",count)!=S_OK||!pDispatchContentControl) {
+			break;
+		}
+		IDispatchPtr pDispatchContentControlRange=NULL;
+		if(_com_dispatch_raw_propget(pDispatchContentControl,wdDISPID_CONTENTCONTROL_RANGE,VT_DISPATCH,&pDispatchContentControlRange)!=S_OK||!pDispatchContentControlRange) {
+			break;
+		}
+		if(_com_dispatch_raw_method(pDispatchRange,wdDISPID_RANGE_INRANGE,DISPATCH_METHOD,VT_BOOL,&foundFormField,L"\x0009",pDispatchContentControlRange)!=S_OK||!foundFormField) {
+			continue;
+		}
+		long fieldType=-1;
+		_com_dispatch_raw_propget(pDispatchContentControl,wdDISPID_CONTENTCONTROL_TYPE,VT_I4,&fieldType);
+		BOOL fieldChecked=false;
+		_com_dispatch_raw_propget(pDispatchContentControl,wdDISPID_CONTENTCONTROL_CHECKED,VT_BOOL,&fieldChecked);
+		BSTR fieldTitle=NULL;
+		_com_dispatch_raw_propget(pDispatchContentControl,wdDISPID_CONTENTCONTROL_TITLE,VT_BSTR,&fieldTitle);
+		XMLStream<<L"<control wdContentControlType=\""<<fieldType<<L"\" wdContentControlChecked=\""<<fieldChecked<<L"\" wdContentControlTitle=\""<<(fieldTitle?fieldTitle:L"")<<L"\">";
+		if(fieldTitle) SysFreeString(fieldTitle);
+		_com_dispatch_raw_propget(pDispatchContentControlRange,wdDISPID_RANGE_END,VT_I4,&chunkEnd);
+		_com_dispatch_raw_propput(pDispatchRange,wdDISPID_RANGE_END,VT_I4,chunkEnd);
+		break;
+	}
+	return foundFormField;
+}
+
+bool collectSpellingErrorOffsets(IDispatchPtr pDispatchRange, vector<pair<long,long>>& errorVector) {
+	IDispatchPtr pDispatchApplication=NULL;
+	if(_com_dispatch_raw_propget(pDispatchRange,wdDISPID_RANGE_APPLICATION ,VT_DISPATCH,&pDispatchApplication)!=S_OK||!pDispatchApplication) {
+		return false;
+	}
+	BOOL isSandbox = false;
+	// Don't go on if this is sandboxed as collecting spelling errors crashes word
+	_com_dispatch_raw_propget(pDispatchApplication,wdDISPID_APPLICATION_ISSANDBOX ,VT_BOOL,&isSandbox);
+	if(isSandbox ) {
+		return false;
+	}
+	IDispatchPtr pDispatchSpellingErrors=NULL;
+	if(_com_dispatch_raw_propget(pDispatchRange,wdDISPID_RANGE_SPELLINGERRORS,VT_DISPATCH,&pDispatchSpellingErrors)!=S_OK||!pDispatchSpellingErrors) {
+		return false;
+	}
+	long iVal=0;
+	_com_dispatch_raw_propget(pDispatchSpellingErrors,wdDISPID_SPELLINGERRORS_COUNT,VT_I4,&iVal);
+	for(int i=1;i<=iVal;++i) {
+		IDispatchPtr pDispatchErrorRange=NULL;
+		if(_com_dispatch_raw_method(pDispatchSpellingErrors,wdDISPID_SPELLINGERRORS_ITEM,DISPATCH_METHOD,VT_DISPATCH,&pDispatchErrorRange,L"\x0003",i)!=S_OK||!pDispatchErrorRange) {
+			return false;
+		}
+		long start=0;
+		if(_com_dispatch_raw_propget(pDispatchErrorRange,wdDISPID_RANGE_START,VT_I4,&start)!=S_OK) {
+			return false;
+		}
+		long end=0;
+		if(_com_dispatch_raw_propget(pDispatchErrorRange,wdDISPID_RANGE_END,VT_I4,&end)!=S_OK) {
+			return false;
+		}
+		errorVector.push_back(make_pair(start,end));
+	}
+	return !errorVector.empty();
+}
+
+// #6033: This must not be a static variable inside the function
+// because that causes crashes on Windows XP (Visual Studio bug 1941836).
+vector<wstring> headingStyleNames;
+int getHeadingLevelFromParagraph(IDispatch* pDispatchParagraph) {
+	IDispatchPtr pDispatchStyle=NULL;
+	// fetch the localized style name for the given paragraph
+	if(_com_dispatch_raw_propget(pDispatchParagraph,wdDISPID_PARAGRAPH_STYLE,VT_DISPATCH,&pDispatchStyle)!=S_OK||!pDispatchStyle) {
+		return 0;
+	}
+	BSTR nameLocal=NULL;
+	_com_dispatch_raw_propget(pDispatchStyle,wdDISPID_STYLE_NAMELOCAL,VT_BSTR,&nameLocal);
+	if(!nameLocal) {
+		return 0;
+	}
+	// If not fetched already, fetch all builtin heading style localized names (1 through 9).
+	if(headingStyleNames.empty()) {
+		IDispatchPtr pDispatchDocument=NULL;
+		IDispatchPtr pDispatchStyles=NULL;
+		if(_com_dispatch_raw_propget(pDispatchStyle,wdDISPID_STYLE_PARENT,VT_DISPATCH,&pDispatchDocument)==S_OK&&pDispatchDocument&&_com_dispatch_raw_propget(pDispatchDocument,wdDISPID_DOCUMENT_STYLES,VT_DISPATCH,&pDispatchStyles)==S_OK&&pDispatchStyles) {
+			for(int i=-2;i>=-10;--i) {
+				IDispatchPtr pDispatchBuiltinStyle=NULL;
+				_com_dispatch_raw_method(pDispatchStyles,wdDISPID_STYLES_ITEM,DISPATCH_METHOD,VT_DISPATCH,&pDispatchBuiltinStyle,L"\x0003",i);
+				if(pDispatchBuiltinStyle) {
+					BSTR builtinNameLocal=NULL;
+					_com_dispatch_raw_propget(pDispatchBuiltinStyle,wdDISPID_STYLE_NAMELOCAL,VT_BSTR,&builtinNameLocal);
+					if(!builtinNameLocal) continue;
+					headingStyleNames.push_back(builtinNameLocal);
+					SysFreeString(builtinNameLocal);
+				}
+			}
+		}
+	}
+	int level=0;
+	int count=1;
+	// See if the style name matches one of the builtin heading styles
+	for(auto i=headingStyleNames.cbegin();i!=headingStyleNames.cend();++i) {
+		if(i->compare(nameLocal)==0) {
+			level=count;
+			break;
+		}
+		count+=1;
+	}
+	SysFreeString(nameLocal);
+	return level;
+}
+
+int generateHeadingXML(IDispatch* pDispatchParagraph, IDispatch* pDispatchParagraphRange, int startOffset, int endOffset, wostringstream& XMLStream) {
+	int headingLevel=getHeadingLevelFromParagraph(pDispatchParagraph);
+	if(!headingLevel) return 0;
+	XMLStream<<L"<control role=\"heading\" level=\""<<headingLevel<<L"\" ";
+	if(pDispatchParagraphRange) {
+		long iVal=0;
+		if(_com_dispatch_raw_propget(pDispatchParagraphRange,wdDISPID_RANGE_START,VT_I4,&iVal)==S_OK&&iVal>=startOffset) {
+			XMLStream<<L"_startOfNode=\"1\" ";
+		}
+		if(_com_dispatch_raw_propget(pDispatchParagraphRange,wdDISPID_RANGE_END,VT_I4,&iVal)==S_OK&&iVal<=endOffset) {
+			XMLStream<<L"_endOfNode=\"1\" ";
+		}
+	}
+	XMLStream<<L">";
+	return 1;
+}
+
+IDispatchPtr CreateExpandedDuplicate(IDispatch* pDispatchRange, const int expandTo) {
+	IDispatchPtr pDispatchRangeDup = nullptr;
+	auto res = _com_dispatch_raw_propget( pDispatchRange, wdDISPID_RANGE_DUPLICATE, VT_DISPATCH, &pDispatchRangeDup);
+	if( res != S_OK || !pDispatchRangeDup ) {
+		LOG_DEBUGWARNING(L"error duplicating the range.");
+	}
+	else {
+		res = _com_dispatch_raw_method( pDispatchRangeDup, wdDISPID_RANGE_EXPAND,DISPATCH_METHOD,VT_EMPTY,NULL,L"\x0003", expandTo);
+		if( res != S_OK || !pDispatchRangeDup ) {
+			LOG_DEBUGWARNING(L"error expanding the range");
+		}
+	}
+	return pDispatchRangeDup;
+}
+
+bool collectCommentOffsets(IDispatchPtr pDispatchRange, vector<pair<long,long>>& commentVector) {
+	IDispatchPtr pDispatchComments=NULL;
+	if(_com_dispatch_raw_propget(pDispatchRange,wdDISPID_RANGE_COMMENTS,VT_DISPATCH,&pDispatchComments)!=S_OK||!pDispatchComments) {
+		return false;
+	}
+	long iVal=0;
+	_com_dispatch_raw_propget(pDispatchComments,wdDISPID_COMMENTS_COUNT,VT_I4,&iVal);
+	for(int i=1;i<=iVal;++i) {
+		IDispatchPtr pDispatchComment=NULL;
+		if(_com_dispatch_raw_method(pDispatchComments,wdDISPID_COMMENTS_ITEM,DISPATCH_METHOD,VT_DISPATCH,&pDispatchComment,L"\x0003",i)!=S_OK||!pDispatchComment) {
+			return false;
+		}
+		IDispatchPtr pDispatchCommentScope=NULL;
+		if(_com_dispatch_raw_propget(pDispatchComment,wdDISPID_COMMENT_SCOPE,VT_DISPATCH,&pDispatchCommentScope)!=S_OK||!pDispatchCommentScope) {
+			return false;
+		}
+		long start=0;
+		if(_com_dispatch_raw_propget(pDispatchCommentScope,wdDISPID_RANGE_START,VT_I4,&start)!=S_OK) {
+			return false;
+		}
+		long end=0;
+		if(_com_dispatch_raw_propget(pDispatchCommentScope,wdDISPID_RANGE_END,VT_I4,&end)!=S_OK) {
+			return false;
+		}
+		commentVector.push_back(make_pair(start,end));
+	}
+	return !commentVector.empty();
+}
+
+bool collectRevisionOffsets(IDispatchPtr pDispatchRange, vector<tuple<long,long,long>>& revisionsVector) {
+	IDispatchPtr pDispatchRevisions=nullptr;
+	HRESULT res=_com_dispatch_raw_propget(pDispatchRange,wdDISPID_RANGE_REVISIONS,VT_DISPATCH,&pDispatchRevisions);
+	if(res!=S_OK||!pDispatchRevisions) {
+		LOG_DEBUGWARNING(L"range.revisions failed");
+		return false;
+	}
+	long iVal=0;
+	_com_dispatch_raw_propget(pDispatchRevisions,wdDISPID_REVISIONS_COUNT,VT_I4,&iVal);
+	for(int i=1;i<=iVal;++i) {
+		IDispatchPtr pDispatchRevision=nullptr;
+		res=_com_dispatch_raw_method(pDispatchRevisions,wdDISPID_REVISIONS_ITEM,DISPATCH_METHOD,VT_DISPATCH,&pDispatchRevision,L"\x0003",i);
+		if(res!=S_OK||!pDispatchRevision) {
+			LOG_DEBUGWARNING(L"revisions.item "<<i<<L" failed");
+			continue;
+		}
+		long revisionType=0;
+		res=_com_dispatch_raw_propget(pDispatchRevision,wdDISPID_REVISION_TYPE,VT_I4,&revisionType);
+		if(res!=S_OK) {
+			LOG_DEBUGWARNING(L"revision.type failed");
+			continue;
+		}
+		IDispatchPtr pDispatchRevisionScope=nullptr;
+		_com_dispatch_raw_propget(pDispatchRevision,wdDISPID_REVISION_RANGE,VT_DISPATCH,&pDispatchRevisionScope);
+		if(res!=S_OK||!pDispatchRevisionScope) {
+			LOG_DEBUGWARNING(L"revision.range failed");
+			continue;
+		}
+		long start=0;
+		res=_com_dispatch_raw_propget(pDispatchRevisionScope,wdDISPID_RANGE_START,VT_I4,&start);
+		if(res!=S_OK) {
+			LOG_DEBUGWARNING(L"range.start failed");
+			continue;
+		}
+		long end=0;
+		res=_com_dispatch_raw_propget(pDispatchRevisionScope,wdDISPID_RANGE_END,VT_I4,&end);
+		if(res!=S_OK) {
+			LOG_DEBUGWARNING(L"range.end failed");
+			continue;
+		}
+		revisionsVector.push_back({start,end,revisionType});
+	}
+	return !revisionsVector.empty();
+}
+
+bool fetchTableInfo(IDispatch* pDispatchTable, bool includeLayoutTables, int* rowCount, int* columnCount, int* nestingLevel) {
+	IDispatchPtr pDispatchRows=NULL;
+	IDispatchPtr pDispatchColumns=NULL;
+	IDispatchPtr pDispatchBorders=NULL;
+	if(!includeLayoutTables&&_com_dispatch_raw_propget(pDispatchTable,wdDISPID_TABLE_BORDERS,VT_DISPATCH,&pDispatchBorders)==S_OK&&pDispatchBorders) {
+		BOOL isEnabled=true;
+		if(_com_dispatch_raw_propget(pDispatchBorders,wdDISPID_BORDERS_ENABLE,VT_BOOL,&isEnabled)==S_OK&&!isEnabled) {
+			return false;
+		}
+	}
+	if(_com_dispatch_raw_propget(pDispatchTable,wdDISPID_TABLE_ROWS,VT_DISPATCH,&pDispatchRows)==S_OK&&pDispatchRows) {
+		_com_dispatch_raw_propget(pDispatchRows,wdDISPID_ROWS_COUNT,VT_I4,rowCount);
+	}
+	if(_com_dispatch_raw_propget(pDispatchTable,wdDISPID_TABLE_COLUMNS,VT_DISPATCH,&pDispatchColumns)==S_OK&&pDispatchColumns) {
+		_com_dispatch_raw_propget(pDispatchColumns,wdDISPID_COLUMNS_COUNT,VT_I4,columnCount);
+	}
+	_com_dispatch_raw_propget(pDispatchTable,wdDISPID_TABLE_NESTINGLEVEL,VT_I4,nestingLevel);
+	return true;
+}
+
+int generateTableXML(IDispatch* pDispatchRange, bool includeLayoutTables, int startOffset, int endOffset, wostringstream& XMLStream) {
+	int numTags=0;
+	int iVal=0;
+	IDispatchPtr pDispatchTables=NULL;
+	IDispatchPtr pDispatchTable=NULL;
+	bool inTableCell=false;
+	int rowCount=0;
+	int columnCount=0;
+	int nestingLevel=0;
+	int rowNumber=0;
+	int columnNumber=0;
+	bool startOfCell=false;
+	bool endOfCell=false;
+	if(
+		_com_dispatch_raw_propget(pDispatchRange,wdDISPID_RANGE_TABLES,VT_DISPATCH,&pDispatchTables)!=S_OK||!pDispatchTables\
+		||_com_dispatch_raw_method(pDispatchTables,wdDISPID_TABLES_ITEM,DISPATCH_METHOD,VT_DISPATCH,&pDispatchTable,L"\x0003",1)!=S_OK||!pDispatchTable\
+		||!fetchTableInfo(pDispatchTable,includeLayoutTables,&rowCount,&columnCount,&nestingLevel)\
+	) {
+		return 0;
+	}
+	IDispatchPtr pDispatchCells=NULL;
+	IDispatchPtr pDispatchCell=NULL;
+	if(
+		_com_dispatch_raw_propget(pDispatchRange,wdDISPID_RANGE_CELLS,VT_DISPATCH,&pDispatchCells)==S_OK&&pDispatchCells\
+		&&_com_dispatch_raw_method(pDispatchCells,wdDISPID_CELLS_ITEM,DISPATCH_METHOD,VT_DISPATCH,&pDispatchCell,L"\x0003",1)==S_OK&&pDispatchCell\
+	) {
+		_com_dispatch_raw_propget(pDispatchCell,wdDISPID_CELL_ROWINDEX,VT_I4,&rowNumber);
+		_com_dispatch_raw_propget(pDispatchCell,wdDISPID_CELL_COLUMNINDEX,VT_I4,&columnNumber);
+		IDispatchPtr pDispatchCellRange=NULL;
+		if(_com_dispatch_raw_propget(pDispatchCell,wdDISPID_CELL_RANGE,VT_DISPATCH,&pDispatchCellRange)==S_OK&&pDispatchCellRange) {
+			if(_com_dispatch_raw_propget(pDispatchCellRange,wdDISPID_RANGE_START,VT_I4,&iVal)==S_OK&&iVal>=startOffset) {
+				startOfCell=true;
+			}
+			if(_com_dispatch_raw_propget(pDispatchCellRange,wdDISPID_RANGE_END,VT_I4,&iVal)==S_OK&&iVal<=endOffset) {
+				endOfCell=true;
+			}
+		}
+		inTableCell=true;
+	} else {
+		if((_com_dispatch_raw_method(pDispatchRange,wdDISPID_RANGE_INFORMATION,DISPATCH_PROPERTYGET,VT_I4,&rowNumber,L"\x0003",wdStartOfRangeRowNumber)==S_OK)&&rowNumber>0) {
+			inTableCell=true;
+		}
+		if((_com_dispatch_raw_method(pDispatchRange,wdDISPID_RANGE_INFORMATION,DISPATCH_PROPERTYGET,VT_I4,&columnNumber,L"\x0003",wdStartOfRangeColumnNumber)==S_OK)&&columnNumber>0) {
+			inTableCell=true;
+		}
+	}
+	if(!inTableCell) return numTags;
+	numTags+=2;
+	XMLStream<<L"<control role=\"table\" table-id=\"1\" table-rowcount=\""<<rowCount<<L"\" table-columncount=\""<<columnCount<<L"\" level=\""<<nestingLevel<<L"\" ";
+	wstring altTextStr=L"";
+	BSTR altText=NULL;
+	if(_com_dispatch_raw_propget(pDispatchTable,wdDISPID_TABLE_TITLE,VT_BSTR,&altText)==S_OK&&altText) {
+		for(int i=0;altText[i]!='\0';++i) {
+			appendCharToXML(altText[i],altTextStr,true);
+		}
+		SysFreeString(altText);
+	}
+	if(!altTextStr.empty()) {
+		XMLStream<<L"alwaysReportName=\"1\" name=\""<<altTextStr<<L"\" ";
+		altTextStr=L"";
+	}
+	altText=NULL;
+	if(_com_dispatch_raw_propget(pDispatchTable,wdDISPID_TABLE_DESCR,VT_BSTR,&altText)==S_OK&&altText) {
+		for(int i=0;altText[i]!='\0';++i) {
+			appendCharToXML(altText[i],altTextStr,true);
+		}
+		XMLStream<<L"longdescription=\""<<altTextStr<<L"\" ";
+		SysFreeString(altText);
+	}
+	IDispatchPtr pDispatchTableRange=NULL;
+	if(_com_dispatch_raw_propget(pDispatchTable,wdDISPID_TABLE_RANGE,VT_DISPATCH,&pDispatchTableRange)==S_OK&&pDispatchTableRange) {
+		if(_com_dispatch_raw_propget(pDispatchTableRange,wdDISPID_RANGE_START,VT_I4,&iVal)==S_OK&&iVal>=startOffset) {
+			XMLStream<<L"_startOfNode=\"1\" ";
+		}
+		if(_com_dispatch_raw_propget(pDispatchTableRange,wdDISPID_RANGE_END,VT_I4,&iVal)==S_OK&&iVal<=endOffset) {
+			XMLStream<<L"_endOfNode=\"1\" ";
+		}
+	}
+	XMLStream<<L">";
+	XMLStream<<L"<control role=\"tableCell\" table-id=\"1\" ";
+	XMLStream<<L"table-rownumber=\""<<rowNumber<<L"\" ";
+	XMLStream<<L"table-columnnumber=\""<<columnNumber<<L"\" ";
+	if(startOfCell) {
+		XMLStream<<L"_startOfNode=\"1\" ";
+	}
+	if(endOfCell) {
+		XMLStream<<L"_endOfNode=\"1\" ";
+	}
+	XMLStream<<L">";
+	return numTags;
+}
+
+void generateXMLAttribsForFormatting(IDispatch* pDispatchRange, int startOffset, int endOffset, int formatConfig, wostringstream& formatAttribsStream) {
+	int iVal=0;
+	if((formatConfig&formatConfig_reportPage)&&(_com_dispatch_raw_method(pDispatchRange,wdDISPID_RANGE_INFORMATION,DISPATCH_PROPERTYGET,VT_I4,&iVal,L"\x0003",wdActiveEndAdjustedPageNumber)==S_OK)&&iVal>0) {
+		formatAttribsStream<<L"page-number=\""<<iVal<<L"\" ";
+	}
+	if((formatConfig&formatConfig_reportLineNumber)&&(_com_dispatch_raw_method(pDispatchRange,wdDISPID_RANGE_INFORMATION,DISPATCH_PROPERTYGET,VT_I4,&iVal,L"\x0003",wdFirstCharacterLineNumber)==S_OK)) {
+		formatAttribsStream<<L"line-number=\""<<iVal<<L"\" ";
+	}
+	if((formatConfig&formatConfig_reportAlignment)||(formatConfig&formatConfig_reportParagraphIndentation)||(formatConfig&formatConfig_reportLineSpacing)) {
+		IDispatchPtr pDispatchParagraphFormat=NULL;
+		if(_com_dispatch_raw_propget(pDispatchRange,wdDISPID_RANGE_PARAGRAPHFORMAT,VT_DISPATCH,&pDispatchParagraphFormat)==S_OK&&pDispatchParagraphFormat) {
+			if(formatConfig&formatConfig_reportAlignment) {
+				if(_com_dispatch_raw_propget(pDispatchParagraphFormat,wdDISPID_PARAGRAPHFORMAT_ALIGNMENT,VT_I4,&iVal)==S_OK) {
+					switch(iVal) {
+						case wdAlignParagraphLeft:
+						formatAttribsStream<<L"text-align=\"left\" ";
+						break;
+						case wdAlignParagraphCenter:
+						formatAttribsStream<<L"text-align=\"center\" ";
+						break;
+						case wdAlignParagraphRight:
+						formatAttribsStream<<L"text-align=\"right\" ";
+						break;
+						case wdAlignParagraphJustify:
+						formatAttribsStream<<L"text-align=\"justified\" ";
+						break;
+					}
+				}
+			}
+			float fVal=0.0;
+			if(formatConfig&formatConfig_reportParagraphIndentation) {
+				if(_com_dispatch_raw_propget(pDispatchParagraphFormat,wdDISPID_PARAGRAPHFORMAT_RIGHTINDENT,VT_R4,&fVal)==S_OK) {
+					formatAttribsStream<<L"right-indent=\"" << fVal <<L"\" ";
+				}
+				float firstLineIndent=0;
+				if(_com_dispatch_raw_propget(pDispatchParagraphFormat,wdDISPID_PARAGRAPHFORMAT_FIRSTLINEINDENT,VT_R4,&firstLineIndent)==S_OK) {
+					if(firstLineIndent<0) {
+						formatAttribsStream<<L"hanging-indent=\"" << (0-firstLineIndent) <<L"\" ";
+					} else {
+						formatAttribsStream<<L"first-line-indent=\"" << firstLineIndent <<L"\" ";
+					}
+				}
+				if(_com_dispatch_raw_propget(pDispatchParagraphFormat,wdDISPID_PARAGRAPHFORMAT_LEFTINDENT,VT_R4,&fVal)==S_OK) {
+					if(firstLineIndent<0) fVal+=firstLineIndent;
+					formatAttribsStream<<L"left-indent=\"" << fVal <<L"\" ";
+				}
+			}
+			if(formatConfig&formatConfig_reportLineSpacing) {
+				if(_com_dispatch_raw_propget(pDispatchParagraphFormat,wdDISPID_PARAGRAPHFORMAT_LINESPACINGRULE,VT_I4,&iVal)==S_OK) {
+					formatAttribsStream<<L"wdLineSpacingRule=\"" << iVal <<L"\" ";
+				}
+				if(_com_dispatch_raw_propget(pDispatchParagraphFormat,wdDISPID_PARAGRAPHFORMAT_LINESPACING,VT_R4,&fVal)==S_OK) {
+					formatAttribsStream<<L"wdLineSpacing=\"" << fVal <<L"\" ";
+				}
+			}
+		}
+	}
+	if(formatConfig&formatConfig_reportLists) {
+		IDispatchPtr pDispatchListFormat=NULL;
+		if(_com_dispatch_raw_propget(pDispatchRange,wdDISPID_RANGE_LISTFORMAT,VT_DISPATCH,&pDispatchListFormat)==S_OK&&pDispatchListFormat) {
+			BSTR listString=NULL;
+			if(_com_dispatch_raw_propget(pDispatchListFormat,wdDISPID_LISTFORMAT_LISTSTRING,VT_BSTR,&listString)==S_OK&&listString) {
+				if(SysStringLen(listString)>0) {
+					IDispatchPtr pDispatchParagraphs=NULL;
+					IDispatchPtr pDispatchParagraph=NULL;
+					IDispatchPtr pDispatchParagraphRange=NULL;
+					if(
+						_com_dispatch_raw_propget(pDispatchRange,wdDISPID_RANGE_PARAGRAPHS,VT_DISPATCH,&pDispatchParagraphs)==S_OK&&pDispatchParagraphs\
+						&&_com_dispatch_raw_method(pDispatchParagraphs,wdDISPID_PARAGRAPHS_ITEM,DISPATCH_METHOD,VT_DISPATCH,&pDispatchParagraph,L"\x0003",1)==S_OK&&pDispatchParagraph\
+						&&_com_dispatch_raw_propget(pDispatchParagraph,wdDISPID_PARAGRAPH_RANGE,VT_DISPATCH,&pDispatchParagraphRange)==S_OK&&pDispatchParagraphRange\
+						&&_com_dispatch_raw_propget(pDispatchParagraphRange,wdDISPID_RANGE_START,VT_I4,&iVal)==S_OK&&iVal==startOffset\
+					) {
+						wstring tempText;
+						for(int i=0;listString[i]!=L'\0';++i) {
+							appendCharToXML(listString[i],tempText,true);
+						}
+						formatAttribsStream<<L"line-prefix=\""<<tempText<<L"\" ";
+					}
+				}
+				SysFreeString(listString);
+			}
+		}
+	}
+	if(formatConfig&formatConfig_reportStyle) {
+		IDispatchPtr pDispatchStyle=NULL;
+		if(_com_dispatch_raw_propget(pDispatchRange,wdDISPID_RANGE_STYLE,VT_DISPATCH,&pDispatchStyle)==S_OK&&pDispatchStyle) {
+			BSTR nameLocal=NULL;
+			_com_dispatch_raw_propget(pDispatchStyle,wdDISPID_STYLE_NAMELOCAL,VT_BSTR,&nameLocal);
+			if(nameLocal) {
+				formatAttribsStream<<L"style=\""<<nameLocal<<L"\" ";
+				SysFreeString(nameLocal);
+			}
+		}
+	}
+	if(formatConfig&formatConfig_fontFlags) {
+		IDispatchPtr pDispatchFont=NULL;
+		if(_com_dispatch_raw_propget(pDispatchRange,wdDISPID_RANGE_FONT,VT_DISPATCH,&pDispatchFont)==S_OK&&pDispatchFont) {
+			BSTR fontName=NULL;
+			if((formatConfig&formatConfig_reportFontName)&&(_com_dispatch_raw_propget(pDispatchFont,wdDISPID_FONT_NAME,VT_BSTR,&fontName)==S_OK)&&fontName) {
+				formatAttribsStream<<L"font-name=\""<<fontName<<L"\" ";
+				SysFreeString(fontName);
+			}
+			float fVal=0.0;
+			if((formatConfig&formatConfig_reportFontSize)&&(_com_dispatch_raw_propget(pDispatchFont,wdDISPID_FONT_SIZE,VT_R4,&fVal)==S_OK)) {
+				formatAttribsStream<<L"font-size=\""<<fVal<<L"pt\" ";
+			}
+			if((formatConfig&formatConfig_reportColor)&&(_com_dispatch_raw_propget(pDispatchFont,wdDISPID_FONT_COLOR,VT_I4,&iVal)==S_OK)) {
+				formatAttribsStream<<L"color=\""<<iVal<<L"\" ";
+			}
+			if(formatConfig&formatConfig_reportFontAttributes) {
+				if(_com_dispatch_raw_propget(pDispatchFont,wdDISPID_FONT_BOLD,VT_I4,&iVal)==S_OK&&iVal) {
+					formatAttribsStream<<L"bold=\"1\" ";
+				}
+				if(_com_dispatch_raw_propget(pDispatchFont,wdDISPID_FONT_ITALIC,VT_I4,&iVal)==S_OK&&iVal) {
+					formatAttribsStream<<L"italic=\"1\" ";
+				}
+				if(_com_dispatch_raw_propget(pDispatchFont,wdDISPID_FONT_UNDERLINE,VT_I4,&iVal)==S_OK&&iVal) {
+					formatAttribsStream<<L"underline=\"1\" ";
+				}
+				if(_com_dispatch_raw_propget(pDispatchFont,wdDISPID_FONT_STRIKETHROUGH,VT_I4,&iVal)==S_OK&&iVal) {
+					formatAttribsStream<<L"strikethrough=\"1\" ";
+				} else if(_com_dispatch_raw_propget(pDispatchFont,wdDISPID_FONT_DOUBLESTRIKETHROUGH,VT_I4,&iVal)==S_OK&&iVal) {
+					formatAttribsStream<<L"strikethrough=\"double\" ";
+				}
+				if(_com_dispatch_raw_propget(pDispatchFont,wdDISPID_FONT_HIDDEN,VT_I4,&iVal)==S_OK&&iVal) {
+					formatAttribsStream<<L"hidden=\"1\" ";
+				}			
+			}
+			if(formatConfig&formatConfig_reportSuperscriptsAndSubscripts) {
+			    if(_com_dispatch_raw_propget(pDispatchFont,wdDISPID_FONT_SUPERSCRIPT,VT_I4,&iVal)==S_OK&&iVal) {
+					formatAttribsStream<<L"text-position=\"super\" ";
+				} else if(_com_dispatch_raw_propget(pDispatchFont,wdDISPID_FONT_SUBSCRIPT,VT_I4,&iVal)==S_OK&&iVal) {
+					formatAttribsStream<<L"text-position=\"sub\" ";
+				}
+			}
+		}
+	}
+	if (formatConfig&formatConfig_reportLanguage) {
+		int languageId = 0;
+		if (_com_dispatch_raw_propget(pDispatchRange,	wdDISPID_RANGE_LANGUAGEID, VT_I4, &languageId)==S_OK) {
+			if (languageId != wdLanguageNone && languageId != wdNoProofing && languageId != wdLanguageUnknown) {
+				formatAttribsStream<<L"wdLanguageId=\""<<languageId<<L"\" ";
+			}
+		}
+	}
+}
+
+inline int getInlineShapesCount(IDispatch* pDispatchRange) {
+	IDispatchPtr pDispatchShapes=NULL;
+	int count=0;
+	if(_com_dispatch_raw_propget(pDispatchRange,wdDISPID_RANGE_INLINESHAPES,VT_DISPATCH,&pDispatchShapes)!=S_OK||!pDispatchShapes) {
+		return 0;
+	}
+	if(_com_dispatch_raw_propget(pDispatchShapes,wdDISPID_INLINESHAPES_COUNT,VT_I4,&count)!=S_OK||count<=0) {
+		return 0;
+	}
+	return count;
+}
+
+/**
+ * Generates an opening tag for the first inline shape  in this range if one exists.
+  * If the function is successful, the total number of inline shapes for this range is returned allowing the caller to then perhaps move the range forward a character and try again.
+   */
+inline int generateInlineShapeXML(IDispatch* pDispatchRange, int offset, wostringstream& XMLStream) {
+	IDispatchPtr pDispatchShapes=NULL;
+	IDispatchPtr pDispatchShape=NULL;
+	IDispatchPtr pDispatchChart=NULL;
+	IDispatchPtr pDispatchChartTitle=NULL;
+	int count=0;
+	int shapeType=0;
+	BSTR altText=NULL;
+	BOOL shapeHasChart=false;
+	BOOL chartHasTitle=false;
+	if(_com_dispatch_raw_propget(pDispatchRange,wdDISPID_RANGE_INLINESHAPES,VT_DISPATCH,&pDispatchShapes)!=S_OK||!pDispatchShapes) {
+		return 0;
+	}
+	if(_com_dispatch_raw_propget(pDispatchShapes,wdDISPID_INLINESHAPES_COUNT,VT_I4,&count)!=S_OK||count<=0) {
+		return 0;
+	}
+	if(_com_dispatch_raw_method(pDispatchShapes,wdDISPID_INLINESHAPES_ITEM,DISPATCH_METHOD,VT_DISPATCH,&pDispatchShape,L"\x0003",1)!=S_OK||!pDispatchShape) {
+		return 0;
+	}
+	if(_com_dispatch_raw_propget(pDispatchShape,wdDISPID_INLINESHAPE_TYPE,VT_I4,&shapeType)!=S_OK) {
+		return 0;
+	}
+	wstring altTextStr=L"";
+	if(_com_dispatch_raw_propget(pDispatchShape,wdDISPID_INLINESHAPE_ALTERNATIVETEXT,VT_BSTR,&altText)==S_OK&&altText) {
+		for(int i=0;altText[i]!='\0';++i) {
+			appendCharToXML(altText[i],altTextStr,true);
+		}
+		SysFreeString(altText);
+	}
+	altText=NULL;
+	if(altTextStr.empty()&&_com_dispatch_raw_propget(pDispatchShape,wdDISPID_INLINESHAPE_TITLE,VT_BSTR,&altText)==S_OK&&altText) {
+		for(int i=0;altText[i]!='\0';++i) {
+			appendCharToXML(altText[i],altTextStr,true);
+		}
+		SysFreeString(altText);
+	}
+	altText=NULL;
+	XMLStream<<L"<control _startOfNode=\"1\" ";
+	auto roleText = L"object";
+	if(shapeType==wdInlineShapePicture||shapeType==wdInlineShapeLinkedPicture) {
+		roleText=L"graphic";
+	} else if(shapeType==wdInlineShapeChart) {
+		roleText=L"chart";
+	}
+	XMLStream<<L"role=\""<<roleText<<L"\" ";
+	XMLStream<<L"content=\""<<altTextStr<<L"\"";
+	if(shapeType==wdInlineShapeEmbeddedOLEObject) {
+		XMLStream<<L" shapeoffset=\""<<offset<<L"\"";
+		IDispatchPtr pOLEFormat=NULL;
+		if(_com_dispatch_raw_propget(pDispatchShape,wdDISPID_INLINESHAPE_OLEFORMAT,VT_DISPATCH,&pOLEFormat)==S_OK) {
+			BSTR progId=NULL;
+			if(_com_dispatch_raw_propget(pOLEFormat,wdDISPID_OLEFORMAT_PROGID,VT_BSTR,&progId)==S_OK&&progId) {
+				XMLStream<<L" progid=\""<<progId<<"\"";
+				SysFreeString(progId);
+			}
+		}
+	}
+	XMLStream<<L">";
+	return count;
+}
+
+inline bool generateFootnoteEndnoteXML(IDispatch* pDispatchRange, wostringstream& XMLStream, bool footnote) {
+	IDispatchPtr pDispatchNotes=NULL;
+	IDispatchPtr pDispatchNote=NULL;
+	int count=0;
+	int index=0;
+	if(_com_dispatch_raw_propget(pDispatchRange,(footnote?wdDISPID_RANGE_FOOTNOTES:wdDISPID_RANGE_ENDNOTES),VT_DISPATCH,&pDispatchNotes)!=S_OK||!pDispatchNotes) {
+		return false;
+	}
+	if(_com_dispatch_raw_propget(pDispatchNotes,wdDISPID_FOOTNOTES_COUNT,VT_I4,&count)!=S_OK||count<=0) {
+		return false;
+	}
+	if(_com_dispatch_raw_method(pDispatchNotes,wdDISPID_FOOTNOTES_ITEM,DISPATCH_METHOD,VT_DISPATCH,&pDispatchNote,L"\x0003",1)!=S_OK||!pDispatchNote) {
+		return false;
+	}
+	if(_com_dispatch_raw_propget(pDispatchNote,wdDISPID_FOOTNOTE_INDEX,VT_I4,&index)!=S_OK) {
+		return false;
+	}
+	XMLStream<<L"<control _startOfNode=\"1\" role=\""<<(footnote?L"footnote":L"endnote")<<L"\" value=\""<<index<<L"\">";
+	return true;
+}
+
+std::optional<int> getSectionBreakType(IDispatchPtr pDispatchRange ) {
+	// The following case should handle where we have the page break character ('0x0c') shown with '|p|'
+	//	first section|p|
+	//	second section.
+	// range.Sections[1].pageSetup.SectionStart tells you how the section started, so we need to know
+	// the next sections start type to report what kind of break this is. To do this we need to expand
+	// the range, get the section start type, remove the page break character, and insert an attribute
+	// for the break type.
+	IDispatchPtr pDispatchRangeDup = nullptr;
+	auto res = _com_dispatch_raw_propget( pDispatchRange, wdDISPID_RANGE_DUPLICATE, VT_DISPATCH, &pDispatchRangeDup);
+	if( res != S_OK || !pDispatchRangeDup ) {
+		LOG_DEBUGWARNING(L"error duplicating the range.");
+		return {};
+	}
+
+	// we assume that we are 1 character away from the next section, this should be the value for PAGE_BREAK_VALUE ("0x0c")
+	const int unitsToMove = 1;
+	int unitsMoved=-1;
+	res = _com_dispatch_raw_method(pDispatchRangeDup,wdDISPID_RANGE_MOVEEND,DISPATCH_METHOD,VT_I4,&unitsMoved,L"\x0003\x0003",wdCharacter,unitsToMove);
+	if( res !=S_OK || unitsMoved<=0 || !pDispatchRangeDup) {
+		LOG_DEBUGWARNING(L"error moving the end of the range");
+		return {};
+	}
+
+	IDispatchPtr pDispatchSections = nullptr;
+	res = _com_dispatch_raw_propget( pDispatchRangeDup, wdDISPID_RANGE_SECTIONS, VT_DISPATCH, &pDispatchSections);
+	if( res != S_OK || !pDispatchSections ) {
+		LOG_DEBUGWARNING(L"error getting sections from range");
+		return {};
+	}
+
+	int count = -1;
+	res = _com_dispatch_raw_propget( pDispatchSections, wdDISPID_SECTIONS_COUNT, VT_I4, &count);
+	if( res != S_OK || count != 2 ) {
+		LOG_DEBUGWARNING(L"error getting section count. There should be exactly 2 sections, count: " << count);
+		return {};
+	}
+
+	// we make the assumption that the second section will always be the one we want. We also assume that the section
+	// count was 1 before expanding the range.
+	const int sectionToGet = 2;
+	IDispatchPtr pDispatchItem = nullptr;
+	res = _com_dispatch_raw_method( pDispatchSections, wdDISPID_SECTIONS_ITEM, DISPATCH_METHOD, VT_DISPATCH, &pDispatchItem, L"\x0003", sectionToGet);
+	if( res != S_OK || !pDispatchItem){
+		LOG_DEBUGWARNING(L"error getting section item");
+		return {};
+	}
+
+	IDispatchPtr pDispatchPageSetup = nullptr;
+	res = _com_dispatch_raw_propget( pDispatchItem, wdDISPID_SECTION_PAGESETUP,  VT_DISPATCH, &pDispatchPageSetup);
+	if( res != S_OK || !pDispatchPageSetup){
+		LOG_DEBUGWARNING(L"error getting pageSetup");
+		return {};
+	}
+
+	int type = -1;
+	res = _com_dispatch_raw_propget( pDispatchPageSetup, wdDISPID_PAGESETUP_SECTIONSTART, VT_I4, &type);
+	if( res != S_OK || type < 0){
+		LOG_DEBUGWARNING(L"error getting section start");
+		return {};
+	}
+
+	LOG_DEBUG(L"Got section break type: " << type);
+	return type;
+}
+
+std::optional<float>
+getStartOfRangeDistanceFromEdgeOfDocument(IDispatchPtr pDispatchRange) {
+	float rangePos = -1.0f;
+	auto res = _com_dispatch_raw_method( pDispatchRange, wdDISPID_RANGE_INFORMATION,
+		DISPATCH_PROPERTYGET, VT_R4, &rangePos, L"\x0003", wdHorizontalPositionRelativeToPage);
+		if( S_OK != res && rangePos < 0) {
+			LOG_ERROR(L"error getting wdHorizontalPositionRelativeToPage."
+				<< " res: " << res
+				<< " rangePos: " << rangePos);
+			return {};
+		}
+	return rangePos;
+}
+
+std::optional< std::pair<float, float> >
+calculatePreAndPostColumnOffsets(IDispatchPtr pDispatchPageSetup) {
+	float leftMargin = -1.0f;
+	auto res = _com_dispatch_raw_propget( pDispatchPageSetup, wdDISPID_PAGESETUP_LEFTMARGIN,
+		VT_R4, &leftMargin);
+	if( res != S_OK || leftMargin <0){
+		LOG_ERROR(L"error getting leftMargin. res: "<< res
+			<< " leftMargin: " << leftMargin);
+		return {};
+	}
+
+	float rightMargin = -1.0f;
+	// right margin necessary to validate that the full width of the document has been
+	// taken into account.
+	res = _com_dispatch_raw_propget( pDispatchPageSetup, wdDISPID_PAGESETUP_RIGHTMARGIN,
+		VT_R4, &rightMargin);
+	if( res != S_OK || rightMargin <0){
+		LOG_ERROR(L"error getting rightMargin. res: "<< res
+			<< " rightMargin: " << rightMargin);
+		return {};
+	}
+
+	float gutter = -1.0f;
+	res = _com_dispatch_raw_propget( pDispatchPageSetup, wdDISPID_PAGESETUP_GUTTER,
+		VT_R4, &gutter);
+	if( res != S_OK || gutter <0){
+		LOG_ERROR(L"error getting gutter. res: "<< res
+			<< " gutter: " << gutter);
+		return {};
+	}
+
+	int gutterPos = -1;
+	res = _com_dispatch_raw_propget( pDispatchPageSetup, wdDISPID_PAGESETUP_GUTTERPOS,
+		VT_R4, &gutterPos);
+	if( res != S_OK || gutterPos <0){
+		LOG_ERROR(L"error getting gutterPos. res: "<< res
+			<< " gutterPos: " << gutterPos);
+		return {};
+	}
+
+	int mirrorMargins = wdUndefined;
+	res = _com_dispatch_raw_propget( pDispatchPageSetup, wdDISPID_PAGESETUP_MIRRORMARGINS,
+		VT_R4, &mirrorMargins);
+	if( res != S_OK || mirrorMargins == wdUndefined){
+		LOG_ERROR(L"error getting mirrorMargins. res: "<< res
+			<< " mirrorMargins: " << mirrorMargins);
+		return {};
+	}
+
+	// We do not handle mirror margins being set since the gutter alternates between the
+	// left and the right making it unclear which side to add it to.
+	if( mirrorMargins != FALSE) {
+		LOG_DEBUGWARNING(L"Unable to calculate the start and \
+ end margins due to mirror margins being enabled.");
+		return {};
+	}
+
+	switch (gutterPos) {
+		case wdGutterPosLeft:
+			return std::make_pair(gutter + leftMargin, rightMargin);
+		case wdGutterPosRight:
+			return std::make_pair(leftMargin, rightMargin + gutter);
+		default:
+			return std::make_pair(leftMargin, rightMargin);
+	}
+}
+
+void detectAndGenerateColumnFormatXML(IDispatchPtr pDispatchRange, wostringstream& xmlStream) {
+	// 1. Get the count of columns, its important we do this first so that in the event that
+	// calculating the column we are in fails, we are still able to report the overall count
+	IDispatchPtr pDispatchPageSetup = nullptr;
+	auto res = _com_dispatch_raw_propget( pDispatchRange, wdDISPID_RANGE_PAGESETUP,
+		VT_DISPATCH, &pDispatchPageSetup);
+	if( res != S_OK || !pDispatchPageSetup){
+		LOG_ERROR(L"error getting pageSetup. res: "<< res);
+		return;
+	}
+
+	// Get columns collection
+	IDispatchPtr pDispatchTextColumns = nullptr;
+	res = _com_dispatch_raw_propget( pDispatchPageSetup, wdDISPID_PAGESETUP_TEXTCOLUMNS,
+		VT_DISPATCH, &pDispatchTextColumns);
+	if( res != S_OK || !pDispatchTextColumns){
+		LOG_ERROR(L"error getting textColumns. res: "<< res);
+		return;
+	}
+
+	// Count of columns
+	int count = -1;
+	res = _com_dispatch_raw_propget( pDispatchTextColumns, wdDISPID_TEXTCOLUMNS_COUNT,
+		VT_I4, &count);
+	if( res != S_OK || count < 0){
+		LOG_DEBUG(L"Unable to get textColumn count. We may be in a 'comment'. res: "<< res
+			<< " count: " << count);
+		return;
+	}
+	xmlStream <<L"text-column-count=\"" << count << "\" ";
+
+	// Optimization: If there is only one column, then we can only be in that column.
+	if(count<=1) {
+		if(count==1) {
+			xmlStream <<L"text-column-number=\"" << 1 << "\" ";
+		}
+		return;
+	}
+
+	// 2. Get the start position (IN POINTS) of the range. This is relative to the start
+	// of the document.
+	auto rangeStart = getStartOfRangeDistanceFromEdgeOfDocument(pDispatchRange);
+	if(!rangeStart) {
+		return;
+	}
+
+	// 3. Get the offsets that come before and after the columns, this is a combination
+	// of left margin, gutter and right margin.
+	auto prePostColumnOffsets = calculatePreAndPostColumnOffsets(pDispatchPageSetup);
+	if(!prePostColumnOffsets){
+		return;
+	}
+
+	// 4. Iterate through the columns, look for the final column where the range start
+	// position is greater or equal to the start position of the column
+	const float rangePos = *rangeStart;
+	float colStartPos = prePostColumnOffsets->first;
+	// assumption: the textcolumn furthest right is last in the collection
+	const int lastItemNumber = count;
+	int columnNumber = 0;
+	for(int itemNumber = 1; itemNumber <= lastItemNumber && S_OK == res; ++itemNumber){
+		LOG_DEBUG(L"ItemNumber: " << itemNumber
+			<< " rangePos: " << rangePos
+			<< " colStartPos: " << colStartPos);
+
+		constexpr float COL_START_TOLERENCE_POINTS = 1.0f;
+		if (rangePos - colStartPos + COL_START_TOLERENCE_POINTS > 0){
+			columnNumber = itemNumber;
+		}
+		IDispatchPtr pDispatchTextColumnItem = nullptr;
+		res = _com_dispatch_raw_method( pDispatchTextColumns, wdDISPID_TEXTCOLUMNS_ITEM,
+			DISPATCH_METHOD, VT_DISPATCH, &pDispatchTextColumnItem, L"\x0003", itemNumber);
+		if( res != S_OK || !pDispatchTextColumnItem){
+			LOG_ERROR(L"error getting textColumn item number: "<< itemNumber
+				<< " res: "<< res);
+			return;
+		}
+
+		float columnWidth = -1.0f;
+		res = _com_dispatch_raw_propget( pDispatchTextColumnItem, wdDISPID_TEXTCOLUMN_WIDTH,
+			VT_R4, &columnWidth);
+		if( res != S_OK || columnWidth < 0){
+			LOG_ERROR(L"error getting textColumn width for item number: "<< itemNumber
+				<< " res: "<< res << " columnWidth: " << columnWidth);
+			return;
+		} else {
+			colStartPos += columnWidth;
+		}
+
+		float spaceAfterColumn = -1.0f;
+		// the spaceAfter property is only valid between columns
+		if( itemNumber < lastItemNumber ) {
+			res = _com_dispatch_raw_propget( pDispatchTextColumnItem, wdDISPID_TEXTCOLUMN_SPACEAFTER,
+				VT_R4, &spaceAfterColumn);
+			if( res != S_OK || spaceAfterColumn < 0){
+				LOG_ERROR(L"error getting textColumn spaceAfterColumn"
+					<< "for item number: "<< itemNumber
+					<< " res: "<< res
+					<< " spaceAfterColumn: " << columnWidth);
+				return;
+			} else {
+				colStartPos += spaceAfterColumn;
+			}
+		}
+	}
+	xmlStream <<L"text-column-number=\"" << columnNumber << "\" ";
+
+	/*
+	The following commented out code to the end of this function can be used to double check that we calculated the full width of the document
+	float pageWidth = -1.0f;
+	res = _com_dispatch_raw_propget( pDispatchPageSetup, wdDISPID_PAGESETUP_PAGEWIDTH,
+		VT_R4, &pageWidth);
+	if( res != S_OK || pageWidth <0){
+		LOG_ERROR(L"error getting pageWidth. res: "<< res << " pageWidth: " << pageWidth);
+		return;
+	}
+
+	colStartPos += prePostColumnOffsets->second;
+
+	// validation that some margin, gutter or offset was not missed.
+	// This does not check that they were added in the right order, only
+	// that they were added at all.
+	constexpr int PAGE_WIDTH_TOLERENCE_POINTS = 1;
+	if( std::abs(pageWidth - colStartPos) > PAGE_WIDTH_TOLERENCE_POINTS ) {
+		LOG_ERROR(L"pageWidth does not equal the calculated page"
+			<< " width. Some margin or offset me be missed, this may mean"
+			<< " that some column numbers reported were incorrect."
+			<< " pageWidth: " << pageWidth << " colStartPos: " << colStartPos);
+	}
+	*/
+}
+
+UINT wm_winword_getTextInRange=0;
+typedef struct {
+	int startOffset;
+	int endOffset;
+	long formatConfig;
+	BSTR text;
+} winword_getTextInRange_args;
+void winword_getTextInRange_helper(HWND hwnd, winword_getTextInRange_args* args) {
+	//Fetch all needed objects
+	//Get the window object
+	IDispatchPtr pDispatchWindow=NULL;
+	if(AccessibleObjectFromWindow(hwnd,OBJID_NATIVEOM,IID_IDispatch,(void**)&pDispatchWindow)!=S_OK) {
+		LOG_DEBUGWARNING(L"AccessibleObjectFromWindow failed");
+		return;
+	}
+	IDispatchPtr pDispatchApplication=nullptr;
+	if(_com_dispatch_raw_propget(pDispatchWindow,wdDISPID_WINDOW_APPLICATION,VT_DISPATCH,&pDispatchApplication)!=S_OK||!pDispatchApplication) {
+		LOG_DEBUGWARNING(L"window.application failed");
+		return;
+	}
+	// Disable screen updating until the end of this scope
+	ScreenUpdatingDisabler sud{pDispatchApplication};
+	//Get the current selection
+	IDispatchPtr pDispatchSelection=nullptr;
+	if(_com_dispatch_raw_propget(pDispatchWindow,wdDISPID_WINDOW_SELECTION,VT_DISPATCH,&pDispatchSelection)!=S_OK||!pDispatchSelection) {
+		LOG_DEBUGWARNING(L"application.selection failed");
+		return;
+	}
+	//Make a copy of the selection as an independent range
+	IDispatchPtr pDispatchRange=NULL;
+	if(_com_dispatch_raw_propget(pDispatchSelection,wdDISPID_SELECTION_RANGE,VT_DISPATCH,&pDispatchRange)!=S_OK||!pDispatchRange) {
+		LOG_DEBUGWARNING(L"selection.range failed");
+		return;
+	}
+	//Move the range to the requested offsets
+	_com_dispatch_raw_method(pDispatchRange,wdDISPID_RANGE_SETRANGE,DISPATCH_METHOD,VT_EMPTY,NULL,L"\x0003\x0003",args->startOffset,args->endOffset);
+	//A temporary stringstream for initial formatting
+	wostringstream initialFormatAttribsStream;
+	//Start writing the output xml to a stringstream
+	wostringstream XMLStream;
+	int neededClosingControlTagCount=0;
+	int storyType=0;
+	_com_dispatch_raw_propget(pDispatchRange,wdDISPID_RANGE_STORYTYPE,VT_I4,&storyType);
+	XMLStream<<L"<control wdStoryType=\""<<storyType<<L"\">";
+	neededClosingControlTagCount+=1;
+	//Collapse the range
+	int initialFormatConfig=(args->formatConfig)&formatConfig_initialFormatFlags;
+	int formatConfig=(args->formatConfig)&(~formatConfig_initialFormatFlags);
+
+	IDispatchPtr paragraphRange = CreateExpandedDuplicate(pDispatchRange, wdParagraph);
+	WinWord::Fields currentFields(paragraphRange);
+
+	if((formatConfig&formatConfig_reportLinks) && false == currentFields.hasLinks() ) {
+		formatConfig&=~formatConfig_reportLinks;
+	}
+
+	if((formatConfig&formatConfig_reportComments)&&(storyType==wdCommentsStory)) {
+		formatConfig&=~formatConfig_reportComments;
+	}
+	//Check for any inline shapes in the entire range to work out whether its worth checking for them by word
+	bool hasInlineShapes=(getInlineShapesCount(pDispatchRange)>0);
+	vector<pair<long,long> > errorVector;
+	if(formatConfig&formatConfig_reportSpellingErrors) {
+		collectSpellingErrorOffsets(pDispatchRange,errorVector);
+	}
+	_com_dispatch_raw_method(pDispatchRange,wdDISPID_RANGE_COLLAPSE,DISPATCH_METHOD,VT_EMPTY,NULL,L"\x0003",wdCollapseStart);
+	int chunkStartOffset=args->startOffset;
+	int chunkEndOffset=chunkStartOffset;
+	int unitsMoved=0;
+	BSTR text=NULL;
+	if(initialFormatConfig&formatConfig_reportTables) {
+		neededClosingControlTagCount+=generateTableXML(pDispatchRange,(initialFormatConfig&formatConfig_includeLayoutTables)!=0,args->startOffset,args->endOffset,XMLStream);
+	}
+		IDispatchPtr pDispatchParagraphs=NULL;
+	IDispatchPtr pDispatchParagraph=NULL;
+	IDispatchPtr pDispatchParagraphRange=NULL;
+	if(formatConfig&formatConfig_reportComments||initialFormatConfig&formatConfig_reportHeadings) {
+		if(_com_dispatch_raw_propget(pDispatchRange,wdDISPID_RANGE_PARAGRAPHS,VT_DISPATCH,&pDispatchParagraphs)==S_OK&&pDispatchParagraphs) {
+			if(_com_dispatch_raw_method(pDispatchParagraphs,wdDISPID_PARAGRAPHS_ITEM,DISPATCH_METHOD,VT_DISPATCH,&pDispatchParagraph,L"\x0003",1)==S_OK&&pDispatchParagraph) {
+				_com_dispatch_raw_propget(pDispatchParagraph,wdDISPID_PARAGRAPH_RANGE,VT_DISPATCH,&pDispatchParagraphRange);
+			}
+		}
+	}
+	vector<pair<long,long> > commentVector;
+	if(formatConfig&formatConfig_reportComments) {
+		collectCommentOffsets(pDispatchParagraphRange,commentVector);
+	}
+	vector<tuple<long,long,long>> revisionsVector;
+	if(formatConfig&formatConfig_reportRevisions) {
+		collectRevisionOffsets(pDispatchParagraphRange,revisionsVector);
+	}
+	if(initialFormatConfig&formatConfig_reportHeadings) {
+		neededClosingControlTagCount+=generateHeadingXML(pDispatchParagraph,pDispatchParagraphRange,args->startOffset,args->endOffset,XMLStream);
+	}
+	generateXMLAttribsForFormatting(pDispatchRange,chunkStartOffset,chunkEndOffset,initialFormatConfig,initialFormatAttribsStream);
+	{	//scope for shouldReportLinks
+		const auto shouldReportLinks = (initialFormatConfig&formatConfig_reportLinks);
+		if( shouldReportLinks && currentFields.hasLinks(chunkStartOffset, chunkEndOffset) ) {
+			initialFormatAttribsStream<<L"link=\"1\" ";
+		}
+	}
+
+	const auto shouldReportSections = (initialFormatConfig&formatConfig_reportPage);
+	if(shouldReportSections) {
+		int sectionNumber = -1;
+		auto res = _com_dispatch_raw_method( pDispatchRange, wdDISPID_RANGE_INFORMATION, DISPATCH_PROPERTYGET, VT_I4, &sectionNumber, L"\x0003", wdActiveEndSectionNumber);
+		if( S_OK == res && sectionNumber >= 0) {
+			initialFormatAttribsStream << L"section-number=\""<<sectionNumber << "\" ";
+		}
+		else
+		{
+			LOG_DEBUGWARNING("Error getting the current section number. Res: "<< res <<" SectionNumber: " << sectionNumber);
+		}
+		detectAndGenerateColumnFormatXML(pDispatchRange, initialFormatAttribsStream);
+	}
+
+	bool firstLoop=true;
+	//Walk the range from the given start to end by characterFormatting or word units
+	//And grab any text and formatting and generate appropriate xml
+	do {
+		int curDisabledFormatConfig=0;
+		//generated form field xml if in a form field
+		//Also automatically extends the range and chunkEndOffset to the end of the field
+		const bool isFormField = TRUE == generateFormFieldXML(pDispatchRange,paragraphRange,XMLStream,chunkEndOffset);
+		if(!isFormField) {
+			//Move the end by word
+			if(_com_dispatch_raw_method(pDispatchRange,wdDISPID_RANGE_MOVEEND,DISPATCH_METHOD,VT_I4,&unitsMoved,L"\x0003\x0003",wdWord,1)!=S_OK||unitsMoved<=0) {
+				break;
+			}
+			_com_dispatch_raw_propget(pDispatchRange,wdDISPID_RANGE_END,VT_I4,&chunkEndOffset);
+		}
+		const auto pageNumFieldEndIndexOptional = currentFields.getEndOfPageNumberFieldAtIndex(chunkEndOffset);
+		if(pageNumFieldEndIndexOptional){
+			chunkEndOffset = *pageNumFieldEndIndexOptional;
+			_com_dispatch_raw_propput(pDispatchRange,wdDISPID_RANGE_END,VT_I4,chunkEndOffset);
+		}
+
+		//Make sure  that the end is not past the requested end after the move
+		if(chunkEndOffset>(args->endOffset)) {
+			_com_dispatch_raw_propput(pDispatchRange,wdDISPID_RANGE_END,VT_I4,args->endOffset);
+			chunkEndOffset=args->endOffset;
+		}
+		//When using IME, the last moveEnd succeeds but the end does not really move
+		if(chunkEndOffset<=chunkStartOffset) {
+			LOG_DEBUGWARNING(L"moveEnd successfull but range did not expand! chunkStartOffset "<<chunkStartOffset<<L", chunkEndOffset "<<chunkEndOffset);
+			break;
+		}
+		_com_dispatch_raw_propget(pDispatchRange,wdDISPID_RANGE_TEXT,VT_BSTR,&text);
+		if(!text) SysAllocString(L"");
+		if(text) {
+			int noteCharOffset=-1;
+			bool isNoteChar=false;
+			std::optional<int> pageBreakCharIndex;
+			std::optional<int> columnBreakCharIndex;
+			if(!isFormField) {
+				//Force a new chunk before and after control+b (note characters)
+				for(int i=0;text[i]!=L'\0';++i) {
+					if(text[i]==L'\x0002') {
+						noteCharOffset=i;
+						if(i==0) text[i]=L' ';
+						break;
+					}  else if(text[i]==L'\x0007'&&(chunkEndOffset-chunkStartOffset)==1) {
+						text[i]=L'\0';
+						//Collecting revision info does not work on cell delimiters
+						curDisabledFormatConfig|=formatConfig_reportRevisions;
+					} else if( text[i] == PAGE_BREAK_VALUE) { // page break
+						pageBreakCharIndex = i;
+					} else if( text[i] == COLUMN_BREAK_VALUE) { // column break
+						columnBreakCharIndex = i;
+					}
+				}
+				isNoteChar=(noteCharOffset==0);
+				if(noteCharOffset==0) noteCharOffset=1;
+				if(noteCharOffset>0) {
+					text[noteCharOffset]=L'\0';
+					_com_dispatch_raw_method(pDispatchRange,wdDISPID_RANGE_COLLAPSE,DISPATCH_METHOD,VT_EMPTY,NULL,L"\x0003",wdCollapseStart);
+					if(_com_dispatch_raw_method(pDispatchRange,wdDISPID_RANGE_MOVEEND,DISPATCH_METHOD,VT_I4,&unitsMoved,L"\x0003\x0003",wdCharacter,noteCharOffset)!=S_OK||unitsMoved<=0) {
+						break;
+					}
+					_com_dispatch_raw_propget(pDispatchRange,wdDISPID_RANGE_END,VT_I4,&chunkEndOffset);
+				}
+			}
+			if(isNoteChar) {
+				isNoteChar=generateFootnoteEndnoteXML(pDispatchRange,XMLStream,true);
+				if(!isNoteChar) isNoteChar=generateFootnoteEndnoteXML(pDispatchRange,XMLStream,false);
+			}
+			//If there are inline shapes somewhere, try getting and generating info for the first one hear.
+			//We also get the over all count of shapes for this word so we know whether we need to check for more within this word
+			int inlineShapesCount=hasInlineShapes?generateInlineShapeXML(pDispatchRange,chunkStartOffset,XMLStream):0;
+			if(inlineShapesCount>1) {
+				_com_dispatch_raw_method(pDispatchRange,wdDISPID_RANGE_COLLAPSE,DISPATCH_METHOD,VT_EMPTY,NULL,L"\x0003",wdCollapseStart);
+				if(_com_dispatch_raw_method(pDispatchRange,wdDISPID_RANGE_MOVEEND,DISPATCH_METHOD,VT_I4,&unitsMoved,L"\x0003\x0003",wdCharacter,1)!=S_OK||unitsMoved<=0) {
+					break;
+				}
+				_com_dispatch_raw_propget(pDispatchRange,wdDISPID_RANGE_END,VT_I4,&chunkEndOffset);
+			}
+			XMLStream<<L"<text _startOffset=\""<<chunkStartOffset<<L"\" _endOffset=\""<<chunkEndOffset<<L"\" ";
+			XMLStream<<initialFormatAttribsStream.str();
+
+			{	// scope for xmlAttribsFormatConfig
+				const auto xmlAttribsFormatConfig = formatConfig&(~curDisabledFormatConfig);
+
+				if( pageBreakCharIndex ){
+					auto type = getSectionBreakType(pDispatchRange);
+					if(type){
+						text[*pageBreakCharIndex] = '\0';
+						XMLStream << L"section-break=\"" << *type << "\" ";
+					}
+				}
+				if (columnBreakCharIndex){
+					text[*columnBreakCharIndex] = '\0';
+					XMLStream << L"column-break=\"" << 1 << "\" ";
+				}
+
+				generateXMLAttribsForFormatting(pDispatchRange,chunkStartOffset,chunkEndOffset,xmlAttribsFormatConfig,XMLStream);
+				const auto shouldReportLinks = (xmlAttribsFormatConfig&formatConfig_reportLinks);
+				if( shouldReportLinks && currentFields.hasLinks(chunkStartOffset, chunkEndOffset) ) {
+					XMLStream<<L"link=\"1\" ";
+				}
+			}
+
+			for(vector<pair<long,long>>::iterator i=errorVector.begin();i!=errorVector.end();++i) {
+				if(chunkStartOffset>=i->first&&chunkStartOffset<i->second) {
+					XMLStream<<L" invalid-spelling=\"1\" ";
+					break;
+				}
+			}
+			for(vector<pair<long,long>>::iterator i=commentVector.begin();i!=commentVector.end();++i) {
+				if(!(chunkStartOffset>=i->second||chunkEndOffset<=i->first)) {
+					XMLStream<<L" comment=\""<<(i->second)<<L"\" ";
+					break;
+				}
+			}
+			for(auto& i: revisionsVector) {
+				long revStart=get<0>(i);
+				long revEnd=get<1>(i);
+				long revType=get<2>(i);
+				if(!(chunkStartOffset>=revEnd||chunkEndOffset<=revStart)) {
+					XMLStream<<L"wdRevisionType=\""<<revType<<L"\" ";
+					break;
+				}
+			}
+			XMLStream<<L">";
+			if(firstLoop) {
+				formatConfig&=(~formatConfig_reportLists);
+				firstLoop=false;
+			}
+			wstring tempText;
+			if(inlineShapesCount>0) {
+				tempText+=L" ";
+			} else for(int i=0;text[i]!=L'\0';++i) {
+				appendCharToXML(text[i],tempText);
+			}
+			XMLStream<<tempText;
+			SysFreeString(text);
+			text=NULL;
+			XMLStream<<L"</text>";
+			if(isFormField) XMLStream<<L"</control>";
+			if(isNoteChar) XMLStream<<L"</control>";
+			if(inlineShapesCount>0) XMLStream<<L"</control>";
+		}
+		_com_dispatch_raw_method(pDispatchRange,wdDISPID_RANGE_COLLAPSE,DISPATCH_METHOD,VT_EMPTY,NULL,L"\x0003",wdCollapseEnd);
+		chunkStartOffset=chunkEndOffset;
+	} while(chunkEndOffset<(args->endOffset));
+	for(;neededClosingControlTagCount>0;--neededClosingControlTagCount) {
+		XMLStream<<L"</control>";
+	}
+	args->text=SysAllocString(XMLStream.str().c_str());
+}
+
+UINT wm_winword_moveByLine=0;
+typedef struct {
+	int offset;
+	int moveBack;
+	int newOffset;
+} winword_moveByLine_args;
+void winword_moveByLine_helper(HWND hwnd, winword_moveByLine_args* args) {
+	//Fetch all needed objects
+	IDispatchPtr pDispatchWindow=NULL;
+	if(AccessibleObjectFromWindow(hwnd,OBJID_NATIVEOM,IID_IDispatch,(void**)&pDispatchWindow)!=S_OK||!pDispatchWindow) {
+		LOG_DEBUGWARNING(L"AccessibleObjectFromWindow failed");
+		return;
+	}
+	IDispatchPtr pDispatchApplication=nullptr;
+	if(_com_dispatch_raw_propget(pDispatchWindow,wdDISPID_WINDOW_APPLICATION,VT_DISPATCH,&pDispatchApplication)!=S_OK||!pDispatchApplication) {
+		LOG_DEBUGWARNING(L"window.application failed");
+		return;
+	}
+	// Disable screen updating until the end of this scope
+	ScreenUpdatingDisabler sud{pDispatchApplication};
+	IDispatchPtr pDispatchSelection=nullptr;
+	if(_com_dispatch_raw_propget(pDispatchWindow,wdDISPID_WINDOW_SELECTION,VT_DISPATCH,&pDispatchSelection)!=S_OK||!pDispatchSelection) {
+		LOG_DEBUGWARNING(L"application.selection failed");
+		return;
+	}
+	BOOL startWasActive=false;
+	if(_com_dispatch_raw_propget(pDispatchSelection,wdDISPID_SELECTION_STARTISACTIVE,VT_BOOL,&startWasActive)!=S_OK) {
+		LOG_DEBUGWARNING(L"selection.StartIsActive failed");
+	}
+	IDispatch* pDispatchOldSelRange=NULL;
+	if(_com_dispatch_raw_propget(pDispatchSelection,wdDISPID_SELECTION_RANGE,VT_DISPATCH,&pDispatchOldSelRange)!=S_OK||!pDispatchOldSelRange) {
+		LOG_DEBUGWARNING(L"selection.range failed");
+		return;
+	}
+	//Move the selection to the given range
+	_com_dispatch_raw_method(pDispatchSelection,wdDISPID_SELECTION_SETRANGE,DISPATCH_METHOD,VT_EMPTY,NULL,L"\x0003\x0003",args->offset,args->offset);
+// Move the selection by 1 line
+	int unitsMoved=0;
+	_com_dispatch_raw_method(pDispatchSelection,wdDISPID_RANGE_MOVE,DISPATCH_METHOD,VT_I4,&unitsMoved,L"\x0003\x0003",wdLine,((args->moveBack)?-1:1));
+	_com_dispatch_raw_propget(pDispatchSelection,wdDISPID_RANGE_START,VT_I4,&(args->newOffset));
+	//Move the selection back to its original location
+	_com_dispatch_raw_method(pDispatchOldSelRange,wdDISPID_RANGE_SELECT,DISPATCH_METHOD,VT_EMPTY,NULL,NULL);
+	//Restore the old selection direction
+	_com_dispatch_raw_propput(pDispatchSelection,wdDISPID_SELECTION_STARTISACTIVE,VT_BOOL,startWasActive);
+	//Reenable screen updating
+}
+
+LRESULT CALLBACK winword_callWndProcHook(int code, WPARAM wParam, LPARAM lParam) {
+	CWPSTRUCT* pcwp=(CWPSTRUCT*)lParam;
+	if(pcwp->message==wm_winword_expandToLine) {
+		winword_expandToLine_helper(pcwp->hwnd,reinterpret_cast<winword_expandToLine_args*>(pcwp->wParam));
+	} else if(pcwp->message==wm_winword_getTextInRange) {
+		winword_getTextInRange_helper(pcwp->hwnd,reinterpret_cast<winword_getTextInRange_args*>(pcwp->wParam));
+	} else if(pcwp->message==wm_winword_moveByLine) {
+		winword_moveByLine_helper(pcwp->hwnd,reinterpret_cast<winword_moveByLine_args*>(pcwp->wParam));
+	}
+	return 0;
+}
+
+error_status_t nvdaInProcUtils_winword_expandToLine(handle_t bindingHandle, const unsigned long windowHandle, const int offset, int* lineStart, int* lineEnd) {
+	winword_expandToLine_args args={offset,-1,-1};
+	DWORD_PTR wmRes=0;
+	SendMessage((HWND)UlongToHandle(windowHandle),wm_winword_expandToLine,(WPARAM)&args,0);
+	*lineStart=args.lineStart;
+	*lineEnd=args.lineEnd;
+	return RPC_S_OK;
+}
+
+error_status_t nvdaInProcUtils_winword_getTextInRange(handle_t bindingHandle, const unsigned long windowHandle, const int startOffset, const int endOffset, const long formatConfig, BSTR* text) {
+	winword_getTextInRange_args args={startOffset,endOffset,formatConfig,NULL};
+	SendMessage((HWND)UlongToHandle(windowHandle),wm_winword_getTextInRange,(WPARAM)&args,0);
+	*text=args.text;
+	return RPC_S_OK;
+}
+
+error_status_t nvdaInProcUtils_winword_moveByLine(handle_t bindingHandle, const unsigned long windowHandle, const int offset, const int moveBack, int* newOffset) {
+	winword_moveByLine_args args={offset,moveBack,NULL};
+	SendMessage((HWND)UlongToHandle(windowHandle),wm_winword_moveByLine,(WPARAM)&args,0);
+	*newOffset=args.newOffset;
+	return RPC_S_OK;
+}
+
+void winword_inProcess_initialize() {
+	wm_winword_expandToLine=RegisterWindowMessage(L"wm_winword_expandToLine");
+	wm_winword_getTextInRange=RegisterWindowMessage(L"wm_winword_getTextInRange");
+	wm_winword_moveByLine=RegisterWindowMessage(L"wm_winword_moveByLine");
+	registerWindowsHook(WH_CALLWNDPROC,winword_callWndProcHook);
+}
+
+void winword_inProcess_terminate() {
+	unregisterWindowsHook(WH_CALLWNDPROC,winword_callWndProcHook);
+}