# NVDA

NVDA (NonVisual Desktop Access) is a free, open source screen reader for Microsoft Windows.
It is developed by NV Access in collaboration with a global community of contributors.
To learn more about NVDA or download a copy, visit the main [NV Access](http://www.nvaccess.org/) website.

## Key Project Links
* [NV Access](https://www.nvaccess.org/): The main home of NVDA
* [NVDA on GitHub](https://github.com/nvaccess/nvda)
* [NVDA issues on GitHub](https://github.com/nvaccess/nvda/issues): Bug reports, feature requests, etc.
* [NVDA development snapshots](https://www.nvaccess.org/files/nvda/snapshots/): Automatically generated builds of the project in its current state of development
* [NVDA add-ons](https://addons.nvda-project.org/): Get add-ons to enhance NVDA
* [Translating NVDA](https://github.com/nvaccess/nvda/wiki/Translating): Information about how to translate NVDA into another language
* [NVDA community wiki](https://github.com/nvaccess/nvda-community/wiki): Articles contributed by the community
* [NVDA Controller Client](http://www.nvda-project.org/nvdaControllerClient/nvdaControllerClient_20100219.7z) (2010-02-19): NVDA API for external applications to directly speak or braille messages, etc.
* [NVDA Developer Guide](https://www.nvaccess.org/files/nvda/documentation/developerGuide.html)
* [Contributing to NVDA](https://github.com/nvaccess/nvda/wiki/Contributing): Guidelines for contributing to the NVDA source code
* [NVDA development email list](https://nvda-devel.groups.io/) ([Old archives](http://nabble.nvda-project.org/Development-f1.html)): Discussion about NVDA development
* [NVDA commits email list](https://lists.sourceforge.net/lists/listinfo/nvda-commits): Notifications for all commits to the Git repository

## Getting the Source Code
The NVDA project uses the [Git](https://www.git-scm.com/) version control system for its source code and documentation.

The NVDA Git repository is located at https://github.com/nvaccess/nvda.git. You can clone it with the following command, which will place files in a directory named `nvda`:

```
git clone --recursive https://github.com/nvaccess/nvda.git
```

The `--recursive` option is needed to retrieve various Git submodules we use.

## Dependencies
The NVDA source depends on several other packages to run correctly.

### Installed Dependencies
The following dependencies need to be installed on your system:

* [Python](https://www.python.org/), version 3.7, 32 bit
<<<<<<< HEAD
	* Use latest minor version if possible.
* Microsoft Visual Studio 2019 Community, Version 16. or later:
	* Download from https://visualstudio.microsoft.com/downloads/
=======
	* Don't use `3.7.6` it causes an error while building, for now use `3.7.5` see #10696.
* Microsoft Visual Studio 2017 Community, Version 15.3 or later:
	* Download from https://visualstudio.microsoft.com/vs/older-downloads/
>>>>>>> b21a299b
	* When installing Visual Studio, you need to enable the following:
		* On the Workloads tab
			* in the Windows group:
				* Desktop development with C++
			* Then in the Installation details section, under Desktop for C++, Optional grouping, ensure the following are selected:
				* MSVC v142 - VS 2019 C++ x64/x86 build tools
				* Windows 10 SDK (10.0.18362.0)
				* C++ ATL for v142 build tools (x86 & x64)
				* C++ Clang tools for Windows
		* On the Individual components tab, ensure the following items are selected:
			* MSVC v142 - VS 2019 C++ ARM64 build tools
			* C++ ATL for v142 build tools (ARM64)


### Git Submodules
Most of the dependencies are contained in Git submodules.
If you didn't pass the `--recursive` option to git clone, you will need to run `git submodule update --init`.
Whenever a required submodule commit changes (e.g. after git pull), you will need to run `git submodule update`.
If you aren't sure, run `git submodule update` after every git pull, merge or checkout.

For reference, the following run time dependencies are included in Git submodules:

* [comtypes](https://github.com/enthought/comtypes), version 1.1.7
* [wxPython](https://www.wxpython.org/), version 4.0.3
* [eSpeak NG](https://github.com/espeak-ng/espeak-ng), version 1.51-dev commit ca65812a
* [Sonic](https://github.com/waywardgeek/sonic), commit 4f8c1d11
* [IAccessible2](https://wiki.linuxfoundation.org/accessibility/iaccessible2/start), commit 21bbb176
* [ConfigObj](https://github.com/DiffSK/configobj), commit 5b5de48
* [Six](https://pypi.python.org/pypi/six), version 1.12.0, required by wxPython and ConfigObj
* [liblouis](http://www.liblouis.org/), version 3.10.0 commit 146c0757
* [Unicode Common Locale Data Repository (CLDR)](http://cldr.unicode.org/) Emoji Annotations, version 36.0
* NVDA images and sounds
* [Adobe Acrobat accessibility interface, version XI](https://download.macromedia.com/pub/developer/acrobat/AcrobatAccess.zip)
* Adobe FlashAccessibility interface typelib
* [MinHook](https://github.com/RaMMicHaeL/minhook), tagged version 1.2.2
* brlapi Python bindings, version 0.7.0 or later, distributed with [BRLTTY for Windows](https://brltty.app/download.html/brltty/), version 4.2-2
* lilli.dll, version 2.1.0.0
* [pySerial](https://pypi.python.org/pypi/pyserial), version 3.4
* [Python interface to FTDI driver/chip](http://fluidmotion.dyndns.org/zenphoto/index.php?p=news&title=Python-interface-to-FTDI-driver-chip)
* Java Access Bridge 32 bit, from Zulu Community OpenJDK build 13.0.1+10Zulu (13.28.11)

Additionally, the following build time dependencies are included in Git submodules:

* [Py2Exe](https://github.com/albertosottile/py2exe/), version 0.9.3.2 commit b372a8e
* [Python Windows Extensions](https://sourceforge.net/projects/pywin32/ ), build 224, required by py2exe
* [txt2tags](https://txt2tags.org/), version 2.5
* [SCons](https://www.scons.org/), version 3.1.1
* [Nulsoft Install System](https://nsis.sourceforge.io/Main_Page/), version 2.51
* [NSIS UAC plug-in](https://nsis.sourceforge.io/UAC_plug-in), version 0.2.4, ansi
* xgettext and msgfmt from [GNU gettext](https://sourceforge.net/projects/cppcms/files/boost_locale/gettext_for_windows/)
* [epydoc](http://epydoc.sourceforge.net/), version 3.0.1 with patch for bug #303
* [Boost Optional (stand-alone header)](https://github.com/akrzemi1/Optional), from commit [3922965](https://github.com/akrzemi1/Optional/commit/3922965396fc455c6b1770374b9b4111799588a9)

### Other Dependencies
To lint using Flake 8 locally using our SCons integration, some dependencies are installed (automatically) via pip.
Although this [must be run manually](#linting-your-changes), developers may wish to first configure a Python Virtual Environment to ensure their general install is not affected.
* Flake8
* Flake8-tabs


The following dependencies aren't needed by most people, and are not included in Git submodules:

* To generate developer documentation for nvdaHelper: [Doxygen Windows installer](http://www.doxygen.nl/download.html), version 1.8.15:
* When you are using Visual Studio Code as your integrated development environment of preference, you can make use of our [prepopulated workspace configuration](https://github.com/nvaccess/vscode-nvda/) for [Visual Studio Code](https://code.visualstudio.com/).
	While this VSCode project is not included as a submodule in the NVDA repository, you can easily check out the workspace configuration in your repository by executing the following from the root of the repository.

	```git clone https://github.com/nvaccess/vscode-nvda.git .vscode```

## Preparing the Source Tree
Before you can run the NVDA source code, you must prepare the source tree.
You do this by opening a command prompt, changing to the root of the NVDA source distribution and typing:

```
scons source
```

You should do this again whenever the version of comtypes changes or language files are added or changed.
Note that if you want to access user documentation from the help menu while running the source version, you will also need to add `user_docs` to the command line like so:

```
scons source user_docs
```

While simply testing or committing changes, it may be faster usually just doing `scons source` as user documentation will change each time the revision number changes.

### Compiling NVDAHelper with Debugging Options
Among other things, preparing the source tree builds the NVDAHelper libraries.
If trying to debug nvdaHelper, you can control various debugging options by building with the `nvdaHelperDebugFlags` and `nvdaHelperLogLevel` command line variables.

The `nvdaHelperLogLevel` variable specifies the level of logging (0-59) you wish to see, lower is more verbose. The default is 15.

The `nvdaHelperDebugFlags` variable takes one or more of the following flags:

* debugCRT: the libraries will be linked against the debug C runtime and assertions will be enabled. (By default, the normal CRT is used and assertions are disabled.)
* RTC: runtime checks (stack corruption, uninitialized variables, etc.) will be enabled. (The default is no runtime checks.)
* analyze: runs MSVC code analysis on all nvdaHelper code, holting on any warning. (default is no analysis).

The special keywords none and all can also be used in place of the individual flags.

An example follows that enables debug CRT and runtype checks 

```
scons source nvdaHelperDebugFlags=debugCRT,RTC
```

Symbol pdb files are always produced when building, regardless of the debug flags.
However, they are not included in the NVDA distribution.
Instead, `scons symbolsArchive` will package them as a separate archive.

By default, builds also do not use any compiler optimizations.
Please see the `release` keyword argument for what compiler optimizations it will enable.

## Running the Source Code
To start NVDA from source code, run `nvda.pyw` located in the source directory.
To view help on the arguments that NVDA will accept, use the `-h` or `--help` option.
These arguments are also documented in the user guide.
Since NVDA is a Windows application (rather than command line), it is best to run it with `pythonw.exe`.
However, if during development you encounter an error early in the startup of NVDA, you can use `python.exe` which is likely to give more information about the error.

## Building NVDA
A binary build of NVDA can be run on a system without Python and all of NVDA's other dependencies installed (as we do for snapshots and releases).

Binary archives and bundles can be created using scons from the root of the NVDA source distribution. To build any of the following, open a command prompt and change to this directory.

To make a non-archived binary build (equivalent to an extracted portable archive), type:

```
scons dist
```

The build will be created in the dist directory.

### Building the installer

To create a launcher archive (one executable allowing for installation or portable dist generation), type:

```
scons launcher
```

The archive will be placed in the output directory.

### Building the developer documentation

To generate the NVDA developer guide, type:

```
scons developerGuide
```

The developer guide will be placed in the `devDocs` folder in the output directory.
Note that the Python 3 sources of NVDA currently do not support building NVDA developer documentation using the `scons devDocs` command.

To generate developer documentation for nvdaHelper (not included in the devDocs target):

```
scons devDocs_nvdaHelper
```

The documentation will be placed in the `devDocs\nvdaHelper` folder in the output directory.

### Generate debug symbols archive
To generate an archive of debug symbols for the various dll/exe binaries, type:

```
scons symbolsArchive
```

The archive will be placed in the output directory.

### Generate translation template
To generate a gettext translation template (for translators), type:

```
scons pot
```

### Customising the build
Optionally, the build can be customised by providing variables on the command line:

* version: The version of this build.
* release: Whether this is a release version.
	* This enables various C++ compiler optimizations such as /O2 and whole-program optimization.
	* It also instructs Python to generate optimized byte code.
* publisher: The publisher of this build.
* certFile: The certificate file with which to sign executables. The certificate must be in pfx format and contain the private key.
* certPassword: The password for the private key in the signing certificate. If omitted, no password will be assumed.
* certTimestampServer: The URL of the timestamping server to use to timestamp authenticode signatures. If omitted, signatures will not be timestamped.
* outputDir: The directory where the final built archives and such will be placed.
* targetArchitectures: The target architectures that NVDA should support. Possible values are all, x86 and x86_64. This should generally be left as the default.

For example, to build a launcher with a specific version, you might type:

```
scons launcher version=test1
```

For more see the `sconstruct` file.

## Running Automated Tests
If you make a change to the NVDA code, you should run NVDA's automated tests.
These tests help to ensure that code changes do not unintentionally break functionality that was previously working.

To run the tests (unit tests, translatable string checks), first change directory to the root of the NVDA source distribution as above.
Then, run:

```
scons tests
```

### Unit tests
To run only specific unit tests, specify them using the `unitTests` variable on the command line.
The tests should be provided as a comma separated list.
Each test should be specified as a Python module, class or method relative to the `tests\unit` directory.
For example, to run only methods in the `TestMove` and `TestSelection` classes in the file `tests\unit\test_cursorManager.py` file, run this command:

```
scons tests unitTests=test_cursorManager.TestMove,test_cursorManager.TestSelection
```

### Translatable string checks
To run only the translatable string checks (which check that all translatable strings have translator comments), run:

```
scons checkPot
```

### Linting your changes
In order to ensure your changes comply with NVDA's coding style you can run the Flake8 linter locally.
Some developers have found certain linting error messages misleading, these are clarified in `tests/lint/readme.md`.
Running via SCons will use Flake8 to inspect only the differences between your working directory and the specified `base` branch.
If you create a Pull Request, the `base` branch you use here should be the same as the target you would use for a Pull Request. In most cases it will be `origin/master`.
```
scons lint base=origin/master
```

To be warned about linting errors faster, you may wish to integrate Flake8 other development tools you are using.
For more details, see `tests/lint/readme.md`

### System Tests
You may also use scons to run the system tests, though this will still rely on having set up the dependencies (see `tests/system/readme.md`).

```
scons systemTests
```

To run only specific system tests, specify them using the `filter` variable on the command line.
This filter accepts wildcard characters.

```
scons systemTests filter="Read welcome dialog"
```

## Contributing to NVDA

If you would like to contribute code or documentation to NVDA, you can read more information in our [contributing guide](https://github.com/nvaccess/nvda/wiki/Contributing).<|MERGE_RESOLUTION|>--- conflicted
+++ resolved
@@ -36,15 +36,9 @@
 The following dependencies need to be installed on your system:
 
 * [Python](https://www.python.org/), version 3.7, 32 bit
-<<<<<<< HEAD
-	* Use latest minor version if possible.
-* Microsoft Visual Studio 2019 Community, Version 16. or later:
-	* Download from https://visualstudio.microsoft.com/downloads/
-=======
 	* Don't use `3.7.6` it causes an error while building, for now use `3.7.5` see #10696.
 * Microsoft Visual Studio 2017 Community, Version 15.3 or later:
 	* Download from https://visualstudio.microsoft.com/vs/older-downloads/
->>>>>>> b21a299b
 	* When installing Visual Studio, you need to enable the following:
 		* On the Workloads tab
 			* in the Windows group:
