<<<<<<< HEAD
# A part of NonVisual Desktop Access (NVDA)
# This file is covered by the GNU General Public License.
# See the file COPYING for more details.
# Copyright (C) 2022-2023 NV Access Limited, Cyrille Bougot
import enum
import typing
import unittest
from unittest.mock import MagicMock
import io

import configobj
import configobj.validate

from config import (
	AggregatedSection,
	ConfigManager,
	featureFlag,
)
from config.featureFlag import (
	FeatureFlag,
)
from config.featureFlagEnums import (
	getAvailableEnums,
	BoolFlag,
)
from config.profileUpgradeSteps import (
	_upgradeConfigFrom_8_to_9_lineIndent,
	_upgradeConfigFrom_8_to_9_cellBorders,
	_upgradeConfigFrom_8_to_9_showMessages,
	_upgradeConfigFrom_8_to_9_tetherTo,
	upgradeConfigFrom_9_to_10,
	upgradeConfigFrom_11_to_12,
)
from config.configFlags import (
	NVDAKey,
	ShowMessages,
	ReportLineIndentation,
	ReportCellBorders,
	TetherTo,
	OutputMode,
)
from utils.displayString import (
	DisplayStringEnum
)


class Config_FeatureFlagEnums_getAvailableEnums(unittest.TestCase):

	def test_knownEnumsReturned(self):
		self.assertTrue(
			set(getAvailableEnums()).issuperset({
				("BoolFlag", BoolFlag),
			}
		))

	def test_allEnumsHaveDefault(self):
		noDefault = []
		for name, klass in getAvailableEnums():
			if not hasattr(klass, "DEFAULT"):
				noDefault.append((name, klass))
		self.assertEqual(noDefault, [])


class Config_FeatureFlag_specTransform(unittest.TestCase):

	def test_defaultGetsAdded(self):
		self.assertEqual(
			featureFlag._transformSpec_AddFeatureFlagDefault(
				'featureFlag(behaviorOfDefault="disabled", optionsEnum="BoolFlag")',
				behaviorOfDefault="disabled",
				optionsEnum="BoolFlag",
				# note: configObj treats param 'default' specially, it isn't passed through as a kwarg.
			),
			'_featureFlag(optionsEnum="BoolFlag", behaviorOfDefault="DISABLED", default="DEFAULT")'
		)

	def test_behaviorOfDefaultGetsKept(self):
		self.assertEqual(
			featureFlag._transformSpec_AddFeatureFlagDefault(
				'featureFlag(behaviorOfDefault="enabled", optionsEnum="BoolFlag")',
				behaviorOfDefault="enabled",
				optionsEnum="BoolFlag",
			),
			'_featureFlag(optionsEnum="BoolFlag", behaviorOfDefault="ENABLED", default="DEFAULT")'
		)

	def test_paramDefaultIsError(self):
		with self.assertRaises(configobj.validate.VdtParamError):
			featureFlag._transformSpec_AddFeatureFlagDefault(
				'featureFlag(behaviorOfDefault="disabled", optionsEnum="BoolFlag", default="enabled")',
				behaviorOfDefault="disabled",
				optionsEnum="BoolFlag",
				# note: configObj treats param 'default' specially, it isn't passed through as a kwarg.
			)

	def test_behaviorOfDefaultMissingIsError(self):
		with self.assertRaises(configobj.validate.VdtParamError):
			featureFlag._transformSpec_AddFeatureFlagDefault(
				'featureFlag(optionsEnum="BoolFlag")',
				optionsEnum="BoolFlag",
			)

	def test_optionsEnumMissingIsError(self):
		with self.assertRaises(configobj.validate.VdtParamError):
			featureFlag._transformSpec_AddFeatureFlagDefault(
				'featureFlag(behaviorOfDefault="enabled")',
				behaviorOfDefault="enabled",
			)

	def test_argsMissingIsError(self):
		with self.assertRaises(configobj.validate.VdtParamError):
			featureFlag._transformSpec_AddFeatureFlagDefault(
				'featureFlag()',
			)

	def test_behaviorOfDefaultTypeMustBeStr(self):
		with self.assertRaises(configobj.validate.VdtParamError):
			featureFlag._transformSpec_AddFeatureFlagDefault(
				'featureFlag(behaviorOfDefault=True, optionsEnum="BoolFlag")',
				behaviorOfDefault=True,
				optionsEnum="BoolFlag",
			)

	def test_tooManyParamsIsError(self):
		with self.assertRaises(configobj.validate.VdtParamError):
			featureFlag._transformSpec_AddFeatureFlagDefault(
				'featureFlag(behaviorOfDefault="enabled", optionsEnum="BoolFlag", someOther=True)',
				behaviorOfDefault="enabled",
				optionsEnum="BoolFlag",
				someOther=True
			)

	def test_optionsEnumMustBeKnown(self):
		with self.assertRaises(configobj.validate.VdtParamError):
			featureFlag._transformSpec_AddFeatureFlagDefault(
				'featureFlag(behaviorOfDefault="enabled", optionsEnum="UnknownEnumClass", someOther=True)',
				behaviorOfDefault="enabled",
				optionsEnum="UnknownEnumClass",
				someOther=True
			)


class Config_FeatureFlag_validateFeatureFlag(unittest.TestCase):

	def assertFeatureFlagState(
			self,
			flag: FeatureFlag,
			enumType: typing.Type,
			value: enum.Enum,
			behaviorOfDefault: enum.Enum,
			calculatedValue: bool
	) -> None:
		self.assertIsInstance(flag.value, enumType, msg="Wrong enum type created")
		self.assertIsInstance(value, enumType, msg="Test error: wrong enum type for checking value")
		self.assertIsInstance(
			behaviorOfDefault,
			enumType,
			msg="Test error: wrong enum type for checking behaviorOfDefault"
		)

		self.assertEqual(bool(flag), calculatedValue, msg="Calculated value for behaviour is unexpected")
		self.assertEqual(flag.value, value, msg="Flag value is unexpected")
		self.assertEqual(
			flag.behaviorOfDefault,
			behaviorOfDefault,
			msg="Flag behaviorOfDefault value is unexpected"
		)
		self.assertEqual(
			str(flag),  # conversion to string required to save to config.
			value.name.upper(),
			msg="Flag string conversion not as expected"
		)

	def test_enabled_lower(self):
		flag = featureFlag._validateConfig_featureFlag(
			"enabled",
			behaviorOfDefault="disabled",
			optionsEnum=BoolFlag.__name__
		)
		self.assertFeatureFlagState(
			flag,
			enumType=BoolFlag,
			value=BoolFlag.ENABLED,
			behaviorOfDefault=BoolFlag.DISABLED,
			calculatedValue=True
		)

	def test_enabled_upper(self):
		flag = featureFlag._validateConfig_featureFlag(
			"ENABLED",
			behaviorOfDefault="disabled",
			optionsEnum=BoolFlag.__name__
		)
		self.assertFeatureFlagState(
			flag,
			enumType=BoolFlag,
			value=BoolFlag.ENABLED,
			behaviorOfDefault=BoolFlag.DISABLED,
			calculatedValue=True
		)

	def test_disabled_lower(self):
		flag = featureFlag._validateConfig_featureFlag(
			"disabled",
			behaviorOfDefault="enabled",
			optionsEnum=BoolFlag.__name__
		)
		self.assertFeatureFlagState(
			flag,
			enumType=BoolFlag,
			value=BoolFlag.DISABLED,
			behaviorOfDefault=BoolFlag.ENABLED,
			calculatedValue=False
		)

	def test_disabled_upper(self):
		flag = featureFlag._validateConfig_featureFlag(
			"DISABLED",
			behaviorOfDefault="enabled",
			optionsEnum=BoolFlag.__name__
		)
		self.assertFeatureFlagState(
			flag,
			enumType=BoolFlag,
			value=BoolFlag.DISABLED,
			behaviorOfDefault=BoolFlag.ENABLED,
			calculatedValue=False
		)

	def test_default_lower(self):
		flag = featureFlag._validateConfig_featureFlag(
			"default",
			behaviorOfDefault="enabled",
			optionsEnum=BoolFlag.__name__
		)
		self.assertFeatureFlagState(
			flag,
			enumType=BoolFlag,
			value=BoolFlag.DEFAULT,
			behaviorOfDefault=BoolFlag.ENABLED,
			calculatedValue=True
		)

	def test_default_upper(self):
		flag = featureFlag._validateConfig_featureFlag(
			"DEFAULT",
			behaviorOfDefault="enabled",
			optionsEnum=BoolFlag.__name__
		)
		self.assertFeatureFlagState(
			flag,
			enumType=BoolFlag,
			value=BoolFlag.DEFAULT,
			behaviorOfDefault=BoolFlag.ENABLED,
			calculatedValue=True
		)

	def test_empty_raises(self):
		with self.assertRaises(configobj.validate.ValidateError):
			featureFlag._validateConfig_featureFlag(
				"",  # Given our usage of ConfigObj, this situation is unexpected.
				behaviorOfDefault="disabled",
				optionsEnum=BoolFlag.__name__
			)

	def test_None_raises(self):
		with self.assertRaises(configobj.validate.ValidateError):
			featureFlag._validateConfig_featureFlag(
				None,  # Given our usage of ConfigObj, this situation is unexpected.
				behaviorOfDefault="disabled",
				optionsEnum=BoolFlag.__name__
			)

	def test_invalid_raises(self):
		with self.assertRaises(configobj.validate.ValidateError):
			featureFlag._validateConfig_featureFlag(
				"invalid",  # must be a valid member of BoolFlag
				behaviorOfDefault="disabled",
				optionsEnum=BoolFlag.__name__
			)


class Config_FeatureFlag_with_BoolFlag(unittest.TestCase):

	def test_Enabled_DisabledByDefault(self):
		f = FeatureFlag(value=BoolFlag.ENABLED, behaviorOfDefault=BoolFlag.DISABLED)
		self.assertEqual(True, bool(f))
		self.assertEqual(BoolFlag.ENABLED, f.calculated())
		self.assertTrue(f == BoolFlag.ENABLED)  # overloaded operator ==
		self.assertEqual(f.enumClassType, BoolFlag)

	def test_Enabled_EnabledByDefault(self):
		f = FeatureFlag(value=BoolFlag.ENABLED, behaviorOfDefault=BoolFlag.ENABLED)
		self.assertEqual(True, bool(f))
		self.assertEqual(BoolFlag.ENABLED, f.calculated())
		self.assertTrue(f == BoolFlag.ENABLED)  # overloaded operator ==
		self.assertEqual(f.enumClassType, BoolFlag)

	def test_Disabled_DisabledByDefault(self):
		f = FeatureFlag(value=BoolFlag.DISABLED, behaviorOfDefault=BoolFlag.DISABLED)
		self.assertEqual(False, bool(f))
		self.assertEqual(BoolFlag.DISABLED, f.calculated())
		self.assertTrue(f == BoolFlag.DISABLED)  # overloaded operator ==
		self.assertEqual(f.enumClassType, BoolFlag)

	def test_Disabled_EnabledByDefault(self):
		f = FeatureFlag(value=BoolFlag.DISABLED, behaviorOfDefault=BoolFlag.ENABLED)
		self.assertEqual(False, bool(f))
		self.assertEqual(BoolFlag.DISABLED, f.calculated())
		self.assertTrue(f == BoolFlag.DISABLED)  # overloaded operator ==
		self.assertEqual(f.enumClassType, BoolFlag)

	def test_Default_EnabledByDefault(self):
		f = FeatureFlag(value=BoolFlag.DEFAULT, behaviorOfDefault=BoolFlag.ENABLED)
		self.assertEqual(True, bool(f))
		self.assertEqual(BoolFlag.ENABLED, f.calculated())
		self.assertTrue(f == BoolFlag.ENABLED)  # overloaded operator ==
		self.assertEqual(f.enumClassType, BoolFlag)

	def test_Default_DisabledByDefault(self):
		f = FeatureFlag(value=BoolFlag.DEFAULT, behaviorOfDefault=BoolFlag.DISABLED)
		self.assertEqual(False, bool(f))
		self.assertEqual(BoolFlag.DISABLED, f.calculated())
		self.assertTrue(f == BoolFlag.DISABLED)  # overloaded operator ==
		self.assertEqual(f.enumClassType, BoolFlag)

	def test_DefaultBehaviorOfDefault_Raises(self):
		with self.assertRaises(AssertionError):
			FeatureFlag(value=BoolFlag.DEFAULT, behaviorOfDefault=BoolFlag.DEFAULT)


class CustomEnum(DisplayStringEnum):
	DEFAULT = enum.auto()
	ALWAYS = enum.auto()
	WHEN_REQUIRED = enum.auto()
	NEVER = enum.auto()

	def _displayStringLabels(self) -> typing.Dict[enum.Enum, str]:
		return {}


class Config_FeatureFlag_with_CustomEnum(unittest.TestCase):
	def test_CustomEnum_boolRaises(self):
		f = FeatureFlag(value=CustomEnum.ALWAYS, behaviorOfDefault=CustomEnum.NEVER)
		with self.assertRaises(NotImplementedError):
			bool(f)

	def test_CustomEnum_equalsOp(self):
		always = FeatureFlag(value=CustomEnum.ALWAYS, behaviorOfDefault=CustomEnum.NEVER)

		alsoAlways = FeatureFlag(value=CustomEnum.ALWAYS, behaviorOfDefault=CustomEnum.NEVER)
		whenRequired = FeatureFlag(value=CustomEnum.WHEN_REQUIRED, behaviorOfDefault=CustomEnum.NEVER)
		defaultAlways = FeatureFlag(value=CustomEnum.DEFAULT, behaviorOfDefault=CustomEnum.ALWAYS)
		defaultNever = FeatureFlag(value=CustomEnum.DEFAULT, behaviorOfDefault=CustomEnum.NEVER)

		self.assertFalse(always.isDefault())
		self.assertTrue(defaultAlways.isDefault())

		# overloaded operator == accepts enum or featureFlag
		self.assertTrue(always == CustomEnum.ALWAYS)
		self.assertTrue(always == alsoAlways)
		self.assertTrue(whenRequired == CustomEnum.WHEN_REQUIRED)
		self.assertTrue(whenRequired != alsoAlways)
		self.assertTrue(defaultAlways == CustomEnum.ALWAYS)
		self.assertTrue(defaultAlways == always)
		self.assertTrue(defaultNever == CustomEnum.NEVER)


def _loadProfile(configString: str) -> configobj.ConfigObj:
	fn = io.StringIO(configString)
	profile = configobj.ConfigObj(fn, indent_type="\t", encoding="UTF-8", file_error=False)
	# Python converts \r\n to \n when reading files in Windows, so ConfigObj can't determine
	# the true line ending.
	profile.newlines = "\r\n"
	return profile


class Config_profileUpgradeSteps__upgradeConfigFrom_8_to_9_lineIndent(unittest.TestCase):

	def test_DefaultProfile_Unmodified(self):
		"""Document formatting Line indentation reporting option not modified in default profile."""
		
		configString = "[documentFormatting]"
		profile = _loadProfile(configString)
		_upgradeConfigFrom_8_to_9_lineIndent(profile)
		with self.assertRaises(KeyError):
			profile['documentFormatting']['reportLineIndentation']
		with self.assertRaises(KeyError):
			profile['documentFormatting']['reportLineIndentationWithTones']

	def test_DefaultProfile_LineIndentationRestoredToOff(self):
		"""Document formatting Line indentation reporting option explicitely restored to off in default profile
		after having previously selected speech and tones.
		"""
		
		configString = """
[documentFormatting]
	reportLineIndentation = False
	reportLineIndentationWithTones = False
"""
		profile = _loadProfile(configString)
		_upgradeConfigFrom_8_to_9_lineIndent(profile)
		self.assertEqual(profile['documentFormatting']['reportLineIndentation'], ReportLineIndentation.OFF.value)
		with self.assertRaises(KeyError):
			profile['documentFormatting']['reportLineIndentationWithTones']
	
	def test_DefaultProfile_LineIndentationSpeech(self):
		"""Document formatting Line indentation reporting option set to Speech in default profile."""
		
		configString = """
[documentFormatting]
	reportLineIndentation = True
"""
		profile = _loadProfile(configString)
		_upgradeConfigFrom_8_to_9_lineIndent(profile)
		self.assertEqual(profile['documentFormatting']['reportLineIndentation'], ReportLineIndentation.SPEECH.value)
		with self.assertRaises(KeyError):
			profile['documentFormatting']['reportLineIndentationWithTones']

	def test_DefaultProfile_LineIndentationTones(self):
		"""Document formatting Line indentation reporting option set to tones in default profile."""
		
		configString = """
[documentFormatting]
	reportLineIndentationWithTones = True
"""
		profile = _loadProfile(configString)
		_upgradeConfigFrom_8_to_9_lineIndent(profile)
		self.assertEqual(profile['documentFormatting']['reportLineIndentation'], ReportLineIndentation.TONES.value)
		with self.assertRaises(KeyError):
			profile['documentFormatting']['reportLineIndentationWithTones']

	def test_DefaultProfile_LineIndentationSpeechAndTones(self):
		"""Document formatting Line indentation reporting option set to Speech and tones in default profile."""
		
		configString = """
[documentFormatting]
	reportLineIndentation = True
	reportLineIndentationWithTones = True
"""
		profile = _loadProfile(configString)
		_upgradeConfigFrom_8_to_9_lineIndent(profile)
		self.assertEqual(
			profile['documentFormatting']['reportLineIndentation'],
			ReportLineIndentation.SPEECH_AND_TONES.value,
		)
		with self.assertRaises(KeyError):
			profile['documentFormatting']['reportLineIndentationWithTones']


class Config_profileUpgradeSteps_upgradeConfigFrom_8_to_9_cellBorders(unittest.TestCase):

	def _checkOldKeysRemoved(self, profile: configobj.ConfigObj) -> None:
		with self.assertRaises(KeyError):
			profile['documentFormatting']['reportBorderStyle']
		with self.assertRaises(KeyError):
			profile['documentFormatting']['reportBorderColor']

	def test_DefaultProfile_Unmodified(self):
		"""Document formatting Cell borders option not modified in default profile."""
		
		configString = "[documentFormatting]"
		profile = _loadProfile(configString)
		_upgradeConfigFrom_8_to_9_cellBorders(profile)
		with self.assertRaises(KeyError):
			profile["documentFormatting"]["reportCellBorders"]
		self._checkOldKeysRemoved(profile)

	def test_DefaultProfile_CellBordersStyle(self):
		"""Document formatting Cell borders option set on style in default profile."""
		
		configString = """
[documentFormatting]
	reportBorderStyle = True
"""
		profile = _loadProfile(configString)
		_upgradeConfigFrom_8_to_9_cellBorders(profile)
		self.assertEqual(profile["documentFormatting"]["reportCellBorders"], ReportCellBorders.STYLE.value)
		self._checkOldKeysRemoved(profile)

	def test_DefaultProfile_CellBordersColorAndStyle(self):
		"""Document formatting Cell borders option set on Both color and style in default profile."""
		
		configString = """
[documentFormatting]
	reportBorderStyle = True
	reportBorderColor = True
"""
		profile = _loadProfile(configString)
		_upgradeConfigFrom_8_to_9_cellBorders(profile)
		self.assertEqual(
			profile["documentFormatting"]["reportCellBorders"],
			ReportCellBorders.COLOR_AND_STYLE.value,
		)
		self._checkOldKeysRemoved(profile)

	def test_DefaultProfile_CellBordersRestoreOff(self):
		"""Document formatting Cell borders option explicitely restored to Off after having been set
		on Both color and style in default profile.
		"""
		
		configString = """
[documentFormatting]
	reportBorderStyle = False
	reportBorderColor = False
"""
		profile = _loadProfile(configString)
		_upgradeConfigFrom_8_to_9_cellBorders(profile)
		self.assertEqual(profile["documentFormatting"]["reportCellBorders"], ReportCellBorders.OFF.value)
		self._checkOldKeysRemoved(profile)

	def test_ManualProfile_CellBordersColorAndStyle(self):
		"""Document formatting Cell borders option set on:
		- Both color and style in manually activated profile
		- Style in default profile
		when manually activated profile is activated on top of default profile.
		Thus the configuration for manually activated profile only specifies the reportBorderColor key
		since reportBorderStyle is the same as default profile.
		"""
		
		# Note that this config is not possible in default profile
		configString = """
[documentFormatting]
	reportBorderColor = True
"""
		profile = _loadProfile(configString)
		_upgradeConfigFrom_8_to_9_cellBorders(profile)
		self.assertEqual(
			profile["documentFormatting"]["reportCellBorders"],
			ReportCellBorders.COLOR_AND_STYLE.value,
		)
		self._checkOldKeysRemoved(profile)


class Config_profileUpgradeSteps_upgradeConfigFrom_8_to_9_showMessages(unittest.TestCase):

	def _checkOldKeyRemoved(self, profile: configobj.ConfigObj) -> None:
		with self.assertRaises(KeyError):
			profile['braille']['noMessageTimeout']

	def test_DefaultProfile_Unmodified(self):
		"""Braille Show message and Message timeout option not modified in default profile."""
		
		configString = "[braille]"
		profile = _loadProfile(configString)
		_upgradeConfigFrom_8_to_9_showMessages(profile)
		self._checkOldKeyRemoved(profile)
		with self.assertRaises(KeyError):
			profile['braille']['showMessages']
		with self.assertRaises(KeyError):
			profile['braille']['messageTimeout']

	def test_DefaultProfile_ShowMessageDisabled(self):
		"""Braille Show message option set to Disabled in default profile."""
		
		configString = """
[braille]
	messageTimeout = 0
"""
		profile = _loadProfile(configString)
		_upgradeConfigFrom_8_to_9_showMessages(profile)
		self._checkOldKeyRemoved(profile)
		self.assertEqual(profile['braille']['showMessages'], ShowMessages.DISABLED.value)
		with self.assertRaises(KeyError):
			profile['braille']['messageTimeout']

	def test_DefaultProfile_ShowMessageIndefinitely(self):
		"""Braille Show message option set to Show indefinitely in default profile."""
		
		configString = """
[braille]
	noMessageTimeout = True
"""
		profile = _loadProfile(configString)
		_upgradeConfigFrom_8_to_9_showMessages(profile)
		self._checkOldKeyRemoved(profile)
		self.assertEqual(profile['braille']['showMessages'], ShowMessages.SHOW_INDEFINITELY.value)
		with self.assertRaises(KeyError):
			profile['braille']['messageTimeout']
	
	def test_DefaultProfile_ShowMessageRestoreUseTimeout(self):
		"""Braille Show message option explicitely restored to Use timeout in default profile
		after having been set to Show indefinitely.
		"""
		
		configString = """
[braille]
	noMessageTimeout = False
"""
		profile = _loadProfile(configString)
		_upgradeConfigFrom_8_to_9_showMessages(profile)
		self._checkOldKeyRemoved(profile)
		self.assertEqual(profile['braille']['showMessages'], ShowMessages.USE_TIMEOUT.value)
		with self.assertRaises(KeyError):
			profile['braille']['messageTimeout']
	
	def test_DefaultProfile_UseTimeout1s(self):
		"""Braille Message timeout option set to 1 second in default profile."""
		
		configString = """
[braille]
	messageTimeout = 1
"""
		profile = _loadProfile(configString)
		_upgradeConfigFrom_8_to_9_showMessages(profile)
		self._checkOldKeyRemoved(profile)
		with self.assertRaises(KeyError):
			profile['braille']['showMessages']
		self.assertEqual(profile['braille']['messageTimeout'], '1')
	
	def test_DefaultProfile_RestoreUseTimeout4s(self):
		"""Braille Message timeout option explicitely restored to 4 second (default value) in default profile
		after having been set to a different value.
		"""
		
		configString = """
[braille]
	messageTimeout = 4
"""
		profile = _loadProfile(configString)
		_upgradeConfigFrom_8_to_9_showMessages(profile)
		self._checkOldKeyRemoved(profile)
		with self.assertRaises(KeyError):
			profile['braille']['showMessages']
		self.assertEqual(profile['braille']['messageTimeout'], '4')


class Config_profileUpgradeSteps_upgradeConfigFrom_8_to_9_tetherTo(unittest.TestCase):

	def _checkOldKeyRemoved(self, profile: configobj.ConfigObj) -> None:
		with self.assertRaises(KeyError):
			profile['braille']['autoTether']

	def test_DefaultProfile_Unmodified(self):
		"""Braille Tether Braille option not modified in default profile."""
		
		configString = "[braille]"
		profile = _loadProfile(configString)
		_upgradeConfigFrom_8_to_9_tetherTo(profile)
		with self.assertRaises(KeyError):
			profile['braille']['autoTether']
		with self.assertRaises(KeyError):
			profile['braille']['tetherTo']

	def test_DefaultProfile_TetherToFocus(self):
		"""Braille Tether Braille option set on Focus in default profile."""
		
		configString = """
[braille]
	autoTether = False
"""
		profile = _loadProfile(configString)
		_upgradeConfigFrom_8_to_9_tetherTo(profile)
		self._checkOldKeyRemoved(profile)
		self.assertEqual(profile['braille']['tetherTo'], TetherTo.FOCUS.value)

	def test_DefaultProfile_TetherToReview(self):
		"""Braille Tether Braille option set on Review in default profile."""
		
		configString = """
[braille]
	tetherTo = review
	autoTether = False
"""
		profile = _loadProfile(configString)
		_upgradeConfigFrom_8_to_9_tetherTo(profile)
		self._checkOldKeyRemoved(profile)
		self.assertEqual(profile['braille']['tetherTo'], TetherTo.REVIEW.value)

	def test_DefaultProfile_TetherToRestoreAuto(self):
		"""Braille Tether Braille option explicitely restored on Automatic in default profile,
		after having been set on Review."""
		
		configString = """
[braille]
	tetherTo = focus
	autoTether = True
"""
		profile = _loadProfile(configString)
		_upgradeConfigFrom_8_to_9_tetherTo(profile)
		self._checkOldKeyRemoved(profile)
		self.assertEqual(profile['braille']['tetherTo'], TetherTo.AUTO.value)

	def test_ManualProfile_TetherToReview(self):
		"""Braille Tether Braille option set on:
		- Review in manually activated profile
		- Focus in default profile
		when manually activated profile is activated on top of default profile.
		Thus the configuration for manually activated profile only specifies tetherTo key
		since autoTether is the same as default profile.
		"""
		
		# Note that this config is not possible in default profile
		configString = """
[braille]
	tetherTo = review
"""
		profile = _loadProfile(configString)
		_upgradeConfigFrom_8_to_9_tetherTo(profile)
		self._checkOldKeyRemoved(profile)
		self.assertEqual(profile['braille']['tetherTo'], TetherTo.REVIEW.value)


class Config_profileUpgradeSteps_upgradeConfigFrom_9_to_10(unittest.TestCase):

	def _checkOldKeyRemoved(self, profile: configobj.ConfigObj) -> None:
		with self.assertRaises(KeyError):
			profile['keyboard']['useCapsLockAsNVDAModifierKey']
		with self.assertRaises(KeyError):
			profile['keyboard']['useNumpadInsertAsNVDAModifierKey']
		with self.assertRaises(KeyError):
			profile['keyboard']['useExtendedInsertAsNVDAModifierKey']

	def test_DefaultProfile_Unmodified(self):
		"""Keyboard settings, NVDA Modifiers Keys option not modified in default profile."""
		
		configString = "[keyboard]"
		profile = _loadProfile(configString)
		upgradeConfigFrom_9_to_10(profile)
		self._checkOldKeyRemoved(profile)
		with self.assertRaises(KeyError):
			profile['keyboard']['NVDAModifierKeys']

	def test_DefaultProfile_setCapsLockTrue(self):
		"""Keyboard settings, Caps Lock enabled as NVDA Modifier key in default profile; other keys remain enabled
		(default).
		"""
		
		configString = """
[keyboard]
	useCapsLockAsNVDAModifierKey = True
"""
		profile = _loadProfile(configString)
		upgradeConfigFrom_9_to_10(profile)
		self._checkOldKeyRemoved(profile)
		self.assertEqual(
			profile['keyboard']['NVDAModifierKeys'],
			NVDAKey.CAPS_LOCK.value | NVDAKey.NUMPAD_INSERT.value | NVDAKey.EXTENDED_INSERT.value,
		)

	def test_DefaultProfile_setCapsLockTrueOtherFalse(self):
		"""Keyboard settings, Caps Lock enabled as NVDA Modifier key in default profile; other keys disabled.
		"""
		
		configString = """
[keyboard]
	useCapsLockAsNVDAModifierKey = True
	useNumpadInsertAsNVDAModifierKey = False
	useExtendedInsertAsNVDAModifierKey = False
"""
		profile = _loadProfile(configString)
		upgradeConfigFrom_9_to_10(profile)
		self._checkOldKeyRemoved(profile)
		self.assertEqual(
			profile['keyboard']['NVDAModifierKeys'],
			NVDAKey.CAPS_LOCK.value,
		)
	
	def test_ManualProfile_setNumpadInsertFalseExtendedInsertFalse(self):
		"""Keyboard settings, NVDA Modifier keys option set on:
		- numpad insert and extended insert explicitely disabled in the manual profile, while caps lock was still
		enabled in default profile
		- caps lock explicitely disabled in the default profile afterwards
		
		Thus the configuration for manually activated profile only explicitely disables numpad insert and
		extended insert since caps lock enabled was inherited from default profile.
		
		See issue #14527 for full description.
		"""
		
		# Note that this config is not possible in default profile using only NVDA GUI options, i.e. not using
		# Python console or manually editing nvda.ini.
		configString = """
[keyboard]
	useNumpadInsertAsNVDAModifierKey = False
	useExtendedInsertAsNVDAModifierKey = False
"""
		profile = _loadProfile(configString)
		upgradeConfigFrom_9_to_10(profile)
		self._checkOldKeyRemoved(profile)
		# Check that Caps Lock is restored to avoid having no NVDA modifier key at all.
		self.assertEqual(
			profile['keyboard']['NVDAModifierKeys'],
			NVDAKey.CAPS_LOCK.value,
		)

class Config_upgradeProfileSteps_upgradeProfileFrom_11_to_12(unittest.TestCase):
	def test_DefaultProfile_Unmodified(self):
		"""reportFontAttributes unmodified."""
		configString = "[documentFormatting]"
		profile = _loadProfile(configString)
		upgradeConfigFrom_11_to_12(profile)
		with self.assertRaises(KeyError):
			profile['documentFormatting']['reportFontAttributes']
			profile['documentFormatting']['fontAttributeReporting']
	
	def test_defaultProfile_reportFontAttributes_false(self):
		"""reportFontAttributes set to False."""
		configString = """
		[documentFormatting]
		reportFontAttributes = False
		"""
		profile = _loadProfile(configString)
		upgradeConfigFrom_11_to_12(profile)
		self.assertEqual(profile['documentFormatting']['reportFontAttributes'], 'False')
		self.assertEqual(profile['documentFormatting']['fontAttributeReporting'], OutputMode.OFF.value)
	
	def test_defaultProfile_reportFontAttributes_true(self):
		"""reportFontAttributes set to True."""
		configString = """
		[documentFormatting]
		reportFontAttributes = True
		"""
		profile = _loadProfile(configString)
		upgradeConfigFrom_11_to_12(profile)
		self.assertEqual(profile['documentFormatting']['reportFontAttributes'], 'True')
		self.assertEqual(profile['documentFormatting']['fontAttributeReporting'], OutputMode.SPEECH_AND_BRAILLE.value)

	def test_defaultProfile_reportFontAttributes_invalid(self):
		"""reportFontAttributes set to a non-boolean value."""
		configString = """
		[documentFormatting]
		reportFontAttributes = notABool
		"""
		profile = _loadProfile(configString)
		upgradeConfigFrom_11_to_12(profile)
		self.assertEqual(profile['documentFormatting']['reportFontAttributes'], 'notABool')
		with self.assertRaises(KeyError):
			profile['documentFormatting']['fontAttributeReporting']


class Config_AggregatedSection_getitem(unittest.TestCase):
	def setUp(self):
		manager = MagicMock(ConfigManager())
		spec = MagicMock(configobj.ConfigObj())
		self.testSection = AggregatedSection(
			manager=manager,
			path=(),
			spec=spec,
			profiles=[],
		)

	def test_cached(self):
		self.testSection._cache["foo"] = "bar"
		self.assertEqual(self.testSection["foo"], "bar")

	def test_KeyError(self):
		self.testSection._cache["foo"] = KeyError
		with self.assertRaises(KeyError):
			self.testSection["foo"]


class Config_getitem_alias(unittest.TestCase):
	def setUp(self):
		self.config = ConfigManager()["documentFormatting"]

	def test_set_reportFontAttributes_false(self):
		config = self.config
		config['reportFontAttributes'] = False
		self.assertEqual(config['reportFontAttributes'], False)
		self.assertEqual(config['fontAttributeReporting'], OutputMode.OFF)
	
	def test_set_reportFontAttributes_true(self):
		config = self.config
		config['reportFontAttributes'] = True
		self.assertEqual(config['reportFontAttributes'], True)
		self.assertEqual(config['fontAttributeReporting'], OutputMode.SPEECH_AND_BRAILLE)

	def test_set_fontAttributeReporting_off(self):
		config = self.config
		config['fontAttributeReporting'] = OutputMode.OFF
		self.assertEqual(config['fontAttributeReporting'], OutputMode.OFF)
		self.assertEqual(config['reportFontAttributes'], False)

	def test_set_fontAttributeReporting_speech(self):
		config = self.config
		config['fontAttributeReporting'] = OutputMode.SPEECH
		self.assertEqual(config['fontAttributeReporting'], OutputMode.SPEECH)
		self.assertEqual(config['reportFontAttributes'], True)

	def test_set_fontAttributeReporting_braille(self):
		config = self.config
		config['fontAttributeReporting'] = OutputMode.BRAILLE
		self.assertEqual(config['fontAttributeReporting'], OutputMode.BRAILLE)
		self.assertEqual(config['reportFontAttributes'], True)

	def test_set_fontAttributeReporting_speechAndBraille(self):
		config = self.config
		config['fontAttributeReporting'] = OutputMode.SPEECH_AND_BRAILLE
		self.assertEqual(config['fontAttributeReporting'], OutputMode.SPEECH_AND_BRAILLE)
		self.assertEqual(config['reportFontAttributes'], True)


class Config_AggregatedSection_setitem(unittest.TestCase):
	def setUp(self):
		manager = MagicMock(ConfigManager())
		spec = MagicMock(configobj.ConfigObj())
		profile = MagicMock(configobj.ConfigObj())
		self.testSection = AggregatedSection(
			manager=manager,
			path=(),
			spec=spec,
			profiles=[profile],
		)

	def test_update_str(self):
		self.testSection._cache["foo"] = "bar"
		self.testSection["foo"] = "zoo"
		self.assertEqual(self.testSection["foo"], "zoo")

	def test_update_FeatureFlag_defaultValue_fromValueOfDefault(self):
		"""
		Documents bug raised in #14133,
		where the config did not update when changing from the value of the default to the default value
		"""
		valueOfDefaultFlag = FeatureFlag(value=CustomEnum.NEVER, behaviorOfDefault=CustomEnum.NEVER)
		defaultFlag = FeatureFlag(value=CustomEnum.DEFAULT, behaviorOfDefault=CustomEnum.NEVER)
		self.testSection["foo"] = defaultFlag
		self.assertIs(self.testSection["foo"], defaultFlag)
		self.testSection["foo"] = valueOfDefaultFlag
		self.assertIs(self.testSection["foo"], valueOfDefaultFlag)
=======
# A part of NonVisual Desktop Access (NVDA)
# This file is covered by the GNU General Public License.
# See the file COPYING for more details.
# Copyright (C) 2022-2023 NV Access Limited, Cyrille Bougot
import enum
import typing
import unittest
from unittest.mock import MagicMock
import io

import configobj
import configobj.validate

from config import (
	AggregatedSection,
	ConfigManager,
	featureFlag,
)
from config.featureFlag import (
	FeatureFlag,
)
from config.featureFlagEnums import (
	getAvailableEnums,
	BoolFlag,
)
from config.profileUpgradeSteps import (
	_upgradeConfigFrom_8_to_9_lineIndent,
	_upgradeConfigFrom_8_to_9_cellBorders,
	_upgradeConfigFrom_8_to_9_showMessages,
	_upgradeConfigFrom_8_to_9_tetherTo,
	upgradeConfigFrom_9_to_10,
)
from config.configFlags import (
	NVDAKey,
	ShowMessages,
	ReportLineIndentation,
	ReportCellBorders,
	TetherTo,
)
from utils.displayString import (
	DisplayStringEnum
)


class Config_FeatureFlagEnums_getAvailableEnums(unittest.TestCase):

	def test_knownEnumsReturned(self):
		self.assertTrue(
			set(getAvailableEnums()).issuperset({
				("BoolFlag", BoolFlag),
			}
		))

	def test_allEnumsHaveDefault(self):
		noDefault = []
		for name, klass in getAvailableEnums():
			if not hasattr(klass, "DEFAULT"):
				noDefault.append((name, klass))
		self.assertEqual(noDefault, [])


class Config_FeatureFlag_specTransform(unittest.TestCase):

	def test_defaultGetsAdded(self):
		self.assertEqual(
			featureFlag._transformSpec_AddFeatureFlagDefault(
				'featureFlag(behaviorOfDefault="disabled", optionsEnum="BoolFlag")',
				behaviorOfDefault="disabled",
				optionsEnum="BoolFlag",
				# note: configObj treats param 'default' specially, it isn't passed through as a kwarg.
			),
			'_featureFlag(optionsEnum="BoolFlag", behaviorOfDefault="DISABLED", default="DEFAULT")'
		)

	def test_behaviorOfDefaultGetsKept(self):
		self.assertEqual(
			featureFlag._transformSpec_AddFeatureFlagDefault(
				'featureFlag(behaviorOfDefault="enabled", optionsEnum="BoolFlag")',
				behaviorOfDefault="enabled",
				optionsEnum="BoolFlag",
			),
			'_featureFlag(optionsEnum="BoolFlag", behaviorOfDefault="ENABLED", default="DEFAULT")'
		)

	def test_paramDefaultIsError(self):
		with self.assertRaises(configobj.validate.VdtParamError):
			featureFlag._transformSpec_AddFeatureFlagDefault(
				'featureFlag(behaviorOfDefault="disabled", optionsEnum="BoolFlag", default="enabled")',
				behaviorOfDefault="disabled",
				optionsEnum="BoolFlag",
				# note: configObj treats param 'default' specially, it isn't passed through as a kwarg.
			)

	def test_behaviorOfDefaultMissingIsError(self):
		with self.assertRaises(configobj.validate.VdtParamError):
			featureFlag._transformSpec_AddFeatureFlagDefault(
				'featureFlag(optionsEnum="BoolFlag")',
				optionsEnum="BoolFlag",
			)

	def test_optionsEnumMissingIsError(self):
		with self.assertRaises(configobj.validate.VdtParamError):
			featureFlag._transformSpec_AddFeatureFlagDefault(
				'featureFlag(behaviorOfDefault="enabled")',
				behaviorOfDefault="enabled",
			)

	def test_argsMissingIsError(self):
		with self.assertRaises(configobj.validate.VdtParamError):
			featureFlag._transformSpec_AddFeatureFlagDefault(
				'featureFlag()',
			)

	def test_behaviorOfDefaultTypeMustBeStr(self):
		with self.assertRaises(configobj.validate.VdtParamError):
			featureFlag._transformSpec_AddFeatureFlagDefault(
				'featureFlag(behaviorOfDefault=True, optionsEnum="BoolFlag")',
				behaviorOfDefault=True,
				optionsEnum="BoolFlag",
			)

	def test_tooManyParamsIsError(self):
		with self.assertRaises(configobj.validate.VdtParamError):
			featureFlag._transformSpec_AddFeatureFlagDefault(
				'featureFlag(behaviorOfDefault="enabled", optionsEnum="BoolFlag", someOther=True)',
				behaviorOfDefault="enabled",
				optionsEnum="BoolFlag",
				someOther=True
			)

	def test_optionsEnumMustBeKnown(self):
		with self.assertRaises(configobj.validate.VdtParamError):
			featureFlag._transformSpec_AddFeatureFlagDefault(
				'featureFlag(behaviorOfDefault="enabled", optionsEnum="UnknownEnumClass", someOther=True)',
				behaviorOfDefault="enabled",
				optionsEnum="UnknownEnumClass",
				someOther=True
			)


class Config_FeatureFlag_validateFeatureFlag(unittest.TestCase):

	def assertFeatureFlagState(
			self,
			flag: FeatureFlag,
			enumType: typing.Type,
			value: enum.Enum,
			behaviorOfDefault: enum.Enum,
			calculatedValue: bool
	) -> None:
		self.assertIsInstance(flag.value, enumType, msg="Wrong enum type created")
		self.assertIsInstance(value, enumType, msg="Test error: wrong enum type for checking value")
		self.assertIsInstance(
			behaviorOfDefault,
			enumType,
			msg="Test error: wrong enum type for checking behaviorOfDefault"
		)

		self.assertEqual(bool(flag), calculatedValue, msg="Calculated value for behaviour is unexpected")
		self.assertEqual(flag.value, value, msg="Flag value is unexpected")
		self.assertEqual(
			flag.behaviorOfDefault,
			behaviorOfDefault,
			msg="Flag behaviorOfDefault value is unexpected"
		)
		self.assertEqual(
			str(flag),  # conversion to string required to save to config.
			value.name.upper(),
			msg="Flag string conversion not as expected"
		)

	def test_enabled_lower(self):
		flag = featureFlag._validateConfig_featureFlag(
			"enabled",
			behaviorOfDefault="disabled",
			optionsEnum=BoolFlag.__name__
		)
		self.assertFeatureFlagState(
			flag,
			enumType=BoolFlag,
			value=BoolFlag.ENABLED,
			behaviorOfDefault=BoolFlag.DISABLED,
			calculatedValue=True
		)

	def test_enabled_upper(self):
		flag = featureFlag._validateConfig_featureFlag(
			"ENABLED",
			behaviorOfDefault="disabled",
			optionsEnum=BoolFlag.__name__
		)
		self.assertFeatureFlagState(
			flag,
			enumType=BoolFlag,
			value=BoolFlag.ENABLED,
			behaviorOfDefault=BoolFlag.DISABLED,
			calculatedValue=True
		)

	def test_disabled_lower(self):
		flag = featureFlag._validateConfig_featureFlag(
			"disabled",
			behaviorOfDefault="enabled",
			optionsEnum=BoolFlag.__name__
		)
		self.assertFeatureFlagState(
			flag,
			enumType=BoolFlag,
			value=BoolFlag.DISABLED,
			behaviorOfDefault=BoolFlag.ENABLED,
			calculatedValue=False
		)

	def test_disabled_upper(self):
		flag = featureFlag._validateConfig_featureFlag(
			"DISABLED",
			behaviorOfDefault="enabled",
			optionsEnum=BoolFlag.__name__
		)
		self.assertFeatureFlagState(
			flag,
			enumType=BoolFlag,
			value=BoolFlag.DISABLED,
			behaviorOfDefault=BoolFlag.ENABLED,
			calculatedValue=False
		)

	def test_default_lower(self):
		flag = featureFlag._validateConfig_featureFlag(
			"default",
			behaviorOfDefault="enabled",
			optionsEnum=BoolFlag.__name__
		)
		self.assertFeatureFlagState(
			flag,
			enumType=BoolFlag,
			value=BoolFlag.DEFAULT,
			behaviorOfDefault=BoolFlag.ENABLED,
			calculatedValue=True
		)

	def test_default_upper(self):
		flag = featureFlag._validateConfig_featureFlag(
			"DEFAULT",
			behaviorOfDefault="enabled",
			optionsEnum=BoolFlag.__name__
		)
		self.assertFeatureFlagState(
			flag,
			enumType=BoolFlag,
			value=BoolFlag.DEFAULT,
			behaviorOfDefault=BoolFlag.ENABLED,
			calculatedValue=True
		)

	def test_empty_raises(self):
		with self.assertRaises(configobj.validate.ValidateError):
			featureFlag._validateConfig_featureFlag(
				"",  # Given our usage of ConfigObj, this situation is unexpected.
				behaviorOfDefault="disabled",
				optionsEnum=BoolFlag.__name__
			)

	def test_None_raises(self):
		with self.assertRaises(configobj.validate.ValidateError):
			featureFlag._validateConfig_featureFlag(
				None,  # Given our usage of ConfigObj, this situation is unexpected.
				behaviorOfDefault="disabled",
				optionsEnum=BoolFlag.__name__
			)

	def test_invalid_raises(self):
		with self.assertRaises(configobj.validate.ValidateError):
			featureFlag._validateConfig_featureFlag(
				"invalid",  # must be a valid member of BoolFlag
				behaviorOfDefault="disabled",
				optionsEnum=BoolFlag.__name__
			)


class Config_FeatureFlag_with_BoolFlag(unittest.TestCase):

	def test_Enabled_DisabledByDefault(self):
		f = FeatureFlag(value=BoolFlag.ENABLED, behaviorOfDefault=BoolFlag.DISABLED)
		self.assertEqual(True, bool(f))
		self.assertEqual(BoolFlag.ENABLED, f.calculated())
		self.assertTrue(f == BoolFlag.ENABLED)  # overloaded operator ==
		self.assertEqual(f.enumClassType, BoolFlag)

	def test_Enabled_EnabledByDefault(self):
		f = FeatureFlag(value=BoolFlag.ENABLED, behaviorOfDefault=BoolFlag.ENABLED)
		self.assertEqual(True, bool(f))
		self.assertEqual(BoolFlag.ENABLED, f.calculated())
		self.assertTrue(f == BoolFlag.ENABLED)  # overloaded operator ==
		self.assertEqual(f.enumClassType, BoolFlag)

	def test_Disabled_DisabledByDefault(self):
		f = FeatureFlag(value=BoolFlag.DISABLED, behaviorOfDefault=BoolFlag.DISABLED)
		self.assertEqual(False, bool(f))
		self.assertEqual(BoolFlag.DISABLED, f.calculated())
		self.assertTrue(f == BoolFlag.DISABLED)  # overloaded operator ==
		self.assertEqual(f.enumClassType, BoolFlag)

	def test_Disabled_EnabledByDefault(self):
		f = FeatureFlag(value=BoolFlag.DISABLED, behaviorOfDefault=BoolFlag.ENABLED)
		self.assertEqual(False, bool(f))
		self.assertEqual(BoolFlag.DISABLED, f.calculated())
		self.assertTrue(f == BoolFlag.DISABLED)  # overloaded operator ==
		self.assertEqual(f.enumClassType, BoolFlag)

	def test_Default_EnabledByDefault(self):
		f = FeatureFlag(value=BoolFlag.DEFAULT, behaviorOfDefault=BoolFlag.ENABLED)
		self.assertEqual(True, bool(f))
		self.assertEqual(BoolFlag.ENABLED, f.calculated())
		self.assertTrue(f == BoolFlag.ENABLED)  # overloaded operator ==
		self.assertEqual(f.enumClassType, BoolFlag)

	def test_Default_DisabledByDefault(self):
		f = FeatureFlag(value=BoolFlag.DEFAULT, behaviorOfDefault=BoolFlag.DISABLED)
		self.assertEqual(False, bool(f))
		self.assertEqual(BoolFlag.DISABLED, f.calculated())
		self.assertTrue(f == BoolFlag.DISABLED)  # overloaded operator ==
		self.assertEqual(f.enumClassType, BoolFlag)

	def test_DefaultBehaviorOfDefault_Raises(self):
		with self.assertRaises(AssertionError):
			FeatureFlag(value=BoolFlag.DEFAULT, behaviorOfDefault=BoolFlag.DEFAULT)


class CustomEnum(DisplayStringEnum):
	DEFAULT = enum.auto()
	ALWAYS = enum.auto()
	WHEN_REQUIRED = enum.auto()
	NEVER = enum.auto()

	def _displayStringLabels(self) -> typing.Dict[enum.Enum, str]:
		return {}


class Config_FeatureFlag_with_CustomEnum(unittest.TestCase):
	def test_CustomEnum_boolRaises(self):
		f = FeatureFlag(value=CustomEnum.ALWAYS, behaviorOfDefault=CustomEnum.NEVER)
		with self.assertRaises(NotImplementedError):
			bool(f)

	def test_CustomEnum_equalsOp(self):
		always = FeatureFlag(value=CustomEnum.ALWAYS, behaviorOfDefault=CustomEnum.NEVER)

		alsoAlways = FeatureFlag(value=CustomEnum.ALWAYS, behaviorOfDefault=CustomEnum.NEVER)
		whenRequired = FeatureFlag(value=CustomEnum.WHEN_REQUIRED, behaviorOfDefault=CustomEnum.NEVER)
		defaultAlways = FeatureFlag(value=CustomEnum.DEFAULT, behaviorOfDefault=CustomEnum.ALWAYS)
		defaultNever = FeatureFlag(value=CustomEnum.DEFAULT, behaviorOfDefault=CustomEnum.NEVER)

		self.assertFalse(always.isDefault())
		self.assertTrue(defaultAlways.isDefault())

		# overloaded operator == accepts enum or featureFlag
		self.assertTrue(always == CustomEnum.ALWAYS)
		self.assertTrue(always == alsoAlways)
		self.assertTrue(whenRequired == CustomEnum.WHEN_REQUIRED)
		self.assertTrue(whenRequired != alsoAlways)
		self.assertTrue(defaultAlways == CustomEnum.ALWAYS)
		self.assertTrue(defaultAlways == always)
		self.assertTrue(defaultNever == CustomEnum.NEVER)


def _loadProfile(configString: str) -> configobj.ConfigObj:
	fn = io.StringIO(configString)
	profile = configobj.ConfigObj(fn, indent_type="\t", encoding="UTF-8", file_error=False)
	# Python converts \r\n to \n when reading files in Windows, so ConfigObj can't determine
	# the true line ending.
	profile.newlines = "\r\n"
	return profile


class Config_profileUpgradeSteps__upgradeConfigFrom_8_to_9_lineIndent(unittest.TestCase):

	def test_DefaultProfile_Unmodified(self):
		"""Document formatting Line indentation reporting option not modified in default profile."""
		
		configString = "[documentFormatting]"
		profile = _loadProfile(configString)
		_upgradeConfigFrom_8_to_9_lineIndent(profile)
		with self.assertRaises(KeyError):
			profile['documentFormatting']['reportLineIndentation']
		with self.assertRaises(KeyError):
			profile['documentFormatting']['reportLineIndentationWithTones']

	def test_DefaultProfile_LineIndentationRestoredToOff(self):
		"""Document formatting Line indentation reporting option explicitely restored to off in default profile
		after having previously selected speech and tones.
		"""
		
		configString = """
[documentFormatting]
	reportLineIndentation = False
	reportLineIndentationWithTones = False
"""
		profile = _loadProfile(configString)
		_upgradeConfigFrom_8_to_9_lineIndent(profile)
		self.assertEqual(profile['documentFormatting']['reportLineIndentation'], ReportLineIndentation.OFF.value)
		with self.assertRaises(KeyError):
			profile['documentFormatting']['reportLineIndentationWithTones']
	
	def test_DefaultProfile_LineIndentationSpeech(self):
		"""Document formatting Line indentation reporting option set to Speech in default profile."""
		
		configString = """
[documentFormatting]
	reportLineIndentation = True
"""
		profile = _loadProfile(configString)
		_upgradeConfigFrom_8_to_9_lineIndent(profile)
		self.assertEqual(profile['documentFormatting']['reportLineIndentation'], ReportLineIndentation.SPEECH.value)
		with self.assertRaises(KeyError):
			profile['documentFormatting']['reportLineIndentationWithTones']

	def test_DefaultProfile_LineIndentationTones(self):
		"""Document formatting Line indentation reporting option set to tones in default profile."""
		
		configString = """
[documentFormatting]
	reportLineIndentationWithTones = True
"""
		profile = _loadProfile(configString)
		_upgradeConfigFrom_8_to_9_lineIndent(profile)
		self.assertEqual(profile['documentFormatting']['reportLineIndentation'], ReportLineIndentation.TONES.value)
		with self.assertRaises(KeyError):
			profile['documentFormatting']['reportLineIndentationWithTones']

	def test_DefaultProfile_LineIndentationSpeechAndTones(self):
		"""Document formatting Line indentation reporting option set to Speech and tones in default profile."""
		
		configString = """
[documentFormatting]
	reportLineIndentation = True
	reportLineIndentationWithTones = True
"""
		profile = _loadProfile(configString)
		_upgradeConfigFrom_8_to_9_lineIndent(profile)
		self.assertEqual(
			profile['documentFormatting']['reportLineIndentation'],
			ReportLineIndentation.SPEECH_AND_TONES.value,
		)
		with self.assertRaises(KeyError):
			profile['documentFormatting']['reportLineIndentationWithTones']


class Config_profileUpgradeSteps_upgradeConfigFrom_8_to_9_cellBorders(unittest.TestCase):

	def _checkOldKeysRemoved(self, profile: configobj.ConfigObj) -> None:
		with self.assertRaises(KeyError):
			profile['documentFormatting']['reportBorderStyle']
		with self.assertRaises(KeyError):
			profile['documentFormatting']['reportBorderColor']

	def test_DefaultProfile_Unmodified(self):
		"""Document formatting Cell borders option not modified in default profile."""
		
		configString = "[documentFormatting]"
		profile = _loadProfile(configString)
		_upgradeConfigFrom_8_to_9_cellBorders(profile)
		with self.assertRaises(KeyError):
			profile["documentFormatting"]["reportCellBorders"]
		self._checkOldKeysRemoved(profile)

	def test_DefaultProfile_CellBordersStyle(self):
		"""Document formatting Cell borders option set on style in default profile."""
		
		configString = """
[documentFormatting]
	reportBorderStyle = True
"""
		profile = _loadProfile(configString)
		_upgradeConfigFrom_8_to_9_cellBorders(profile)
		self.assertEqual(profile["documentFormatting"]["reportCellBorders"], ReportCellBorders.STYLE.value)
		self._checkOldKeysRemoved(profile)

	def test_DefaultProfile_CellBordersColorAndStyle(self):
		"""Document formatting Cell borders option set on Both color and style in default profile."""
		
		configString = """
[documentFormatting]
	reportBorderStyle = True
	reportBorderColor = True
"""
		profile = _loadProfile(configString)
		_upgradeConfigFrom_8_to_9_cellBorders(profile)
		self.assertEqual(
			profile["documentFormatting"]["reportCellBorders"],
			ReportCellBorders.COLOR_AND_STYLE.value,
		)
		self._checkOldKeysRemoved(profile)

	def test_DefaultProfile_CellBordersRestoreOff(self):
		"""Document formatting Cell borders option explicitely restored to Off after having been set
		on Both color and style in default profile.
		"""
		
		configString = """
[documentFormatting]
	reportBorderStyle = False
	reportBorderColor = False
"""
		profile = _loadProfile(configString)
		_upgradeConfigFrom_8_to_9_cellBorders(profile)
		self.assertEqual(profile["documentFormatting"]["reportCellBorders"], ReportCellBorders.OFF.value)
		self._checkOldKeysRemoved(profile)

	def test_ManualProfile_CellBordersColorAndStyle(self):
		"""Document formatting Cell borders option set on:
		- Both color and style in manually activated profile
		- Style in default profile
		when manually activated profile is activated on top of default profile.
		Thus the configuration for manually activated profile only specifies the reportBorderColor key
		since reportBorderStyle is the same as default profile.
		"""
		
		# Note that this config is not possible in default profile
		configString = """
[documentFormatting]
	reportBorderColor = True
"""
		profile = _loadProfile(configString)
		_upgradeConfigFrom_8_to_9_cellBorders(profile)
		self.assertEqual(
			profile["documentFormatting"]["reportCellBorders"],
			ReportCellBorders.COLOR_AND_STYLE.value,
		)
		self._checkOldKeysRemoved(profile)


class Config_profileUpgradeSteps_upgradeConfigFrom_8_to_9_showMessages(unittest.TestCase):

	def _checkOldKeyRemoved(self, profile: configobj.ConfigObj) -> None:
		with self.assertRaises(KeyError):
			profile['braille']['noMessageTimeout']

	def test_DefaultProfile_Unmodified(self):
		"""Braille Show message and Message timeout option not modified in default profile."""
		
		configString = "[braille]"
		profile = _loadProfile(configString)
		_upgradeConfigFrom_8_to_9_showMessages(profile)
		self._checkOldKeyRemoved(profile)
		with self.assertRaises(KeyError):
			profile['braille']['showMessages']
		with self.assertRaises(KeyError):
			profile['braille']['messageTimeout']

	def test_DefaultProfile_ShowMessageDisabled(self):
		"""Braille Show message option set to Disabled in default profile."""
		
		configString = """
[braille]
	messageTimeout = 0
"""
		profile = _loadProfile(configString)
		_upgradeConfigFrom_8_to_9_showMessages(profile)
		self._checkOldKeyRemoved(profile)
		self.assertEqual(profile['braille']['showMessages'], ShowMessages.DISABLED.value)
		with self.assertRaises(KeyError):
			profile['braille']['messageTimeout']

	def test_DefaultProfile_ShowMessageIndefinitely(self):
		"""Braille Show message option set to Show indefinitely in default profile."""
		
		configString = """
[braille]
	noMessageTimeout = True
"""
		profile = _loadProfile(configString)
		_upgradeConfigFrom_8_to_9_showMessages(profile)
		self._checkOldKeyRemoved(profile)
		self.assertEqual(profile['braille']['showMessages'], ShowMessages.SHOW_INDEFINITELY.value)
		with self.assertRaises(KeyError):
			profile['braille']['messageTimeout']
	
	def test_DefaultProfile_ShowMessageRestoreUseTimeout(self):
		"""Braille Show message option explicitely restored to Use timeout in default profile
		after having been set to Show indefinitely.
		"""
		
		configString = """
[braille]
	noMessageTimeout = False
"""
		profile = _loadProfile(configString)
		_upgradeConfigFrom_8_to_9_showMessages(profile)
		self._checkOldKeyRemoved(profile)
		self.assertEqual(profile['braille']['showMessages'], ShowMessages.USE_TIMEOUT.value)
		with self.assertRaises(KeyError):
			profile['braille']['messageTimeout']
	
	def test_DefaultProfile_UseTimeout1s(self):
		"""Braille Message timeout option set to 1 second in default profile."""
		
		configString = """
[braille]
	messageTimeout = 1
"""
		profile = _loadProfile(configString)
		_upgradeConfigFrom_8_to_9_showMessages(profile)
		self._checkOldKeyRemoved(profile)
		with self.assertRaises(KeyError):
			profile['braille']['showMessages']
		self.assertEqual(profile['braille']['messageTimeout'], '1')
	
	def test_DefaultProfile_RestoreUseTimeout4s(self):
		"""Braille Message timeout option explicitely restored to 4 second (default value) in default profile
		after having been set to a different value.
		"""
		
		configString = """
[braille]
	messageTimeout = 4
"""
		profile = _loadProfile(configString)
		_upgradeConfigFrom_8_to_9_showMessages(profile)
		self._checkOldKeyRemoved(profile)
		with self.assertRaises(KeyError):
			profile['braille']['showMessages']
		self.assertEqual(profile['braille']['messageTimeout'], '4')


class Config_profileUpgradeSteps_upgradeConfigFrom_8_to_9_tetherTo(unittest.TestCase):

	def _checkOldKeyRemoved(self, profile: configobj.ConfigObj) -> None:
		with self.assertRaises(KeyError):
			profile['braille']['autoTether']

	def test_DefaultProfile_Unmodified(self):
		"""Braille Tether Braille option not modified in default profile."""
		
		configString = "[braille]"
		profile = _loadProfile(configString)
		_upgradeConfigFrom_8_to_9_tetherTo(profile)
		with self.assertRaises(KeyError):
			profile['braille']['autoTether']
		with self.assertRaises(KeyError):
			profile['braille']['tetherTo']

	def test_DefaultProfile_TetherToFocus(self):
		"""Braille Tether Braille option set on Focus in default profile."""
		
		configString = """
[braille]
	autoTether = False
"""
		profile = _loadProfile(configString)
		_upgradeConfigFrom_8_to_9_tetherTo(profile)
		self._checkOldKeyRemoved(profile)
		self.assertEqual(profile['braille']['tetherTo'], TetherTo.FOCUS.value)

	def test_DefaultProfile_TetherToReview(self):
		"""Braille Tether Braille option set on Review in default profile."""
		
		configString = """
[braille]
	tetherTo = review
	autoTether = False
"""
		profile = _loadProfile(configString)
		_upgradeConfigFrom_8_to_9_tetherTo(profile)
		self._checkOldKeyRemoved(profile)
		self.assertEqual(profile['braille']['tetherTo'], TetherTo.REVIEW.value)

	def test_DefaultProfile_TetherToRestoreAuto(self):
		"""Braille Tether Braille option explicitely restored on Automatic in default profile,
		after having been set on Review."""
		
		configString = """
[braille]
	tetherTo = focus
	autoTether = True
"""
		profile = _loadProfile(configString)
		_upgradeConfigFrom_8_to_9_tetherTo(profile)
		self._checkOldKeyRemoved(profile)
		self.assertEqual(profile['braille']['tetherTo'], TetherTo.AUTO.value)

	def test_ManualProfile_TetherToReview(self):
		"""Braille Tether Braille option set on:
		- Review in manually activated profile
		- Focus in default profile
		when manually activated profile is activated on top of default profile.
		Thus the configuration for manually activated profile only specifies tetherTo key
		since autoTether is the same as default profile.
		"""
		
		# Note that this config is not possible in default profile
		configString = """
[braille]
	tetherTo = review
"""
		profile = _loadProfile(configString)
		_upgradeConfigFrom_8_to_9_tetherTo(profile)
		self._checkOldKeyRemoved(profile)
		self.assertEqual(profile['braille']['tetherTo'], TetherTo.REVIEW.value)


class Config_profileUpgradeSteps_upgradeConfigFrom_9_to_10(unittest.TestCase):

	def _checkOldKeyRemoved(self, profile: configobj.ConfigObj) -> None:
		with self.assertRaises(KeyError):
			profile['keyboard']['useCapsLockAsNVDAModifierKey']
		with self.assertRaises(KeyError):
			profile['keyboard']['useNumpadInsertAsNVDAModifierKey']
		with self.assertRaises(KeyError):
			profile['keyboard']['useExtendedInsertAsNVDAModifierKey']

	def test_DefaultProfile_Unmodified(self):
		"""Keyboard settings, NVDA Modifiers Keys option not modified in default profile."""
		
		configString = "[keyboard]"
		profile = _loadProfile(configString)
		upgradeConfigFrom_9_to_10(profile)
		self._checkOldKeyRemoved(profile)
		with self.assertRaises(KeyError):
			profile['keyboard']['NVDAModifierKeys']

	def test_DefaultProfile_setCapsLockTrue(self):
		"""Keyboard settings, Caps Lock enabled as NVDA Modifier key in default profile; other keys remain enabled
		(default).
		"""
		
		configString = """
[keyboard]
	useCapsLockAsNVDAModifierKey = True
"""
		profile = _loadProfile(configString)
		upgradeConfigFrom_9_to_10(profile)
		self._checkOldKeyRemoved(profile)
		self.assertEqual(
			profile['keyboard']['NVDAModifierKeys'],
			NVDAKey.CAPS_LOCK.value | NVDAKey.NUMPAD_INSERT.value | NVDAKey.EXTENDED_INSERT.value,
		)

	def test_DefaultProfile_setCapsLockTrueOtherFalse(self):
		"""Keyboard settings, Caps Lock enabled as NVDA Modifier key in default profile; other keys disabled.
		"""
		
		configString = """
[keyboard]
	useCapsLockAsNVDAModifierKey = True
	useNumpadInsertAsNVDAModifierKey = False
	useExtendedInsertAsNVDAModifierKey = False
"""
		profile = _loadProfile(configString)
		upgradeConfigFrom_9_to_10(profile)
		self._checkOldKeyRemoved(profile)
		self.assertEqual(
			profile['keyboard']['NVDAModifierKeys'],
			NVDAKey.CAPS_LOCK.value,
		)
	
	def test_ManualProfile_setNumpadInsertFalseExtendedInsertFalse(self):
		"""Keyboard settings, NVDA Modifier keys option set on:
		- numpad insert and extended insert explicitely disabled in the manual profile, while caps lock was still
		enabled in default profile
		- caps lock explicitely disabled in the default profile afterwards
		
		Thus the configuration for manually activated profile only explicitely disables numpad insert and
		extended insert since caps lock enabled was inherited from default profile.
		
		See issue #14527 for full description.
		"""
		
		# Note that this config is not possible in default profile using only NVDA GUI options, i.e. not using
		# Python console or manually editing nvda.ini.
		configString = """
[keyboard]
	useNumpadInsertAsNVDAModifierKey = False
	useExtendedInsertAsNVDAModifierKey = False
"""
		profile = _loadProfile(configString)
		upgradeConfigFrom_9_to_10(profile)
		self._checkOldKeyRemoved(profile)
		# Check that Caps Lock is restored to avoid having no NVDA modifier key at all.
		self.assertEqual(
			profile['keyboard']['NVDAModifierKeys'],
			NVDAKey.CAPS_LOCK.value,
		)


class Config_AggregatedSection_getitem(unittest.TestCase):
	def setUp(self):
		manager = MagicMock(ConfigManager())
		spec = MagicMock(configobj.ConfigObj())
		self.testSection = AggregatedSection(
			manager=manager,
			path=(),
			spec=spec,
			profiles=[],
		)

	def test_cached(self):
		self.testSection._cache["foo"] = "bar"
		self.assertEqual(self.testSection["foo"], "bar")

	def test_KeyError(self):
		self.testSection._cache["foo"] = KeyError
		with self.assertRaises(KeyError):
			self.testSection["foo"]


class Config_AggregatedSection_setitem(unittest.TestCase):
	def setUp(self):
		manager = MagicMock(ConfigManager())
		spec = MagicMock(configobj.ConfigObj())
		profile = MagicMock(configobj.ConfigObj())
		self.testSection = AggregatedSection(
			manager=manager,
			path=(),
			spec=spec,
			profiles=[profile],
		)

	def test_update_str(self):
		self.testSection._cache["foo"] = "bar"
		self.testSection["foo"] = "zoo"
		self.assertEqual(self.testSection["foo"], "zoo")

	def test_update_FeatureFlag_defaultValue_fromValueOfDefault(self):
		"""
		Documents bug raised in #14133,
		where the config did not update when changing from the value of the default to the default value
		"""
		valueOfDefaultFlag = FeatureFlag(value=CustomEnum.NEVER, behaviorOfDefault=CustomEnum.NEVER)
		defaultFlag = FeatureFlag(value=CustomEnum.DEFAULT, behaviorOfDefault=CustomEnum.NEVER)
		self.testSection["foo"] = defaultFlag
		self.assertIs(self.testSection["foo"], defaultFlag)
		self.testSection["foo"] = valueOfDefaultFlag
		self.assertIs(self.testSection["foo"], valueOfDefaultFlag)
>>>>>>> fa69e632
<|MERGE_RESOLUTION|>--- conflicted
+++ resolved
@@ -1,4 +1,3 @@
-<<<<<<< HEAD
 # A part of NonVisual Desktop Access (NVDA)
 # This file is covered by the GNU General Public License.
 # See the file COPYING for more details.
@@ -919,840 +918,4 @@
 		self.testSection["foo"] = defaultFlag
 		self.assertIs(self.testSection["foo"], defaultFlag)
 		self.testSection["foo"] = valueOfDefaultFlag
-		self.assertIs(self.testSection["foo"], valueOfDefaultFlag)
-=======
-# A part of NonVisual Desktop Access (NVDA)
-# This file is covered by the GNU General Public License.
-# See the file COPYING for more details.
-# Copyright (C) 2022-2023 NV Access Limited, Cyrille Bougot
-import enum
-import typing
-import unittest
-from unittest.mock import MagicMock
-import io
-
-import configobj
-import configobj.validate
-
-from config import (
-	AggregatedSection,
-	ConfigManager,
-	featureFlag,
-)
-from config.featureFlag import (
-	FeatureFlag,
-)
-from config.featureFlagEnums import (
-	getAvailableEnums,
-	BoolFlag,
-)
-from config.profileUpgradeSteps import (
-	_upgradeConfigFrom_8_to_9_lineIndent,
-	_upgradeConfigFrom_8_to_9_cellBorders,
-	_upgradeConfigFrom_8_to_9_showMessages,
-	_upgradeConfigFrom_8_to_9_tetherTo,
-	upgradeConfigFrom_9_to_10,
-)
-from config.configFlags import (
-	NVDAKey,
-	ShowMessages,
-	ReportLineIndentation,
-	ReportCellBorders,
-	TetherTo,
-)
-from utils.displayString import (
-	DisplayStringEnum
-)
-
-
-class Config_FeatureFlagEnums_getAvailableEnums(unittest.TestCase):
-
-	def test_knownEnumsReturned(self):
-		self.assertTrue(
-			set(getAvailableEnums()).issuperset({
-				("BoolFlag", BoolFlag),
-			}
-		))
-
-	def test_allEnumsHaveDefault(self):
-		noDefault = []
-		for name, klass in getAvailableEnums():
-			if not hasattr(klass, "DEFAULT"):
-				noDefault.append((name, klass))
-		self.assertEqual(noDefault, [])
-
-
-class Config_FeatureFlag_specTransform(unittest.TestCase):
-
-	def test_defaultGetsAdded(self):
-		self.assertEqual(
-			featureFlag._transformSpec_AddFeatureFlagDefault(
-				'featureFlag(behaviorOfDefault="disabled", optionsEnum="BoolFlag")',
-				behaviorOfDefault="disabled",
-				optionsEnum="BoolFlag",
-				# note: configObj treats param 'default' specially, it isn't passed through as a kwarg.
-			),
-			'_featureFlag(optionsEnum="BoolFlag", behaviorOfDefault="DISABLED", default="DEFAULT")'
-		)
-
-	def test_behaviorOfDefaultGetsKept(self):
-		self.assertEqual(
-			featureFlag._transformSpec_AddFeatureFlagDefault(
-				'featureFlag(behaviorOfDefault="enabled", optionsEnum="BoolFlag")',
-				behaviorOfDefault="enabled",
-				optionsEnum="BoolFlag",
-			),
-			'_featureFlag(optionsEnum="BoolFlag", behaviorOfDefault="ENABLED", default="DEFAULT")'
-		)
-
-	def test_paramDefaultIsError(self):
-		with self.assertRaises(configobj.validate.VdtParamError):
-			featureFlag._transformSpec_AddFeatureFlagDefault(
-				'featureFlag(behaviorOfDefault="disabled", optionsEnum="BoolFlag", default="enabled")',
-				behaviorOfDefault="disabled",
-				optionsEnum="BoolFlag",
-				# note: configObj treats param 'default' specially, it isn't passed through as a kwarg.
-			)
-
-	def test_behaviorOfDefaultMissingIsError(self):
-		with self.assertRaises(configobj.validate.VdtParamError):
-			featureFlag._transformSpec_AddFeatureFlagDefault(
-				'featureFlag(optionsEnum="BoolFlag")',
-				optionsEnum="BoolFlag",
-			)
-
-	def test_optionsEnumMissingIsError(self):
-		with self.assertRaises(configobj.validate.VdtParamError):
-			featureFlag._transformSpec_AddFeatureFlagDefault(
-				'featureFlag(behaviorOfDefault="enabled")',
-				behaviorOfDefault="enabled",
-			)
-
-	def test_argsMissingIsError(self):
-		with self.assertRaises(configobj.validate.VdtParamError):
-			featureFlag._transformSpec_AddFeatureFlagDefault(
-				'featureFlag()',
-			)
-
-	def test_behaviorOfDefaultTypeMustBeStr(self):
-		with self.assertRaises(configobj.validate.VdtParamError):
-			featureFlag._transformSpec_AddFeatureFlagDefault(
-				'featureFlag(behaviorOfDefault=True, optionsEnum="BoolFlag")',
-				behaviorOfDefault=True,
-				optionsEnum="BoolFlag",
-			)
-
-	def test_tooManyParamsIsError(self):
-		with self.assertRaises(configobj.validate.VdtParamError):
-			featureFlag._transformSpec_AddFeatureFlagDefault(
-				'featureFlag(behaviorOfDefault="enabled", optionsEnum="BoolFlag", someOther=True)',
-				behaviorOfDefault="enabled",
-				optionsEnum="BoolFlag",
-				someOther=True
-			)
-
-	def test_optionsEnumMustBeKnown(self):
-		with self.assertRaises(configobj.validate.VdtParamError):
-			featureFlag._transformSpec_AddFeatureFlagDefault(
-				'featureFlag(behaviorOfDefault="enabled", optionsEnum="UnknownEnumClass", someOther=True)',
-				behaviorOfDefault="enabled",
-				optionsEnum="UnknownEnumClass",
-				someOther=True
-			)
-
-
-class Config_FeatureFlag_validateFeatureFlag(unittest.TestCase):
-
-	def assertFeatureFlagState(
-			self,
-			flag: FeatureFlag,
-			enumType: typing.Type,
-			value: enum.Enum,
-			behaviorOfDefault: enum.Enum,
-			calculatedValue: bool
-	) -> None:
-		self.assertIsInstance(flag.value, enumType, msg="Wrong enum type created")
-		self.assertIsInstance(value, enumType, msg="Test error: wrong enum type for checking value")
-		self.assertIsInstance(
-			behaviorOfDefault,
-			enumType,
-			msg="Test error: wrong enum type for checking behaviorOfDefault"
-		)
-
-		self.assertEqual(bool(flag), calculatedValue, msg="Calculated value for behaviour is unexpected")
-		self.assertEqual(flag.value, value, msg="Flag value is unexpected")
-		self.assertEqual(
-			flag.behaviorOfDefault,
-			behaviorOfDefault,
-			msg="Flag behaviorOfDefault value is unexpected"
-		)
-		self.assertEqual(
-			str(flag),  # conversion to string required to save to config.
-			value.name.upper(),
-			msg="Flag string conversion not as expected"
-		)
-
-	def test_enabled_lower(self):
-		flag = featureFlag._validateConfig_featureFlag(
-			"enabled",
-			behaviorOfDefault="disabled",
-			optionsEnum=BoolFlag.__name__
-		)
-		self.assertFeatureFlagState(
-			flag,
-			enumType=BoolFlag,
-			value=BoolFlag.ENABLED,
-			behaviorOfDefault=BoolFlag.DISABLED,
-			calculatedValue=True
-		)
-
-	def test_enabled_upper(self):
-		flag = featureFlag._validateConfig_featureFlag(
-			"ENABLED",
-			behaviorOfDefault="disabled",
-			optionsEnum=BoolFlag.__name__
-		)
-		self.assertFeatureFlagState(
-			flag,
-			enumType=BoolFlag,
-			value=BoolFlag.ENABLED,
-			behaviorOfDefault=BoolFlag.DISABLED,
-			calculatedValue=True
-		)
-
-	def test_disabled_lower(self):
-		flag = featureFlag._validateConfig_featureFlag(
-			"disabled",
-			behaviorOfDefault="enabled",
-			optionsEnum=BoolFlag.__name__
-		)
-		self.assertFeatureFlagState(
-			flag,
-			enumType=BoolFlag,
-			value=BoolFlag.DISABLED,
-			behaviorOfDefault=BoolFlag.ENABLED,
-			calculatedValue=False
-		)
-
-	def test_disabled_upper(self):
-		flag = featureFlag._validateConfig_featureFlag(
-			"DISABLED",
-			behaviorOfDefault="enabled",
-			optionsEnum=BoolFlag.__name__
-		)
-		self.assertFeatureFlagState(
-			flag,
-			enumType=BoolFlag,
-			value=BoolFlag.DISABLED,
-			behaviorOfDefault=BoolFlag.ENABLED,
-			calculatedValue=False
-		)
-
-	def test_default_lower(self):
-		flag = featureFlag._validateConfig_featureFlag(
-			"default",
-			behaviorOfDefault="enabled",
-			optionsEnum=BoolFlag.__name__
-		)
-		self.assertFeatureFlagState(
-			flag,
-			enumType=BoolFlag,
-			value=BoolFlag.DEFAULT,
-			behaviorOfDefault=BoolFlag.ENABLED,
-			calculatedValue=True
-		)
-
-	def test_default_upper(self):
-		flag = featureFlag._validateConfig_featureFlag(
-			"DEFAULT",
-			behaviorOfDefault="enabled",
-			optionsEnum=BoolFlag.__name__
-		)
-		self.assertFeatureFlagState(
-			flag,
-			enumType=BoolFlag,
-			value=BoolFlag.DEFAULT,
-			behaviorOfDefault=BoolFlag.ENABLED,
-			calculatedValue=True
-		)
-
-	def test_empty_raises(self):
-		with self.assertRaises(configobj.validate.ValidateError):
-			featureFlag._validateConfig_featureFlag(
-				"",  # Given our usage of ConfigObj, this situation is unexpected.
-				behaviorOfDefault="disabled",
-				optionsEnum=BoolFlag.__name__
-			)
-
-	def test_None_raises(self):
-		with self.assertRaises(configobj.validate.ValidateError):
-			featureFlag._validateConfig_featureFlag(
-				None,  # Given our usage of ConfigObj, this situation is unexpected.
-				behaviorOfDefault="disabled",
-				optionsEnum=BoolFlag.__name__
-			)
-
-	def test_invalid_raises(self):
-		with self.assertRaises(configobj.validate.ValidateError):
-			featureFlag._validateConfig_featureFlag(
-				"invalid",  # must be a valid member of BoolFlag
-				behaviorOfDefault="disabled",
-				optionsEnum=BoolFlag.__name__
-			)
-
-
-class Config_FeatureFlag_with_BoolFlag(unittest.TestCase):
-
-	def test_Enabled_DisabledByDefault(self):
-		f = FeatureFlag(value=BoolFlag.ENABLED, behaviorOfDefault=BoolFlag.DISABLED)
-		self.assertEqual(True, bool(f))
-		self.assertEqual(BoolFlag.ENABLED, f.calculated())
-		self.assertTrue(f == BoolFlag.ENABLED)  # overloaded operator ==
-		self.assertEqual(f.enumClassType, BoolFlag)
-
-	def test_Enabled_EnabledByDefault(self):
-		f = FeatureFlag(value=BoolFlag.ENABLED, behaviorOfDefault=BoolFlag.ENABLED)
-		self.assertEqual(True, bool(f))
-		self.assertEqual(BoolFlag.ENABLED, f.calculated())
-		self.assertTrue(f == BoolFlag.ENABLED)  # overloaded operator ==
-		self.assertEqual(f.enumClassType, BoolFlag)
-
-	def test_Disabled_DisabledByDefault(self):
-		f = FeatureFlag(value=BoolFlag.DISABLED, behaviorOfDefault=BoolFlag.DISABLED)
-		self.assertEqual(False, bool(f))
-		self.assertEqual(BoolFlag.DISABLED, f.calculated())
-		self.assertTrue(f == BoolFlag.DISABLED)  # overloaded operator ==
-		self.assertEqual(f.enumClassType, BoolFlag)
-
-	def test_Disabled_EnabledByDefault(self):
-		f = FeatureFlag(value=BoolFlag.DISABLED, behaviorOfDefault=BoolFlag.ENABLED)
-		self.assertEqual(False, bool(f))
-		self.assertEqual(BoolFlag.DISABLED, f.calculated())
-		self.assertTrue(f == BoolFlag.DISABLED)  # overloaded operator ==
-		self.assertEqual(f.enumClassType, BoolFlag)
-
-	def test_Default_EnabledByDefault(self):
-		f = FeatureFlag(value=BoolFlag.DEFAULT, behaviorOfDefault=BoolFlag.ENABLED)
-		self.assertEqual(True, bool(f))
-		self.assertEqual(BoolFlag.ENABLED, f.calculated())
-		self.assertTrue(f == BoolFlag.ENABLED)  # overloaded operator ==
-		self.assertEqual(f.enumClassType, BoolFlag)
-
-	def test_Default_DisabledByDefault(self):
-		f = FeatureFlag(value=BoolFlag.DEFAULT, behaviorOfDefault=BoolFlag.DISABLED)
-		self.assertEqual(False, bool(f))
-		self.assertEqual(BoolFlag.DISABLED, f.calculated())
-		self.assertTrue(f == BoolFlag.DISABLED)  # overloaded operator ==
-		self.assertEqual(f.enumClassType, BoolFlag)
-
-	def test_DefaultBehaviorOfDefault_Raises(self):
-		with self.assertRaises(AssertionError):
-			FeatureFlag(value=BoolFlag.DEFAULT, behaviorOfDefault=BoolFlag.DEFAULT)
-
-
-class CustomEnum(DisplayStringEnum):
-	DEFAULT = enum.auto()
-	ALWAYS = enum.auto()
-	WHEN_REQUIRED = enum.auto()
-	NEVER = enum.auto()
-
-	def _displayStringLabels(self) -> typing.Dict[enum.Enum, str]:
-		return {}
-
-
-class Config_FeatureFlag_with_CustomEnum(unittest.TestCase):
-	def test_CustomEnum_boolRaises(self):
-		f = FeatureFlag(value=CustomEnum.ALWAYS, behaviorOfDefault=CustomEnum.NEVER)
-		with self.assertRaises(NotImplementedError):
-			bool(f)
-
-	def test_CustomEnum_equalsOp(self):
-		always = FeatureFlag(value=CustomEnum.ALWAYS, behaviorOfDefault=CustomEnum.NEVER)
-
-		alsoAlways = FeatureFlag(value=CustomEnum.ALWAYS, behaviorOfDefault=CustomEnum.NEVER)
-		whenRequired = FeatureFlag(value=CustomEnum.WHEN_REQUIRED, behaviorOfDefault=CustomEnum.NEVER)
-		defaultAlways = FeatureFlag(value=CustomEnum.DEFAULT, behaviorOfDefault=CustomEnum.ALWAYS)
-		defaultNever = FeatureFlag(value=CustomEnum.DEFAULT, behaviorOfDefault=CustomEnum.NEVER)
-
-		self.assertFalse(always.isDefault())
-		self.assertTrue(defaultAlways.isDefault())
-
-		# overloaded operator == accepts enum or featureFlag
-		self.assertTrue(always == CustomEnum.ALWAYS)
-		self.assertTrue(always == alsoAlways)
-		self.assertTrue(whenRequired == CustomEnum.WHEN_REQUIRED)
-		self.assertTrue(whenRequired != alsoAlways)
-		self.assertTrue(defaultAlways == CustomEnum.ALWAYS)
-		self.assertTrue(defaultAlways == always)
-		self.assertTrue(defaultNever == CustomEnum.NEVER)
-
-
-def _loadProfile(configString: str) -> configobj.ConfigObj:
-	fn = io.StringIO(configString)
-	profile = configobj.ConfigObj(fn, indent_type="\t", encoding="UTF-8", file_error=False)
-	# Python converts \r\n to \n when reading files in Windows, so ConfigObj can't determine
-	# the true line ending.
-	profile.newlines = "\r\n"
-	return profile
-
-
-class Config_profileUpgradeSteps__upgradeConfigFrom_8_to_9_lineIndent(unittest.TestCase):
-
-	def test_DefaultProfile_Unmodified(self):
-		"""Document formatting Line indentation reporting option not modified in default profile."""
-		
-		configString = "[documentFormatting]"
-		profile = _loadProfile(configString)
-		_upgradeConfigFrom_8_to_9_lineIndent(profile)
-		with self.assertRaises(KeyError):
-			profile['documentFormatting']['reportLineIndentation']
-		with self.assertRaises(KeyError):
-			profile['documentFormatting']['reportLineIndentationWithTones']
-
-	def test_DefaultProfile_LineIndentationRestoredToOff(self):
-		"""Document formatting Line indentation reporting option explicitely restored to off in default profile
-		after having previously selected speech and tones.
-		"""
-		
-		configString = """
-[documentFormatting]
-	reportLineIndentation = False
-	reportLineIndentationWithTones = False
-"""
-		profile = _loadProfile(configString)
-		_upgradeConfigFrom_8_to_9_lineIndent(profile)
-		self.assertEqual(profile['documentFormatting']['reportLineIndentation'], ReportLineIndentation.OFF.value)
-		with self.assertRaises(KeyError):
-			profile['documentFormatting']['reportLineIndentationWithTones']
-	
-	def test_DefaultProfile_LineIndentationSpeech(self):
-		"""Document formatting Line indentation reporting option set to Speech in default profile."""
-		
-		configString = """
-[documentFormatting]
-	reportLineIndentation = True
-"""
-		profile = _loadProfile(configString)
-		_upgradeConfigFrom_8_to_9_lineIndent(profile)
-		self.assertEqual(profile['documentFormatting']['reportLineIndentation'], ReportLineIndentation.SPEECH.value)
-		with self.assertRaises(KeyError):
-			profile['documentFormatting']['reportLineIndentationWithTones']
-
-	def test_DefaultProfile_LineIndentationTones(self):
-		"""Document formatting Line indentation reporting option set to tones in default profile."""
-		
-		configString = """
-[documentFormatting]
-	reportLineIndentationWithTones = True
-"""
-		profile = _loadProfile(configString)
-		_upgradeConfigFrom_8_to_9_lineIndent(profile)
-		self.assertEqual(profile['documentFormatting']['reportLineIndentation'], ReportLineIndentation.TONES.value)
-		with self.assertRaises(KeyError):
-			profile['documentFormatting']['reportLineIndentationWithTones']
-
-	def test_DefaultProfile_LineIndentationSpeechAndTones(self):
-		"""Document formatting Line indentation reporting option set to Speech and tones in default profile."""
-		
-		configString = """
-[documentFormatting]
-	reportLineIndentation = True
-	reportLineIndentationWithTones = True
-"""
-		profile = _loadProfile(configString)
-		_upgradeConfigFrom_8_to_9_lineIndent(profile)
-		self.assertEqual(
-			profile['documentFormatting']['reportLineIndentation'],
-			ReportLineIndentation.SPEECH_AND_TONES.value,
-		)
-		with self.assertRaises(KeyError):
-			profile['documentFormatting']['reportLineIndentationWithTones']
-
-
-class Config_profileUpgradeSteps_upgradeConfigFrom_8_to_9_cellBorders(unittest.TestCase):
-
-	def _checkOldKeysRemoved(self, profile: configobj.ConfigObj) -> None:
-		with self.assertRaises(KeyError):
-			profile['documentFormatting']['reportBorderStyle']
-		with self.assertRaises(KeyError):
-			profile['documentFormatting']['reportBorderColor']
-
-	def test_DefaultProfile_Unmodified(self):
-		"""Document formatting Cell borders option not modified in default profile."""
-		
-		configString = "[documentFormatting]"
-		profile = _loadProfile(configString)
-		_upgradeConfigFrom_8_to_9_cellBorders(profile)
-		with self.assertRaises(KeyError):
-			profile["documentFormatting"]["reportCellBorders"]
-		self._checkOldKeysRemoved(profile)
-
-	def test_DefaultProfile_CellBordersStyle(self):
-		"""Document formatting Cell borders option set on style in default profile."""
-		
-		configString = """
-[documentFormatting]
-	reportBorderStyle = True
-"""
-		profile = _loadProfile(configString)
-		_upgradeConfigFrom_8_to_9_cellBorders(profile)
-		self.assertEqual(profile["documentFormatting"]["reportCellBorders"], ReportCellBorders.STYLE.value)
-		self._checkOldKeysRemoved(profile)
-
-	def test_DefaultProfile_CellBordersColorAndStyle(self):
-		"""Document formatting Cell borders option set on Both color and style in default profile."""
-		
-		configString = """
-[documentFormatting]
-	reportBorderStyle = True
-	reportBorderColor = True
-"""
-		profile = _loadProfile(configString)
-		_upgradeConfigFrom_8_to_9_cellBorders(profile)
-		self.assertEqual(
-			profile["documentFormatting"]["reportCellBorders"],
-			ReportCellBorders.COLOR_AND_STYLE.value,
-		)
-		self._checkOldKeysRemoved(profile)
-
-	def test_DefaultProfile_CellBordersRestoreOff(self):
-		"""Document formatting Cell borders option explicitely restored to Off after having been set
-		on Both color and style in default profile.
-		"""
-		
-		configString = """
-[documentFormatting]
-	reportBorderStyle = False
-	reportBorderColor = False
-"""
-		profile = _loadProfile(configString)
-		_upgradeConfigFrom_8_to_9_cellBorders(profile)
-		self.assertEqual(profile["documentFormatting"]["reportCellBorders"], ReportCellBorders.OFF.value)
-		self._checkOldKeysRemoved(profile)
-
-	def test_ManualProfile_CellBordersColorAndStyle(self):
-		"""Document formatting Cell borders option set on:
-		- Both color and style in manually activated profile
-		- Style in default profile
-		when manually activated profile is activated on top of default profile.
-		Thus the configuration for manually activated profile only specifies the reportBorderColor key
-		since reportBorderStyle is the same as default profile.
-		"""
-		
-		# Note that this config is not possible in default profile
-		configString = """
-[documentFormatting]
-	reportBorderColor = True
-"""
-		profile = _loadProfile(configString)
-		_upgradeConfigFrom_8_to_9_cellBorders(profile)
-		self.assertEqual(
-			profile["documentFormatting"]["reportCellBorders"],
-			ReportCellBorders.COLOR_AND_STYLE.value,
-		)
-		self._checkOldKeysRemoved(profile)
-
-
-class Config_profileUpgradeSteps_upgradeConfigFrom_8_to_9_showMessages(unittest.TestCase):
-
-	def _checkOldKeyRemoved(self, profile: configobj.ConfigObj) -> None:
-		with self.assertRaises(KeyError):
-			profile['braille']['noMessageTimeout']
-
-	def test_DefaultProfile_Unmodified(self):
-		"""Braille Show message and Message timeout option not modified in default profile."""
-		
-		configString = "[braille]"
-		profile = _loadProfile(configString)
-		_upgradeConfigFrom_8_to_9_showMessages(profile)
-		self._checkOldKeyRemoved(profile)
-		with self.assertRaises(KeyError):
-			profile['braille']['showMessages']
-		with self.assertRaises(KeyError):
-			profile['braille']['messageTimeout']
-
-	def test_DefaultProfile_ShowMessageDisabled(self):
-		"""Braille Show message option set to Disabled in default profile."""
-		
-		configString = """
-[braille]
-	messageTimeout = 0
-"""
-		profile = _loadProfile(configString)
-		_upgradeConfigFrom_8_to_9_showMessages(profile)
-		self._checkOldKeyRemoved(profile)
-		self.assertEqual(profile['braille']['showMessages'], ShowMessages.DISABLED.value)
-		with self.assertRaises(KeyError):
-			profile['braille']['messageTimeout']
-
-	def test_DefaultProfile_ShowMessageIndefinitely(self):
-		"""Braille Show message option set to Show indefinitely in default profile."""
-		
-		configString = """
-[braille]
-	noMessageTimeout = True
-"""
-		profile = _loadProfile(configString)
-		_upgradeConfigFrom_8_to_9_showMessages(profile)
-		self._checkOldKeyRemoved(profile)
-		self.assertEqual(profile['braille']['showMessages'], ShowMessages.SHOW_INDEFINITELY.value)
-		with self.assertRaises(KeyError):
-			profile['braille']['messageTimeout']
-	
-	def test_DefaultProfile_ShowMessageRestoreUseTimeout(self):
-		"""Braille Show message option explicitely restored to Use timeout in default profile
-		after having been set to Show indefinitely.
-		"""
-		
-		configString = """
-[braille]
-	noMessageTimeout = False
-"""
-		profile = _loadProfile(configString)
-		_upgradeConfigFrom_8_to_9_showMessages(profile)
-		self._checkOldKeyRemoved(profile)
-		self.assertEqual(profile['braille']['showMessages'], ShowMessages.USE_TIMEOUT.value)
-		with self.assertRaises(KeyError):
-			profile['braille']['messageTimeout']
-	
-	def test_DefaultProfile_UseTimeout1s(self):
-		"""Braille Message timeout option set to 1 second in default profile."""
-		
-		configString = """
-[braille]
-	messageTimeout = 1
-"""
-		profile = _loadProfile(configString)
-		_upgradeConfigFrom_8_to_9_showMessages(profile)
-		self._checkOldKeyRemoved(profile)
-		with self.assertRaises(KeyError):
-			profile['braille']['showMessages']
-		self.assertEqual(profile['braille']['messageTimeout'], '1')
-	
-	def test_DefaultProfile_RestoreUseTimeout4s(self):
-		"""Braille Message timeout option explicitely restored to 4 second (default value) in default profile
-		after having been set to a different value.
-		"""
-		
-		configString = """
-[braille]
-	messageTimeout = 4
-"""
-		profile = _loadProfile(configString)
-		_upgradeConfigFrom_8_to_9_showMessages(profile)
-		self._checkOldKeyRemoved(profile)
-		with self.assertRaises(KeyError):
-			profile['braille']['showMessages']
-		self.assertEqual(profile['braille']['messageTimeout'], '4')
-
-
-class Config_profileUpgradeSteps_upgradeConfigFrom_8_to_9_tetherTo(unittest.TestCase):
-
-	def _checkOldKeyRemoved(self, profile: configobj.ConfigObj) -> None:
-		with self.assertRaises(KeyError):
-			profile['braille']['autoTether']
-
-	def test_DefaultProfile_Unmodified(self):
-		"""Braille Tether Braille option not modified in default profile."""
-		
-		configString = "[braille]"
-		profile = _loadProfile(configString)
-		_upgradeConfigFrom_8_to_9_tetherTo(profile)
-		with self.assertRaises(KeyError):
-			profile['braille']['autoTether']
-		with self.assertRaises(KeyError):
-			profile['braille']['tetherTo']
-
-	def test_DefaultProfile_TetherToFocus(self):
-		"""Braille Tether Braille option set on Focus in default profile."""
-		
-		configString = """
-[braille]
-	autoTether = False
-"""
-		profile = _loadProfile(configString)
-		_upgradeConfigFrom_8_to_9_tetherTo(profile)
-		self._checkOldKeyRemoved(profile)
-		self.assertEqual(profile['braille']['tetherTo'], TetherTo.FOCUS.value)
-
-	def test_DefaultProfile_TetherToReview(self):
-		"""Braille Tether Braille option set on Review in default profile."""
-		
-		configString = """
-[braille]
-	tetherTo = review
-	autoTether = False
-"""
-		profile = _loadProfile(configString)
-		_upgradeConfigFrom_8_to_9_tetherTo(profile)
-		self._checkOldKeyRemoved(profile)
-		self.assertEqual(profile['braille']['tetherTo'], TetherTo.REVIEW.value)
-
-	def test_DefaultProfile_TetherToRestoreAuto(self):
-		"""Braille Tether Braille option explicitely restored on Automatic in default profile,
-		after having been set on Review."""
-		
-		configString = """
-[braille]
-	tetherTo = focus
-	autoTether = True
-"""
-		profile = _loadProfile(configString)
-		_upgradeConfigFrom_8_to_9_tetherTo(profile)
-		self._checkOldKeyRemoved(profile)
-		self.assertEqual(profile['braille']['tetherTo'], TetherTo.AUTO.value)
-
-	def test_ManualProfile_TetherToReview(self):
-		"""Braille Tether Braille option set on:
-		- Review in manually activated profile
-		- Focus in default profile
-		when manually activated profile is activated on top of default profile.
-		Thus the configuration for manually activated profile only specifies tetherTo key
-		since autoTether is the same as default profile.
-		"""
-		
-		# Note that this config is not possible in default profile
-		configString = """
-[braille]
-	tetherTo = review
-"""
-		profile = _loadProfile(configString)
-		_upgradeConfigFrom_8_to_9_tetherTo(profile)
-		self._checkOldKeyRemoved(profile)
-		self.assertEqual(profile['braille']['tetherTo'], TetherTo.REVIEW.value)
-
-
-class Config_profileUpgradeSteps_upgradeConfigFrom_9_to_10(unittest.TestCase):
-
-	def _checkOldKeyRemoved(self, profile: configobj.ConfigObj) -> None:
-		with self.assertRaises(KeyError):
-			profile['keyboard']['useCapsLockAsNVDAModifierKey']
-		with self.assertRaises(KeyError):
-			profile['keyboard']['useNumpadInsertAsNVDAModifierKey']
-		with self.assertRaises(KeyError):
-			profile['keyboard']['useExtendedInsertAsNVDAModifierKey']
-
-	def test_DefaultProfile_Unmodified(self):
-		"""Keyboard settings, NVDA Modifiers Keys option not modified in default profile."""
-		
-		configString = "[keyboard]"
-		profile = _loadProfile(configString)
-		upgradeConfigFrom_9_to_10(profile)
-		self._checkOldKeyRemoved(profile)
-		with self.assertRaises(KeyError):
-			profile['keyboard']['NVDAModifierKeys']
-
-	def test_DefaultProfile_setCapsLockTrue(self):
-		"""Keyboard settings, Caps Lock enabled as NVDA Modifier key in default profile; other keys remain enabled
-		(default).
-		"""
-		
-		configString = """
-[keyboard]
-	useCapsLockAsNVDAModifierKey = True
-"""
-		profile = _loadProfile(configString)
-		upgradeConfigFrom_9_to_10(profile)
-		self._checkOldKeyRemoved(profile)
-		self.assertEqual(
-			profile['keyboard']['NVDAModifierKeys'],
-			NVDAKey.CAPS_LOCK.value | NVDAKey.NUMPAD_INSERT.value | NVDAKey.EXTENDED_INSERT.value,
-		)
-
-	def test_DefaultProfile_setCapsLockTrueOtherFalse(self):
-		"""Keyboard settings, Caps Lock enabled as NVDA Modifier key in default profile; other keys disabled.
-		"""
-		
-		configString = """
-[keyboard]
-	useCapsLockAsNVDAModifierKey = True
-	useNumpadInsertAsNVDAModifierKey = False
-	useExtendedInsertAsNVDAModifierKey = False
-"""
-		profile = _loadProfile(configString)
-		upgradeConfigFrom_9_to_10(profile)
-		self._checkOldKeyRemoved(profile)
-		self.assertEqual(
-			profile['keyboard']['NVDAModifierKeys'],
-			NVDAKey.CAPS_LOCK.value,
-		)
-	
-	def test_ManualProfile_setNumpadInsertFalseExtendedInsertFalse(self):
-		"""Keyboard settings, NVDA Modifier keys option set on:
-		- numpad insert and extended insert explicitely disabled in the manual profile, while caps lock was still
-		enabled in default profile
-		- caps lock explicitely disabled in the default profile afterwards
-		
-		Thus the configuration for manually activated profile only explicitely disables numpad insert and
-		extended insert since caps lock enabled was inherited from default profile.
-		
-		See issue #14527 for full description.
-		"""
-		
-		# Note that this config is not possible in default profile using only NVDA GUI options, i.e. not using
-		# Python console or manually editing nvda.ini.
-		configString = """
-[keyboard]
-	useNumpadInsertAsNVDAModifierKey = False
-	useExtendedInsertAsNVDAModifierKey = False
-"""
-		profile = _loadProfile(configString)
-		upgradeConfigFrom_9_to_10(profile)
-		self._checkOldKeyRemoved(profile)
-		# Check that Caps Lock is restored to avoid having no NVDA modifier key at all.
-		self.assertEqual(
-			profile['keyboard']['NVDAModifierKeys'],
-			NVDAKey.CAPS_LOCK.value,
-		)
-
-
-class Config_AggregatedSection_getitem(unittest.TestCase):
-	def setUp(self):
-		manager = MagicMock(ConfigManager())
-		spec = MagicMock(configobj.ConfigObj())
-		self.testSection = AggregatedSection(
-			manager=manager,
-			path=(),
-			spec=spec,
-			profiles=[],
-		)
-
-	def test_cached(self):
-		self.testSection._cache["foo"] = "bar"
-		self.assertEqual(self.testSection["foo"], "bar")
-
-	def test_KeyError(self):
-		self.testSection._cache["foo"] = KeyError
-		with self.assertRaises(KeyError):
-			self.testSection["foo"]
-
-
-class Config_AggregatedSection_setitem(unittest.TestCase):
-	def setUp(self):
-		manager = MagicMock(ConfigManager())
-		spec = MagicMock(configobj.ConfigObj())
-		profile = MagicMock(configobj.ConfigObj())
-		self.testSection = AggregatedSection(
-			manager=manager,
-			path=(),
-			spec=spec,
-			profiles=[profile],
-		)
-
-	def test_update_str(self):
-		self.testSection._cache["foo"] = "bar"
-		self.testSection["foo"] = "zoo"
-		self.assertEqual(self.testSection["foo"], "zoo")
-
-	def test_update_FeatureFlag_defaultValue_fromValueOfDefault(self):
-		"""
-		Documents bug raised in #14133,
-		where the config did not update when changing from the value of the default to the default value
-		"""
-		valueOfDefaultFlag = FeatureFlag(value=CustomEnum.NEVER, behaviorOfDefault=CustomEnum.NEVER)
-		defaultFlag = FeatureFlag(value=CustomEnum.DEFAULT, behaviorOfDefault=CustomEnum.NEVER)
-		self.testSection["foo"] = defaultFlag
-		self.assertIs(self.testSection["foo"], defaultFlag)
-		self.testSection["foo"] = valueOfDefaultFlag
-		self.assertIs(self.testSection["foo"], valueOfDefaultFlag)
->>>>>>> fa69e632
+		self.assertIs(self.testSection["foo"], valueOfDefaultFlag)