--- conflicted
+++ resolved
@@ -1,957 +1,783 @@
-#tests/unit/test_extensionPoints.py
-#A part of NonVisual Desktop Access (NVDA)
-#This file is covered by the GNU General Public License.
-#See the file COPYING for more details.
-#Copyright (C) 2017-2019 NV Access Limited, Leonard de Ruijter
-
-"""Unit tests for the extensionPoints module.
-"""
-
-import unittest
-import extensionPoints
-from functools import partial
-
-class ExampleClass(object):
-	def method(self):
-		return 42
-
-def exampleFunc():
-	return 3.14
-
-class TestBoundMethodWeakref(unittest.TestCase):
-
-	def onDelete(self, weak):
-		self.deleted = weak
-
-	def setUp(self):
-		self.deleted = None
-		self.instance = ExampleClass()
-		self.weak = extensionPoints.BoundMethodWeakref(self.instance.method, self.onDelete)
-
-	def test_get(self):
-		"""Test that we get the right strong reference from the weak reference.
-		"""
-		method = self.weak()
-		self.assertEqual(method, self.instance.method)
-
-	def test_onDelete(self):
-		"""Test that the deletion callback gets called.
-		"""
-		del self.instance
-		self.assertEqual(self.deleted, self.weak)
-
-	def test_isWeak(self):
-		"""Test that this is actually a weak reference;
-		i.e. that it dies when the instance dies.
-		"""
-		del self.instance
-		method = self.weak()
-		self.assertIsNone(method)
-
-class TestCallWithSupportedKwargs(unittest.TestCase):
-	"""
-<<<<<<< HEAD
-	Tests to ensure that the correct parameters/kwargs are passed through to the handler method.
-	There are a few combinations of what the handler takes:
-	- self for member function handlers
-	- no params
-	- params with default values
-	- params without default values
-	- kwargs only
-	- params with default values and kwargs
-	- params without default values and kwargs
-=======
-	Tests to ensure that the correct parameters/**kwargs are passed through to the handler method.
-	There are a few combinations of what the handler takes:
-	- self for instance method handlers
-	- no params
-	- params with default values
-	- params without default values
-	- **kwargs only
-	- params with default values and **kwargs
-	- params without default values and **kwargs
->>>>>>> 1af87759
-	What is given to `callWithSupportedKwargs`:
-	- keyword args that match the handler params
-	- positional args that match the handler params
-	- extra keyword args that the handler DOES NOT expect
-	- missing args that the handler DOES expect
-	"""
-
-<<<<<<< HEAD
-	def test_memberHandlerTakesKwargs_givenKwargs(self):
-		"""Test to ensure that a member handler gets the correct arguments, including implicit "self"
-		Handler takes kwargs.
-		callWithSupportedKwargs given kwargs.
-=======
-	def test_unboundInstanceMethodHandler_exceptionRaised(self):
-		"""Test to ensure that unhandled callable types (unbound instance methods) are caught and an exception is raised.
-		"""
-		class handlerClass():
-			def handlerMethod(self):
-				pass
-
-		unboundInstanceMethod = handlerClass.handlerMethod
-		with self.assertRaises(TypeError):
-			extensionPoints.callWithSupportedKwargs(unboundInstanceMethod)
-
-	def test_instanceMethodHandlerTakesKwargs_givenKwargs(self):
-		"""Test to ensure that a instance method handler gets the correct arguments, including implicit "self"
-		Handler takes **kwargs.
-		callWithSupportedKwargs given key word arguments.
->>>>>>> 1af87759
-		Handler should get all values.
-		"""
-		calledKwargs = {}
-
-		class handlerClass():
-			def handlerMethod(self, **kwargs):
-				calledKwargs.update(kwargs)
-
-		h = handlerClass()
-		extensionPoints.callWithSupportedKwargs(h.handlerMethod, a='a value', b='b value')
-		self.assertEqual(calledKwargs, {'a': 'a value', 'b': 'b value'})
-
-<<<<<<< HEAD
-	def test_memberHandlerTakesParamsAndKwargs_givenKwargs(self):
-		"""Test to ensure that a member handler gets the correct arguments, including implicit "self"
-		Handler takes a parameter and kwargs.
-		callWithSupportedKwargs given kwargs.
-=======
-	def test_instanceMethodHandlerTakesParamsAndKwargs_givenKwargs(self):
-		"""Test to ensure that a instance method handler gets the correct arguments, including implicit "self"
-		Handler takes a parameter and **kwargs.
-		callWithSupportedKwargs given key word arguments.
->>>>>>> 1af87759
-		Handler should get all values.
-		"""
-		calledKwargs = {}
-
-		class handlerClass():
-			def handlerMethod(self, a, **kwargs):
-				calledKwargs['a'] = a
-				calledKwargs.update(kwargs)
-
-		h = handlerClass()
-		extensionPoints.callWithSupportedKwargs(h.handlerMethod, a='a value', b='b value')
-		self.assertEqual(calledKwargs, {'a': 'a value', 'b': 'b value'})
-
-<<<<<<< HEAD
-	def test_memberHandlerTakesParamsAndKwargs_givenPositional(self):
-		"""Test to ensure that a member handler gets the correct arguments, including implicit "self"
-		Handler takes parameter and kwargs.
-=======
-	def test_instanceMethodHandlerTakesParamsAndKwargs_givenPositional(self):
-		"""Test to ensure that a instanceMethod handler gets the correct arguments, including implicit "self"
-		Handler takes parameter and key word arguments.
->>>>>>> 1af87759
-		callWithSupportedKwargs given a positional.
-		Handler should get positional.
-		"""
-		calledKwargs = {}
-
-		class handlerClass():
-			def handlerMethod(self, a, **kwargs):
-				calledKwargs['a'] = a
-				calledKwargs.update(kwargs)
-
-		h = handlerClass()
-		extensionPoints.callWithSupportedKwargs(h.handlerMethod, 'a value')
-		self.assertEqual(calledKwargs, {'a': 'a value'})
-
-<<<<<<< HEAD
-	def test_memberHandlerTakesParams_givenPositional(self):
-		"""Test to ensure that a member handler gets the correct arguments, including implicit "self"
-		Handler takes parameter.
-=======
-	def test_instanceMethodHandlerTakesParams_givenPositional(self):
-		"""Test to ensure that a instance method handler gets the correct arguments, including implicit "self"
-		Handler takes a parameter.
->>>>>>> 1af87759
-		callWithSupportedKwargs given a positional.
-		Handler should get positional.
-		"""
-		calledKwargs = {}
-
-		class handlerClass():
-			def handlerMethod(self, a):
-				calledKwargs['a'] = a
-<<<<<<< HEAD
-
-		h = handlerClass()
-		extensionPoints.callWithSupportedKwargs(h.handlerMethod, 'a value')
-		self.assertEqual(calledKwargs, {'a': 'a value'})
-
-	def test_memberHandlerTakesParams_givenKwargs(self):
-		"""Test to ensure that a member handler gets the correct arguments, including implicit "self"
-		Handler takes parameter.
-		callWithSupportedKwargs given a keyword arg.
-=======
-
-		h = handlerClass()
-		extensionPoints.callWithSupportedKwargs(h.handlerMethod, 'a value')
-		self.assertEqual(calledKwargs, {'a': 'a value'})
-
-	def test_instanceMethodHandlerTakesParams_givenRequiredKwarg(self):
-		"""Test to ensure that a instance method handler gets the correct arguments, including implicit "self"
-		Handler takes a required keyword argument.
-		callWithSupportedKwargs given a keyword arg with a matching name.
-		Handler should get required kwarg.
-		"""
-		calledKwargs = {}
-
-		class handlerClass():
-			def handlerMethod(self, *, a):
-				calledKwargs['a'] = a
-
-		h = handlerClass()
-		extensionPoints.callWithSupportedKwargs(h.handlerMethod, a='a value')
-		self.assertEqual(calledKwargs, {'a': 'a value'})
-
-	def test_instanceMethodHandlerTakesParams_givenMatchingNameKwarg(self):
-		"""Test to ensure that a instance method handler gets the correct arguments, including implicit "self"
-		Handler takes a parameter.
-		callWithSupportedKwargs given a keyword arg with a matching name.
->>>>>>> 1af87759
-		Handler should get kwarg.
-		"""
-		calledKwargs = {}
-
-		class handlerClass():
-			def handlerMethod(self, a):
-				calledKwargs['a'] = a
-
-		h = handlerClass()
-		extensionPoints.callWithSupportedKwargs(h.handlerMethod, a='a value')
-		self.assertEqual(calledKwargs, {'a': 'a value'})
-
-<<<<<<< HEAD
-	def test_handlerTakesNoParams_noKwargsGiven_handlerIsCalled(self):
-		"""Essentially another veration of `test_handlerParamsMatchKwargsGiven_valuePassedIn` test
-		The handler function expects no params.
-		callWithSupportedKwargs is given no kwargs.
-=======
-	def test_handlerTakesNoParams_noArgsGiven_handlerIsCalled(self):
-		"""Essentially another variation of `test_handlerParamsMatchKwargsGiven_valuePassedIn` test
-		The handler function expects no params.
-		callWithSupportedKwargs is given no arguments.
->>>>>>> 1af87759
-		Expectation: handler is still called.
-		"""
-		called = []
-		def handler():
-			called.append(True)
-		extensionPoints.callWithSupportedKwargs(handler)
-		self.assertEqual(called, [True])
-
-<<<<<<< HEAD
-	def test_handlerTakesNoParams_someKwargsGiven_handlerIsCalled(self):
-=======
-	def test_handlerTakesNoParams_kwargsGiven_handlerIsCalled(self):
->>>>>>> 1af87759
-		""" Tests that if the kwargs given are surplus to requirements the handler is still called. This test ensures
-		that the functionality to be able to extend extension points exists. New arguments can be added without breaking
-		backwards compatibility.
-		The handler function expects no params.
-<<<<<<< HEAD
-		callWithSupportedKwargs is given some kwargs.
-=======
-		callWithSupportedKwargs is given some keyword args.
->>>>>>> 1af87759
-		Expectation: The handler is expected to be called, no args given.
-		"""
-		called = []
-		def handler():
-			called.append(True)
-		extensionPoints.callWithSupportedKwargs(handler, a='a value')
-		self.assertEqual(called, [True])
-
-	def test_handlerTakesParamWithDefault_kwargsGivenMatch_valuePassedIn(self):
-		""" Basic test for callWithSupportedKwargs function.
-		Handler expects a single parameter, with a default provided.
-<<<<<<< HEAD
-		callWithSupportedKwargs is called with a single kwarg that matches.
-		Expectaion: handler called with parameter value equal to kwargs given to callWithSupportedKwargs.
-=======
-		callWithSupportedKwargs is called with a single keyword argument that matches the name of the handler param.
-		Expectation: handler called with parameter value equal to the keyword args given to callWithSupportedKwargs.
->>>>>>> 1af87759
-		"""
-		gotParams = {}
-		def handler(a=None):
-			gotParams['a'] = a
-		extensionPoints.callWithSupportedKwargs(handler, a='a value')
-		self.assertEqual(gotParams, {"a": 'a value'})
-
-	def test_handlerTakesParamWithDefault_noKwargsGiven_handlerIsCalled(self):
-		""" Tests that when there are default values for the handler param, then it is truly optional.
-		The handler function takes a param with a default value set.
-<<<<<<< HEAD
-		callWithSupportedKwargs is not given any kwargs.
-=======
-		callWithSupportedKwargs is not given any arguments
->>>>>>> 1af87759
-		Expectation: the handler is expected to be called.
-		"""
-		gotParams = {}
-		def handler(a='default a value'):
-			gotParams['a'] = a
-		extensionPoints.callWithSupportedKwargs(handler)
-		self.assertEqual(gotParams, {'a': 'default a value'})
-
-	def test_handlerTakesParamWithoutDefault_kwargsMatch_handlerIsCalled(self):
-<<<<<<< HEAD
-		""" Tests that when there are not default values for the handler param, then matching kwargs are given.
-		The handler function takes a param with no default value set.
-		callWithSupportedKwargs is given kwargs that match the expected param names.
-		Expectation: the handler is expected to be called with the kwargs value.
-=======
-		""" Tests that when there are not default values for the handler param, then matching keyword arguments are given.
-		The handler function takes a param with no default value set.
-		callWithSupportedKwargs is given a keyword arg that match the expected param name.
-		Expectation: the handler is expected to be called with the keyword argument value.
->>>>>>> 1af87759
-		"""
-		gotParams = {}
-		def handler(a):
-			gotParams['a'] = a
-		extensionPoints.callWithSupportedKwargs(handler, a='a value')
-		self.assertEqual(gotParams, {'a': 'a value'})
-
-	def test_handlerTakesParamsWithoutDefaults_positionalArgsGiven_handlerReceivesArgs(self):
-		"""Test that positional arguments are passed untouched.
-		"""
-		gotParams = {}
-<<<<<<< HEAD
-		def handler(a, b):
-			gotParams['a'] = a
-			gotParams['b'] = b
-		extensionPoints.callWithSupportedKwargs(handler, 'a value', 'b value')
-		self.assertEqual(gotParams, {'a': 'a value', 'b': 'b value'})
-
-	def test_handlerTakesParamWithoutDefault_kwargsDoNotMatch_exceptionRaised(self):
-		""" Tests that handlers that when a handler expects params which are not provided, then the function is not called.
-		The handler function takes a param with no default value set.
-		callWithSupportedKwargs is given kwargs that don't match the expected param names.
-		Expectation: an exception is raised.
-		"""
-		gotParams = {}
-		def handler(a):
-			gotParams['a'] = a
-		with self.assertRaises(Exception):
-			extensionPoints.callWithSupportedKwargs(handler, b='b value')
-
-
-	def test_handlerTakesTwoParamsWithoutDefaults_NotEnoughPositionalsGiven_exceptionRaised(self):
-		""" Tests that handlers that when a handler expects params which are not provided, then the function is not called.
-		The handler function takes a param with no default value set.
-		callWithSupportedKwargs is given kwargs that don't match the expected param names.
-		Expectation: an exception is raised.
-		"""
-		gotParams = {}
-		def handler(a, b):
-			gotParams['a'] = a
-			gotParams['b'] = b
-		with self.assertRaises(Exception):
-			extensionPoints.callWithSupportedKwargs(handler, "a value") # "b value" not provided
-
-	def test_handlerTakesOnlyKwargs_kwargsGiven_handlerReceivesKwargs(self):
-		gotParams = {}
-		def handler(**kwargs):
-			gotParams.update(kwargs)
-		extensionPoints.callWithSupportedKwargs(handler, a='a value')
-		self.assertEqual(gotParams, {'a': 'a value'})
-
-=======
-		def handler(a, b):
-			gotParams['a'] = a
-			gotParams['b'] = b
-		extensionPoints.callWithSupportedKwargs(handler, 'a value', 'b value')
-		self.assertEqual(gotParams, {'a': 'a value', 'b': 'b value'})
-
-	def test_handlerTakesParamWithoutDefault_kwargsDoNotMatch_exceptionRaised(self):
-		""" Tests that handlers that when a handler expects params which are not provided, then the function is not called.
-		The handler function takes a param with no default value set.
-		callWithSupportedKwargs is given keyword arguments that don't match the expected param names.
-		Expectation: an exception is raised.
-		"""
-		gotParams = {}
-		def handler(a):
-			gotParams['a'] = a
-		with self.assertRaises(TypeError):
-			extensionPoints.callWithSupportedKwargs(handler, b='b value')
-
-	def test_handlerTakesTwoParamsWithoutDefaults_NotEnoughPositionalsGiven_exceptionRaised(self):
-		""" Tests that handlers that when a handler expects params which are not provided, then the function is not called.
-		The handler function takes a param with no default value set.
-		callWithSupportedKwargs is given keyword arguments that don't match the expected param names.
-		Expectation: an exception is raised.
-		"""
-		gotParams = {}
-		def handler(a, b):
-			gotParams['a'] = a
-			gotParams['b'] = b
-		with self.assertRaises(TypeError):
-			extensionPoints.callWithSupportedKwargs(handler, "a value") # "b value" not provided
-
-	def test_handlerTakesOnlyKwargs_kwargsGiven_handlerReceivesKwargs(self):
-		gotParams = {}
-		def handler(**kwargs):
-			gotParams.update(kwargs)
-		extensionPoints.callWithSupportedKwargs(handler, a='a value')
-		self.assertEqual(gotParams, {'a': 'a value'})
-
->>>>>>> 1af87759
-	def test_handlerTakesParamsWithoutDefaultsAndKwargs_positionalArgsAndKwargsGiven_handlerReceivesArgsAndKwargs(self):
-		"""Test that positional arguments are passed untouched when the function has **kwargs,
-		since **kwargs is a special case early return in the code.
-		"""
-		gotParams = {}
-		gotKwargs = {}
-		def handler(a, b, **kwargs):
-			gotParams['a'] = a
-			gotParams['b'] = b
-			gotKwargs.update(kwargs)
-		extensionPoints.callWithSupportedKwargs(handler, 'a value', b='b value', c='c value')
-		self.assertEqual(gotParams, {'a': 'a value', 'b': 'b value'})
-		self.assertEqual(gotKwargs, {'c': 'c value'})
-
-	def test_handlerTakesParamsWithDefaultAndKwargs_otherKwargsGiven_handlerGetsOtherKwargsAndDefaultValues(self):
-<<<<<<< HEAD
-		"""Test that **kwargs is still passed in when params aren't provided.
-		Handler has default vales for params, and takes kwargs.
-		callWithSupportedKwargs is called only with non-matching kwargs.
-		Expected: handler is called, non-matching kwargs are passed to handler
-=======
-		"""Test that extra keyword args is still passed in when params aren't provided.
-		Handler has default values for params, and takes **kwargs.
-		callWithSupportedKwargs is called only with non-matching keyword arguments.
-		Expected: handler is called, non-matching keyword arguments are passed to handler
->>>>>>> 1af87759
-		"""
-		gotParams = {}
-		gotKwargs = {}
-
-		def handler(a='a default', **kwargs):
-			gotParams['a'] = a
-			gotKwargs.update(kwargs)
-		extensionPoints.callWithSupportedKwargs(handler, c='c value')
-		self.assertEqual(gotParams, {'a': 'a default'})
-		self.assertEqual(gotKwargs, {'c': 'c value'})
-
-	def test_handlerParamsChangeOrder_KwargsGiven_correctArgValuesReceived(self):
-<<<<<<< HEAD
-		""" Test that kwargs given to `callWithSupportedKwargs` forwarded to handlers as kwargs.
-		Note: Positionals passed to callWithSupportedKwargs will be position dependent, thus handlers with differing order
-		may be called with incorrect argument order.
-=======
-		""" Test that the order of params for handlers does not matter if keyword arguments are used with
-		`callWithSupportedKwargs`
-		Note: Positionals passed to `callWithSupportedKwargs` will be position dependent, thus handlers with differing order
-		may be called with incorrect argument order, it is recommended to use keyword arguments when calling
-		`callWithSupportedKwargs`
->>>>>>> 1af87759
-		"""
-		calledKwargsAB = {}
-		def handlerAB(a, b):
-			calledKwargsAB.update({'a': a, 'b': b})
-
-		calledKwargsBA = {}
-		def handlerBA(b, a):
-			calledKwargsBA.update({'a': a, 'b': b})
-
-		extensionPoints.callWithSupportedKwargs(handlerAB, a='a-value', b='b-value')
-		extensionPoints.callWithSupportedKwargs(handlerBA, a='a-value', b='b-value')
-
-		expected = {'a': 'a-value', 'b': 'b-value'}
-		self.assertEqual(calledKwargsAB, expected)
-		self.assertEqual(calledKwargsBA, expected)
-
-class TestHandlerRegistrar(unittest.TestCase):
-
-	def setUp(self):
-		self.reg = extensionPoints.HandlerRegistrar()
-
-	def test_noHandlers(self):
-		actual = list(self.reg.handlers)
-		self.assertEqual(actual, [])
-
-	def test_registerFunc(self):
-		self.reg.register(exampleFunc)
-		actual = list(self.reg.handlers)
-		self.assertEqual(actual, [exampleFunc])
-
-	def test_registerInstanceMethod(self):
-		inst = ExampleClass()
-		self.reg.register(inst.method)
-		actual = list(self.reg.handlers)
-		self.assertEqual(actual, [inst.method])
-
-	def test_registerUnboundInstanceMethod_raisesException(self):
-		unboundInstMethod = ExampleClass.method
-		with self.assertRaises(TypeError):
-			self.reg.register(unboundInstMethod)
-
-	def test_unregisterFunc(self):
-		self.reg.register(exampleFunc)
-		self.reg.unregister(exampleFunc)
-		actual = list(self.reg.handlers)
-		self.assertEqual(actual, [])
-
-	def test_unregisterInstanceMethod(self):
-		inst = ExampleClass()
-		self.reg.register(inst.method)
-		self.reg.unregister(inst.method)
-		actual = list(self.reg.handlers)
-		self.assertEqual(actual, [])
-
-	def test_autoUnregisterFunc(self):
-		"""Test that a function gets automatically unregistered when the function dies.
-		"""
-		def tempFunc():
-			return 42
-		self.reg.register(tempFunc)
-		del tempFunc
-		actual = list(self.reg.handlers)
-		self.assertEqual(actual, [])
-
-	def test_autoUnregisterInstanceMethod(self):
-		"""Test that a method gets automatically unregistered when the instance dies.
-		"""
-		inst = ExampleClass()
-		self.reg.register(inst.method)
-		del inst
-		actual = list(self.reg.handlers)
-		self.assertEqual(actual, [])
-
-	def test_registerMultiple(self):
-		"""Test that registration of multiple handlers is ordered.
-		"""
-		inst3 = ExampleClass()
-		inst2 = ExampleClass()
-		inst1 = ExampleClass()
-		self.reg.register(inst1.method)
-		self.reg.register(inst2.method)
-		self.reg.register(inst3.method)
-		actual = list(self.reg.handlers)
-		self.assertEqual(actual, [inst1.method, inst2.method, inst3.method])
-
-	def test_unregisterMiddle(self):
-		"""Test behaviour when unregistering a handler registered between of other handlers.
-		"""
-		inst3 = ExampleClass()
-		inst2 = ExampleClass()
-		inst1 = ExampleClass()
-		self.reg.register(inst1.method)
-		self.reg.register(inst2.method)
-		self.reg.register(inst3.method)
-		self.reg.unregister(inst2.method)
-		actual = list(self.reg.handlers)
-		self.assertEqual(actual, [inst1.method, inst3.method])
-
-class TestAction(unittest.TestCase):
-
-	def setUp(self):
-		self.action = extensionPoints.Action()
-
-	def test_noHandlers(self):
-		# We can only test that this doesn't fail.
-		self.action.notify(a='a value')
-
-	def test_oneHandler(self):
-		called = []
-		def handler():
-			called.append(handler)
-		self.action.register(handler)
-		self.action.notify()
-		self.assertEqual(called, [handler])
-
-	def test_twoHandlers(self):
-		called = []
-		def handler1():
-			called.append(handler1)
-		def handler2():
-			called.append(handler2)
-		self.action.register(handler1)
-		self.action.register(handler2)
-		self.action.notify()
-		self.assertEqual(called, [handler1, handler2])
-
-<<<<<<< HEAD
-	def test_memberHandler(self):
-		""" Test that a member function is called as expected
-=======
-	def test_instanceMethodHandler(self):
-		""" Test that a instance method function is called as expected
->>>>>>> 1af87759
-		"""
-		calledKwargs = {}
-		class handlerClass():
-			def handlerMethod(self, **kwargs):
-				calledKwargs.update(kwargs)
-
-		h = handlerClass()
-		self.action.register(h.handlerMethod)
-		self.action.notify(a='a value', b='b value')
-		self.assertEqual(calledKwargs, {'a': 'a value', 'b': 'b value'})
-
-	def test_lambdaHandler(self):
-		""" Test that a lambda can be used as a handler.
-		Note: the lambda must be kept alive, since register uses a weak reference to it.
-		"""
-		calledKwargs = {}
-		l = lambda a: calledKwargs.update({'a': a})
-		self.action.register(l)
-		self.action.notify(a='a value')
-		self.assertEqual(calledKwargs, {'a': 'a value'})
-<<<<<<< HEAD
-=======
-
-	def test_partialHandler(self):
-		""" Test that a L{functools.partial} can be used as a handler.
-		Note: the partial must be kept alive, since register uses a weak reference to it.
-		"""
-
-		calledKwargs = {}
-
-		def handler(a, b):
-			calledKwargs['a'] = a
-			calledKwargs['b'] = b
-
-		p = partial(handler, a=1)
-		self.action.register(p)
-		self.action.notify(b='a value')
-		self.assertEqual(calledKwargs, {'a': 1, 'b': 'a value'})
->>>>>>> 1af87759
-
-	def test_handlerException(self):
-		"""Test that a handler which raises an exception doesn't affect later handlers.
-		"""
-		called = []
-		def handler1():
-			raise Exception("barf")
-		def handler2():
-			called.append(handler2)
-		self.action.register(handler1)
-		self.action.register(handler2)
-		self.action.notify()
-		self.assertEqual(called, [handler2])
-
-<<<<<<< HEAD
-=======
-	def test_handlerAcceptsKwargs(self):
-		""" Test that a handler that accepts **kwargs receives all arguments
-		"""
-		calledKwargs = {}
-		def handler(**kwargs):
-			calledKwargs.update(kwargs)
-
-		self.action.register(handler)
-		self.action.notify(a=1)
-		self.assertEqual(calledKwargs, {"a": 1})
-
-	def test_handlerParamsWithoutDefault(self):
-		""" Test that a handler that accepts params without a default receives arguments
-		"""
-		calledKwargs = {}
-		def handler(a):
-			calledKwargs["a"] = a
-
-		self.action.register(handler)
-		self.action.notify(a=1)
-		self.assertEqual(calledKwargs, {"a": 1})
-
-	def test_handlerParamsWithDefault(self):
-		""" Test that a handler that accepts params with a default receives arguments
-		"""
-		calledKwargs = {}
-		def handler(a=0):
-			calledKwargs["a"] = a
-
-		self.action.register(handler)
-		self.action.notify(a=1)
-		self.assertEqual(calledKwargs, {"a": 1})
-
-	def test_handlerParamsWithRequiredKwarg(self):
-		""" Test that a handler that accepts required keyword arguments receives arguments
-		"""
-		calledKwargs = {}
-		def handler(*, a):
-			calledKwargs["a"] = a
-
-		self.action.register(handler)
-		self.action.notify(a=1)
-		self.assertEqual(calledKwargs, {"a": 1})
->>>>>>> 1af87759
-
-class TestFilter(unittest.TestCase):
-
-	def setUp(self):
-		self.filter = extensionPoints.Filter()
-
-	def test_noHandlers(self):
-		# We can only test that this doesn't fail.
-		self.filter.apply('value', a='a value')
-
-	def test_oneHandler(self):
-		def handler(value):
-			return 1
-		self.filter.register(handler)
-		filtered = self.filter.apply(0)
-		self.assertEqual(filtered, 1)
-
-	def test_twoHandlers(self):
-		def handler1(value):
-			return 1
-		def handler2(value):
-			return 2
-		self.filter.register(handler1)
-		self.filter.register(handler2)
-		filtered = self.filter.apply(0)
-		self.assertEqual(filtered, 2)
-
-<<<<<<< HEAD
-	def test_memberHandler(self):
-		""" Test that a member function is called as expected
-		"""
-		calledKwargs = {}
-		class handlerClass():
-			def handlerMethod(self, a):
-				calledKwargs['a'] = a
-				return 'member value'
-
-		h = handlerClass()
-		self.filter.register(h.handlerMethod)
-		self.filter.apply('a value')
-		self.assertEqual(calledKwargs, {'a': 'a value'})
-
-	def test_lambdaHandler(self):
-		""" Test that a lambda can be used as a handler.
-		Note: the lambda must be kept alive, since register uses a weak reference to it.
-		"""
-		calledKwargs = {}
-=======
-	def test_instanceMethodHandler(self):
-		""" Test that a instance method function is called as expected
-		"""
-		calledKwargs = {}
-		class handlerClass():
-			def handlerMethod(self, a):
-				calledKwargs['a'] = a
-				return 'instance method value'
-
-		h = handlerClass()
-		self.filter.register(h.handlerMethod)
-		self.filter.apply('a value')
-		self.assertEqual(calledKwargs, {'a': 'a value'})
-
-	def test_lambdaHandler(self):
-		""" Test that a lambda can be used as a handler.
-		Note: the lambda must be kept alive, since register uses a weak reference to it.
-		"""
-		calledKwargs = {}
->>>>>>> 1af87759
-
-		def recordKwarg(a):
-			calledKwargs.update({'a': a})
-			return 'lambda value'
-
-		l = lambda a: recordKwarg(a)
-		self.filter.register(l)
-		self.filter.apply('a value')
-		self.assertEqual(calledKwargs, {'a': 'a value'})
-
-	def test_handlerException(self):
-		"""Test that a handler which raises an exception doesn't affect later handlers.
-		"""
-		def handler1(value):
-			raise Exception("barf")
-		def handler2(value):
-			return 2
-		self.filter.register(handler1)
-		self.filter.register(handler2)
-		filtered = self.filter.apply(0)
-		self.assertEqual(filtered, 2)
-
-	def test_handlerAcceptsKwargs(self):
-		""" Test that a handler that accepts **kwargs receives all arguments
-		"""
-		calledKwargs = {}
-
-		def handler(value, **kwargs):
-			calledKwargs['value'] = value
-			calledKwargs.update(kwargs)
-
-		self.filter.register(handler)
-		self.filter.apply("some value", a=1)
-		self.assertEqual(calledKwargs, {"value": "some value", "a": 1})
-
-	def test_handlerParamsWithoutDefault(self):
-		""" Test that a handler that accepts params without a default receives arguments
-		"""
-		calledKwargs = {}
-
-		def handler(value, a):
-			calledKwargs['value'] = value
-			calledKwargs["a"] = a
-
-		self.filter.register(handler)
-		self.filter.apply("some value", a=1)
-		self.assertEqual(calledKwargs, {"value": "some value", "a": 1})
-
-	def test_handlerParamsWithDefault(self):
-		""" Test that a handler that accepts params with a default receives arguments
-		"""
-		calledKwargs = {}
-
-		def handler(value, a=0):
-			calledKwargs['value'] = value
-			calledKwargs["a"] = a
-
-		self.filter.register(handler)
-		self.filter.apply("some value", a=1)
-		self.assertEqual(calledKwargs, {"value": "some value", "a": 1})
-
-	def test_handlerParamsWithRequiredKwarg(self):
-		""" Test that a handler that accepts required keyword arguments receives arguments
-		"""
-		calledKwargs = {}
-
-		def handler(value, *, a):
-			calledKwargs['value'] = value
-			calledKwargs["a"] = a
-
-		self.filter.register(handler)
-		self.filter.apply("some value", a=1)
-		self.assertEqual(calledKwargs, {"value": "some value", "a": 1})
-
-class TestDecider(unittest.TestCase):
-
-	def setUp(self):
-		self.decider = extensionPoints.Decider()
-
-	def test_noHandlers(self):
-		decision = self.decider.decide(a='a value')
-		self.assertEqual(decision, True)
-
-	def test_oneHandlerFalse(self):
-		def handler():
-			return False
-		self.decider.register(handler)
-		decision = self.decider.decide()
-		self.assertEqual(decision, False)
-
-	def test_oneHandlerTrue(self):
-		def handler():
-			return True
-		self.decider.register(handler)
-		decision = self.decider.decide()
-		self.assertEqual(decision, True)
-
-<<<<<<< HEAD
-	def test_memberHandler(self):
-		""" Test that a member function is called as expected
-=======
-	def test_instanceMethodHandler(self):
-		""" Test that a instance method function is called as expected
->>>>>>> 1af87759
-		"""
-		calledKwargs = {}
-		class handlerClass():
-			def handlerMethod(self, **kwargs):
-				calledKwargs.update(kwargs)
-
-		h = handlerClass()
-		self.decider.register(h.handlerMethod)
-		self.decider.decide(a='a value', b='b value')
-		self.assertEqual(calledKwargs, {'a': 'a value', 'b': 'b value'})
-
-	def test_lambdaHandler(self):
-		""" Test that a lambda can be used as a handler.
-		Note: the lambda must be kept alive, since register uses a weak reference to it.
-		"""
-		calledKwargs = {}
-		l = lambda a: calledKwargs.update({'a': a})
-		self.decider.register(l)
-		self.decider.decide(a='a value')
-		self.assertEqual(calledKwargs, {'a': 'a value'})
-
-	def test_twoHandlersFalseTrue(self):
-		def handler1():
-			return False
-		def handler2():
-			return True
-		self.decider.register(handler1)
-		self.decider.register(handler2)
-		decision = self.decider.decide()
-		self.assertEqual(decision, False)
-
-	def test_twoHandlersTrueFalse(self):
-		def handler1():
-			return True
-		def handler2():
-			return False
-		self.decider.register(handler1)
-		self.decider.register(handler2)
-		decision = self.decider.decide()
-		self.assertEqual(decision, False)
-
-	def test_handlerException(self):
-		"""Test that a handler which raises an exception doesn't affect later handlers.
-		"""
-		def handler1():
-			raise Exception("barf")
-		def handler2():
-			return False
-		self.decider.register(handler1)
-		self.decider.register(handler2)
-		decision = self.decider.decide()
-		self.assertEqual(decision, False)
-
-	def test_handlerAcceptsKwargs(self):
-		""" Test that a handler that accepts **kwargs receives all arguments
-		"""
-		calledKwargs = {}
-
-		def handler(**kwargs):
-			calledKwargs.update(kwargs)
-
-		self.decider.register(handler)
-		self.decider.decide(a=1)
-		self.assertEqual(calledKwargs, {"a": 1})
-
-	def test_handlerParamsWithoutDefault(self):
-		""" Test that a handler that accepts params without a default receives arguments
-		"""
-		calledKwargs = {}
-
-		def handler(a):
-			calledKwargs["a"] = a
-
-		self.decider.register(handler)
-		self.decider.decide(a=1)
-		self.assertEqual(calledKwargs, {"a": 1})
-
-	def test_handlerParamsWithDefault(self):
-		""" Test that a handler that accepts params with a default receives arguments
-		"""
-		calledKwargs = {}
-
-		def handler(a=0):
-			calledKwargs["a"] = a
-
-		self.decider.register(handler)
-		self.decider.decide(a=1)
-		self.assertEqual(calledKwargs, {"a": 1})
-
-	def test_handlerParamsWithRequiredKwarg(self):
-		""" Test that a handler that accepts required keyword arguments receives arguments
-		"""
-		calledKwargs = {}
-
-		def handler(*, a):
-			calledKwargs["a"] = a
-
-		self.decider.register(handler)
-		self.decider.decide(a=1)
-		self.assertEqual(calledKwargs, {"a": 1})
+#tests/unit/test_extensionPoints.py
+#A part of NonVisual Desktop Access (NVDA)
+#This file is covered by the GNU General Public License.
+#See the file COPYING for more details.
+#Copyright (C) 2017-2019 NV Access Limited, Leonard de Ruijter
+
+"""Unit tests for the extensionPoints module.
+"""
+
+import unittest
+import extensionPoints
+from functools import partial
+
+class ExampleClass(object):
+	def method(self):
+		return 42
+
+def exampleFunc():
+	return 3.14
+
+class TestBoundMethodWeakref(unittest.TestCase):
+
+	def onDelete(self, weak):
+		self.deleted = weak
+
+	def setUp(self):
+		self.deleted = None
+		self.instance = ExampleClass()
+		self.weak = extensionPoints.BoundMethodWeakref(self.instance.method, self.onDelete)
+
+	def test_get(self):
+		"""Test that we get the right strong reference from the weak reference.
+		"""
+		method = self.weak()
+		self.assertEqual(method, self.instance.method)
+
+	def test_onDelete(self):
+		"""Test that the deletion callback gets called.
+		"""
+		del self.instance
+		self.assertEqual(self.deleted, self.weak)
+
+	def test_isWeak(self):
+		"""Test that this is actually a weak reference;
+		i.e. that it dies when the instance dies.
+		"""
+		del self.instance
+		method = self.weak()
+		self.assertIsNone(method)
+
+class TestCallWithSupportedKwargs(unittest.TestCase):
+	"""
+	Tests to ensure that the correct parameters/**kwargs are passed through to the handler method.
+	There are a few combinations of what the handler takes:
+	- self for instance method handlers
+	- no params
+	- params with default values
+	- params without default values
+	- **kwargs only
+	- params with default values and **kwargs
+	- params without default values and **kwargs
+	What is given to `callWithSupportedKwargs`:
+	- keyword args that match the handler params
+	- positional args that match the handler params
+	- extra keyword args that the handler DOES NOT expect
+	- missing args that the handler DOES expect
+	"""
+
+	def test_unboundInstanceMethodHandler_exceptionRaised(self):
+		"""Test to ensure that unhandled callable types (unbound instance methods) are caught and an exception is raised.
+		"""
+		class handlerClass():
+			def handlerMethod(self):
+				pass
+
+		unboundInstanceMethod = handlerClass.handlerMethod
+		with self.assertRaises(TypeError):
+			extensionPoints.callWithSupportedKwargs(unboundInstanceMethod)
+
+	def test_instanceMethodHandlerTakesKwargs_givenKwargs(self):
+		"""Test to ensure that a instance method handler gets the correct arguments, including implicit "self"
+		Handler takes **kwargs.
+		callWithSupportedKwargs given key word arguments.
+		Handler should get all values.
+		"""
+		calledKwargs = {}
+
+		class handlerClass():
+			def handlerMethod(self, **kwargs):
+				calledKwargs.update(kwargs)
+
+		h = handlerClass()
+		extensionPoints.callWithSupportedKwargs(h.handlerMethod, a='a value', b='b value')
+		self.assertEqual(calledKwargs, {'a': 'a value', 'b': 'b value'})
+
+	def test_instanceMethodHandlerTakesParamsAndKwargs_givenKwargs(self):
+		"""Test to ensure that a instance method handler gets the correct arguments, including implicit "self"
+		Handler takes a parameter and **kwargs.
+		callWithSupportedKwargs given key word arguments.
+		Handler should get all values.
+		"""
+		calledKwargs = {}
+
+		class handlerClass():
+			def handlerMethod(self, a, **kwargs):
+				calledKwargs['a'] = a
+				calledKwargs.update(kwargs)
+
+		h = handlerClass()
+		extensionPoints.callWithSupportedKwargs(h.handlerMethod, a='a value', b='b value')
+		self.assertEqual(calledKwargs, {'a': 'a value', 'b': 'b value'})
+
+	def test_instanceMethodHandlerTakesParamsAndKwargs_givenPositional(self):
+		"""Test to ensure that a instanceMethod handler gets the correct arguments, including implicit "self"
+		Handler takes parameter and key word arguments.
+		callWithSupportedKwargs given a positional.
+		Handler should get positional.
+		"""
+		calledKwargs = {}
+
+		class handlerClass():
+			def handlerMethod(self, a, **kwargs):
+				calledKwargs['a'] = a
+				calledKwargs.update(kwargs)
+
+		h = handlerClass()
+		extensionPoints.callWithSupportedKwargs(h.handlerMethod, 'a value')
+		self.assertEqual(calledKwargs, {'a': 'a value'})
+
+	def test_instanceMethodHandlerTakesParams_givenPositional(self):
+		"""Test to ensure that a instance method handler gets the correct arguments, including implicit "self"
+		Handler takes a parameter.
+		callWithSupportedKwargs given a positional.
+		Handler should get positional.
+		"""
+		calledKwargs = {}
+
+		class handlerClass():
+			def handlerMethod(self, a):
+				calledKwargs['a'] = a
+
+		h = handlerClass()
+		extensionPoints.callWithSupportedKwargs(h.handlerMethod, 'a value')
+		self.assertEqual(calledKwargs, {'a': 'a value'})
+
+	def test_instanceMethodHandlerTakesParams_givenRequiredKwarg(self):
+		"""Test to ensure that a instance method handler gets the correct arguments, including implicit "self"
+		Handler takes a required keyword argument.
+		callWithSupportedKwargs given a keyword arg with a matching name.
+		Handler should get required kwarg.
+		"""
+		calledKwargs = {}
+
+		class handlerClass():
+			def handlerMethod(self, *, a):
+				calledKwargs['a'] = a
+
+		h = handlerClass()
+		extensionPoints.callWithSupportedKwargs(h.handlerMethod, a='a value')
+		self.assertEqual(calledKwargs, {'a': 'a value'})
+
+	def test_instanceMethodHandlerTakesParams_givenMatchingNameKwarg(self):
+		"""Test to ensure that a instance method handler gets the correct arguments, including implicit "self"
+		Handler takes a parameter.
+		callWithSupportedKwargs given a keyword arg with a matching name.
+		Handler should get kwarg.
+		"""
+		calledKwargs = {}
+
+		class handlerClass():
+			def handlerMethod(self, a):
+				calledKwargs['a'] = a
+
+		h = handlerClass()
+		extensionPoints.callWithSupportedKwargs(h.handlerMethod, a='a value')
+		self.assertEqual(calledKwargs, {'a': 'a value'})
+
+	def test_handlerTakesNoParams_noArgsGiven_handlerIsCalled(self):
+		"""Essentially another variation of `test_handlerParamsMatchKwargsGiven_valuePassedIn` test
+		The handler function expects no params.
+		callWithSupportedKwargs is given no arguments.
+		Expectation: handler is still called.
+		"""
+		called = []
+		def handler():
+			called.append(True)
+		extensionPoints.callWithSupportedKwargs(handler)
+		self.assertEqual(called, [True])
+
+	def test_handlerTakesNoParams_kwargsGiven_handlerIsCalled(self):
+		""" Tests that if the kwargs given are surplus to requirements the handler is still called. This test ensures
+		that the functionality to be able to extend extension points exists. New arguments can be added without breaking
+		backwards compatibility.
+		The handler function expects no params.
+		callWithSupportedKwargs is given some keyword args.
+		Expectation: The handler is expected to be called, no args given.
+		"""
+		called = []
+		def handler():
+			called.append(True)
+		extensionPoints.callWithSupportedKwargs(handler, a='a value')
+		self.assertEqual(called, [True])
+
+	def test_handlerTakesParamWithDefault_kwargsGivenMatch_valuePassedIn(self):
+		""" Basic test for callWithSupportedKwargs function.
+		Handler expects a single parameter, with a default provided.
+		callWithSupportedKwargs is called with a single keyword argument that matches the name of the handler param.
+		Expectation: handler called with parameter value equal to the keyword args given to callWithSupportedKwargs.
+		"""
+		gotParams = {}
+		def handler(a=None):
+			gotParams['a'] = a
+		extensionPoints.callWithSupportedKwargs(handler, a='a value')
+		self.assertEqual(gotParams, {"a": 'a value'})
+
+	def test_handlerTakesParamWithDefault_noKwargsGiven_handlerIsCalled(self):
+		""" Tests that when there are default values for the handler param, then it is truly optional.
+		The handler function takes a param with a default value set.
+		callWithSupportedKwargs is not given any arguments
+		Expectation: the handler is expected to be called.
+		"""
+		gotParams = {}
+		def handler(a='default a value'):
+			gotParams['a'] = a
+		extensionPoints.callWithSupportedKwargs(handler)
+		self.assertEqual(gotParams, {'a': 'default a value'})
+
+	def test_handlerTakesParamWithoutDefault_kwargsMatch_handlerIsCalled(self):
+		""" Tests that when there are not default values for the handler param, then matching keyword arguments are given.
+		The handler function takes a param with no default value set.
+		callWithSupportedKwargs is given a keyword arg that match the expected param name.
+		Expectation: the handler is expected to be called with the keyword argument value.
+		"""
+		gotParams = {}
+		def handler(a):
+			gotParams['a'] = a
+		extensionPoints.callWithSupportedKwargs(handler, a='a value')
+		self.assertEqual(gotParams, {'a': 'a value'})
+
+	def test_handlerTakesParamsWithoutDefaults_positionalArgsGiven_handlerReceivesArgs(self):
+		"""Test that positional arguments are passed untouched.
+		"""
+		gotParams = {}
+		def handler(a, b):
+			gotParams['a'] = a
+			gotParams['b'] = b
+		extensionPoints.callWithSupportedKwargs(handler, 'a value', 'b value')
+		self.assertEqual(gotParams, {'a': 'a value', 'b': 'b value'})
+
+	def test_handlerTakesParamWithoutDefault_kwargsDoNotMatch_exceptionRaised(self):
+		""" Tests that handlers that when a handler expects params which are not provided, then the function is not called.
+		The handler function takes a param with no default value set.
+		callWithSupportedKwargs is given keyword arguments that don't match the expected param names.
+		Expectation: an exception is raised.
+		"""
+		gotParams = {}
+		def handler(a):
+			gotParams['a'] = a
+		with self.assertRaises(TypeError):
+			extensionPoints.callWithSupportedKwargs(handler, b='b value')
+
+	def test_handlerTakesTwoParamsWithoutDefaults_NotEnoughPositionalsGiven_exceptionRaised(self):
+		""" Tests that handlers that when a handler expects params which are not provided, then the function is not called.
+		The handler function takes a param with no default value set.
+		callWithSupportedKwargs is given keyword arguments that don't match the expected param names.
+		Expectation: an exception is raised.
+		"""
+		gotParams = {}
+		def handler(a, b):
+			gotParams['a'] = a
+			gotParams['b'] = b
+		with self.assertRaises(TypeError):
+			extensionPoints.callWithSupportedKwargs(handler, "a value") # "b value" not provided
+
+	def test_handlerTakesOnlyKwargs_kwargsGiven_handlerReceivesKwargs(self):
+		gotParams = {}
+		def handler(**kwargs):
+			gotParams.update(kwargs)
+		extensionPoints.callWithSupportedKwargs(handler, a='a value')
+		self.assertEqual(gotParams, {'a': 'a value'})
+
+	def test_handlerTakesParamsWithoutDefaultsAndKwargs_positionalArgsAndKwargsGiven_handlerReceivesArgsAndKwargs(self):
+		"""Test that positional arguments are passed untouched when the function has **kwargs,
+		since **kwargs is a special case early return in the code.
+		"""
+		gotParams = {}
+		gotKwargs = {}
+		def handler(a, b, **kwargs):
+			gotParams['a'] = a
+			gotParams['b'] = b
+			gotKwargs.update(kwargs)
+		extensionPoints.callWithSupportedKwargs(handler, 'a value', b='b value', c='c value')
+		self.assertEqual(gotParams, {'a': 'a value', 'b': 'b value'})
+		self.assertEqual(gotKwargs, {'c': 'c value'})
+
+	def test_handlerTakesParamsWithDefaultAndKwargs_otherKwargsGiven_handlerGetsOtherKwargsAndDefaultValues(self):
+		"""Test that extra keyword args is still passed in when params aren't provided.
+		Handler has default values for params, and takes **kwargs.
+		callWithSupportedKwargs is called only with non-matching keyword arguments.
+		Expected: handler is called, non-matching keyword arguments are passed to handler
+		"""
+		gotParams = {}
+		gotKwargs = {}
+
+		def handler(a='a default', **kwargs):
+			gotParams['a'] = a
+			gotKwargs.update(kwargs)
+		extensionPoints.callWithSupportedKwargs(handler, c='c value')
+		self.assertEqual(gotParams, {'a': 'a default'})
+		self.assertEqual(gotKwargs, {'c': 'c value'})
+
+	def test_handlerParamsChangeOrder_KwargsGiven_correctArgValuesReceived(self):
+		""" Test that the order of params for handlers does not matter if keyword arguments are used with
+		`callWithSupportedKwargs`
+		Note: Positionals passed to `callWithSupportedKwargs` will be position dependent, thus handlers with differing order
+		may be called with incorrect argument order, it is recommended to use keyword arguments when calling
+		`callWithSupportedKwargs`
+		"""
+		calledKwargsAB = {}
+		def handlerAB(a, b):
+			calledKwargsAB.update({'a': a, 'b': b})
+
+		calledKwargsBA = {}
+		def handlerBA(b, a):
+			calledKwargsBA.update({'a': a, 'b': b})
+
+		extensionPoints.callWithSupportedKwargs(handlerAB, a='a-value', b='b-value')
+		extensionPoints.callWithSupportedKwargs(handlerBA, a='a-value', b='b-value')
+
+		expected = {'a': 'a-value', 'b': 'b-value'}
+		self.assertEqual(calledKwargsAB, expected)
+		self.assertEqual(calledKwargsBA, expected)
+
+class TestHandlerRegistrar(unittest.TestCase):
+
+	def setUp(self):
+		self.reg = extensionPoints.HandlerRegistrar()
+
+	def test_noHandlers(self):
+		actual = list(self.reg.handlers)
+		self.assertEqual(actual, [])
+
+	def test_registerFunc(self):
+		self.reg.register(exampleFunc)
+		actual = list(self.reg.handlers)
+		self.assertEqual(actual, [exampleFunc])
+
+	def test_registerInstanceMethod(self):
+		inst = ExampleClass()
+		self.reg.register(inst.method)
+		actual = list(self.reg.handlers)
+		self.assertEqual(actual, [inst.method])
+
+	def test_registerUnboundInstanceMethod_raisesException(self):
+		unboundInstMethod = ExampleClass.method
+		with self.assertRaises(TypeError):
+			self.reg.register(unboundInstMethod)
+
+	def test_unregisterFunc(self):
+		self.reg.register(exampleFunc)
+		self.reg.unregister(exampleFunc)
+		actual = list(self.reg.handlers)
+		self.assertEqual(actual, [])
+
+	def test_unregisterInstanceMethod(self):
+		inst = ExampleClass()
+		self.reg.register(inst.method)
+		self.reg.unregister(inst.method)
+		actual = list(self.reg.handlers)
+		self.assertEqual(actual, [])
+
+	def test_autoUnregisterFunc(self):
+		"""Test that a function gets automatically unregistered when the function dies.
+		"""
+		def tempFunc():
+			return 42
+		self.reg.register(tempFunc)
+		del tempFunc
+		actual = list(self.reg.handlers)
+		self.assertEqual(actual, [])
+
+	def test_autoUnregisterInstanceMethod(self):
+		"""Test that a method gets automatically unregistered when the instance dies.
+		"""
+		inst = ExampleClass()
+		self.reg.register(inst.method)
+		del inst
+		actual = list(self.reg.handlers)
+		self.assertEqual(actual, [])
+
+	def test_registerMultiple(self):
+		"""Test that registration of multiple handlers is ordered.
+		"""
+		inst3 = ExampleClass()
+		inst2 = ExampleClass()
+		inst1 = ExampleClass()
+		self.reg.register(inst1.method)
+		self.reg.register(inst2.method)
+		self.reg.register(inst3.method)
+		actual = list(self.reg.handlers)
+		self.assertEqual(actual, [inst1.method, inst2.method, inst3.method])
+
+	def test_unregisterMiddle(self):
+		"""Test behaviour when unregistering a handler registered between of other handlers.
+		"""
+		inst3 = ExampleClass()
+		inst2 = ExampleClass()
+		inst1 = ExampleClass()
+		self.reg.register(inst1.method)
+		self.reg.register(inst2.method)
+		self.reg.register(inst3.method)
+		self.reg.unregister(inst2.method)
+		actual = list(self.reg.handlers)
+		self.assertEqual(actual, [inst1.method, inst3.method])
+
+class TestAction(unittest.TestCase):
+
+	def setUp(self):
+		self.action = extensionPoints.Action()
+
+	def test_noHandlers(self):
+		# We can only test that this doesn't fail.
+		self.action.notify(a='a value')
+
+	def test_oneHandler(self):
+		called = []
+		def handler():
+			called.append(handler)
+		self.action.register(handler)
+		self.action.notify()
+		self.assertEqual(called, [handler])
+
+	def test_twoHandlers(self):
+		called = []
+		def handler1():
+			called.append(handler1)
+		def handler2():
+			called.append(handler2)
+		self.action.register(handler1)
+		self.action.register(handler2)
+		self.action.notify()
+		self.assertEqual(called, [handler1, handler2])
+
+	def test_instanceMethodHandler(self):
+		""" Test that a instance method function is called as expected
+		"""
+		calledKwargs = {}
+		class handlerClass():
+			def handlerMethod(self, **kwargs):
+				calledKwargs.update(kwargs)
+
+		h = handlerClass()
+		self.action.register(h.handlerMethod)
+		self.action.notify(a='a value', b='b value')
+		self.assertEqual(calledKwargs, {'a': 'a value', 'b': 'b value'})
+
+	def test_lambdaHandler(self):
+		""" Test that a lambda can be used as a handler.
+		Note: the lambda must be kept alive, since register uses a weak reference to it.
+		"""
+		calledKwargs = {}
+		l = lambda a: calledKwargs.update({'a': a})
+		self.action.register(l)
+		self.action.notify(a='a value')
+		self.assertEqual(calledKwargs, {'a': 'a value'})
+
+	def test_partialHandler(self):
+		""" Test that a L{functools.partial} can be used as a handler.
+		Note: the partial must be kept alive, since register uses a weak reference to it.
+		"""
+
+		calledKwargs = {}
+
+		def handler(a, b):
+			calledKwargs['a'] = a
+			calledKwargs['b'] = b
+
+		p = partial(handler, a=1)
+		self.action.register(p)
+		self.action.notify(b='a value')
+		self.assertEqual(calledKwargs, {'a': 1, 'b': 'a value'})
+
+	def test_handlerException(self):
+		"""Test that a handler which raises an exception doesn't affect later handlers.
+		"""
+		called = []
+		def handler1():
+			raise Exception("barf")
+		def handler2():
+			called.append(handler2)
+		self.action.register(handler1)
+		self.action.register(handler2)
+		self.action.notify()
+		self.assertEqual(called, [handler2])
+
+	def test_handlerAcceptsKwargs(self):
+		""" Test that a handler that accepts **kwargs receives all arguments
+		"""
+		calledKwargs = {}
+		def handler(**kwargs):
+			calledKwargs.update(kwargs)
+
+		self.action.register(handler)
+		self.action.notify(a=1)
+		self.assertEqual(calledKwargs, {"a": 1})
+
+	def test_handlerParamsWithoutDefault(self):
+		""" Test that a handler that accepts params without a default receives arguments
+		"""
+		calledKwargs = {}
+		def handler(a):
+			calledKwargs["a"] = a
+
+		self.action.register(handler)
+		self.action.notify(a=1)
+		self.assertEqual(calledKwargs, {"a": 1})
+
+	def test_handlerParamsWithDefault(self):
+		""" Test that a handler that accepts params with a default receives arguments
+		"""
+		calledKwargs = {}
+		def handler(a=0):
+			calledKwargs["a"] = a
+
+		self.action.register(handler)
+		self.action.notify(a=1)
+		self.assertEqual(calledKwargs, {"a": 1})
+
+	def test_handlerParamsWithRequiredKwarg(self):
+		""" Test that a handler that accepts required keyword arguments receives arguments
+		"""
+		calledKwargs = {}
+		def handler(*, a):
+			calledKwargs["a"] = a
+
+		self.action.register(handler)
+		self.action.notify(a=1)
+		self.assertEqual(calledKwargs, {"a": 1})
+
+class TestFilter(unittest.TestCase):
+
+	def setUp(self):
+		self.filter = extensionPoints.Filter()
+
+	def test_noHandlers(self):
+		# We can only test that this doesn't fail.
+		self.filter.apply('value', a='a value')
+
+	def test_oneHandler(self):
+		def handler(value):
+			return 1
+		self.filter.register(handler)
+		filtered = self.filter.apply(0)
+		self.assertEqual(filtered, 1)
+
+	def test_twoHandlers(self):
+		def handler1(value):
+			return 1
+		def handler2(value):
+			return 2
+		self.filter.register(handler1)
+		self.filter.register(handler2)
+		filtered = self.filter.apply(0)
+		self.assertEqual(filtered, 2)
+
+	def test_instanceMethodHandler(self):
+		""" Test that a instance method function is called as expected
+		"""
+		calledKwargs = {}
+		class handlerClass():
+			def handlerMethod(self, a):
+				calledKwargs['a'] = a
+				return 'instance method value'
+
+		h = handlerClass()
+		self.filter.register(h.handlerMethod)
+		self.filter.apply('a value')
+		self.assertEqual(calledKwargs, {'a': 'a value'})
+
+	def test_lambdaHandler(self):
+		""" Test that a lambda can be used as a handler.
+		Note: the lambda must be kept alive, since register uses a weak reference to it.
+		"""
+		calledKwargs = {}
+
+		def recordKwarg(a):
+			calledKwargs.update({'a': a})
+			return 'lambda value'
+
+		l = lambda a: recordKwarg(a)
+		self.filter.register(l)
+		self.filter.apply('a value')
+		self.assertEqual(calledKwargs, {'a': 'a value'})
+
+	def test_handlerException(self):
+		"""Test that a handler which raises an exception doesn't affect later handlers.
+		"""
+		def handler1(value):
+			raise Exception("barf")
+		def handler2(value):
+			return 2
+		self.filter.register(handler1)
+		self.filter.register(handler2)
+		filtered = self.filter.apply(0)
+		self.assertEqual(filtered, 2)
+
+	def test_handlerAcceptsKwargs(self):
+		""" Test that a handler that accepts **kwargs receives all arguments
+		"""
+		calledKwargs = {}
+
+		def handler(value, **kwargs):
+			calledKwargs['value'] = value
+			calledKwargs.update(kwargs)
+
+		self.filter.register(handler)
+		self.filter.apply("some value", a=1)
+		self.assertEqual(calledKwargs, {"value": "some value", "a": 1})
+
+	def test_handlerParamsWithoutDefault(self):
+		""" Test that a handler that accepts params without a default receives arguments
+		"""
+		calledKwargs = {}
+
+		def handler(value, a):
+			calledKwargs['value'] = value
+			calledKwargs["a"] = a
+
+		self.filter.register(handler)
+		self.filter.apply("some value", a=1)
+		self.assertEqual(calledKwargs, {"value": "some value", "a": 1})
+
+	def test_handlerParamsWithDefault(self):
+		""" Test that a handler that accepts params with a default receives arguments
+		"""
+		calledKwargs = {}
+
+		def handler(value, a=0):
+			calledKwargs['value'] = value
+			calledKwargs["a"] = a
+
+		self.filter.register(handler)
+		self.filter.apply("some value", a=1)
+		self.assertEqual(calledKwargs, {"value": "some value", "a": 1})
+
+	def test_handlerParamsWithRequiredKwarg(self):
+		""" Test that a handler that accepts required keyword arguments receives arguments
+		"""
+		calledKwargs = {}
+
+		def handler(value, *, a):
+			calledKwargs['value'] = value
+			calledKwargs["a"] = a
+
+		self.filter.register(handler)
+		self.filter.apply("some value", a=1)
+		self.assertEqual(calledKwargs, {"value": "some value", "a": 1})
+
+class TestDecider(unittest.TestCase):
+
+	def setUp(self):
+		self.decider = extensionPoints.Decider()
+
+	def test_noHandlers(self):
+		decision = self.decider.decide(a='a value')
+		self.assertEqual(decision, True)
+
+	def test_oneHandlerFalse(self):
+		def handler():
+			return False
+		self.decider.register(handler)
+		decision = self.decider.decide()
+		self.assertEqual(decision, False)
+
+	def test_oneHandlerTrue(self):
+		def handler():
+			return True
+		self.decider.register(handler)
+		decision = self.decider.decide()
+		self.assertEqual(decision, True)
+
+	def test_instanceMethodHandler(self):
+		""" Test that a instance method function is called as expected
+		"""
+		calledKwargs = {}
+		class handlerClass():
+			def handlerMethod(self, **kwargs):
+				calledKwargs.update(kwargs)
+
+		h = handlerClass()
+		self.decider.register(h.handlerMethod)
+		self.decider.decide(a='a value', b='b value')
+		self.assertEqual(calledKwargs, {'a': 'a value', 'b': 'b value'})
+
+	def test_lambdaHandler(self):
+		""" Test that a lambda can be used as a handler.
+		Note: the lambda must be kept alive, since register uses a weak reference to it.
+		"""
+		calledKwargs = {}
+		l = lambda a: calledKwargs.update({'a': a})
+		self.decider.register(l)
+		self.decider.decide(a='a value')
+		self.assertEqual(calledKwargs, {'a': 'a value'})
+
+	def test_twoHandlersFalseTrue(self):
+		def handler1():
+			return False
+		def handler2():
+			return True
+		self.decider.register(handler1)
+		self.decider.register(handler2)
+		decision = self.decider.decide()
+		self.assertEqual(decision, False)
+
+	def test_twoHandlersTrueFalse(self):
+		def handler1():
+			return True
+		def handler2():
+			return False
+		self.decider.register(handler1)
+		self.decider.register(handler2)
+		decision = self.decider.decide()
+		self.assertEqual(decision, False)
+
+	def test_handlerException(self):
+		"""Test that a handler which raises an exception doesn't affect later handlers.
+		"""
+		def handler1():
+			raise Exception("barf")
+		def handler2():
+			return False
+		self.decider.register(handler1)
+		self.decider.register(handler2)
+		decision = self.decider.decide()
+		self.assertEqual(decision, False)
+
+	def test_handlerAcceptsKwargs(self):
+		""" Test that a handler that accepts **kwargs receives all arguments
+		"""
+		calledKwargs = {}
+
+		def handler(**kwargs):
+			calledKwargs.update(kwargs)
+
+		self.decider.register(handler)
+		self.decider.decide(a=1)
+		self.assertEqual(calledKwargs, {"a": 1})
+
+	def test_handlerParamsWithoutDefault(self):
+		""" Test that a handler that accepts params without a default receives arguments
+		"""
+		calledKwargs = {}
+
+		def handler(a):
+			calledKwargs["a"] = a
+
+		self.decider.register(handler)
+		self.decider.decide(a=1)
+		self.assertEqual(calledKwargs, {"a": 1})
+
+	def test_handlerParamsWithDefault(self):
+		""" Test that a handler that accepts params with a default receives arguments
+		"""
+		calledKwargs = {}
+
+		def handler(a=0):
+			calledKwargs["a"] = a
+
+		self.decider.register(handler)
+		self.decider.decide(a=1)
+		self.assertEqual(calledKwargs, {"a": 1})
+
+	def test_handlerParamsWithRequiredKwarg(self):
+		""" Test that a handler that accepts required keyword arguments receives arguments
+		"""
+		calledKwargs = {}
+
+		def handler(*, a):
+			calledKwargs["a"] = a
+
+		self.decider.register(handler)
+		self.decider.decide(a=1)
+		self.assertEqual(calledKwargs, {"a": 1})