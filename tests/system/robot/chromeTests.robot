# A part of NonVisual Desktop Access (NVDA)
# Copyright (C) 2019 NV Access Limited
# This file may be used under the terms of the GNU General Public License, version 2 or later.
# For more details see: https://www.gnu.org/licenses/gpl-2.0.html
*** Settings ***
Documentation	HTML test cases in Chrome
Force Tags	NVDA	smoke test	browser	chrome

# for start & quit in Test Setup and Test Test Teardown
Library	NvdaLib.py
# for test cases
Library	chromeTests.py
Library	ScreenCapLibrary

Test Setup	start NVDA	standard-dontShowWelcomeDialog.ini
Test Teardown	default teardown

*** Keywords ***
default teardown
	${screenshotName}=	create_preserved_test_output_filename	failedTest.png
	Run Keyword If Test Failed	Take Screenshot	${screenShotName}
	quit NVDA

*** Test Cases ***

checkbox labelled by inner element
	[Documentation]	A checkbox labelled by an inner element should not read the label element twice.
	checkbox_labelled_by_inner_element
<<<<<<< HEAD
Announce list item when moving by word or character
	[Documentation]	Entering a list item when moving by word or character should be announced, but not by line.
	announce_list_item_when_moving_by_word_or_character

=======
i7562
	[Documentation]	List should not be announced on every line of a ul in a contenteditable
	test_i7562

>>>>>>> 1216502c
<|MERGE_RESOLUTION|>--- conflicted
+++ resolved
@@ -1,39 +1,34 @@
-# A part of NonVisual Desktop Access (NVDA)
-# Copyright (C) 2019 NV Access Limited
-# This file may be used under the terms of the GNU General Public License, version 2 or later.
-# For more details see: https://www.gnu.org/licenses/gpl-2.0.html
-*** Settings ***
-Documentation	HTML test cases in Chrome
-Force Tags	NVDA	smoke test	browser	chrome
-
-# for start & quit in Test Setup and Test Test Teardown
-Library	NvdaLib.py
-# for test cases
-Library	chromeTests.py
-Library	ScreenCapLibrary
-
-Test Setup	start NVDA	standard-dontShowWelcomeDialog.ini
-Test Teardown	default teardown
-
-*** Keywords ***
-default teardown
-	${screenshotName}=	create_preserved_test_output_filename	failedTest.png
-	Run Keyword If Test Failed	Take Screenshot	${screenShotName}
-	quit NVDA
-
-*** Test Cases ***
-
-checkbox labelled by inner element
-	[Documentation]	A checkbox labelled by an inner element should not read the label element twice.
-	checkbox_labelled_by_inner_element
-<<<<<<< HEAD
-Announce list item when moving by word or character
-	[Documentation]	Entering a list item when moving by word or character should be announced, but not by line.
-	announce_list_item_when_moving_by_word_or_character
-
-=======
-i7562
-	[Documentation]	List should not be announced on every line of a ul in a contenteditable
-	test_i7562
-
->>>>>>> 1216502c
+# A part of NonVisual Desktop Access (NVDA)
+# Copyright (C) 2019 NV Access Limited
+# This file may be used under the terms of the GNU General Public License, version 2 or later.
+# For more details see: https://www.gnu.org/licenses/gpl-2.0.html
+*** Settings ***
+Documentation	HTML test cases in Chrome
+Force Tags	NVDA	smoke test	browser	chrome
+
+# for start & quit in Test Setup and Test Test Teardown
+Library	NvdaLib.py
+# for test cases
+Library	chromeTests.py
+Library	ScreenCapLibrary
+
+Test Setup	start NVDA	standard-dontShowWelcomeDialog.ini
+Test Teardown	default teardown
+
+*** Keywords ***
+default teardown
+	${screenshotName}=	create_preserved_test_output_filename	failedTest.png
+	Run Keyword If Test Failed	Take Screenshot	${screenShotName}
+	quit NVDA
+
+*** Test Cases ***
+
+checkbox labelled by inner element
+	[Documentation]	A checkbox labelled by an inner element should not read the label element twice.
+	checkbox_labelled_by_inner_element
+Announce list item when moving by word or character
+	[Documentation]	Entering a list item when moving by word or character should be announced, but not by line.
+	announce_list_item_when_moving_by_word_or_character
+i7562
+	[Documentation]	List should not be announced on every line of a ul in a contenteditable
+	test_i7562