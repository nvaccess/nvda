--- conflicted
+++ resolved
@@ -1,342 +1,342 @@
-# A part of NonVisual Desktop Access (NVDA)
-# Copyright (C) 2020 NV Access Limited
-# This file may be used under the terms of the GNU General Public License, version 2 or later.
-# For more details see: https://www.gnu.org/licenses/gpl-2.0.html
-
-"""Logic for NVDA + Google Chrome tests
-"""
-
-import os
-from robot.libraries.BuiltIn import BuiltIn
-# imported methods start with underscore (_) so they don't get imported into robot files as keywords
-from SystemTestSpy import (
-	_getLib,
-)
-
-# Imported for type information
-from ChromeLib import ChromeLib as _ChromeLib
-from AssertsLib import AssertsLib as _AssertsLib
-import NvdaLib as _NvdaLib
-
-_builtIn: BuiltIn = BuiltIn()
-_chrome: _ChromeLib = _getLib("ChromeLib")
-_asserts: _AssertsLib = _getLib("AssertsLib")
-
-
-ARIAExamplesDir = os.path.join(
-	_NvdaLib._locations.repoRoot, "include", "w3c-aria-practices", "examples"
-)
-
-
-def checkbox_labelled_by_inner_element():
-	_chrome.prepareChrome(
-		r"""
-			<div tabindex="0" role="checkbox" aria-labelledby="inner-label">
-				<div style="display:inline" id="inner-label">
-					Simulate evil cat
-				</div>
-			</div>
-		"""
-	)
-	actualSpeech = _chrome.getSpeechAfterTab()
-	_asserts.strings_match(
-		actualSpeech,
-		# The name for the element is also in it's content, the name is spoken twice:
-		# "Simulate evil cat  Simulate evil cat  check box  not checked"
-		# Instead this should be spoken as:
-		"Simulate evil cat  check box  not checked"
-	)
-
-
-def announce_list_item_when_moving_by_word_or_character():
-	_chrome.prepareChrome(
-		r"""
-			<div contenteditable="true">
-				<p>Before list</p>
-				<ul style="list-style-type:none">
-					<li>small cat</li>
-					<li>big dog</li>
-				</ul>
-			</div>
-		"""
-	)
-	# Force focus mode
-	actualSpeech = _chrome.getSpeechAfterKey("NVDA+space")
-	_asserts.strings_match(
-		actualSpeech,
-		"Focus mode"
-	)
-	# Tab into the contenteditable
-	actualSpeech = _chrome.getSpeechAfterKey("tab")
-	_asserts.strings_match(
-		actualSpeech,
-		"section  multi line  editable  Before list"
-	)
-	# Ensure that moving into a list by line, "list item" is not reported.
-	actualSpeech = _chrome.getSpeechAfterKey("downArrow")
-	_asserts.strings_match(
-		actualSpeech,
-		"list  small cat"
-	)
-	# Ensure that when moving by word (control+rightArrow)
-	# within the list item, "list item" is not announced.
-	actualSpeech = _chrome.getSpeechAfterKey("control+rightArrow")
-	_asserts.strings_match(
-		actualSpeech,
-		"cat"
-	)
-	# Ensure that when moving by character (rightArrow)
-	# within the list item, "list item" is not announced.
-	actualSpeech = _chrome.getSpeechAfterKey("rightArrow")
-	_asserts.strings_match(
-		actualSpeech,
-		"a"
-	)
-	# move to the end of the line (and therefore the list item)
-	actualSpeech = _chrome.getSpeechAfterKey("end")
-	_asserts.strings_match(
-		actualSpeech,
-		"blank"
-	)
-	# Ensure that when moving by character (rightArrow)
-	# onto the next list item, "list item" is reported.
-	actualSpeech = _chrome.getSpeechAfterKey("rightArrow")
-	_asserts.strings_match(
-		actualSpeech,
-		"\n".join([
-			"list item  level 1",
-			"b"
-		])
-	)
-	# Ensure that when moving by character (leftArrow)
-	# onto the previous list item, "list item" is reported.
-	# Note this places us on the end-of-line insertion point of the previous list item.
-	actualSpeech = _chrome.getSpeechAfterKey("leftArrow")
-	_asserts.strings_match(
-		actualSpeech,
-		"list item  level 1"
-	)
-	# Ensure that when moving by word (control+rightArrow)
-	# onto the next list item, "list item" is reported.
-	actualSpeech = _chrome.getSpeechAfterKey("control+rightArrow")
-	_asserts.strings_match(
-		actualSpeech,
-		"list item  level 1  big"
-	)
-	# Ensure that when moving by word (control+leftArrow)
-	# onto the previous list item, "list item" is reported.
-	# Note this places us on the end-of-line insertion point of the previous list item.
-	actualSpeech = _chrome.getSpeechAfterKey("control+leftArrow")
-	_asserts.strings_match(
-		actualSpeech,
-		"list item  level 1"
-	)
-
-
-def test_i7562():
-	""" List should not be announced on every line of a ul in a contenteditable """
-	_chrome.prepareChrome(
-		r"""
-			<div contenteditable="true">
-				<p>before</p>
-				<ul>
-					<li>frogs</li>
-					<li>birds</li>
-				</ul>
-				<p>after</p>
-			</div>
-		"""
-	)
-	# Force focus mode
-	actualSpeech = _chrome.getSpeechAfterKey("NVDA+space")
-	_asserts.strings_match(
-		actualSpeech,
-		"Focus mode"
-	)
-	# Tab into the contenteditable
-	actualSpeech = _chrome.getSpeechAfterKey("tab")
-	_asserts.strings_match(
-		actualSpeech,
-		"section  multi line  editable  before"
-	)
-	# DownArow into the list. 'list' should be announced when entering.
-	actualSpeech = _chrome.getSpeechAfterKey("downArrow")
-	_asserts.strings_match(
-		actualSpeech,
-		"list  bullet  frogs"
-	)
-	# DownArrow to the second list item. 'list' should not be announced.
-	actualSpeech = _chrome.getSpeechAfterKey("downArrow")
-	_asserts.strings_match(
-		actualSpeech,
-		"bullet  birds"
-	)
-	# DownArrow out of the list. 'out of list' should be announced.
-	actualSpeech = _chrome.getSpeechAfterKey("downArrow")
-	_asserts.strings_match(
-		actualSpeech,
-		"out of list  after",
-	)
-
-
-def test_pr11606():
-	"""
-	Announce the correct line when placed at the end of a link at the end of a list item in a contenteditable
-	"""
-	_chrome.prepareChrome(
-		r"""
-			<div contenteditable="true">
-				<ul>
-					<li><a href="#">A</a> <a href="#">B</a></li>
-					<li>C D</li>
-				</ul>
-			</div>
-		"""
-	)
-	# Force focus mode
-	actualSpeech = _chrome.getSpeechAfterKey("NVDA+space")
-	_asserts.strings_match(
-		actualSpeech,
-		"Focus mode"
-	)
-	# Tab into the contenteditable
-	actualSpeech = _chrome.getSpeechAfterKey("tab")
-	_asserts.strings_match(
-		actualSpeech,
-		"section  multi line  editable  list  bullet  link  A    link  B"
-	)
-	# move past the end of the first link.
-	# This should not be affected due to pr #11606.
-	actualSpeech = _chrome.getSpeechAfterKey("rightArrow")
-	_asserts.strings_match(
-		actualSpeech,
-		"\n".join([
-			"out of link",
-			"space"
-		])
-	)
-	# Move to the end of the line (which is also the end of the second link)
-	# Before pr #11606 this would have announced the bullet on the next line.
-	actualSpeech = _chrome.getSpeechAfterKey("end")
-	_asserts.strings_match(
-		actualSpeech,
-		"link"
-	)
-	# Read the current line.
-	# Before pr #11606 the next line ("C D")  would have been read.
-	actualSpeech = _chrome.getSpeechAfterKey("NVDA+upArrow")
-	_asserts.strings_match(
-		actualSpeech,
-		"bullet  link  A    link  B"
-	)
-
-
-def test_ariaTreeGrid_browseMode():
-	"""
-	Ensure that ARIA treegrids are accessible as a standard table in browse mode.
-	"""
-	testFile = os.path.join(ARIAExamplesDir, "treegrid", "treegrid-1.html")
-	_chrome.prepareChrome(
-		f"""
-			<iframe src="{testFile}"></iframe>
-		"""
-	)
-	# Jump to the first heading in the iframe.
-	actualSpeech = _chrome.getSpeechAfterKey("h")
-	_asserts.strings_match(
-		actualSpeech,
-		"frame  main landmark  Treegrid Email Inbox Example  heading  level 1"
-	)
-	# Tab to the first link.
-	# This ensures that focus is totally within the iframe
-	# so as to not cause focus to hit the iframe's document
-	# when entering focus mode on the treegrid later.
-	actualSpeech = _chrome.getSpeechAfterKey("tab")
-	_asserts.strings_match(
-		actualSpeech,
-		"issue 790.  link"
-	)
-	# Jump to the ARIA treegrid with the next table quicknav command.
-	# The browse mode caret will be inside the table on the caption before the first row.
-	actualSpeech = _chrome.getSpeechAfterKey("t")
-	_asserts.strings_match(
-		actualSpeech,
-		"Inbox  table  clickable  with 5 rows and 3 columns  Inbox"
-	)
-	# Move past the caption onto row 1 with downArrow
-	actualSpeech = _chrome.getSpeechAfterKey("downArrow")
-	_asserts.strings_match(
-		actualSpeech,
-		"row 1  Subject  column 1  Subject"
-	)
-	# Navigate to row 2 column 1 with NVDA table navigation command
-	actualSpeech = _chrome.getSpeechAfterKey("control+alt+downArrow")
-	_asserts.strings_match(
-		actualSpeech,
-		"expanded  level 1  row 2  Treegrids are awesome"
-	)
-	# Press enter to activate NVDA focus mode and focus the current row
-	actualSpeech = _chrome.getSpeechAfterKey("enter")
-	_asserts.strings_match(
-		actualSpeech,
-		"\n".join([
-			# focus mode turns on
-			"Focus mode",
-			# Focus enters the ARIA treegrid (table)
-			"Inbox  table",
-			# Focus lands on row 2
-			"level 1  Treegrids are awesome Want to learn how to use them? aaron at thegoogle dot rocks  expanded",
-		])
-	)
-
-
-<<<<<<< HEAD
-def ARIAInvalid_spellingAndGrammar():
-	"""
-	Tests ARIA invalid values of "spelling", "grammar" and "spelling, grammar".
-	"""
-	_chrome.prepareChrome(
-		r"""
-			<p>Big <span aria-invalid="spelling">caat</span> meos</p>
-			<p>Small <span aria-invalid="grammar">a dog</span> woofs</p>
-			<p>Fat <span aria-invalid="grammar, spelling">a ffrog</span> crokes</p>
-		"""
-	)
-	actualSpeech = _chrome.getSpeechAfterKey("downArrow")
-	_asserts.strings_match(
-		actualSpeech,
-		"Big  spelling error  caat  meos"
-	)
-	actualSpeech = _chrome.getSpeechAfterKey("downArrow")
-	_asserts.strings_match(
-		actualSpeech,
-		"Small  grammar error  a dog  woofs"
-	)
-	actualSpeech = _chrome.getSpeechAfterKey("downArrow")
-	_asserts.strings_match(
-		actualSpeech,
-		"Fat  spelling error  grammar error  a ffrog  crokes"
-=======
-def test_ariaCheckbox_browseMode():
-	"""
-	Navigate to an unchecked checkbox in reading mode.
-	"""
-	testFile = os.path.join(ARIAExamplesDir, "checkbox", "checkbox-1", "checkbox-1.html")
-	_chrome.prepareChrome(
-		f"""
-			<iframe src="{testFile}"></iframe>
-		"""
-	)
-	# Jump to the first heading in the iframe.
-	actualSpeech = _chrome.getSpeechAfterKey("h")
-	_asserts.strings_match(
-		actualSpeech,
-		"frame  main landmark  Checkbox Example (Two State)  heading  level 1"
-	)
-	# Navigate to the checkbox.
-	actualSpeech = _chrome.getSpeechAfterKey("x")
-	_asserts.strings_match(
-		actualSpeech,
-		"Sandwich Condiments  grouping  list  with 4 items  Lettuce  check box  not checked"
->>>>>>> 001c99bb
-	)
+# A part of NonVisual Desktop Access (NVDA)
+# Copyright (C) 2020 NV Access Limited
+# This file may be used under the terms of the GNU General Public License, version 2 or later.
+# For more details see: https://www.gnu.org/licenses/gpl-2.0.html
+
+"""Logic for NVDA + Google Chrome tests
+"""
+
+import os
+from robot.libraries.BuiltIn import BuiltIn
+# imported methods start with underscore (_) so they don't get imported into robot files as keywords
+from SystemTestSpy import (
+	_getLib,
+)
+
+# Imported for type information
+from ChromeLib import ChromeLib as _ChromeLib
+from AssertsLib import AssertsLib as _AssertsLib
+import NvdaLib as _NvdaLib
+
+_builtIn: BuiltIn = BuiltIn()
+_chrome: _ChromeLib = _getLib("ChromeLib")
+_asserts: _AssertsLib = _getLib("AssertsLib")
+
+
+ARIAExamplesDir = os.path.join(
+	_NvdaLib._locations.repoRoot, "include", "w3c-aria-practices", "examples"
+)
+
+
+def checkbox_labelled_by_inner_element():
+	_chrome.prepareChrome(
+		r"""
+			<div tabindex="0" role="checkbox" aria-labelledby="inner-label">
+				<div style="display:inline" id="inner-label">
+					Simulate evil cat
+				</div>
+			</div>
+		"""
+	)
+	actualSpeech = _chrome.getSpeechAfterTab()
+	_asserts.strings_match(
+		actualSpeech,
+		# The name for the element is also in it's content, the name is spoken twice:
+		# "Simulate evil cat  Simulate evil cat  check box  not checked"
+		# Instead this should be spoken as:
+		"Simulate evil cat  check box  not checked"
+	)
+
+
+def announce_list_item_when_moving_by_word_or_character():
+	_chrome.prepareChrome(
+		r"""
+			<div contenteditable="true">
+				<p>Before list</p>
+				<ul style="list-style-type:none">
+					<li>small cat</li>
+					<li>big dog</li>
+				</ul>
+			</div>
+		"""
+	)
+	# Force focus mode
+	actualSpeech = _chrome.getSpeechAfterKey("NVDA+space")
+	_asserts.strings_match(
+		actualSpeech,
+		"Focus mode"
+	)
+	# Tab into the contenteditable
+	actualSpeech = _chrome.getSpeechAfterKey("tab")
+	_asserts.strings_match(
+		actualSpeech,
+		"section  multi line  editable  Before list"
+	)
+	# Ensure that moving into a list by line, "list item" is not reported.
+	actualSpeech = _chrome.getSpeechAfterKey("downArrow")
+	_asserts.strings_match(
+		actualSpeech,
+		"list  small cat"
+	)
+	# Ensure that when moving by word (control+rightArrow)
+	# within the list item, "list item" is not announced.
+	actualSpeech = _chrome.getSpeechAfterKey("control+rightArrow")
+	_asserts.strings_match(
+		actualSpeech,
+		"cat"
+	)
+	# Ensure that when moving by character (rightArrow)
+	# within the list item, "list item" is not announced.
+	actualSpeech = _chrome.getSpeechAfterKey("rightArrow")
+	_asserts.strings_match(
+		actualSpeech,
+		"a"
+	)
+	# move to the end of the line (and therefore the list item)
+	actualSpeech = _chrome.getSpeechAfterKey("end")
+	_asserts.strings_match(
+		actualSpeech,
+		"blank"
+	)
+	# Ensure that when moving by character (rightArrow)
+	# onto the next list item, "list item" is reported.
+	actualSpeech = _chrome.getSpeechAfterKey("rightArrow")
+	_asserts.strings_match(
+		actualSpeech,
+		"\n".join([
+			"list item  level 1",
+			"b"
+		])
+	)
+	# Ensure that when moving by character (leftArrow)
+	# onto the previous list item, "list item" is reported.
+	# Note this places us on the end-of-line insertion point of the previous list item.
+	actualSpeech = _chrome.getSpeechAfterKey("leftArrow")
+	_asserts.strings_match(
+		actualSpeech,
+		"list item  level 1"
+	)
+	# Ensure that when moving by word (control+rightArrow)
+	# onto the next list item, "list item" is reported.
+	actualSpeech = _chrome.getSpeechAfterKey("control+rightArrow")
+	_asserts.strings_match(
+		actualSpeech,
+		"list item  level 1  big"
+	)
+	# Ensure that when moving by word (control+leftArrow)
+	# onto the previous list item, "list item" is reported.
+	# Note this places us on the end-of-line insertion point of the previous list item.
+	actualSpeech = _chrome.getSpeechAfterKey("control+leftArrow")
+	_asserts.strings_match(
+		actualSpeech,
+		"list item  level 1"
+	)
+
+
+def test_i7562():
+	""" List should not be announced on every line of a ul in a contenteditable """
+	_chrome.prepareChrome(
+		r"""
+			<div contenteditable="true">
+				<p>before</p>
+				<ul>
+					<li>frogs</li>
+					<li>birds</li>
+				</ul>
+				<p>after</p>
+			</div>
+		"""
+	)
+	# Force focus mode
+	actualSpeech = _chrome.getSpeechAfterKey("NVDA+space")
+	_asserts.strings_match(
+		actualSpeech,
+		"Focus mode"
+	)
+	# Tab into the contenteditable
+	actualSpeech = _chrome.getSpeechAfterKey("tab")
+	_asserts.strings_match(
+		actualSpeech,
+		"section  multi line  editable  before"
+	)
+	# DownArow into the list. 'list' should be announced when entering.
+	actualSpeech = _chrome.getSpeechAfterKey("downArrow")
+	_asserts.strings_match(
+		actualSpeech,
+		"list  bullet  frogs"
+	)
+	# DownArrow to the second list item. 'list' should not be announced.
+	actualSpeech = _chrome.getSpeechAfterKey("downArrow")
+	_asserts.strings_match(
+		actualSpeech,
+		"bullet  birds"
+	)
+	# DownArrow out of the list. 'out of list' should be announced.
+	actualSpeech = _chrome.getSpeechAfterKey("downArrow")
+	_asserts.strings_match(
+		actualSpeech,
+		"out of list  after",
+	)
+
+
+def test_pr11606():
+	"""
+	Announce the correct line when placed at the end of a link at the end of a list item in a contenteditable
+	"""
+	_chrome.prepareChrome(
+		r"""
+			<div contenteditable="true">
+				<ul>
+					<li><a href="#">A</a> <a href="#">B</a></li>
+					<li>C D</li>
+				</ul>
+			</div>
+		"""
+	)
+	# Force focus mode
+	actualSpeech = _chrome.getSpeechAfterKey("NVDA+space")
+	_asserts.strings_match(
+		actualSpeech,
+		"Focus mode"
+	)
+	# Tab into the contenteditable
+	actualSpeech = _chrome.getSpeechAfterKey("tab")
+	_asserts.strings_match(
+		actualSpeech,
+		"section  multi line  editable  list  bullet  link  A    link  B"
+	)
+	# move past the end of the first link.
+	# This should not be affected due to pr #11606.
+	actualSpeech = _chrome.getSpeechAfterKey("rightArrow")
+	_asserts.strings_match(
+		actualSpeech,
+		"\n".join([
+			"out of link",
+			"space"
+		])
+	)
+	# Move to the end of the line (which is also the end of the second link)
+	# Before pr #11606 this would have announced the bullet on the next line.
+	actualSpeech = _chrome.getSpeechAfterKey("end")
+	_asserts.strings_match(
+		actualSpeech,
+		"link"
+	)
+	# Read the current line.
+	# Before pr #11606 the next line ("C D")  would have been read.
+	actualSpeech = _chrome.getSpeechAfterKey("NVDA+upArrow")
+	_asserts.strings_match(
+		actualSpeech,
+		"bullet  link  A    link  B"
+	)
+
+
+def test_ariaTreeGrid_browseMode():
+	"""
+	Ensure that ARIA treegrids are accessible as a standard table in browse mode.
+	"""
+	testFile = os.path.join(ARIAExamplesDir, "treegrid", "treegrid-1.html")
+	_chrome.prepareChrome(
+		f"""
+			<iframe src="{testFile}"></iframe>
+		"""
+	)
+	# Jump to the first heading in the iframe.
+	actualSpeech = _chrome.getSpeechAfterKey("h")
+	_asserts.strings_match(
+		actualSpeech,
+		"frame  main landmark  Treegrid Email Inbox Example  heading  level 1"
+	)
+	# Tab to the first link.
+	# This ensures that focus is totally within the iframe
+	# so as to not cause focus to hit the iframe's document
+	# when entering focus mode on the treegrid later.
+	actualSpeech = _chrome.getSpeechAfterKey("tab")
+	_asserts.strings_match(
+		actualSpeech,
+		"issue 790.  link"
+	)
+	# Jump to the ARIA treegrid with the next table quicknav command.
+	# The browse mode caret will be inside the table on the caption before the first row.
+	actualSpeech = _chrome.getSpeechAfterKey("t")
+	_asserts.strings_match(
+		actualSpeech,
+		"Inbox  table  clickable  with 5 rows and 3 columns  Inbox"
+	)
+	# Move past the caption onto row 1 with downArrow
+	actualSpeech = _chrome.getSpeechAfterKey("downArrow")
+	_asserts.strings_match(
+		actualSpeech,
+		"row 1  Subject  column 1  Subject"
+	)
+	# Navigate to row 2 column 1 with NVDA table navigation command
+	actualSpeech = _chrome.getSpeechAfterKey("control+alt+downArrow")
+	_asserts.strings_match(
+		actualSpeech,
+		"expanded  level 1  row 2  Treegrids are awesome"
+	)
+	# Press enter to activate NVDA focus mode and focus the current row
+	actualSpeech = _chrome.getSpeechAfterKey("enter")
+	_asserts.strings_match(
+		actualSpeech,
+		"\n".join([
+			# focus mode turns on
+			"Focus mode",
+			# Focus enters the ARIA treegrid (table)
+			"Inbox  table",
+			# Focus lands on row 2
+			"level 1  Treegrids are awesome Want to learn how to use them? aaron at thegoogle dot rocks  expanded",
+		])
+	)
+
+
+def ARIAInvalid_spellingAndGrammar():
+	"""
+	Tests ARIA invalid values of "spelling", "grammar" and "spelling, grammar".
+	"""
+	_chrome.prepareChrome(
+		r"""
+			<p>Big <span aria-invalid="spelling">caat</span> meos</p>
+			<p>Small <span aria-invalid="grammar">a dog</span> woofs</p>
+			<p>Fat <span aria-invalid="grammar, spelling">a ffrog</span> crokes</p>
+		"""
+	)
+	actualSpeech = _chrome.getSpeechAfterKey("downArrow")
+	_asserts.strings_match(
+		actualSpeech,
+		"Big  spelling error  caat  meos"
+	)
+	actualSpeech = _chrome.getSpeechAfterKey("downArrow")
+	_asserts.strings_match(
+		actualSpeech,
+		"Small  grammar error  a dog  woofs"
+	)
+	actualSpeech = _chrome.getSpeechAfterKey("downArrow")
+	_asserts.strings_match(
+		actualSpeech,
+		"Fat  spelling error  grammar error  a ffrog  crokes"
+	)
+
+
+def test_ariaCheckbox_browseMode():
+	"""
+	Navigate to an unchecked checkbox in reading mode.
+	"""
+	testFile = os.path.join(ARIAExamplesDir, "checkbox", "checkbox-1", "checkbox-1.html")
+	_chrome.prepareChrome(
+		f"""
+			<iframe src="{testFile}"></iframe>
+		"""
+	)
+	# Jump to the first heading in the iframe.
+	actualSpeech = _chrome.getSpeechAfterKey("h")
+	_asserts.strings_match(
+		actualSpeech,
+		"frame  main landmark  Checkbox Example (Two State)  heading  level 1"
+	)
+	# Navigate to the checkbox.
+	actualSpeech = _chrome.getSpeechAfterKey("x")
+	_asserts.strings_match(
+		actualSpeech,
+		"Sandwich Condiments  grouping  list  with 4 items  Lettuce  check box  not checked"
+	)