# A part of NonVisual Desktop Access (NVDA)
# Copyright (C) 2020-2022 NV Access Limited, Leonard de Ruijter, Cyrille Bougot
# This file may be used under the terms of the GNU General Public License, version 2 or later.
# For more details see: https://www.gnu.org/licenses/gpl-2.0.html

"""Logic for NVDA + Google Chrome tests
"""

import typing
import os
from robot.libraries.BuiltIn import BuiltIn
# imported methods start with underscore (_) so they don't get imported into robot files as keywords
from SystemTestSpy import (
	_getLib,
)

# Imported for type information
from ChromeLib import ChromeLib as _ChromeLib
from AssertsLib import AssertsLib as _AssertsLib
import NvdaLib as _NvdaLib

_builtIn: BuiltIn = BuiltIn()
_chrome: _ChromeLib = _getLib("ChromeLib")
_asserts: _AssertsLib = _getLib("AssertsLib")

if typing.TYPE_CHECKING:
	from ..libraries.SystemTestSpy.speechSpyGlobalPlugin import NVDASpyLib


#: Double space is used to separate semantics in speech output this typically
# adds a slight pause to the synthesizer.
SPEECH_SEP = "  "
SPEECH_CALL_SEP = '\n'
#: single space is used to separate semantics in braille output.
BRAILLE_SEP = " "

ARIAExamplesDir = os.path.join(
	_NvdaLib._locations.repoRoot, "include", "w3c-aria-practices", "examples"
)


def checkbox_labelled_by_inner_element():
	_chrome.prepareChrome(
		r"""
			<div tabindex="0" role="checkbox" aria-labelledby="inner-label">
				<div style="display:inline" id="inner-label">
					Simulate evil cat
				</div>
			</div>
		"""
	)
	actualSpeech = _chrome.getSpeechAfterTab()
	_asserts.strings_match(
		actualSpeech,
		# The name for the element is also in it's content, the name is spoken twice:
		# "Simulate evil cat  Simulate evil cat  check box  not checked"
		# Instead this should be spoken as:
		"Simulate evil cat  check box  not checked"
	)


REVIEW_CURSOR_FOLLOW_CARET_KEY = ["reviewCursor", "followCaret"]
REVIEW_CURSOR_FOLLOW_FOCUS_KEY = ["reviewCursor", "followFocus"]
READ_DETAILS_GESTURE = "NVDA+d"


def _getNoVBuf_AriaDetails_sample() -> str:
	return """
		<div role="application">
			<button>focus in app</button>
			<p>this is an application, it contains a button with details</p>
			<button aria-details="button-details">push me</button>
		</div>
		<div id="button-details" role="note">
			<p>Press to self-destruct</p>
		</div>
		"""


def _doTestAriaDetails_NoVBufNoTextInterface(nvdaConfValues: "NVDASpyLib.NVDAConfMods"):
	_chrome.prepareChrome(_getNoVBuf_AriaDetails_sample())
	spy: "NVDASpyLib" = _NvdaLib.getSpyLib()
	spy.modifyNVDAConfig(nvdaConfValues)

	actualSpeech = _NvdaLib.getSpeechAfterKey("tab")
	_builtIn.should_contain(actualSpeech, "focus in app")

	actualSpeech, actualBraille = _NvdaLib.getSpeechAndBrailleAfterKey("tab")
	_asserts.speech_matches(
		actualSpeech,
		SPEECH_SEP.join([
			"push me",
			"button",
			"has details",
		]),
		message="Tab to button"
	)
	_asserts.braille_matches(
		actualBraille,
		"push me btn details",
		message="Tab to button",
	)
	actualSpeech, actualBraille = _NvdaLib.getSpeechAndBrailleAfterKey(READ_DETAILS_GESTURE)
	_asserts.speech_matches(
		actualSpeech,
		"Press to self destruct",
		message="Report details"
	)
	_asserts.braille_matches(
		actualBraille,
		"Press to self-destruct",
		message="Report details",
	)


def test_aria_details_noVBufNoTextInterface():
	"""The uncommon case, but for completeness, a role=application containing an element that does not have a text
	interface.
	"""
	_doTestAriaDetails_NoVBufNoTextInterface(
		nvdaConfValues=[
			(REVIEW_CURSOR_FOLLOW_CARET_KEY, True),
			(REVIEW_CURSOR_FOLLOW_FOCUS_KEY, True),
	])


def test_aria_details_noVBufNoTextInterface_freeReview():
	"""The uncommon case, but for completeness, a role=application containing an element without a text
	interface. Test with the review cursor configured not to follow focus or caret.
	"""
	_doTestAriaDetails_NoVBufNoTextInterface(
		nvdaConfValues=[
			(REVIEW_CURSOR_FOLLOW_CARET_KEY, False),
			(REVIEW_CURSOR_FOLLOW_FOCUS_KEY, False),
	])


def test_mark_aria_details():
	exercise_mark_aria_details(
		nvdaConfValues=[
			(REVIEW_CURSOR_FOLLOW_CARET_KEY, True),
			(REVIEW_CURSOR_FOLLOW_FOCUS_KEY, True),
	])


def test_mark_aria_details_FreeReviewCursor():
	exercise_mark_aria_details(
		nvdaConfValues=[
			(REVIEW_CURSOR_FOLLOW_CARET_KEY, False),
			(REVIEW_CURSOR_FOLLOW_FOCUS_KEY, False),
	])


def test_mark_aria_details_role():
	_chrome.prepareChrome(
		"""
		<div class="editor" contenteditable spellcheck="false" role="textbox" aria-multiline="true">
			<p>
				<span aria-details="endnote-details">doc-endnote,</span>
				<span aria-details="footnote-details">doc-footnote,</span>
				<span aria-details="comment-details">comment,</span>
				<span aria-details="definition-details-as-tag" role="term">definition,</span>
				<span aria-details="definition-details-as-role" role="term">definition,</span>
				<span aria-details="unknown-details">form</span>
			</p>
		</div>
		<div>
			<p>
				<!-- Supported by Chrome attribute details-roles -->
				<div id="endnote-details" role="doc-endnote">details with role doc-endnote</div>
				<div id="footnote-details" role="doc-footnote">details with role doc-footnote</div>
				<div id="comment-details" role="comment">details with role comment</div>
				<!--
					When using the following syntax, the dfn tag holds the role "term",
					and the accompanying text becomes the "definition".
					Authors may expected the aria-details to target the definition.
					It is uncertain as to which element aria-details
					should point towards, but we assume the dfn tag in this case,
					as the accompanying definition text is not specifically captured by an HTML element.
				-->
				<p>
					<dfn id="definition-details-as-tag">definition</dfn>:
					details with tag definition
				</p>
				<!--
					Authors may expected the aria-details to target the definition.
					As the definition text is specifically captured by an HTML element with role "definition",
					we map to that element.
					This is inconsistent with previous example, using the dfn tag.
				-->
				<p>
					<span role="term">definition</span>:
					<span id="definition-details-as-role" role="definition">details with role definition</span>
				</p>
				<!-- Included as "form" is not supported by Chrome attribute details-roles -->
				<div id="unknown-details" role="form">details with role form</div>
			</p>
		</div>
		"""
	)
	expectedSpeech = SPEECH_SEP.join([
		"edit",
		"multi line",
		# the role doc-endnote is unsupported as an IA2 role
		# The role "ROLE_LIST_ITEM" is used instead
		"has details",
		"doc endnote,",
		"",  # space between spans
		"has foot note",
		"doc footnote,",
		"",  # space between spans
		"has comment",
		"comment,",
		"",  # space between spans
		# the role definition is unsupported as an IA2 role
		# The role "ROLE_PARAGRAPH" is used instead
		"has details",
		"definition,",
		"",  # space between spans
		"has details",
		"definition,",
		"",  # space between spans
		# The role "form" is deliberately unsupported
		"has details",
		"form",
	])

	# TODO: fix known bug with braille not announcing details #13815
	expectedBraille = " ".join([  # noqa: F841
		"mln",
		"edit",
		# the role doc-endnote is unsupported as an IA2 role
		# The role "ROLE_LIST_ITEM" is used instead
		"details",
		"doc endnote,",
		"has fnote",
		"doc footnote,",
		"has cmnt",
		"comment,",
		# the role definition is unsupported as an IA2 role
		# The role "ROLE_PARAGRAPH" is used instead
		"details",
		"definition,",
		"details",
		"definition,",
		# The role "form" is deliberately unsupported
		"details",
		"form",
		"edt end",
	])

	actualSpeech, actualBraille = _NvdaLib.getSpeechAndBrailleAfterKey('downArrow')

	_asserts.speech_matches(
		actualSpeech,
		expectedSpeech,
		message="Browse mode speech: Read line with different aria details roles."
	)
	_asserts.braille_matches(
		actualBraille,
		# TODO: fix known bug with braille not announcing details #13815
		# expectedBraille,
		"mln edt doc-endnote, doc-footnote, comment, definition, definition, form edt end",
		message="Browse mode braille: Read line with different aria details roles.",
	)
	
	# Reset caret
	actualSpeech = _NvdaLib.getSpeechAfterKey("upArrow")
	_asserts.speech_matches(
		actualSpeech,
		SPEECH_SEP.join([
			"out of edit",
			"Test page load complete",
		]),
		message="reset caret",
	)

	# Force focus mode
	actualSpeech = _NvdaLib.getSpeechAfterKey("NVDA+space")
	_asserts.speech_matches(
		actualSpeech,
		"Focus mode",
		message="force focus mode",
	)

	# Tab into the contenteditable
	actualSpeech, actualBraille = _NvdaLib.getSpeechAndBrailleAfterKey("tab")
	_asserts.speech_matches(
		actualSpeech,
		expectedSpeech,
		message="Focus mode speech: Read line with different aria details roles"
	)
	_asserts.braille_matches(
		actualBraille,
		# TODO: fix known bug with braille not announcing details #13815
		# expectedBraille,
		"doc-endnote, doc-footnote, comment, definition, definition, form",
		message="Focus mode braille: Read line with different aria details roles",
	)


def exercise_mark_aria_details(nvdaConfValues: "NVDASpyLib.NVDAConfMods"):
	_chrome.prepareChrome(
		"""
		<div class="editor" contenteditable spellcheck="false" role="textbox" aria-multiline="true">
			<p>The word <mark aria-details="cat-details">cat</mark> has a comment tied to it.</p>
		</div>
		<p>Hello <span
			aria-details="link-details"
			role="mark">this is a <a href="https://www.google.com/">test</a></span></p>
		<div>
			<div id="cat-details" role="comment">Cats go woof BTW<br>&mdash;Jonathon Commentor
				<div role="comment">No they don't<br>&mdash;Zara</div>
			</div>
			<div role="form">
				<textarea cols="80" placeholder="Add reply..."></textarea>
				<input type="submit">
			</div>
		</div>
		<div id="link-details" role="note">
			<p>Nested in a container</p>
		</div>
		"""
	)
	spy: "NVDASpyLib" = _NvdaLib.getSpyLib()
	spy.modifyNVDAConfig(nvdaConfValues)

	actualSpeech, actualBraille = _NvdaLib.getSpeechAndBrailleAfterKey('downArrow')
	_asserts.speech_matches(
		actualSpeech,
		SPEECH_SEP.join([
			"edit",
			"multi line",
			"The word",  # content
			"highlighted",
			"has comment",
			"cat",  # highlighted content
			"out of highlighted",
			"has a comment tied to it.",  # content
		]),
		message="Browse mode: Read line with details."
	)
	_asserts.braille_matches(
		actualBraille,
		"mln edt The word  hlght has cmnt cat hlght end  has a comment tied to it. edt end",
		message="Browse mode: Read line with details.",
	)
	# this word has no details attached
	actualSpeech, actualBraille = _NvdaLib.getSpeechAndBrailleAfterKey("control+rightArrow")
	_asserts.speech_matches(
		actualSpeech,
		"word",
		message="Browse mode: Move by word to word without details"
	)
	_asserts.braille_matches(
		actualBraille,
		"mln edt The word  hlght has cmnt cat hlght end  has a comment tied to it. edt end",
		message="Browse mode: Move by word to word without details",
	)

	# check that there is no summary reported
	actualSpeech, actualBraille = _NvdaLib.getSpeechAndBrailleAfterKey(READ_DETAILS_GESTURE)
	_asserts.speech_matches(
		actualSpeech,
		"No additional details",
		message="Browse mode: Report details on word without details"
	)
	_asserts.braille_matches(
		actualBraille,
		"No additional details",
		message="Browse mode: Report details on word without details",
	)
	# this word has a comment attached to it
	actualSpeech, actualBraille = _NvdaLib.getSpeechAndBrailleAfterKey("control+rightArrow")
	_asserts.speech_matches(
		actualSpeech,
		"highlighted  has comment  cat  out of highlighted",
		message="Browse mode: Move by word to word with details",
	)
	_asserts.braille_matches(
		actualBraille,
		"mln edt The word  hlght has cmnt cat hlght end  has a comment tied to it. edt end",
		message="Browse mode: Move by word to word with details",
	)
	# read the details summary
	actualSpeech, actualBraille = _NvdaLib.getSpeechAndBrailleAfterKey(READ_DETAILS_GESTURE)
	_asserts.speech_matches(
		actualSpeech,
		"Cats go woof BTW  Jonathon Commentor No they don't  Zara",
		message="Browse mode: Report details on word with details"
	)
	_asserts.braille_matches(
		actualBraille,
		"Cats go woof BTW\n—Jonathon CommentorNo they don't\n—Zara",
		message="Browse mode: Report details on word with details",
	)

	# move down to the link nested in a container with details
	actualSpeech, actualBraille = _NvdaLib.getSpeechAndBrailleAfterKey("downArrow")
	_asserts.speech_matches(
		actualSpeech,
		"out of edit  Hello  highlighted  has details  this is a  link  test",
		message="Browse mode: Move by line to paragraph with link nested in a container with details",
	)
	_asserts.braille_matches(
		actualBraille,
		"Hello  hlght details this is a  lnk test hlght end",
		message="Browse mode: Move by line to paragraph with link nested in a container with details",
	)
	# Jump to the link from same line
	actualSpeech, actualBraille = _NvdaLib.getSpeechAndBrailleAfterKey("k")
	_asserts.speech_matches(
		actualSpeech,
		"test  link",
		message="Browse mode: From same line jump to link nested in a container with details",
	)
	_asserts.braille_matches(
		actualBraille,
		"Hello  hlght details this is a  lnk test hlght end",
		message="Browse mode: From same line jump to link nested in a container with details",
	)

	# reset to prior line before jump to the link from different line
	actualSpeech = _NvdaLib.getSpeechAfterKey('upArrow')
	_asserts.speech_matches(
		actualSpeech,
		SPEECH_SEP.join([
			"out of highlighted",  # Leaving the highlighted link
			"edit",
			"multi line",
			"The word",  # content
			"highlighted",
			"has comment",
			"cat",  # highlighted content
			"out of highlighted",
			"has a comment tied to it.",  # content
		]),
		message="Browse mode: Reset to prior line before jump to the link."
	)
	actualSpeech, actualBraille = _NvdaLib.getSpeechAndBrailleAfterKey("k")
	_asserts.speech_matches(
		actualSpeech,
		"highlighted  has details  test  link",
		message="Browse mode: From prior line jump to link nested in a container with details",
	)
	_asserts.braille_matches(
		actualBraille,
		"Hello  hlght details this is a  lnk test hlght end",
		message="Browse mode: From prior line jump to link nested in a container with details",
	)
	# read the details summary
	actualSpeech, actualBraille = _NvdaLib.getSpeechAndBrailleAfterKey(READ_DETAILS_GESTURE)
	_asserts.speech_matches(
		actualSpeech,
		"No additional details",
		message="Browse mode: Report details on nested link with details"
	)
	_asserts.braille_matches(
		actualBraille,
		"No additional details",
		message="Browse mode: Report details on nested link with details"
	)

	# Reset caret
	actualSpeech = _NvdaLib.getSpeechAfterKey("upArrow")
	actualSpeech = _NvdaLib.getSpeechAfterKey("upArrow")
	_asserts.speech_matches(
		actualSpeech,
		SPEECH_SEP.join([
			"out of edit",
			"Test page load complete",
		]),
		message="reset caret",
	)

	# Force focus mode
	actualSpeech = _NvdaLib.getSpeechAfterKey("NVDA+space")
	_asserts.speech_matches(
		actualSpeech,
		"Focus mode",
		message="force focus mode",
	)

	# Tab into the contenteditable
	actualSpeech, actualBraille = _NvdaLib.getSpeechAndBrailleAfterKey("tab")
	_asserts.speech_matches(
		actualSpeech,
		SPEECH_SEP.join([
			"edit",
			"multi line",
			"The word",  # content
			"highlighted",
			"has comment",
			"cat",  # highlighted content
			"out of highlighted",
			"has a comment tied to it.",  # content
		]),
		message="Focus mode: report content editable with details"
	)
	_asserts.braille_matches(
		actualBraille,
		"The word  hlght has cmnt cat hlght end  has a comment tied to it.",
		message="Focus mode: report content editable with details",
	)

	# Try to read the details
	actualSpeech, actualBraille = _NvdaLib.getSpeechAndBrailleAfterKey(READ_DETAILS_GESTURE)
	_asserts.speech_matches(
		actualSpeech,
		SPEECH_SEP.join([
			"No additional details",
		]),
		message="Focus mode: Try to read details, caret not on details word.",
	)
	_asserts.braille_matches(
		actualBraille,
		"No additional details",
		message="Focus mode: Try to read details, caret not on details word.",
	)

	# move to the word with details: "cat"
	_NvdaLib.getSpeechAfterKey("control+rightArrow")
	actualSpeech, actualBraille = _NvdaLib.getSpeechAndBrailleAfterKey("control+rightArrow")
	_asserts.speech_matches(
		actualSpeech,
		SPEECH_SEP.join([
			"highlighted",
			"has comment",
			"cat",  # highlighted content
			"out of highlighted",
		]),
		message="Focus mode: Move by word to word with details"
	)
	_asserts.braille_matches(
		actualBraille,
		expected="The word  hlght has cmnt cat hlght end  has a comment tied to it.",
		message="Focus mode: Move by word to word with details",
	)

	# Try to read the details
	actualSpeech, actualBraille = _NvdaLib.getSpeechAndBrailleAfterKey(READ_DETAILS_GESTURE)
	_asserts.speech_matches(
		actualSpeech,
		"Cats go woof BTW  Jonathon Commentor No they don't  Zara",
		message="Focus mode:  Report details on word with details.",
	)
	_asserts.braille_matches(
		actualBraille,
		expected="Cats go woof BTW\n—Jonathon CommentorNo they don't\n—Zara",
		message="Focus mode:  Report details on word with details.",
	)

	# Tab to the link
	actualSpeech, actualBraille = _NvdaLib.getSpeechAndBrailleAfterKey("tab")
	_asserts.speech_matches(
		actualSpeech,
		SPEECH_CALL_SEP.join([
			SPEECH_SEP.join([
				"highlighted",
				"has details",
			]),
			SPEECH_SEP.join([
				"test",
				"link",
			])
		]),
		message="Focus mode: tab to link nested in container with details",
	)
	_asserts.braille_matches(
		actualBraille,
		"hlght details test lnk",
		message="Focus mode: tab to link nested in container with details"
	)

	# Try to read the details
	actualSpeech, actualBraille = _NvdaLib.getSpeechAndBrailleAfterKey(READ_DETAILS_GESTURE)
	_asserts.speech_matches(
		actualSpeech,
		SPEECH_SEP.join([
			"No additional details",
		]),
		message="Focus mode: Try to read details, link nested in container with details.",
	)
	_asserts.braille_matches(
		actualBraille,
		"No additional details",
		message="Focus mode: Try to read details, link nested in container with details.",
	)


def announce_list_item_when_moving_by_word_or_character():
	_chrome.prepareChrome(
		r"""
			<div contenteditable="true">
				<p>Before list</p>
				<ul style="list-style-type:none">
					<li>small cat</li>
					<li>big dog</li>
				</ul>
			</div>
		"""
	)
	# Force focus mode
	actualSpeech = _chrome.getSpeechAfterKey("NVDA+space")
	_asserts.strings_match(
		actualSpeech,
		"Focus mode"
	)
	# Tab into the contenteditable
	actualSpeech = _chrome.getSpeechAfterKey("tab")
	_asserts.strings_match(
		actualSpeech,
		"section  multi line  editable  Before list"
	)
	# Ensure that moving into a list by line, "list item" is not reported.
	actualSpeech = _chrome.getSpeechAfterKey("downArrow")
	_asserts.strings_match(
		actualSpeech,
		"list  small cat"
	)
	# Ensure that when moving by word (control+rightArrow)
	# within the list item, "list item" is not announced.
	actualSpeech = _chrome.getSpeechAfterKey("control+rightArrow")
	_asserts.strings_match(
		actualSpeech,
		"cat"
	)
	# Ensure that when moving by character (rightArrow)
	# within the list item, "list item" is not announced.
	actualSpeech = _chrome.getSpeechAfterKey("rightArrow")
	_asserts.strings_match(
		actualSpeech,
		"a"
	)
	# move to the end of the line (and therefore the list item)
	actualSpeech = _chrome.getSpeechAfterKey("end")
	_asserts.strings_match(
		actualSpeech,
		"blank"
	)
	# Ensure that when moving by character (rightArrow)
	# onto the next list item, "list item" is reported.
	actualSpeech = _chrome.getSpeechAfterKey("rightArrow")
	_asserts.strings_match(
		actualSpeech,
		SPEECH_CALL_SEP.join([
			"list item  level 1",
			"b"
		])
	)
	# Ensure that when moving by character (leftArrow)
	# onto the previous list item, "list item" is reported.
	# Note this places us on the end-of-line insertion point of the previous list item.
	actualSpeech = _chrome.getSpeechAfterKey("leftArrow")
	_asserts.strings_match(
		actualSpeech,
		"list item  level 1"
	)
	# Ensure that when moving by word (control+rightArrow)
	# onto the next list item, "list item" is reported.
	actualSpeech = _chrome.getSpeechAfterKey("control+rightArrow")
	_asserts.strings_match(
		actualSpeech,
		"list item  level 1  big"
	)
	# Ensure that when moving by word (control+leftArrow)
	# onto the previous list item, "list item" is reported.
	# Note this places us on the end-of-line insertion point of the previous list item.
	actualSpeech = _chrome.getSpeechAfterKey("control+leftArrow")
	_asserts.strings_match(
		actualSpeech,
		"list item  level 1"
	)


def test_i7562():
	""" List should not be announced on every line of a ul in a contenteditable """
	_chrome.prepareChrome(
		r"""
			<div contenteditable="true">
				<p>before</p>
				<ul>
					<li>frogs</li>
					<li>birds</li>
				</ul>
				<p>after</p>
			</div>
		"""
	)
	# Force focus mode
	actualSpeech = _chrome.getSpeechAfterKey("NVDA+space")
	_asserts.strings_match(
		actualSpeech,
		"Focus mode"
	)
	# Tab into the contenteditable
	actualSpeech = _chrome.getSpeechAfterKey("tab")
	_asserts.strings_match(
		actualSpeech,
		"section  multi line  editable  before"
	)
	# DownArow into the list. 'list' should be announced when entering.
	actualSpeech = _chrome.getSpeechAfterKey("downArrow")
	_asserts.strings_match(
		actualSpeech,
		"list  bullet  frogs"
	)
	# DownArrow to the second list item. 'list' should not be announced.
	actualSpeech = _chrome.getSpeechAfterKey("downArrow")
	_asserts.strings_match(
		actualSpeech,
		"bullet  birds"
	)
	# DownArrow out of the list. 'out of list' should be announced.
	actualSpeech = _chrome.getSpeechAfterKey("downArrow")
	_asserts.strings_match(
		actualSpeech,
		"out of list  after",
	)


def test_pr11606():
	"""
	Announce the correct line when placed at the end of a link at the end of a list item in a contenteditable
	"""
	_chrome.prepareChrome(
		r"""
			<div contenteditable="true">
				<ul>
					<li><a href="#">A</a> <a href="#">B</a></li>
					<li>C D</li>
				</ul>
			</div>
		"""
	)
	# Force focus mode
	actualSpeech = _chrome.getSpeechAfterKey("NVDA+space")
	_asserts.strings_match(
		actualSpeech,
		"Focus mode"
	)
	# Tab into the contenteditable
	actualSpeech = _chrome.getSpeechAfterKey("tab")
	_asserts.strings_match(
		actualSpeech,
		"section  multi line  editable  list  bullet  link  A    link  B"
	)
	# move past the end of the first link.
	# This should not be affected due to pr #11606.
	actualSpeech = _chrome.getSpeechAfterKey("rightArrow")
	_asserts.strings_match(
		actualSpeech,
		SPEECH_CALL_SEP.join([
			"out of link",
			"space"
		])
	)
	# Move to the end of the line (which is also the end of the second link)
	# Before pr #11606 this would have announced the bullet on the next line.
	actualSpeech = _chrome.getSpeechAfterKey("end")
	_asserts.strings_match(
		actualSpeech,
		"link"
	)
	# Read the current line.
	# Before pr #11606 the next line ("C D")  would have been read.
	actualSpeech = _chrome.getSpeechAfterKey("NVDA+upArrow")
	_asserts.strings_match(
		actualSpeech,
		"bullet  link  A    link  B"
	)


def test_ariaTreeGrid_browseMode():
	"""
	Ensure that ARIA treegrids are accessible as a standard table in browse mode.
	"""
	testFile = os.path.join(ARIAExamplesDir, "treegrid", "treegrid-1.html")
	_chrome.prepareChrome(
		f"""
			<iframe src="{testFile}"></iframe>
		"""
	)
	# Jump to the first heading in the iframe.
	actualSpeech = _chrome.getSpeechAfterKey("h")
	_asserts.strings_match(
		actualSpeech,
		"frame  main landmark  Treegrid Email Inbox Example  heading  level 1"
	)
	# Tab to the first link.
	# This ensures that focus is totally within the iframe
	# so as to not cause focus to hit the iframe's document
	# when entering focus mode on the treegrid later.
	actualSpeech = _chrome.getSpeechAfterKey("tab")
	_asserts.strings_match(
		actualSpeech,
		"issue 790.  link"
	)
	# Jump to the ARIA treegrid with the next table quicknav command.
	# The browse mode caret will be inside the table on the caption before the first row.
	actualSpeech = _chrome.getSpeechAfterKey("t")
	_asserts.strings_match(
		actualSpeech,
		"Inbox  table  clickable  with 5 rows and 3 columns  Inbox"
	)
	# Move past the caption onto row 1 with downArrow
	actualSpeech = _chrome.getSpeechAfterKey("downArrow")
	_asserts.strings_match(
		actualSpeech,
		"row 1  column 1  Subject"
	)
	# Navigate to row 2 column 1 with NVDA table navigation command
	actualSpeech = _chrome.getSpeechAfterKey("control+alt+downArrow")
	_asserts.strings_match(
		actualSpeech,
		"expanded  level 1  row 2  Treegrids are awesome"
	)
	# Press enter to activate NVDA focus mode and focus the current row
	actualSpeech = _chrome.getSpeechAfterKey("enter")
	_asserts.strings_match(
		actualSpeech,
		SPEECH_CALL_SEP.join([
			# focus mode turns on
			"Focus mode",
			# Focus enters the ARIA treegrid (table)
			"Inbox  table",
			# Focus lands on row 2
			SPEECH_SEP.join([
				"level 1",
				"Treegrids are awesome Want to learn how to use them? aaron at thegoogle dot rocks",
				"expanded",
				"1 of 1"
			]),
		])
	)


def ARIAInvalid_spellingAndGrammar():
	"""
	Tests ARIA invalid values of "spelling", "grammar" and "spelling, grammar".
	Please note that although IAccessible2 allows multiple values for invalid,
	multiple values to aria-invalid is not yet standard.
	And even if it were, they would be separated by space, not comma
thus the html for this test would need to change,
	but the expected output shouldn't need to.
	"""
	_chrome.prepareChrome(
		r"""
			<p>Big <span aria-invalid="spelling">caat</span> meos</p>
			<p>Small <span aria-invalid="grammar">a dog</span> woofs</p>
			<p>Fat <span aria-invalid="grammar, spelling">a ffrog</span> crokes</p>
		"""
	)
	actualSpeech = _chrome.getSpeechAfterKey("downArrow")
	_asserts.strings_match(
		actualSpeech,
		"Big  spelling error  caat  meos"
	)
	actualSpeech = _chrome.getSpeechAfterKey("downArrow")
	_asserts.strings_match(
		actualSpeech,
		"Small  grammar error  a dog  woofs"
	)
	actualSpeech = _chrome.getSpeechAfterKey("downArrow")
	_asserts.strings_match(
		actualSpeech,
		"Fat  spelling error  grammar error  a ffrog  crokes"
	)


def test_ariaCheckbox_browseMode():
	"""
	Navigate to an unchecked checkbox in reading mode.
	"""
	testFile = os.path.join(ARIAExamplesDir, "checkbox", "checkbox.html")
	_chrome.prepareChrome(
		f"""
			<iframe src="{testFile}"></iframe>
		"""
	)
	# Jump to the first heading in the iframe.
	actualSpeech = _chrome.getSpeechAfterKey("h")
	_asserts.strings_match(
		actualSpeech,
		"frame  main landmark  Checkbox Example (Two State)  heading  level 1"
	)
	# Navigate to the checkbox.
	actualSpeech = _chrome.getSpeechAfterKey("x")
	_asserts.strings_match(
		actualSpeech,
		"Sandwich Condiments  grouping  list  with 4 items  Lettuce  check box  not checked"
	)


def test_i12147():
	"""
	New focus target should be announced if the triggering element is removed when activated.
	"""
	_chrome.prepareChrome(
		f"""
			<div>
			  <button id='trigger0'>trigger 0</button>
			  <h4 id='target0' tabindex='-1'>target 0</h4>
			</div>
			<script>
				let trigger0 = document.querySelector('#trigger0');
				trigger0.addEventListener('click', e => {{
				  let focusTarget = document.querySelector('#target0');
				  trigger0.remove();
				  focusTarget.focus();
				}})
			</script>
		"""
	)
	# Jump to the first button (the trigger)
	actualSpeech = _chrome.getSpeechAfterKey("tab")
	_asserts.strings_match(
		actualSpeech,
		"trigger 0  button"
	)
	# Activate the button, we should hear the new focus target.
	actualSpeech = _chrome.getSpeechAfterKey("enter")
	_asserts.strings_match(
		actualSpeech,
		"target 0  heading  level 4"
	)


def test_tableInStyleDisplayTable():
	"""
	Chrome treats nodes with `style="display: table"` as tables.
	When a HTML style table is positioned in such a node, NVDA was previously unable to announce
	table row and column count as well as provide table navigation for the inner table.
	"""
	_chrome.prepareChrome(
		"""
			<p>Paragraph</p>
			<div style="display:table">
				<table>
					<thead>
						<tr>
							<th>First heading</th>
							<th>Second heading</th>
						</tr>
					</thead>
					<tbody>
						<tr>
							<td>First content cell</td>
							<td>Second content cell</td>
						</tr>
					</tbody>
				</table>
			</div>
		"""
	)
	# Jump to the table
	actualSpeech = _chrome.getSpeechAfterKey("t")
	_asserts.strings_match(
		actualSpeech,
		"table  with 2 rows and 2 columns  row 1  column 1  First heading"
	)
	nextActualSpeech = _chrome.getSpeechAfterKey("control+alt+downArrow")
	_asserts.strings_match(
		nextActualSpeech,
		"row 2  First content cell"
	)


def test_ariaRoleDescription_focus():
	"""
	NVDA should report the custom role of an object on focus.
	"""
	_chrome.prepareChrome(
		"""
		<button aria-roledescription="pizza">Cheese</button><br />
		<button aria-roledescription="pizza">Meat</button>
		"""
	)
	actualSpeech = _chrome.getSpeechAfterKey("tab")
	_asserts.strings_match(
		actualSpeech,
		"Cheese  pizza"
	)
	# Force focus mode
	actualSpeech = _chrome.getSpeechAfterKey("NVDA+space")
	_asserts.strings_match(
		actualSpeech,
		"Focus mode"
	)
	actualSpeech = _chrome.getSpeechAfterKey("tab")
	_asserts.strings_match(
		actualSpeech,
		"Meat  pizza"
	)


def test_ariaRoleDescription_inline_browseMode():
	"""
	NVDA should report the custom role for inline elements in browse mode.
	"""
	_chrome.prepareChrome(
		"""
		<p>Start
		<img aria-roledescription="drawing" alt="Our logo" src="https://www.nvaccess.org/images/logo.png" />
		End</p>
		"""
	)
	# When reading the entire line,
	# entering the custom role should be reported,
	# but not exiting
	actualSpeech = _chrome.getSpeechAfterKey("downArrow")
	_asserts.strings_match(
		actualSpeech,
		"Start  drawing  Our logo  End"
	)
	# When reading the line by word,
	# Both entering and exiting the custom role should be reported.
	actualSpeech = _chrome.getSpeechAfterKey("control+rightArrow")
	_asserts.strings_match(
		actualSpeech,
		"drawing  Our"
	)
	actualSpeech = _chrome.getSpeechAfterKey("control+rightArrow")
	_asserts.strings_match(
		actualSpeech,
		"logo  out of drawing"
	)
	actualSpeech = _chrome.getSpeechAfterKey("control+rightArrow")
	_asserts.strings_match(
		actualSpeech,
		"End"
	)


def test_ariaRoleDescription_block_browseMode():
	"""
	NVDA should report the custom role at start and end for block elements in browse mode.
	"""
	_chrome.prepareChrome(
		"""
		<aside aria-roledescription="warning">
		<p>Wet paint!</p>
		<p>Please be careful.</p>
		</aside>
		<p>End</p>
		"""
	)
	# when reading the page by line,
	# both entering and exiting the custom role should be reported.
	actualSpeech = _chrome.getSpeechAfterKey("downArrow")
	_asserts.strings_match(
		actualSpeech,
		"warning  Wet paint!"
	)
	actualSpeech = _chrome.getSpeechAfterKey("downArrow")
	_asserts.strings_match(
		actualSpeech,
		"Please be careful."
	)
	actualSpeech = _chrome.getSpeechAfterKey("downArrow")
	_asserts.strings_match(
		actualSpeech,
		"out of warning  End"
	)


def test_ariaRoleDescription_inline_contentEditable():
	"""
	NVDA should report the custom role for inline elements in content editables.
	"""
	_chrome.prepareChrome(
		"""
		<div contenteditable="true">
		<p>Top line</p>
		<p>Start
		<img aria-roledescription="drawing" alt="Our logo" src="https://www.nvaccess.org/images/logo.png" />
		End</p>
		</div>
		"""
	)
	# Force focus mode
	actualSpeech = _chrome.getSpeechAfterKey("NVDA+space")
	_asserts.strings_match(
		actualSpeech,
		"Focus mode"
	)
	actualSpeech = _chrome.getSpeechAfterKey("tab")
	_asserts.strings_match(
		actualSpeech,
		"section  multi line  editable  Top line"
	)
	# When reading the entire line,
	# entering the custom role should be reported,
	# but not exiting
	actualSpeech = _chrome.getSpeechAfterKey("downArrow")
	_asserts.strings_match(
		actualSpeech,
		"Start  drawing  Our logo    End"
	)
	# When reading the line by word,
	# Both entering and exiting the custom role should be reported.
	actualSpeech = _chrome.getSpeechAfterKey("control+rightArrow")
	_asserts.strings_match(
		actualSpeech,
		"drawing  Our logo    out of drawing"
	)
	actualSpeech = _chrome.getSpeechAfterKey("control+rightArrow")
	_asserts.strings_match(
		actualSpeech,
		"End"
	)


def test_ariaRoleDescription_block_contentEditable():
	"""
	NVDA should report the custom role at start and end for block elements in content editables.
	"""
	_chrome.prepareChrome(
		"""
		<div contenteditable="true">
		<p>Top line</p>
		<aside aria-roledescription="warning">
		<p>Wet paint!</p>
		<p>Please be careful.</p>
		</aside>
		<p>End</p>
		</div>
		"""
	)
	# Force focus mode
	actualSpeech = _chrome.getSpeechAfterKey("NVDA+space")
	_asserts.strings_match(
		actualSpeech,
		"Focus mode"
	)
	actualSpeech = _chrome.getSpeechAfterKey("tab")
	_asserts.strings_match(
		actualSpeech,
		"section  multi line  editable  Top line"
	)
	# when reading the page by line,
	# both entering and exiting the custom role should be reported.
	actualSpeech = _chrome.getSpeechAfterKey("downArrow")
	_asserts.strings_match(
		actualSpeech,
		"warning  Wet paint!"
	)
	actualSpeech = _chrome.getSpeechAfterKey("downArrow")
	_asserts.strings_match(
		actualSpeech,
		"Please be careful."
	)
	actualSpeech = _chrome.getSpeechAfterKey("downArrow")
	_asserts.strings_match(
		actualSpeech,
		"out of warning  End"
	)


def _getAriaDescriptionSample() -> str:
	annotation = "User nearby, Aaron"
	linkDescription = "opens in a new tab"
	# link title should be read in focus
	linkTitle = "conduct a search"
	linkContents = "to google's"
	return f"""
			<div>
				<div
					contenteditable=""
					spellcheck="false"
					role="textbox"
					aria-multiline="true"
				><p>This is a line with no annotation</p>
				<p><span
						aria-description="{annotation}"
					>Here is a sentence that is being edited by someone else.</span>
					<b>Multiple can edit this.</b></p>
				<p>An element with a role, follow <a
					href="www.google.com"
					aria-description="{linkDescription}"
					>{linkContents}</a
				> website</p>
				<p>Testing the title attribute, <a
					href="www.google.com"
					title="{linkTitle}"
					>{linkContents}</a
				> website</p>
				</div>
			</div>
		"""


def test_ariaDescription_focusMode():
	""" Ensure aria description is read in focus mode.
	Settings which may affect this:
	- speech.reportObjectDescriptions default:True
	- annotations.reportAriaDescription default:True
	"""
	_chrome.prepareChrome(_getAriaDescriptionSample())
	# Focus the contenteditable and automatically switch to focus mode (due to contenteditable)
	actualSpeech = _chrome.getSpeechAfterKey("tab")
	_asserts.strings_match(
		actualSpeech,
		"edit  multi line  This is a line with no annotation\nFocus mode"
	)

	actualSpeech = _chrome.getSpeechAfterKey('downArrow')
	# description-from hasn't reached Chrome stable yet.
	# reporting aria-description only supported in Chrome canary 92.0.4479.0+
	_asserts.strings_match(
		actualSpeech,
		SPEECH_SEP.join([
			"User nearby, Aaron",  # annotation
			"Here is a sentence that is being edited by someone else.",  # span text
			"Multiple can edit this.",  # bold paragraph text
		])
	)

	actualSpeech = _chrome.getSpeechAfterKey('downArrow')
	# description-from hasn't reached Chrome stable yet.
	# reporting aria-description only supported in Chrome canary 92.0.4479.0+
	_asserts.strings_match(
		actualSpeech,
		SPEECH_SEP.join([  # two space separator
			"An element with a role, follow",  # paragraph text
			"link",  # link role
			"opens in a new tab",  # link description
			"to google's",  # link contents (name)
			"website"  # paragraph text
		])
	)

	# 'title' attribute for link ("conduct a search") should not be announced.
	# too often title is used without screen reader users in mind, and is overly verbose.
	actualSpeech = _chrome.getSpeechAfterKey('downArrow')
	_asserts.strings_match(
		actualSpeech,
		SPEECH_SEP.join([
			"Testing the title attribute,",  # paragraph text
			"link",  # link role
			"to google's",  # link contents (name)
			"website"  # paragraph text
		])
	)


def test_ariaDescription_browseMode():
	""" Ensure aria description is read in browse mode.
	Settings which may affect this:
	- speech.reportObjectDescriptions default:True
	- annotations.reportAriaDescription default:True
	"""
	_chrome.prepareChrome(_getAriaDescriptionSample())
	actualSpeech = _chrome.getSpeechAfterKey("downArrow")
	_asserts.strings_match(
		actualSpeech,
		"edit  multi line  This is a line with no annotation"
	)

	actualSpeech = _chrome.getSpeechAfterKey('downArrow')
	# description-from hasn't reached Chrome stable yet.
	# reporting aria-description only supported in Chrome canary 92.0.4479.0+
	_asserts.strings_match(
		actualSpeech,
		SPEECH_SEP.join([
			"User nearby, Aaron",  # annotation
			"Here is a sentence that is being edited by someone else.",  # span text
			"Multiple can edit this.",  # bold paragraph text
		])
	)

	actualSpeech = _chrome.getSpeechAfterKey('downArrow')
	# description-from hasn't reached Chrome stable yet.
	# reporting aria-description only supported in Chrome canary 92.0.4479.0+
	_asserts.strings_match(
		actualSpeech,
		SPEECH_SEP.join([  # two space separator
			"An element with a role, follow",  # paragraph text
			"link",  # link role
			"opens in a new tab",  # link description
			"to google's",  # link contents (name)
			"website"  # paragraph text
		])
	)

	# 'title' attribute for link ("conduct a search") should not be announced.
	# too often title is used without screen reader users in mind, and is overly verbose.
	actualSpeech = _chrome.getSpeechAfterKey('downArrow')
	_asserts.strings_match(
		actualSpeech,
		SPEECH_SEP.join([
			"Testing the title attribute,",  # paragraph text
			"link",  # link role
			"to google's",  # link contents (name)
			"website"  # paragraph text
		])
	)


def test_ariaDescription_sayAll():
	""" Ensure aria description is read by say all.
	# Historically, description was not announced at all in browse mode with arrow navigation,
	# annotations are now a special case.

	Settings which may affect this:
	- speech.reportObjectDescriptions default:True
	- annotations.reportAriaDescription default:True
	"""
	_chrome.prepareChrome(_getAriaDescriptionSample())
	actualSpeech = _chrome.getSpeechAfterKey("NVDA+downArrow")

	# Reporting aria-description only supported in:
	# - Chrome 92.0.4479.0+
	_asserts.strings_match(
		actualSpeech,
		SPEECH_CALL_SEP.join([
			"Test page load complete",
			"edit  multi line  This is a line with no annotation",
			SPEECH_SEP.join([
				"User nearby, Aaron",  # annotation
				"Here is a sentence that is being edited by someone else.",  # span text
				"Multiple can edit this.",  # bold paragraph text
			]),
			SPEECH_SEP.join([  # two space separator
				"An element with a role, follow",  # paragraph text
				"link",  # link role
				"opens in a new tab",  # link description
				"to google's",  # link contents (name)
				"website",  # paragraph text
			]),
			# 'title' attribute for link ("conduct a search") should not be announced.
			# too often title is used without screen reader users in mind, and is overly verbose.
			SPEECH_SEP.join([
				"Testing the title attribute,",  # paragraph text
				"link",  # link role
				# note description missing when sourced from title attribute
				"to google's",  # link contents (name)
				"website",  # paragraph text
				"out of edit"
			]),
			"After Test Case Marker"
		])
	)


def test_i10840():
	"""
	The name of table header cells should only be conveyed once when navigating directly to them in browse mode
	Chrome self-references a header cell as its own header, which used to cause the name to be announced twice
	"""
	_chrome.prepareChrome(
		f"""
			<table>
				<thead>
					<tr>
						<th>Month</th>
						<th>items</th>
					</tr>
				</thead>
				<tbody>
					<tr>
						<td>January</td>
						<td>100</td>
					</tr>
					<tr>
						<td>February</td>
						<td>80</td>
					</tr>
				</tbody>
				<tfoot>
					<tr>
						<td>Sum</td>
						<td>180</td>
					</tr>
				</tfoot>
				</table>
		"""
	)
	# Jump to the table
	actualSpeech = _chrome.getSpeechAfterKey("t")
	_asserts.strings_match(
		actualSpeech,
		"table  with 4 rows and 2 columns  row 1  column 1  Month"
	)
	nextActualSpeech = _chrome.getSpeechAfterKey("control+alt+rightArrow")
	_asserts.strings_match(
		nextActualSpeech,
		"column 2  items"
	)


def test_mark_browse():
	_chrome.prepareChrome(
		"""
		<div>
			<p>The word <mark>Kangaroo</mark> is important.</p>
		</div>
		"""
	)
	actualSpeech = _chrome.getSpeechAfterKey('downArrow')
	_asserts.strings_match(
		actualSpeech,
		"The word  highlighted  Kangaroo  out of highlighted  is important."
	)
	# Test moving by word
	actualSpeech = _chrome.getSpeechAfterKey("numpad6")
	_asserts.strings_match(
		actualSpeech,
		"word"
	)
	actualSpeech = _chrome.getSpeechAfterKey("numpad6")
	_asserts.strings_match(
		actualSpeech,
		"highlighted  Kangaroo  out of highlighted"
	)


def test_mark_focus():
	_chrome.prepareChrome(
		"""
		<div>
			<p>The word <mark><a href="#">Kangaroo</a></mark> is important.</p>
		</div>
		"""
	)

	# Force focus mode
	actualSpeech = _chrome.getSpeechAfterKey("NVDA+space")
	_asserts.strings_match(
		actualSpeech,
		"Focus mode"
	)

	actualSpeech = _chrome.getSpeechAfterKey('tab')
	_asserts.strings_match(
		actualSpeech,
		"highlighted\nKangaroo  link"
	)


def test_preventDuplicateSpeechFromDescription_browse_tab():
	"""
	When description matches name/content, it should not be spoken.
	This prevents duplicate speech.
	Settings which may affect this:
	- speech.reportObjectDescriptions default:True
	"""
	_chrome.prepareChrome(
		"""
		<a href="#" title="apple" style="display:block">apple</a>
		<a href="#" title="banana" aria-label="banana" style="display:block">contents</a>
		"""
	)

	spy = _NvdaLib.getSpyLib()
	REPORT_OBJ_DESC_KEY = ["presentation", "reportObjectDescriptions"]
	spy.set_configValue(REPORT_OBJ_DESC_KEY, True)

	# Read in browse
	actualSpeech = _chrome.getSpeechAfterKey('tab')
	_asserts.strings_match(
		actualSpeech,
		"apple  link"
	)
	actualSpeech = _chrome.getSpeechAfterKey('tab')
	_asserts.strings_match(
		actualSpeech,
		"banana  link"
	)


def preventDuplicateSpeechFromDescription_focus():
	"""
	When description matches name/content, it should not be spoken.
	This prevents duplicate speech.
	Settings which may affect this:
	- speech.reportObjectDescriptions default:True
	"""
	_chrome.prepareChrome(
		"""
		<a href="#" title="apple" style="display:block">apple</a>
		<a href="#" title="banana" aria-label="banana" style="display:block">contents</a>
		"""
	)
	spy = _NvdaLib.getSpyLib()
	REPORT_OBJ_DESC_KEY = ["presentation", "reportObjectDescriptions"]
	spy.set_configValue(REPORT_OBJ_DESC_KEY, True)

	# Force focus mode
	actualSpeech = _chrome.getSpeechAfterKey("NVDA+space")
	_asserts.strings_match(
		actualSpeech,
		"Focus mode"
	)
	actualSpeech = _chrome.getSpeechAfterKey('tab')
	_asserts.strings_match(
		actualSpeech,
		"apple  link"
	)
	actualSpeech = _chrome.getSpeechAfterKey('tab')
	_asserts.strings_match(
		actualSpeech,
		"banana  link"
	)


def test_ensureNoBrowseModeDescription():
	"""
	Test that option (speech.reportObjectDescriptions default:True)
	does not result in description in browse mode.
	"""
	_chrome.prepareChrome(
		"\n".join([
			r'<button>something for focus</button>'
			r'<a href="#" style="display:block" title="Cat">Apple</a>',
			# second link to make testing second focus mode tab easier
			r'<a href="#" style="display:block" title="Fish">Banana</a>',
		])
	)

	REPORT_OBJ_DESC_KEY = ["presentation", "reportObjectDescriptions"]
	spy = _NvdaLib.getSpyLib()
	# prevent browse / focus mode messages from interfering, 0 means don't show.
	spy.set_configValue(["braille", "messageTimeout"], 0)

	actualSpeech = _NvdaLib.getSpeechAfterKey('tab')
	_builtIn.should_contain(actualSpeech, "something for focus")

	# Test Browse mode
	spy.set_configValue(REPORT_OBJ_DESC_KEY, True)
	actualSpeech, actualBraille = _NvdaLib.getSpeechAndBrailleAfterKey('downArrow')
	_asserts.speech_matches(
		actualSpeech,
		SPEECH_SEP.join([
			"link",  # role description
			# No link description (from title)
			"Apple",  # link name / contents
		]),
		message="Test browse mode with reportObjectDescriptions=True"
	)
	_asserts.braille_matches(
		actualBraille,
		BRAILLE_SEP.join([
			"lnk",  # role description
			# No link description (from title)
			"Apple",  # link name / contents
		]),
		message="Test browse mode with reportObjectDescriptions=True"
	)

	# move virtual cursor back up to reset to start position
	actualSpeech = _NvdaLib.getSpeechAfterKey('upArrow')
	_builtIn.should_contain(actualSpeech, "something for focus")
	spy.set_configValue(REPORT_OBJ_DESC_KEY, False)

	actualSpeech, actualBraille = _NvdaLib.getSpeechAndBrailleAfterKey('downArrow')
	_asserts.speech_matches(
		actualSpeech,
		SPEECH_SEP.join([
			"link",  # role description
			# No link description (from title)
			"Apple",  # link name / contents
		]),
		message="Test browse mode with reportObjectDescriptions=False"
	)
	_asserts.braille_matches(
		actualBraille,
		BRAILLE_SEP.join([
			"lnk",  # role description
			# No link description (from title)
			"Apple",  # link name / contents
		]),
		message="Test browse mode with reportObjectDescriptions=False"
	)

	# move virtual cursor back up to reset to start position
	actualSpeech = _NvdaLib.getSpeechAfterKey('upArrow')
	_builtIn.should_contain(actualSpeech, "something for focus")
	spy.set_configValue(REPORT_OBJ_DESC_KEY, True)

	# Test focus mode
	actualSpeech = _NvdaLib.getSpeechAfterKey("nvda+space")
	_asserts.speech_matches(actualSpeech, "Focus mode")

	actualSpeech, actualBraille = _NvdaLib.getSpeechAndBrailleAfterKey("tab")
	_asserts.speech_matches(
		actualSpeech,
		SPEECH_SEP.join([
			"Apple",  # link name / contents
			"link",  # role description
			"Cat",  # link description (from title)
		]),
		message="Test focus mode with reportObjectDescriptions=True"
	)
	_asserts.braille_matches(
		actualBraille,
		BRAILLE_SEP.join([
			"Apple",  # link name / contents
			"lnk",  # role description
			"Cat",  # link description (from title)
		]),
		message="Test focus mode with reportObjectDescriptions=True"
	)

	# Use second link to test focus mode when 'reportObjectDescriptions' is off.
	spy.set_configValue(REPORT_OBJ_DESC_KEY, False)
	actualSpeech, actualBraille = _NvdaLib.getSpeechAndBrailleAfterKey("tab")
	_asserts.speech_matches(
		actualSpeech,
		SPEECH_SEP.join([
			"Banana",  # link name / contents
			"link",  # role description
			# No link description (from title)
		]),
		message="Test focus mode with reportObjectDescriptions=False"
	)
	_asserts.braille_matches(
		actualBraille,
		BRAILLE_SEP.join([
			"Banana",  # link name / contents
			"lnk",  # role description
			# No link description (from title)
		]),
		message="Test focus mode with reportObjectDescriptions=False"
	)


def test_quickNavTargetReporting():
	"""
	When using quickNav, the target object should be spoken first, inner context should be given before outer
	context.
	"""
	_chrome.prepareChrome(
		"""
		<div
			aria-describedby="descId"
			aria-labelledby="labelId"
			role="article"
		>
			<h1>Quick Nav Target</h1>
			<div id="labelId">
					<div>Some name.</div>
			</div>
			<div id="descId">
					<span>A bunch of text.</span>
			</div>
		</div>
		"""
	)
	spy = _NvdaLib.getSpyLib()
	REPORT_ARTICLES = ["documentFormatting", "reportArticles"]
	spy.set_configValue(REPORT_ARTICLES, False)

	# Quick nav to heading
	actualSpeech = _chrome.getSpeechAfterKey("h")
	_asserts.strings_match(
		actualSpeech,
		SPEECH_SEP.join([
			"Quick Nav Target",  # Heading content (quick nav target), should read first
			"heading",  # Heading role
			"level 1",  # Heading level
		])
	)
	# Reset to allow trying again with report articles enabled
	actualSpeech = _chrome.getSpeechAfterKey("control+home")
	_asserts.strings_match(
		actualSpeech,
		SPEECH_SEP.join([
			"Before Test Case Marker",
		])
	)

	# Quick nav to heading with report articles enabled
	spy.set_configValue(REPORT_ARTICLES, True)
	actualSpeech = _chrome.getSpeechAfterKey("h")
	_asserts.strings_match(
		actualSpeech,
		SPEECH_SEP.join([
			"Quick Nav Target",  # Heading content (quick nav target), should read first
			"heading",  # Heading role
			"level 1",  # Heading level
			"article",  # article role, enabled via report article
			"A bunch of text.",  # article (ancestor) description
		])
	)


def test_focusTargetReporting():
	"""
	When moving focus the target object should be spoken first, inner context should be given before outer
	context.
	"""
	_chrome.prepareChrome(
		"""
		<a href="#">before Target</a>
		<div
			aria-describedby="descId"
			aria-labelledby="labelId"
			role="article"
		>
			<a href="#">Focus Target</a>
			<div id="labelId">
					<div>Some name.</div>
			</div>
			<div id="descId">
					<span>A bunch of text.</span>
			</div>
		</div>
		"""
	)

	spy = _NvdaLib.getSpyLib()
	REPORT_ARTICLES = ["documentFormatting", "reportArticles"]
	spy.set_configValue(REPORT_ARTICLES, False)

	# Set focus
	actualSpeech = _chrome.getSpeechAfterKey("tab")
	_asserts.strings_match(
		actualSpeech,
		SPEECH_SEP.join([
			"before Target",
			"link",
		])
	)

	# Focus the link
	actualSpeech = _chrome.getSpeechAfterKey("tab")
	_asserts.strings_match(
		actualSpeech,
		SPEECH_SEP.join([
			"Focus Target",  # link content (focus target), should read first
			"link",  # link role
		]),
		message="browse mode - focus with Report Articles disabled"
	)
	# Reset to allow trying again with report articles enabled
	actualSpeech = _chrome.getSpeechAfterKey("shift+tab")
	_asserts.strings_match(
		actualSpeech,
		SPEECH_SEP.join([
			"before Target",
			"link",
		])
	)

	# Focus the link with report articles enabled
	spy.set_configValue(REPORT_ARTICLES, True)
	actualSpeech = _chrome.getSpeechAfterKey("tab")
	_asserts.strings_match(
		actualSpeech,
		SPEECH_SEP.join([
			"Focus Target",  # link content (focus target), should read first
			"link",  # link role
			"article",  # article role, enabled via report article
			"A bunch of text.",  # article (ancestor) description
		]),
		message="browse mode - focus with Report Articles enabled"
	)

	# Reset to allow trying again in focus mode
	actualSpeech = _chrome.getSpeechAfterKey("shift+tab")
	_asserts.strings_match(
		actualSpeech,
		SPEECH_SEP.join([
			"before Target",
			"link",
		])
	)

	# Force focus mode
	actualSpeech = _chrome.getSpeechAfterKey("NVDA+space")
	_asserts.strings_match(
		actualSpeech,
		"Focus mode"
	)

	spy.set_configValue(REPORT_ARTICLES, False)
	# Focus the link
	actualSpeech = _chrome.getSpeechAfterKey("tab")
	_asserts.strings_match(
		actualSpeech,
		SPEECH_CALL_SEP.join([
			SPEECH_SEP.join([
				"Some name.",  # name for article
				"article",  # article role, enabled via report article
				"A bunch of text.",  # description for article
			]),
			SPEECH_SEP.join([
				"Focus Target",  # link content (focus target), should read first
				"link",  # link role
			]),
		]),
		message="focus mode - focus with Report Articles disabled"
	)
	# Reset to allow trying again with report articles enabled
	actualSpeech = _chrome.getSpeechAfterKey("shift+tab")
	_asserts.strings_match(
		actualSpeech,
		SPEECH_SEP.join([
			"before Target",
			"link",
		])
	)

	# Focus the link with report articles enabled
	spy.set_configValue(REPORT_ARTICLES, True)
	actualSpeech = _chrome.getSpeechAfterKey("tab")
	_asserts.strings_match(
		actualSpeech,
		SPEECH_CALL_SEP.join([
			SPEECH_SEP.join([
				"Some name.",  # name for article
				"article",  # article role, enabled via report article
				"A bunch of text.",  # description for article
			]),
			SPEECH_SEP.join([
				"Focus Target",  # link content (focus target), should read first
				"link",  # link role
			]),
		]),
		message="focus mode - focus with Report Articles enabled"
	)


def test_tableNavigationWithMergedColumns():
	"""When navigating through a merged cell,
	NVDA should preserve the column/row position from the previous cell.
	Refer to #7278, #11919.
	"""
	_chrome.prepareChrome("""
	<p>This is text</p>
	<table
	 border=0 cellpadding=0 cellspacing=0 width=192
	 style='border-collapse: collapse;table-layout:fixed;width:144pt'
	>
	<col width=64 span=3 style='width:48pt'>
	<tr height=20 style='height:15.0pt'>
		<td height=20 width=64 style='height:15.0pt;width:48pt'>a1</td>
		<td width=64 style='width:48pt'>b1</td>
		<td width=64 style='width:48pt'>c1</td>
	</tr>
	<tr height=20 style='height:15.0pt'>
		<td colspan=2 height=20 style='height:15.0pt'>a2 and b2</td>
		<td>c2</td>
	</tr>
	</table>
	""")
	# Navigate to end of text, this aligns the cursor with column 2
	actualSpeech = _chrome.getSpeechAfterKey("downArrow")
	_asserts.strings_match(actualSpeech, "This is text")

	# Navigate to the table
	actualSpeech = _chrome.getSpeechAfterKey("downArrow")
	_asserts.strings_match(actualSpeech, "table  with 2 rows and 3 columns  row 1  column 1  a 1")

	# Navigate to a cell in row 1, column 2
	actualSpeech = _chrome.getSpeechAfterKey("downArrow")
	_asserts.strings_match(actualSpeech, "column 2  b 1")

	# Navigate to a merged cell below
	actualSpeech = _chrome.getSpeechAfterKey("control+alt+downArrow")
	_asserts.strings_match(actualSpeech, "row 2  column 1  through 2  a 2 and b 2")

	# Return to row 1, column 2
	# In #7278, #11919, NVDA would return to row 1, column 1
	# This caused column position to be lost when navigating through merged cells
	actualSpeech = _chrome.getSpeechAfterKey("control+alt+upArrow")
	_asserts.strings_match(actualSpeech, "row 1  column 2  b 1")


def prepareChromeForTableSayAllTests():
	_chrome.prepareChrome("""
		<p>Hello, world!</p>
		<table border=3>
			<tr>
				<td>A1</td>
				<td>B1</td>
				<td rowspan=2>C1+C2</td>
				<td>D1</td>
				<td>E1</td>
			</tr>
			<tr>
				<td>A2</td>
				<td>B2</td>
				<td>D2</td>
				<td>E2</td>
			</tr>
			<tr>
				<td colspan=2>A3+B3</td>
				<td>C3</td>
				<td colspan=2>D3+E3</td>
			</tr>
			<tr>
				<td>A4</td>
				<td>B4</td>
				<td colspan=2 rowspan=2>C4+D4+<br>C5+D5</td>
				<td>E4</td>
			</tr>
			<tr>
				<td>A5</td>
				<td>B5</td>
				<td>E5</td>
			</tr>
		</table>
		<p>Bye-bye, world!</p>
	""")

	# Jump to table
	actualSpeech = _chrome.getSpeechAfterKey("t")
	_asserts.strings_match(actualSpeech, "table  with 5 rows and 5 columns  row 1  column 1  A 1")


def tableSayAllJumpToB2():
	_chrome.getSpeechAfterKey("control+alt+pageUp")
	_chrome.getSpeechAfterKey("control+alt+home")
	_chrome.getSpeechAfterKey("control+alt+rightArrow")
	actualSpeech = _chrome.getSpeechAfterKey("control+alt+downArrow")
	_asserts.strings_match(actualSpeech, "row 2  B 2")


def test_tableSayAllCommands():
	""" Tests that table sayAll commands work correctly.
	Key bindings: NVDA+control+alt+downArrow/rightArrow
	Refer to #13469.
	"""
	prepareChromeForTableSayAllTests()
	tableSayAllJumpToB2()
	# sayAll column
	actualSpeech = _chrome.getSpeechAfterKey("NVDA+control+alt+downArrow")
	_asserts.strings_match(
		actualSpeech,
		"\n".join([
			"B 2",
			"row 3  column 1  through 2  A 3 plus B 3",
			"row 4  column 2  B 4",
			"row 5  B 5",
		]),
	)

	# Check that cursor has moved to B5
	actualSpeech = _chrome.getSpeechAfterKey("NVDA+upArrow")
	_asserts.strings_match(actualSpeech, "B 5")

	tableSayAllJumpToB2()
	# sayAll row
	actualSpeech = _chrome.getSpeechAfterKey("NVDA+control+alt+rightArrow")
	_asserts.strings_match(
		actualSpeech,
		"\n".join([
			"B 2",
			"row 1  through 2  column 3  C 1 plus C 2",
			"row 2  D 2",
			"column 4  E 2",
		]),
	)

	# Check that cursor has moved to E2
	actualSpeech = _chrome.getSpeechAfterKey("NVDA+upArrow")
	_asserts.strings_match(actualSpeech, "E 2")

	# Jump to A3
	_chrome.getSpeechAfterKey("control+alt+pageUp")
	_chrome.getSpeechAfterKey("control+alt+home")
	_chrome.getSpeechAfterKey("control+alt+downArrow")
	actualSpeech = _chrome.getSpeechAfterKey("control+alt+downArrow")
	_asserts.strings_match(actualSpeech, "row 3  column 1  through 2  A 3 plus B 3")

	# sayAll row with cells merged horizontally
	actualSpeech = _chrome.getSpeechAfterKey("NVDA+control+alt+rightArrow")
	_asserts.strings_match(
		actualSpeech,
		"\n".join([
			"A 3 plus B 3",
			"column 3  C 3",
			"column 4  through 5  D 3 plus E 3",
		]),
	)

	# Check that cursor has moved to E3
	actualSpeech = _chrome.getSpeechAfterKey("NVDA+upArrow")
	_asserts.strings_match(actualSpeech, "D 3 plus E 3")


def test_tableSpeakAllCommands():
	""" Tests that table speak entire row/column commands work correctly.
	Key bindings: NVDA+control+alt+upArrow/leftArrow
	Refer to #13469.
	"""
	prepareChromeForTableSayAllTests()
	tableSayAllJumpToB2()
	# Speak current column
	actualSpeech, actualBraille = _NvdaLib.getSpeechAndBrailleAfterKey("NVDA+control+alt+upArrow")
	_asserts.strings_match(
		actualSpeech,
		"\n".join([
			"row 1  B 1",
			"row 2  B 2",
			"row 3  column 1  through 2  A 3 plus B 3",
			"row 4  column 2  B 4",
			"row 5  B 5",
		])
	)
	_asserts.braille_matches(
		actualBraille,
		"r2 c2 B2",
		message="Speak entire column",
	)

	# Check that cursor still stays at B2
	actualSpeech = _chrome.getSpeechAfterKey("NVDA+upArrow")
	_asserts.strings_match(actualSpeech, "row 2  B 2")

	# Speak current row
	actualSpeech = _chrome.getSpeechAfterKey("NVDA+control+alt+leftArrow")
	_asserts.strings_match(
		actualSpeech,
		"\n".join([
			"column 1  A 2",
			"column 2  B 2",
			"row 1  through 2  column 3  C 1 plus C 2",
			"row 2  D 2",
			"column 4  E 2",
		])
	)

	# Check that cursor stays at B2
	actualSpeech = _chrome.getSpeechAfterKey("NVDA+upArrow")
	_asserts.strings_match(actualSpeech, "column 2  B 2")


def test_tableSayAllAxisCachingForMergedCells():
	""" Tests that axis caching for merged cells in table sayAll commands works.
	Refer to #13469.
	"""
	prepareChromeForTableSayAllTests()

	# Jump to D5
	_chrome.getSpeechAfterKey("control+alt+pageUp")
	_chrome.getSpeechAfterKey("control+alt+end")
	_chrome.getSpeechAfterKey("control+alt+leftArrow")
	_chrome.getSpeechAfterKey("control+alt+downArrow")
	_chrome.getSpeechAfterKey("control+alt+downArrow")
	actualSpeech = _chrome.getSpeechAfterKey("control+alt+downArrow")
	_asserts.strings_match(
		actualSpeech,
		"row 4  column 3  through row 5 column 4  C 4 plus D 4 plus  C 5 plus D 5"
	)

	# Speak current column - should reuse cached column
	actualSpeech = _chrome.getSpeechAfterKey("NVDA+control+alt+upArrow")
	_asserts.strings_match(
		actualSpeech,
		"\n".join([
			"row 1  column 4  D 1",
			"row 2  column 3  D 2",
			"row 3  column 4  through 5  D 3 plus E 3",
			"row 4  column 3  through row 5 column 4  C 4 plus D 4 plus  C 5 plus D 5",
		]),
	)


def test_focus_mode_on_focusable_read_only_lists():
	"""
	If a list is read-only, but is focusable, and a list element receives focus, switch to focus mode.
	"""
	_chrome.prepareChrome(
		"""
		<a href="#">before Target</a>
		<div role="list" aria-label="Messages" tabindex="-1">
			<div role="listitem" tabindex="0" aria-label="Todd Kloots Hello all. At 1:30 PM">
				<div role="document" aria-roledescription="message">
					<a href="/kloots" class="sender">Todd Kloots</a> <a href="/time" class="time">1:30 PM</a>
					<p>Hello all.</p>
				</div>
			</div>
		</div>
		"""
	)
	# Set focus
	actualSpeech = _chrome.getSpeechAfterKey("tab")
	_asserts.strings_match(
		actualSpeech,
		SPEECH_SEP.join([
			"before Target",
			"link",
		])
	)

	# focus the list item
	actualSpeech = _chrome.getSpeechAfterKey("tab")
	_asserts.strings_match(
		actualSpeech,
		SPEECH_CALL_SEP.join([
			SPEECH_SEP.join([
				"Messages",  # name for list container
				"list",  # role for list container
			]),
			SPEECH_SEP.join([
				"level 1",  # Inserted by Chromium even though not explicitly set
				"Todd Kloots Hello all. At 1:30 PM",  # list element name, should read first
				"1 of 1",  # item count, no role expected here
			]),
			"Focus mode",  # Focus mode should be enabled automatically and be indicated
		]),
		message="focus mode - focus list item and turn on focus mode"
	)


<<<<<<< HEAD
def test_i10890():
	"""
	Ensure that sort state is announced on a column header when changed with inner button
	"""
	spy = _NvdaLib.getSpyLib()
	# Chrome sometimes exposes tables as clickable, sometimes not.
	# This test does not need to know, so disable reporting of clickables.
	spy.set_configValue(["documentFormatting", "reportClickable"], False)
	testFile = os.path.join(ARIAExamplesDir, "grid", "datagrids.html")
=======
def test_ARIASwitchRole():
	"""
	Ensure that ARIA switch controls have an appropriate role and states in browse mode.
	"""
	testFile = os.path.join(ARIAExamplesDir, "switch", "switch.html")
>>>>>>> 43525cd0
	_chrome.prepareChrome(
		f"""
			<iframe src="{testFile}"></iframe>
		"""
	)
<<<<<<< HEAD
	# Jump to the Example 2 heading
	_chrome.getSpeechAfterKey("3")
	actualSpeech = _chrome.getSpeechAfterKey("3")
	_asserts.strings_match(
		actualSpeech,
		SPEECH_SEP.join([
			"Example 2: Sortable Data Grid With Editable Cells",
			"heading",
			"level 3",
		])
	)
	# Jump to the table
	actualSpeech = _chrome.getSpeechAfterKey("t")
	_asserts.strings_match(
		actualSpeech,
		SPEECH_SEP.join([
			"Transactions January 1 through January 7",
			"table",
			"with 8 rows and 6 columns",
			"row 1",
			"column 1",
			"sorted ascending",
			"Date",
			"button",
		])
	)
	# Press the button
	actualSpeech = _chrome.getSpeechAfterKey("space")
	# and ensure that the new sort state is spoken.
	_asserts.strings_match(
		actualSpeech,
		"sorted descending",
=======
	# Jump to the first heading 2 in the iframe.
	actualSpeech = _chrome.getSpeechAfterKey("2")
	_asserts.strings_match(
		actualSpeech,
		SPEECH_SEP.join([
			"frame",
			"main landmark",
			"Example",
			"heading  level 2"
		]),
		message="Move to first heading 2 in frame",
	)
	# Tab to the switch control
	actualSpeech = _chrome.getSpeechAfterKey("tab")
	_asserts.strings_match(
		actualSpeech,
		SPEECH_SEP.join([
			"Notifications",
			"switch",
			"off",
		]),
		message="tab to switch control",
	)
	# Read the current line
	actualSpeech = _chrome.getSpeechAfterKey("numpad8")
	_asserts.strings_match(
		actualSpeech,
		SPEECH_SEP.join([
			"switch",
			"off",
			"Notifications",
		]),
		message="Read current line",
	)
	# Report the current focus
	actualSpeech = _chrome.getSpeechAfterKey("NVDA+tab")
	_asserts.strings_match(
		actualSpeech,
		SPEECH_SEP.join([
			"Notifications",
			"switch",
			"focused",
			"off",
		]),
		message="Report focus",
	)
	# Toggle the switch on
	actualSpeech = _chrome.getSpeechAfterKey("space")
	_asserts.strings_match(
		actualSpeech,
		SPEECH_SEP.join([
			"on",
		]),
		message="Toggle switch control on",
	)
	# Read the current line
	actualSpeech = _chrome.getSpeechAfterKey("numpad8")
	_asserts.strings_match(
		actualSpeech,
		SPEECH_SEP.join([
			"switch",
			"on",
			"Notifications",
		]),
		message="Read current line",
	)
	# Report the current focus
	actualSpeech = _chrome.getSpeechAfterKey("NVDA+tab")
	_asserts.strings_match(
		actualSpeech,
		SPEECH_SEP.join([
			"Notifications",
			"switch",
			"focused",
			"on",
		]),
		message="Report focus",
	)
	# Toggle the switch off
	actualSpeech = _chrome.getSpeechAfterKey("space")
	_asserts.strings_match(
		actualSpeech,
		SPEECH_SEP.join([
			"off",
		]),
		message="Toggle switch control off",
	)
	# Read the current line
	actualSpeech = _chrome.getSpeechAfterKey("numpad8")
	_asserts.strings_match(
		actualSpeech,
		SPEECH_SEP.join([
			"switch",
			"off",
			"Notifications",
		]),
		message="Read current line",
	)
	# Report the current focus
	actualSpeech = _chrome.getSpeechAfterKey("NVDA+tab")
	_asserts.strings_match(
		actualSpeech,
		SPEECH_SEP.join([
			"Notifications",
			"switch",
			"focused",
			"off",
		]),
		message="Report focus",
>>>>>>> 43525cd0
	)
<|MERGE_RESOLUTION|>--- conflicted
+++ resolved
@@ -1,2275 +1,2277 @@
-# A part of NonVisual Desktop Access (NVDA)
-# Copyright (C) 2020-2022 NV Access Limited, Leonard de Ruijter, Cyrille Bougot
-# This file may be used under the terms of the GNU General Public License, version 2 or later.
-# For more details see: https://www.gnu.org/licenses/gpl-2.0.html
-
-"""Logic for NVDA + Google Chrome tests
-"""
-
-import typing
-import os
-from robot.libraries.BuiltIn import BuiltIn
-# imported methods start with underscore (_) so they don't get imported into robot files as keywords
-from SystemTestSpy import (
-	_getLib,
-)
-
-# Imported for type information
-from ChromeLib import ChromeLib as _ChromeLib
-from AssertsLib import AssertsLib as _AssertsLib
-import NvdaLib as _NvdaLib
-
-_builtIn: BuiltIn = BuiltIn()
-_chrome: _ChromeLib = _getLib("ChromeLib")
-_asserts: _AssertsLib = _getLib("AssertsLib")
-
-if typing.TYPE_CHECKING:
-	from ..libraries.SystemTestSpy.speechSpyGlobalPlugin import NVDASpyLib
-
-
-#: Double space is used to separate semantics in speech output this typically
-# adds a slight pause to the synthesizer.
-SPEECH_SEP = "  "
-SPEECH_CALL_SEP = '\n'
-#: single space is used to separate semantics in braille output.
-BRAILLE_SEP = " "
-
-ARIAExamplesDir = os.path.join(
-	_NvdaLib._locations.repoRoot, "include", "w3c-aria-practices", "examples"
-)
-
-
-def checkbox_labelled_by_inner_element():
-	_chrome.prepareChrome(
-		r"""
-			<div tabindex="0" role="checkbox" aria-labelledby="inner-label">
-				<div style="display:inline" id="inner-label">
-					Simulate evil cat
-				</div>
-			</div>
-		"""
-	)
-	actualSpeech = _chrome.getSpeechAfterTab()
-	_asserts.strings_match(
-		actualSpeech,
-		# The name for the element is also in it's content, the name is spoken twice:
-		# "Simulate evil cat  Simulate evil cat  check box  not checked"
-		# Instead this should be spoken as:
-		"Simulate evil cat  check box  not checked"
-	)
-
-
-REVIEW_CURSOR_FOLLOW_CARET_KEY = ["reviewCursor", "followCaret"]
-REVIEW_CURSOR_FOLLOW_FOCUS_KEY = ["reviewCursor", "followFocus"]
-READ_DETAILS_GESTURE = "NVDA+d"
-
-
-def _getNoVBuf_AriaDetails_sample() -> str:
-	return """
-		<div role="application">
-			<button>focus in app</button>
-			<p>this is an application, it contains a button with details</p>
-			<button aria-details="button-details">push me</button>
-		</div>
-		<div id="button-details" role="note">
-			<p>Press to self-destruct</p>
-		</div>
-		"""
-
-
-def _doTestAriaDetails_NoVBufNoTextInterface(nvdaConfValues: "NVDASpyLib.NVDAConfMods"):
-	_chrome.prepareChrome(_getNoVBuf_AriaDetails_sample())
-	spy: "NVDASpyLib" = _NvdaLib.getSpyLib()
-	spy.modifyNVDAConfig(nvdaConfValues)
-
-	actualSpeech = _NvdaLib.getSpeechAfterKey("tab")
-	_builtIn.should_contain(actualSpeech, "focus in app")
-
-	actualSpeech, actualBraille = _NvdaLib.getSpeechAndBrailleAfterKey("tab")
-	_asserts.speech_matches(
-		actualSpeech,
-		SPEECH_SEP.join([
-			"push me",
-			"button",
-			"has details",
-		]),
-		message="Tab to button"
-	)
-	_asserts.braille_matches(
-		actualBraille,
-		"push me btn details",
-		message="Tab to button",
-	)
-	actualSpeech, actualBraille = _NvdaLib.getSpeechAndBrailleAfterKey(READ_DETAILS_GESTURE)
-	_asserts.speech_matches(
-		actualSpeech,
-		"Press to self destruct",
-		message="Report details"
-	)
-	_asserts.braille_matches(
-		actualBraille,
-		"Press to self-destruct",
-		message="Report details",
-	)
-
-
-def test_aria_details_noVBufNoTextInterface():
-	"""The uncommon case, but for completeness, a role=application containing an element that does not have a text
-	interface.
-	"""
-	_doTestAriaDetails_NoVBufNoTextInterface(
-		nvdaConfValues=[
-			(REVIEW_CURSOR_FOLLOW_CARET_KEY, True),
-			(REVIEW_CURSOR_FOLLOW_FOCUS_KEY, True),
-	])
-
-
-def test_aria_details_noVBufNoTextInterface_freeReview():
-	"""The uncommon case, but for completeness, a role=application containing an element without a text
-	interface. Test with the review cursor configured not to follow focus or caret.
-	"""
-	_doTestAriaDetails_NoVBufNoTextInterface(
-		nvdaConfValues=[
-			(REVIEW_CURSOR_FOLLOW_CARET_KEY, False),
-			(REVIEW_CURSOR_FOLLOW_FOCUS_KEY, False),
-	])
-
-
-def test_mark_aria_details():
-	exercise_mark_aria_details(
-		nvdaConfValues=[
-			(REVIEW_CURSOR_FOLLOW_CARET_KEY, True),
-			(REVIEW_CURSOR_FOLLOW_FOCUS_KEY, True),
-	])
-
-
-def test_mark_aria_details_FreeReviewCursor():
-	exercise_mark_aria_details(
-		nvdaConfValues=[
-			(REVIEW_CURSOR_FOLLOW_CARET_KEY, False),
-			(REVIEW_CURSOR_FOLLOW_FOCUS_KEY, False),
-	])
-
-
-def test_mark_aria_details_role():
-	_chrome.prepareChrome(
-		"""
-		<div class="editor" contenteditable spellcheck="false" role="textbox" aria-multiline="true">
-			<p>
-				<span aria-details="endnote-details">doc-endnote,</span>
-				<span aria-details="footnote-details">doc-footnote,</span>
-				<span aria-details="comment-details">comment,</span>
-				<span aria-details="definition-details-as-tag" role="term">definition,</span>
-				<span aria-details="definition-details-as-role" role="term">definition,</span>
-				<span aria-details="unknown-details">form</span>
-			</p>
-		</div>
-		<div>
-			<p>
-				<!-- Supported by Chrome attribute details-roles -->
-				<div id="endnote-details" role="doc-endnote">details with role doc-endnote</div>
-				<div id="footnote-details" role="doc-footnote">details with role doc-footnote</div>
-				<div id="comment-details" role="comment">details with role comment</div>
-				<!--
-					When using the following syntax, the dfn tag holds the role "term",
-					and the accompanying text becomes the "definition".
-					Authors may expected the aria-details to target the definition.
-					It is uncertain as to which element aria-details
-					should point towards, but we assume the dfn tag in this case,
-					as the accompanying definition text is not specifically captured by an HTML element.
-				-->
-				<p>
-					<dfn id="definition-details-as-tag">definition</dfn>:
-					details with tag definition
-				</p>
-				<!--
-					Authors may expected the aria-details to target the definition.
-					As the definition text is specifically captured by an HTML element with role "definition",
-					we map to that element.
-					This is inconsistent with previous example, using the dfn tag.
-				-->
-				<p>
-					<span role="term">definition</span>:
-					<span id="definition-details-as-role" role="definition">details with role definition</span>
-				</p>
-				<!-- Included as "form" is not supported by Chrome attribute details-roles -->
-				<div id="unknown-details" role="form">details with role form</div>
-			</p>
-		</div>
-		"""
-	)
-	expectedSpeech = SPEECH_SEP.join([
-		"edit",
-		"multi line",
-		# the role doc-endnote is unsupported as an IA2 role
-		# The role "ROLE_LIST_ITEM" is used instead
-		"has details",
-		"doc endnote,",
-		"",  # space between spans
-		"has foot note",
-		"doc footnote,",
-		"",  # space between spans
-		"has comment",
-		"comment,",
-		"",  # space between spans
-		# the role definition is unsupported as an IA2 role
-		# The role "ROLE_PARAGRAPH" is used instead
-		"has details",
-		"definition,",
-		"",  # space between spans
-		"has details",
-		"definition,",
-		"",  # space between spans
-		# The role "form" is deliberately unsupported
-		"has details",
-		"form",
-	])
-
-	# TODO: fix known bug with braille not announcing details #13815
-	expectedBraille = " ".join([  # noqa: F841
-		"mln",
-		"edit",
-		# the role doc-endnote is unsupported as an IA2 role
-		# The role "ROLE_LIST_ITEM" is used instead
-		"details",
-		"doc endnote,",
-		"has fnote",
-		"doc footnote,",
-		"has cmnt",
-		"comment,",
-		# the role definition is unsupported as an IA2 role
-		# The role "ROLE_PARAGRAPH" is used instead
-		"details",
-		"definition,",
-		"details",
-		"definition,",
-		# The role "form" is deliberately unsupported
-		"details",
-		"form",
-		"edt end",
-	])
-
-	actualSpeech, actualBraille = _NvdaLib.getSpeechAndBrailleAfterKey('downArrow')
-
-	_asserts.speech_matches(
-		actualSpeech,
-		expectedSpeech,
-		message="Browse mode speech: Read line with different aria details roles."
-	)
-	_asserts.braille_matches(
-		actualBraille,
-		# TODO: fix known bug with braille not announcing details #13815
-		# expectedBraille,
-		"mln edt doc-endnote, doc-footnote, comment, definition, definition, form edt end",
-		message="Browse mode braille: Read line with different aria details roles.",
-	)
-	
-	# Reset caret
-	actualSpeech = _NvdaLib.getSpeechAfterKey("upArrow")
-	_asserts.speech_matches(
-		actualSpeech,
-		SPEECH_SEP.join([
-			"out of edit",
-			"Test page load complete",
-		]),
-		message="reset caret",
-	)
-
-	# Force focus mode
-	actualSpeech = _NvdaLib.getSpeechAfterKey("NVDA+space")
-	_asserts.speech_matches(
-		actualSpeech,
-		"Focus mode",
-		message="force focus mode",
-	)
-
-	# Tab into the contenteditable
-	actualSpeech, actualBraille = _NvdaLib.getSpeechAndBrailleAfterKey("tab")
-	_asserts.speech_matches(
-		actualSpeech,
-		expectedSpeech,
-		message="Focus mode speech: Read line with different aria details roles"
-	)
-	_asserts.braille_matches(
-		actualBraille,
-		# TODO: fix known bug with braille not announcing details #13815
-		# expectedBraille,
-		"doc-endnote, doc-footnote, comment, definition, definition, form",
-		message="Focus mode braille: Read line with different aria details roles",
-	)
-
-
-def exercise_mark_aria_details(nvdaConfValues: "NVDASpyLib.NVDAConfMods"):
-	_chrome.prepareChrome(
-		"""
-		<div class="editor" contenteditable spellcheck="false" role="textbox" aria-multiline="true">
-			<p>The word <mark aria-details="cat-details">cat</mark> has a comment tied to it.</p>
-		</div>
-		<p>Hello <span
-			aria-details="link-details"
-			role="mark">this is a <a href="https://www.google.com/">test</a></span></p>
-		<div>
-			<div id="cat-details" role="comment">Cats go woof BTW<br>&mdash;Jonathon Commentor
-				<div role="comment">No they don't<br>&mdash;Zara</div>
-			</div>
-			<div role="form">
-				<textarea cols="80" placeholder="Add reply..."></textarea>
-				<input type="submit">
-			</div>
-		</div>
-		<div id="link-details" role="note">
-			<p>Nested in a container</p>
-		</div>
-		"""
-	)
-	spy: "NVDASpyLib" = _NvdaLib.getSpyLib()
-	spy.modifyNVDAConfig(nvdaConfValues)
-
-	actualSpeech, actualBraille = _NvdaLib.getSpeechAndBrailleAfterKey('downArrow')
-	_asserts.speech_matches(
-		actualSpeech,
-		SPEECH_SEP.join([
-			"edit",
-			"multi line",
-			"The word",  # content
-			"highlighted",
-			"has comment",
-			"cat",  # highlighted content
-			"out of highlighted",
-			"has a comment tied to it.",  # content
-		]),
-		message="Browse mode: Read line with details."
-	)
-	_asserts.braille_matches(
-		actualBraille,
-		"mln edt The word  hlght has cmnt cat hlght end  has a comment tied to it. edt end",
-		message="Browse mode: Read line with details.",
-	)
-	# this word has no details attached
-	actualSpeech, actualBraille = _NvdaLib.getSpeechAndBrailleAfterKey("control+rightArrow")
-	_asserts.speech_matches(
-		actualSpeech,
-		"word",
-		message="Browse mode: Move by word to word without details"
-	)
-	_asserts.braille_matches(
-		actualBraille,
-		"mln edt The word  hlght has cmnt cat hlght end  has a comment tied to it. edt end",
-		message="Browse mode: Move by word to word without details",
-	)
-
-	# check that there is no summary reported
-	actualSpeech, actualBraille = _NvdaLib.getSpeechAndBrailleAfterKey(READ_DETAILS_GESTURE)
-	_asserts.speech_matches(
-		actualSpeech,
-		"No additional details",
-		message="Browse mode: Report details on word without details"
-	)
-	_asserts.braille_matches(
-		actualBraille,
-		"No additional details",
-		message="Browse mode: Report details on word without details",
-	)
-	# this word has a comment attached to it
-	actualSpeech, actualBraille = _NvdaLib.getSpeechAndBrailleAfterKey("control+rightArrow")
-	_asserts.speech_matches(
-		actualSpeech,
-		"highlighted  has comment  cat  out of highlighted",
-		message="Browse mode: Move by word to word with details",
-	)
-	_asserts.braille_matches(
-		actualBraille,
-		"mln edt The word  hlght has cmnt cat hlght end  has a comment tied to it. edt end",
-		message="Browse mode: Move by word to word with details",
-	)
-	# read the details summary
-	actualSpeech, actualBraille = _NvdaLib.getSpeechAndBrailleAfterKey(READ_DETAILS_GESTURE)
-	_asserts.speech_matches(
-		actualSpeech,
-		"Cats go woof BTW  Jonathon Commentor No they don't  Zara",
-		message="Browse mode: Report details on word with details"
-	)
-	_asserts.braille_matches(
-		actualBraille,
-		"Cats go woof BTW\n—Jonathon CommentorNo they don't\n—Zara",
-		message="Browse mode: Report details on word with details",
-	)
-
-	# move down to the link nested in a container with details
-	actualSpeech, actualBraille = _NvdaLib.getSpeechAndBrailleAfterKey("downArrow")
-	_asserts.speech_matches(
-		actualSpeech,
-		"out of edit  Hello  highlighted  has details  this is a  link  test",
-		message="Browse mode: Move by line to paragraph with link nested in a container with details",
-	)
-	_asserts.braille_matches(
-		actualBraille,
-		"Hello  hlght details this is a  lnk test hlght end",
-		message="Browse mode: Move by line to paragraph with link nested in a container with details",
-	)
-	# Jump to the link from same line
-	actualSpeech, actualBraille = _NvdaLib.getSpeechAndBrailleAfterKey("k")
-	_asserts.speech_matches(
-		actualSpeech,
-		"test  link",
-		message="Browse mode: From same line jump to link nested in a container with details",
-	)
-	_asserts.braille_matches(
-		actualBraille,
-		"Hello  hlght details this is a  lnk test hlght end",
-		message="Browse mode: From same line jump to link nested in a container with details",
-	)
-
-	# reset to prior line before jump to the link from different line
-	actualSpeech = _NvdaLib.getSpeechAfterKey('upArrow')
-	_asserts.speech_matches(
-		actualSpeech,
-		SPEECH_SEP.join([
-			"out of highlighted",  # Leaving the highlighted link
-			"edit",
-			"multi line",
-			"The word",  # content
-			"highlighted",
-			"has comment",
-			"cat",  # highlighted content
-			"out of highlighted",
-			"has a comment tied to it.",  # content
-		]),
-		message="Browse mode: Reset to prior line before jump to the link."
-	)
-	actualSpeech, actualBraille = _NvdaLib.getSpeechAndBrailleAfterKey("k")
-	_asserts.speech_matches(
-		actualSpeech,
-		"highlighted  has details  test  link",
-		message="Browse mode: From prior line jump to link nested in a container with details",
-	)
-	_asserts.braille_matches(
-		actualBraille,
-		"Hello  hlght details this is a  lnk test hlght end",
-		message="Browse mode: From prior line jump to link nested in a container with details",
-	)
-	# read the details summary
-	actualSpeech, actualBraille = _NvdaLib.getSpeechAndBrailleAfterKey(READ_DETAILS_GESTURE)
-	_asserts.speech_matches(
-		actualSpeech,
-		"No additional details",
-		message="Browse mode: Report details on nested link with details"
-	)
-	_asserts.braille_matches(
-		actualBraille,
-		"No additional details",
-		message="Browse mode: Report details on nested link with details"
-	)
-
-	# Reset caret
-	actualSpeech = _NvdaLib.getSpeechAfterKey("upArrow")
-	actualSpeech = _NvdaLib.getSpeechAfterKey("upArrow")
-	_asserts.speech_matches(
-		actualSpeech,
-		SPEECH_SEP.join([
-			"out of edit",
-			"Test page load complete",
-		]),
-		message="reset caret",
-	)
-
-	# Force focus mode
-	actualSpeech = _NvdaLib.getSpeechAfterKey("NVDA+space")
-	_asserts.speech_matches(
-		actualSpeech,
-		"Focus mode",
-		message="force focus mode",
-	)
-
-	# Tab into the contenteditable
-	actualSpeech, actualBraille = _NvdaLib.getSpeechAndBrailleAfterKey("tab")
-	_asserts.speech_matches(
-		actualSpeech,
-		SPEECH_SEP.join([
-			"edit",
-			"multi line",
-			"The word",  # content
-			"highlighted",
-			"has comment",
-			"cat",  # highlighted content
-			"out of highlighted",
-			"has a comment tied to it.",  # content
-		]),
-		message="Focus mode: report content editable with details"
-	)
-	_asserts.braille_matches(
-		actualBraille,
-		"The word  hlght has cmnt cat hlght end  has a comment tied to it.",
-		message="Focus mode: report content editable with details",
-	)
-
-	# Try to read the details
-	actualSpeech, actualBraille = _NvdaLib.getSpeechAndBrailleAfterKey(READ_DETAILS_GESTURE)
-	_asserts.speech_matches(
-		actualSpeech,
-		SPEECH_SEP.join([
-			"No additional details",
-		]),
-		message="Focus mode: Try to read details, caret not on details word.",
-	)
-	_asserts.braille_matches(
-		actualBraille,
-		"No additional details",
-		message="Focus mode: Try to read details, caret not on details word.",
-	)
-
-	# move to the word with details: "cat"
-	_NvdaLib.getSpeechAfterKey("control+rightArrow")
-	actualSpeech, actualBraille = _NvdaLib.getSpeechAndBrailleAfterKey("control+rightArrow")
-	_asserts.speech_matches(
-		actualSpeech,
-		SPEECH_SEP.join([
-			"highlighted",
-			"has comment",
-			"cat",  # highlighted content
-			"out of highlighted",
-		]),
-		message="Focus mode: Move by word to word with details"
-	)
-	_asserts.braille_matches(
-		actualBraille,
-		expected="The word  hlght has cmnt cat hlght end  has a comment tied to it.",
-		message="Focus mode: Move by word to word with details",
-	)
-
-	# Try to read the details
-	actualSpeech, actualBraille = _NvdaLib.getSpeechAndBrailleAfterKey(READ_DETAILS_GESTURE)
-	_asserts.speech_matches(
-		actualSpeech,
-		"Cats go woof BTW  Jonathon Commentor No they don't  Zara",
-		message="Focus mode:  Report details on word with details.",
-	)
-	_asserts.braille_matches(
-		actualBraille,
-		expected="Cats go woof BTW\n—Jonathon CommentorNo they don't\n—Zara",
-		message="Focus mode:  Report details on word with details.",
-	)
-
-	# Tab to the link
-	actualSpeech, actualBraille = _NvdaLib.getSpeechAndBrailleAfterKey("tab")
-	_asserts.speech_matches(
-		actualSpeech,
-		SPEECH_CALL_SEP.join([
-			SPEECH_SEP.join([
-				"highlighted",
-				"has details",
-			]),
-			SPEECH_SEP.join([
-				"test",
-				"link",
-			])
-		]),
-		message="Focus mode: tab to link nested in container with details",
-	)
-	_asserts.braille_matches(
-		actualBraille,
-		"hlght details test lnk",
-		message="Focus mode: tab to link nested in container with details"
-	)
-
-	# Try to read the details
-	actualSpeech, actualBraille = _NvdaLib.getSpeechAndBrailleAfterKey(READ_DETAILS_GESTURE)
-	_asserts.speech_matches(
-		actualSpeech,
-		SPEECH_SEP.join([
-			"No additional details",
-		]),
-		message="Focus mode: Try to read details, link nested in container with details.",
-	)
-	_asserts.braille_matches(
-		actualBraille,
-		"No additional details",
-		message="Focus mode: Try to read details, link nested in container with details.",
-	)
-
-
-def announce_list_item_when_moving_by_word_or_character():
-	_chrome.prepareChrome(
-		r"""
-			<div contenteditable="true">
-				<p>Before list</p>
-				<ul style="list-style-type:none">
-					<li>small cat</li>
-					<li>big dog</li>
-				</ul>
-			</div>
-		"""
-	)
-	# Force focus mode
-	actualSpeech = _chrome.getSpeechAfterKey("NVDA+space")
-	_asserts.strings_match(
-		actualSpeech,
-		"Focus mode"
-	)
-	# Tab into the contenteditable
-	actualSpeech = _chrome.getSpeechAfterKey("tab")
-	_asserts.strings_match(
-		actualSpeech,
-		"section  multi line  editable  Before list"
-	)
-	# Ensure that moving into a list by line, "list item" is not reported.
-	actualSpeech = _chrome.getSpeechAfterKey("downArrow")
-	_asserts.strings_match(
-		actualSpeech,
-		"list  small cat"
-	)
-	# Ensure that when moving by word (control+rightArrow)
-	# within the list item, "list item" is not announced.
-	actualSpeech = _chrome.getSpeechAfterKey("control+rightArrow")
-	_asserts.strings_match(
-		actualSpeech,
-		"cat"
-	)
-	# Ensure that when moving by character (rightArrow)
-	# within the list item, "list item" is not announced.
-	actualSpeech = _chrome.getSpeechAfterKey("rightArrow")
-	_asserts.strings_match(
-		actualSpeech,
-		"a"
-	)
-	# move to the end of the line (and therefore the list item)
-	actualSpeech = _chrome.getSpeechAfterKey("end")
-	_asserts.strings_match(
-		actualSpeech,
-		"blank"
-	)
-	# Ensure that when moving by character (rightArrow)
-	# onto the next list item, "list item" is reported.
-	actualSpeech = _chrome.getSpeechAfterKey("rightArrow")
-	_asserts.strings_match(
-		actualSpeech,
-		SPEECH_CALL_SEP.join([
-			"list item  level 1",
-			"b"
-		])
-	)
-	# Ensure that when moving by character (leftArrow)
-	# onto the previous list item, "list item" is reported.
-	# Note this places us on the end-of-line insertion point of the previous list item.
-	actualSpeech = _chrome.getSpeechAfterKey("leftArrow")
-	_asserts.strings_match(
-		actualSpeech,
-		"list item  level 1"
-	)
-	# Ensure that when moving by word (control+rightArrow)
-	# onto the next list item, "list item" is reported.
-	actualSpeech = _chrome.getSpeechAfterKey("control+rightArrow")
-	_asserts.strings_match(
-		actualSpeech,
-		"list item  level 1  big"
-	)
-	# Ensure that when moving by word (control+leftArrow)
-	# onto the previous list item, "list item" is reported.
-	# Note this places us on the end-of-line insertion point of the previous list item.
-	actualSpeech = _chrome.getSpeechAfterKey("control+leftArrow")
-	_asserts.strings_match(
-		actualSpeech,
-		"list item  level 1"
-	)
-
-
-def test_i7562():
-	""" List should not be announced on every line of a ul in a contenteditable """
-	_chrome.prepareChrome(
-		r"""
-			<div contenteditable="true">
-				<p>before</p>
-				<ul>
-					<li>frogs</li>
-					<li>birds</li>
-				</ul>
-				<p>after</p>
-			</div>
-		"""
-	)
-	# Force focus mode
-	actualSpeech = _chrome.getSpeechAfterKey("NVDA+space")
-	_asserts.strings_match(
-		actualSpeech,
-		"Focus mode"
-	)
-	# Tab into the contenteditable
-	actualSpeech = _chrome.getSpeechAfterKey("tab")
-	_asserts.strings_match(
-		actualSpeech,
-		"section  multi line  editable  before"
-	)
-	# DownArow into the list. 'list' should be announced when entering.
-	actualSpeech = _chrome.getSpeechAfterKey("downArrow")
-	_asserts.strings_match(
-		actualSpeech,
-		"list  bullet  frogs"
-	)
-	# DownArrow to the second list item. 'list' should not be announced.
-	actualSpeech = _chrome.getSpeechAfterKey("downArrow")
-	_asserts.strings_match(
-		actualSpeech,
-		"bullet  birds"
-	)
-	# DownArrow out of the list. 'out of list' should be announced.
-	actualSpeech = _chrome.getSpeechAfterKey("downArrow")
-	_asserts.strings_match(
-		actualSpeech,
-		"out of list  after",
-	)
-
-
-def test_pr11606():
-	"""
-	Announce the correct line when placed at the end of a link at the end of a list item in a contenteditable
-	"""
-	_chrome.prepareChrome(
-		r"""
-			<div contenteditable="true">
-				<ul>
-					<li><a href="#">A</a> <a href="#">B</a></li>
-					<li>C D</li>
-				</ul>
-			</div>
-		"""
-	)
-	# Force focus mode
-	actualSpeech = _chrome.getSpeechAfterKey("NVDA+space")
-	_asserts.strings_match(
-		actualSpeech,
-		"Focus mode"
-	)
-	# Tab into the contenteditable
-	actualSpeech = _chrome.getSpeechAfterKey("tab")
-	_asserts.strings_match(
-		actualSpeech,
-		"section  multi line  editable  list  bullet  link  A    link  B"
-	)
-	# move past the end of the first link.
-	# This should not be affected due to pr #11606.
-	actualSpeech = _chrome.getSpeechAfterKey("rightArrow")
-	_asserts.strings_match(
-		actualSpeech,
-		SPEECH_CALL_SEP.join([
-			"out of link",
-			"space"
-		])
-	)
-	# Move to the end of the line (which is also the end of the second link)
-	# Before pr #11606 this would have announced the bullet on the next line.
-	actualSpeech = _chrome.getSpeechAfterKey("end")
-	_asserts.strings_match(
-		actualSpeech,
-		"link"
-	)
-	# Read the current line.
-	# Before pr #11606 the next line ("C D")  would have been read.
-	actualSpeech = _chrome.getSpeechAfterKey("NVDA+upArrow")
-	_asserts.strings_match(
-		actualSpeech,
-		"bullet  link  A    link  B"
-	)
-
-
-def test_ariaTreeGrid_browseMode():
-	"""
-	Ensure that ARIA treegrids are accessible as a standard table in browse mode.
-	"""
-	testFile = os.path.join(ARIAExamplesDir, "treegrid", "treegrid-1.html")
-	_chrome.prepareChrome(
-		f"""
-			<iframe src="{testFile}"></iframe>
-		"""
-	)
-	# Jump to the first heading in the iframe.
-	actualSpeech = _chrome.getSpeechAfterKey("h")
-	_asserts.strings_match(
-		actualSpeech,
-		"frame  main landmark  Treegrid Email Inbox Example  heading  level 1"
-	)
-	# Tab to the first link.
-	# This ensures that focus is totally within the iframe
-	# so as to not cause focus to hit the iframe's document
-	# when entering focus mode on the treegrid later.
-	actualSpeech = _chrome.getSpeechAfterKey("tab")
-	_asserts.strings_match(
-		actualSpeech,
-		"issue 790.  link"
-	)
-	# Jump to the ARIA treegrid with the next table quicknav command.
-	# The browse mode caret will be inside the table on the caption before the first row.
-	actualSpeech = _chrome.getSpeechAfterKey("t")
-	_asserts.strings_match(
-		actualSpeech,
-		"Inbox  table  clickable  with 5 rows and 3 columns  Inbox"
-	)
-	# Move past the caption onto row 1 with downArrow
-	actualSpeech = _chrome.getSpeechAfterKey("downArrow")
-	_asserts.strings_match(
-		actualSpeech,
-		"row 1  column 1  Subject"
-	)
-	# Navigate to row 2 column 1 with NVDA table navigation command
-	actualSpeech = _chrome.getSpeechAfterKey("control+alt+downArrow")
-	_asserts.strings_match(
-		actualSpeech,
-		"expanded  level 1  row 2  Treegrids are awesome"
-	)
-	# Press enter to activate NVDA focus mode and focus the current row
-	actualSpeech = _chrome.getSpeechAfterKey("enter")
-	_asserts.strings_match(
-		actualSpeech,
-		SPEECH_CALL_SEP.join([
-			# focus mode turns on
-			"Focus mode",
-			# Focus enters the ARIA treegrid (table)
-			"Inbox  table",
-			# Focus lands on row 2
-			SPEECH_SEP.join([
-				"level 1",
-				"Treegrids are awesome Want to learn how to use them? aaron at thegoogle dot rocks",
-				"expanded",
-				"1 of 1"
-			]),
-		])
-	)
-
-
-def ARIAInvalid_spellingAndGrammar():
-	"""
-	Tests ARIA invalid values of "spelling", "grammar" and "spelling, grammar".
-	Please note that although IAccessible2 allows multiple values for invalid,
-	multiple values to aria-invalid is not yet standard.
-	And even if it were, they would be separated by space, not comma
-thus the html for this test would need to change,
-	but the expected output shouldn't need to.
-	"""
-	_chrome.prepareChrome(
-		r"""
-			<p>Big <span aria-invalid="spelling">caat</span> meos</p>
-			<p>Small <span aria-invalid="grammar">a dog</span> woofs</p>
-			<p>Fat <span aria-invalid="grammar, spelling">a ffrog</span> crokes</p>
-		"""
-	)
-	actualSpeech = _chrome.getSpeechAfterKey("downArrow")
-	_asserts.strings_match(
-		actualSpeech,
-		"Big  spelling error  caat  meos"
-	)
-	actualSpeech = _chrome.getSpeechAfterKey("downArrow")
-	_asserts.strings_match(
-		actualSpeech,
-		"Small  grammar error  a dog  woofs"
-	)
-	actualSpeech = _chrome.getSpeechAfterKey("downArrow")
-	_asserts.strings_match(
-		actualSpeech,
-		"Fat  spelling error  grammar error  a ffrog  crokes"
-	)
-
-
-def test_ariaCheckbox_browseMode():
-	"""
-	Navigate to an unchecked checkbox in reading mode.
-	"""
-	testFile = os.path.join(ARIAExamplesDir, "checkbox", "checkbox.html")
-	_chrome.prepareChrome(
-		f"""
-			<iframe src="{testFile}"></iframe>
-		"""
-	)
-	# Jump to the first heading in the iframe.
-	actualSpeech = _chrome.getSpeechAfterKey("h")
-	_asserts.strings_match(
-		actualSpeech,
-		"frame  main landmark  Checkbox Example (Two State)  heading  level 1"
-	)
-	# Navigate to the checkbox.
-	actualSpeech = _chrome.getSpeechAfterKey("x")
-	_asserts.strings_match(
-		actualSpeech,
-		"Sandwich Condiments  grouping  list  with 4 items  Lettuce  check box  not checked"
-	)
-
-
-def test_i12147():
-	"""
-	New focus target should be announced if the triggering element is removed when activated.
-	"""
-	_chrome.prepareChrome(
-		f"""
-			<div>
-			  <button id='trigger0'>trigger 0</button>
-			  <h4 id='target0' tabindex='-1'>target 0</h4>
-			</div>
-			<script>
-				let trigger0 = document.querySelector('#trigger0');
-				trigger0.addEventListener('click', e => {{
-				  let focusTarget = document.querySelector('#target0');
-				  trigger0.remove();
-				  focusTarget.focus();
-				}})
-			</script>
-		"""
-	)
-	# Jump to the first button (the trigger)
-	actualSpeech = _chrome.getSpeechAfterKey("tab")
-	_asserts.strings_match(
-		actualSpeech,
-		"trigger 0  button"
-	)
-	# Activate the button, we should hear the new focus target.
-	actualSpeech = _chrome.getSpeechAfterKey("enter")
-	_asserts.strings_match(
-		actualSpeech,
-		"target 0  heading  level 4"
-	)
-
-
-def test_tableInStyleDisplayTable():
-	"""
-	Chrome treats nodes with `style="display: table"` as tables.
-	When a HTML style table is positioned in such a node, NVDA was previously unable to announce
-	table row and column count as well as provide table navigation for the inner table.
-	"""
-	_chrome.prepareChrome(
-		"""
-			<p>Paragraph</p>
-			<div style="display:table">
-				<table>
-					<thead>
-						<tr>
-							<th>First heading</th>
-							<th>Second heading</th>
-						</tr>
-					</thead>
-					<tbody>
-						<tr>
-							<td>First content cell</td>
-							<td>Second content cell</td>
-						</tr>
-					</tbody>
-				</table>
-			</div>
-		"""
-	)
-	# Jump to the table
-	actualSpeech = _chrome.getSpeechAfterKey("t")
-	_asserts.strings_match(
-		actualSpeech,
-		"table  with 2 rows and 2 columns  row 1  column 1  First heading"
-	)
-	nextActualSpeech = _chrome.getSpeechAfterKey("control+alt+downArrow")
-	_asserts.strings_match(
-		nextActualSpeech,
-		"row 2  First content cell"
-	)
-
-
-def test_ariaRoleDescription_focus():
-	"""
-	NVDA should report the custom role of an object on focus.
-	"""
-	_chrome.prepareChrome(
-		"""
-		<button aria-roledescription="pizza">Cheese</button><br />
-		<button aria-roledescription="pizza">Meat</button>
-		"""
-	)
-	actualSpeech = _chrome.getSpeechAfterKey("tab")
-	_asserts.strings_match(
-		actualSpeech,
-		"Cheese  pizza"
-	)
-	# Force focus mode
-	actualSpeech = _chrome.getSpeechAfterKey("NVDA+space")
-	_asserts.strings_match(
-		actualSpeech,
-		"Focus mode"
-	)
-	actualSpeech = _chrome.getSpeechAfterKey("tab")
-	_asserts.strings_match(
-		actualSpeech,
-		"Meat  pizza"
-	)
-
-
-def test_ariaRoleDescription_inline_browseMode():
-	"""
-	NVDA should report the custom role for inline elements in browse mode.
-	"""
-	_chrome.prepareChrome(
-		"""
-		<p>Start
-		<img aria-roledescription="drawing" alt="Our logo" src="https://www.nvaccess.org/images/logo.png" />
-		End</p>
-		"""
-	)
-	# When reading the entire line,
-	# entering the custom role should be reported,
-	# but not exiting
-	actualSpeech = _chrome.getSpeechAfterKey("downArrow")
-	_asserts.strings_match(
-		actualSpeech,
-		"Start  drawing  Our logo  End"
-	)
-	# When reading the line by word,
-	# Both entering and exiting the custom role should be reported.
-	actualSpeech = _chrome.getSpeechAfterKey("control+rightArrow")
-	_asserts.strings_match(
-		actualSpeech,
-		"drawing  Our"
-	)
-	actualSpeech = _chrome.getSpeechAfterKey("control+rightArrow")
-	_asserts.strings_match(
-		actualSpeech,
-		"logo  out of drawing"
-	)
-	actualSpeech = _chrome.getSpeechAfterKey("control+rightArrow")
-	_asserts.strings_match(
-		actualSpeech,
-		"End"
-	)
-
-
-def test_ariaRoleDescription_block_browseMode():
-	"""
-	NVDA should report the custom role at start and end for block elements in browse mode.
-	"""
-	_chrome.prepareChrome(
-		"""
-		<aside aria-roledescription="warning">
-		<p>Wet paint!</p>
-		<p>Please be careful.</p>
-		</aside>
-		<p>End</p>
-		"""
-	)
-	# when reading the page by line,
-	# both entering and exiting the custom role should be reported.
-	actualSpeech = _chrome.getSpeechAfterKey("downArrow")
-	_asserts.strings_match(
-		actualSpeech,
-		"warning  Wet paint!"
-	)
-	actualSpeech = _chrome.getSpeechAfterKey("downArrow")
-	_asserts.strings_match(
-		actualSpeech,
-		"Please be careful."
-	)
-	actualSpeech = _chrome.getSpeechAfterKey("downArrow")
-	_asserts.strings_match(
-		actualSpeech,
-		"out of warning  End"
-	)
-
-
-def test_ariaRoleDescription_inline_contentEditable():
-	"""
-	NVDA should report the custom role for inline elements in content editables.
-	"""
-	_chrome.prepareChrome(
-		"""
-		<div contenteditable="true">
-		<p>Top line</p>
-		<p>Start
-		<img aria-roledescription="drawing" alt="Our logo" src="https://www.nvaccess.org/images/logo.png" />
-		End</p>
-		</div>
-		"""
-	)
-	# Force focus mode
-	actualSpeech = _chrome.getSpeechAfterKey("NVDA+space")
-	_asserts.strings_match(
-		actualSpeech,
-		"Focus mode"
-	)
-	actualSpeech = _chrome.getSpeechAfterKey("tab")
-	_asserts.strings_match(
-		actualSpeech,
-		"section  multi line  editable  Top line"
-	)
-	# When reading the entire line,
-	# entering the custom role should be reported,
-	# but not exiting
-	actualSpeech = _chrome.getSpeechAfterKey("downArrow")
-	_asserts.strings_match(
-		actualSpeech,
-		"Start  drawing  Our logo    End"
-	)
-	# When reading the line by word,
-	# Both entering and exiting the custom role should be reported.
-	actualSpeech = _chrome.getSpeechAfterKey("control+rightArrow")
-	_asserts.strings_match(
-		actualSpeech,
-		"drawing  Our logo    out of drawing"
-	)
-	actualSpeech = _chrome.getSpeechAfterKey("control+rightArrow")
-	_asserts.strings_match(
-		actualSpeech,
-		"End"
-	)
-
-
-def test_ariaRoleDescription_block_contentEditable():
-	"""
-	NVDA should report the custom role at start and end for block elements in content editables.
-	"""
-	_chrome.prepareChrome(
-		"""
-		<div contenteditable="true">
-		<p>Top line</p>
-		<aside aria-roledescription="warning">
-		<p>Wet paint!</p>
-		<p>Please be careful.</p>
-		</aside>
-		<p>End</p>
-		</div>
-		"""
-	)
-	# Force focus mode
-	actualSpeech = _chrome.getSpeechAfterKey("NVDA+space")
-	_asserts.strings_match(
-		actualSpeech,
-		"Focus mode"
-	)
-	actualSpeech = _chrome.getSpeechAfterKey("tab")
-	_asserts.strings_match(
-		actualSpeech,
-		"section  multi line  editable  Top line"
-	)
-	# when reading the page by line,
-	# both entering and exiting the custom role should be reported.
-	actualSpeech = _chrome.getSpeechAfterKey("downArrow")
-	_asserts.strings_match(
-		actualSpeech,
-		"warning  Wet paint!"
-	)
-	actualSpeech = _chrome.getSpeechAfterKey("downArrow")
-	_asserts.strings_match(
-		actualSpeech,
-		"Please be careful."
-	)
-	actualSpeech = _chrome.getSpeechAfterKey("downArrow")
-	_asserts.strings_match(
-		actualSpeech,
-		"out of warning  End"
-	)
-
-
-def _getAriaDescriptionSample() -> str:
-	annotation = "User nearby, Aaron"
-	linkDescription = "opens in a new tab"
-	# link title should be read in focus
-	linkTitle = "conduct a search"
-	linkContents = "to google's"
-	return f"""
-			<div>
-				<div
-					contenteditable=""
-					spellcheck="false"
-					role="textbox"
-					aria-multiline="true"
-				><p>This is a line with no annotation</p>
-				<p><span
-						aria-description="{annotation}"
-					>Here is a sentence that is being edited by someone else.</span>
-					<b>Multiple can edit this.</b></p>
-				<p>An element with a role, follow <a
-					href="www.google.com"
-					aria-description="{linkDescription}"
-					>{linkContents}</a
-				> website</p>
-				<p>Testing the title attribute, <a
-					href="www.google.com"
-					title="{linkTitle}"
-					>{linkContents}</a
-				> website</p>
-				</div>
-			</div>
-		"""
-
-
-def test_ariaDescription_focusMode():
-	""" Ensure aria description is read in focus mode.
-	Settings which may affect this:
-	- speech.reportObjectDescriptions default:True
-	- annotations.reportAriaDescription default:True
-	"""
-	_chrome.prepareChrome(_getAriaDescriptionSample())
-	# Focus the contenteditable and automatically switch to focus mode (due to contenteditable)
-	actualSpeech = _chrome.getSpeechAfterKey("tab")
-	_asserts.strings_match(
-		actualSpeech,
-		"edit  multi line  This is a line with no annotation\nFocus mode"
-	)
-
-	actualSpeech = _chrome.getSpeechAfterKey('downArrow')
-	# description-from hasn't reached Chrome stable yet.
-	# reporting aria-description only supported in Chrome canary 92.0.4479.0+
-	_asserts.strings_match(
-		actualSpeech,
-		SPEECH_SEP.join([
-			"User nearby, Aaron",  # annotation
-			"Here is a sentence that is being edited by someone else.",  # span text
-			"Multiple can edit this.",  # bold paragraph text
-		])
-	)
-
-	actualSpeech = _chrome.getSpeechAfterKey('downArrow')
-	# description-from hasn't reached Chrome stable yet.
-	# reporting aria-description only supported in Chrome canary 92.0.4479.0+
-	_asserts.strings_match(
-		actualSpeech,
-		SPEECH_SEP.join([  # two space separator
-			"An element with a role, follow",  # paragraph text
-			"link",  # link role
-			"opens in a new tab",  # link description
-			"to google's",  # link contents (name)
-			"website"  # paragraph text
-		])
-	)
-
-	# 'title' attribute for link ("conduct a search") should not be announced.
-	# too often title is used without screen reader users in mind, and is overly verbose.
-	actualSpeech = _chrome.getSpeechAfterKey('downArrow')
-	_asserts.strings_match(
-		actualSpeech,
-		SPEECH_SEP.join([
-			"Testing the title attribute,",  # paragraph text
-			"link",  # link role
-			"to google's",  # link contents (name)
-			"website"  # paragraph text
-		])
-	)
-
-
-def test_ariaDescription_browseMode():
-	""" Ensure aria description is read in browse mode.
-	Settings which may affect this:
-	- speech.reportObjectDescriptions default:True
-	- annotations.reportAriaDescription default:True
-	"""
-	_chrome.prepareChrome(_getAriaDescriptionSample())
-	actualSpeech = _chrome.getSpeechAfterKey("downArrow")
-	_asserts.strings_match(
-		actualSpeech,
-		"edit  multi line  This is a line with no annotation"
-	)
-
-	actualSpeech = _chrome.getSpeechAfterKey('downArrow')
-	# description-from hasn't reached Chrome stable yet.
-	# reporting aria-description only supported in Chrome canary 92.0.4479.0+
-	_asserts.strings_match(
-		actualSpeech,
-		SPEECH_SEP.join([
-			"User nearby, Aaron",  # annotation
-			"Here is a sentence that is being edited by someone else.",  # span text
-			"Multiple can edit this.",  # bold paragraph text
-		])
-	)
-
-	actualSpeech = _chrome.getSpeechAfterKey('downArrow')
-	# description-from hasn't reached Chrome stable yet.
-	# reporting aria-description only supported in Chrome canary 92.0.4479.0+
-	_asserts.strings_match(
-		actualSpeech,
-		SPEECH_SEP.join([  # two space separator
-			"An element with a role, follow",  # paragraph text
-			"link",  # link role
-			"opens in a new tab",  # link description
-			"to google's",  # link contents (name)
-			"website"  # paragraph text
-		])
-	)
-
-	# 'title' attribute for link ("conduct a search") should not be announced.
-	# too often title is used without screen reader users in mind, and is overly verbose.
-	actualSpeech = _chrome.getSpeechAfterKey('downArrow')
-	_asserts.strings_match(
-		actualSpeech,
-		SPEECH_SEP.join([
-			"Testing the title attribute,",  # paragraph text
-			"link",  # link role
-			"to google's",  # link contents (name)
-			"website"  # paragraph text
-		])
-	)
-
-
-def test_ariaDescription_sayAll():
-	""" Ensure aria description is read by say all.
-	# Historically, description was not announced at all in browse mode with arrow navigation,
-	# annotations are now a special case.
-
-	Settings which may affect this:
-	- speech.reportObjectDescriptions default:True
-	- annotations.reportAriaDescription default:True
-	"""
-	_chrome.prepareChrome(_getAriaDescriptionSample())
-	actualSpeech = _chrome.getSpeechAfterKey("NVDA+downArrow")
-
-	# Reporting aria-description only supported in:
-	# - Chrome 92.0.4479.0+
-	_asserts.strings_match(
-		actualSpeech,
-		SPEECH_CALL_SEP.join([
-			"Test page load complete",
-			"edit  multi line  This is a line with no annotation",
-			SPEECH_SEP.join([
-				"User nearby, Aaron",  # annotation
-				"Here is a sentence that is being edited by someone else.",  # span text
-				"Multiple can edit this.",  # bold paragraph text
-			]),
-			SPEECH_SEP.join([  # two space separator
-				"An element with a role, follow",  # paragraph text
-				"link",  # link role
-				"opens in a new tab",  # link description
-				"to google's",  # link contents (name)
-				"website",  # paragraph text
-			]),
-			# 'title' attribute for link ("conduct a search") should not be announced.
-			# too often title is used without screen reader users in mind, and is overly verbose.
-			SPEECH_SEP.join([
-				"Testing the title attribute,",  # paragraph text
-				"link",  # link role
-				# note description missing when sourced from title attribute
-				"to google's",  # link contents (name)
-				"website",  # paragraph text
-				"out of edit"
-			]),
-			"After Test Case Marker"
-		])
-	)
-
-
-def test_i10840():
-	"""
-	The name of table header cells should only be conveyed once when navigating directly to them in browse mode
-	Chrome self-references a header cell as its own header, which used to cause the name to be announced twice
-	"""
-	_chrome.prepareChrome(
-		f"""
-			<table>
-				<thead>
-					<tr>
-						<th>Month</th>
-						<th>items</th>
-					</tr>
-				</thead>
-				<tbody>
-					<tr>
-						<td>January</td>
-						<td>100</td>
-					</tr>
-					<tr>
-						<td>February</td>
-						<td>80</td>
-					</tr>
-				</tbody>
-				<tfoot>
-					<tr>
-						<td>Sum</td>
-						<td>180</td>
-					</tr>
-				</tfoot>
-				</table>
-		"""
-	)
-	# Jump to the table
-	actualSpeech = _chrome.getSpeechAfterKey("t")
-	_asserts.strings_match(
-		actualSpeech,
-		"table  with 4 rows and 2 columns  row 1  column 1  Month"
-	)
-	nextActualSpeech = _chrome.getSpeechAfterKey("control+alt+rightArrow")
-	_asserts.strings_match(
-		nextActualSpeech,
-		"column 2  items"
-	)
-
-
-def test_mark_browse():
-	_chrome.prepareChrome(
-		"""
-		<div>
-			<p>The word <mark>Kangaroo</mark> is important.</p>
-		</div>
-		"""
-	)
-	actualSpeech = _chrome.getSpeechAfterKey('downArrow')
-	_asserts.strings_match(
-		actualSpeech,
-		"The word  highlighted  Kangaroo  out of highlighted  is important."
-	)
-	# Test moving by word
-	actualSpeech = _chrome.getSpeechAfterKey("numpad6")
-	_asserts.strings_match(
-		actualSpeech,
-		"word"
-	)
-	actualSpeech = _chrome.getSpeechAfterKey("numpad6")
-	_asserts.strings_match(
-		actualSpeech,
-		"highlighted  Kangaroo  out of highlighted"
-	)
-
-
-def test_mark_focus():
-	_chrome.prepareChrome(
-		"""
-		<div>
-			<p>The word <mark><a href="#">Kangaroo</a></mark> is important.</p>
-		</div>
-		"""
-	)
-
-	# Force focus mode
-	actualSpeech = _chrome.getSpeechAfterKey("NVDA+space")
-	_asserts.strings_match(
-		actualSpeech,
-		"Focus mode"
-	)
-
-	actualSpeech = _chrome.getSpeechAfterKey('tab')
-	_asserts.strings_match(
-		actualSpeech,
-		"highlighted\nKangaroo  link"
-	)
-
-
-def test_preventDuplicateSpeechFromDescription_browse_tab():
-	"""
-	When description matches name/content, it should not be spoken.
-	This prevents duplicate speech.
-	Settings which may affect this:
-	- speech.reportObjectDescriptions default:True
-	"""
-	_chrome.prepareChrome(
-		"""
-		<a href="#" title="apple" style="display:block">apple</a>
-		<a href="#" title="banana" aria-label="banana" style="display:block">contents</a>
-		"""
-	)
-
-	spy = _NvdaLib.getSpyLib()
-	REPORT_OBJ_DESC_KEY = ["presentation", "reportObjectDescriptions"]
-	spy.set_configValue(REPORT_OBJ_DESC_KEY, True)
-
-	# Read in browse
-	actualSpeech = _chrome.getSpeechAfterKey('tab')
-	_asserts.strings_match(
-		actualSpeech,
-		"apple  link"
-	)
-	actualSpeech = _chrome.getSpeechAfterKey('tab')
-	_asserts.strings_match(
-		actualSpeech,
-		"banana  link"
-	)
-
-
-def preventDuplicateSpeechFromDescription_focus():
-	"""
-	When description matches name/content, it should not be spoken.
-	This prevents duplicate speech.
-	Settings which may affect this:
-	- speech.reportObjectDescriptions default:True
-	"""
-	_chrome.prepareChrome(
-		"""
-		<a href="#" title="apple" style="display:block">apple</a>
-		<a href="#" title="banana" aria-label="banana" style="display:block">contents</a>
-		"""
-	)
-	spy = _NvdaLib.getSpyLib()
-	REPORT_OBJ_DESC_KEY = ["presentation", "reportObjectDescriptions"]
-	spy.set_configValue(REPORT_OBJ_DESC_KEY, True)
-
-	# Force focus mode
-	actualSpeech = _chrome.getSpeechAfterKey("NVDA+space")
-	_asserts.strings_match(
-		actualSpeech,
-		"Focus mode"
-	)
-	actualSpeech = _chrome.getSpeechAfterKey('tab')
-	_asserts.strings_match(
-		actualSpeech,
-		"apple  link"
-	)
-	actualSpeech = _chrome.getSpeechAfterKey('tab')
-	_asserts.strings_match(
-		actualSpeech,
-		"banana  link"
-	)
-
-
-def test_ensureNoBrowseModeDescription():
-	"""
-	Test that option (speech.reportObjectDescriptions default:True)
-	does not result in description in browse mode.
-	"""
-	_chrome.prepareChrome(
-		"\n".join([
-			r'<button>something for focus</button>'
-			r'<a href="#" style="display:block" title="Cat">Apple</a>',
-			# second link to make testing second focus mode tab easier
-			r'<a href="#" style="display:block" title="Fish">Banana</a>',
-		])
-	)
-
-	REPORT_OBJ_DESC_KEY = ["presentation", "reportObjectDescriptions"]
-	spy = _NvdaLib.getSpyLib()
-	# prevent browse / focus mode messages from interfering, 0 means don't show.
-	spy.set_configValue(["braille", "messageTimeout"], 0)
-
-	actualSpeech = _NvdaLib.getSpeechAfterKey('tab')
-	_builtIn.should_contain(actualSpeech, "something for focus")
-
-	# Test Browse mode
-	spy.set_configValue(REPORT_OBJ_DESC_KEY, True)
-	actualSpeech, actualBraille = _NvdaLib.getSpeechAndBrailleAfterKey('downArrow')
-	_asserts.speech_matches(
-		actualSpeech,
-		SPEECH_SEP.join([
-			"link",  # role description
-			# No link description (from title)
-			"Apple",  # link name / contents
-		]),
-		message="Test browse mode with reportObjectDescriptions=True"
-	)
-	_asserts.braille_matches(
-		actualBraille,
-		BRAILLE_SEP.join([
-			"lnk",  # role description
-			# No link description (from title)
-			"Apple",  # link name / contents
-		]),
-		message="Test browse mode with reportObjectDescriptions=True"
-	)
-
-	# move virtual cursor back up to reset to start position
-	actualSpeech = _NvdaLib.getSpeechAfterKey('upArrow')
-	_builtIn.should_contain(actualSpeech, "something for focus")
-	spy.set_configValue(REPORT_OBJ_DESC_KEY, False)
-
-	actualSpeech, actualBraille = _NvdaLib.getSpeechAndBrailleAfterKey('downArrow')
-	_asserts.speech_matches(
-		actualSpeech,
-		SPEECH_SEP.join([
-			"link",  # role description
-			# No link description (from title)
-			"Apple",  # link name / contents
-		]),
-		message="Test browse mode with reportObjectDescriptions=False"
-	)
-	_asserts.braille_matches(
-		actualBraille,
-		BRAILLE_SEP.join([
-			"lnk",  # role description
-			# No link description (from title)
-			"Apple",  # link name / contents
-		]),
-		message="Test browse mode with reportObjectDescriptions=False"
-	)
-
-	# move virtual cursor back up to reset to start position
-	actualSpeech = _NvdaLib.getSpeechAfterKey('upArrow')
-	_builtIn.should_contain(actualSpeech, "something for focus")
-	spy.set_configValue(REPORT_OBJ_DESC_KEY, True)
-
-	# Test focus mode
-	actualSpeech = _NvdaLib.getSpeechAfterKey("nvda+space")
-	_asserts.speech_matches(actualSpeech, "Focus mode")
-
-	actualSpeech, actualBraille = _NvdaLib.getSpeechAndBrailleAfterKey("tab")
-	_asserts.speech_matches(
-		actualSpeech,
-		SPEECH_SEP.join([
-			"Apple",  # link name / contents
-			"link",  # role description
-			"Cat",  # link description (from title)
-		]),
-		message="Test focus mode with reportObjectDescriptions=True"
-	)
-	_asserts.braille_matches(
-		actualBraille,
-		BRAILLE_SEP.join([
-			"Apple",  # link name / contents
-			"lnk",  # role description
-			"Cat",  # link description (from title)
-		]),
-		message="Test focus mode with reportObjectDescriptions=True"
-	)
-
-	# Use second link to test focus mode when 'reportObjectDescriptions' is off.
-	spy.set_configValue(REPORT_OBJ_DESC_KEY, False)
-	actualSpeech, actualBraille = _NvdaLib.getSpeechAndBrailleAfterKey("tab")
-	_asserts.speech_matches(
-		actualSpeech,
-		SPEECH_SEP.join([
-			"Banana",  # link name / contents
-			"link",  # role description
-			# No link description (from title)
-		]),
-		message="Test focus mode with reportObjectDescriptions=False"
-	)
-	_asserts.braille_matches(
-		actualBraille,
-		BRAILLE_SEP.join([
-			"Banana",  # link name / contents
-			"lnk",  # role description
-			# No link description (from title)
-		]),
-		message="Test focus mode with reportObjectDescriptions=False"
-	)
-
-
-def test_quickNavTargetReporting():
-	"""
-	When using quickNav, the target object should be spoken first, inner context should be given before outer
-	context.
-	"""
-	_chrome.prepareChrome(
-		"""
-		<div
-			aria-describedby="descId"
-			aria-labelledby="labelId"
-			role="article"
-		>
-			<h1>Quick Nav Target</h1>
-			<div id="labelId">
-					<div>Some name.</div>
-			</div>
-			<div id="descId">
-					<span>A bunch of text.</span>
-			</div>
-		</div>
-		"""
-	)
-	spy = _NvdaLib.getSpyLib()
-	REPORT_ARTICLES = ["documentFormatting", "reportArticles"]
-	spy.set_configValue(REPORT_ARTICLES, False)
-
-	# Quick nav to heading
-	actualSpeech = _chrome.getSpeechAfterKey("h")
-	_asserts.strings_match(
-		actualSpeech,
-		SPEECH_SEP.join([
-			"Quick Nav Target",  # Heading content (quick nav target), should read first
-			"heading",  # Heading role
-			"level 1",  # Heading level
-		])
-	)
-	# Reset to allow trying again with report articles enabled
-	actualSpeech = _chrome.getSpeechAfterKey("control+home")
-	_asserts.strings_match(
-		actualSpeech,
-		SPEECH_SEP.join([
-			"Before Test Case Marker",
-		])
-	)
-
-	# Quick nav to heading with report articles enabled
-	spy.set_configValue(REPORT_ARTICLES, True)
-	actualSpeech = _chrome.getSpeechAfterKey("h")
-	_asserts.strings_match(
-		actualSpeech,
-		SPEECH_SEP.join([
-			"Quick Nav Target",  # Heading content (quick nav target), should read first
-			"heading",  # Heading role
-			"level 1",  # Heading level
-			"article",  # article role, enabled via report article
-			"A bunch of text.",  # article (ancestor) description
-		])
-	)
-
-
-def test_focusTargetReporting():
-	"""
-	When moving focus the target object should be spoken first, inner context should be given before outer
-	context.
-	"""
-	_chrome.prepareChrome(
-		"""
-		<a href="#">before Target</a>
-		<div
-			aria-describedby="descId"
-			aria-labelledby="labelId"
-			role="article"
-		>
-			<a href="#">Focus Target</a>
-			<div id="labelId">
-					<div>Some name.</div>
-			</div>
-			<div id="descId">
-					<span>A bunch of text.</span>
-			</div>
-		</div>
-		"""
-	)
-
-	spy = _NvdaLib.getSpyLib()
-	REPORT_ARTICLES = ["documentFormatting", "reportArticles"]
-	spy.set_configValue(REPORT_ARTICLES, False)
-
-	# Set focus
-	actualSpeech = _chrome.getSpeechAfterKey("tab")
-	_asserts.strings_match(
-		actualSpeech,
-		SPEECH_SEP.join([
-			"before Target",
-			"link",
-		])
-	)
-
-	# Focus the link
-	actualSpeech = _chrome.getSpeechAfterKey("tab")
-	_asserts.strings_match(
-		actualSpeech,
-		SPEECH_SEP.join([
-			"Focus Target",  # link content (focus target), should read first
-			"link",  # link role
-		]),
-		message="browse mode - focus with Report Articles disabled"
-	)
-	# Reset to allow trying again with report articles enabled
-	actualSpeech = _chrome.getSpeechAfterKey("shift+tab")
-	_asserts.strings_match(
-		actualSpeech,
-		SPEECH_SEP.join([
-			"before Target",
-			"link",
-		])
-	)
-
-	# Focus the link with report articles enabled
-	spy.set_configValue(REPORT_ARTICLES, True)
-	actualSpeech = _chrome.getSpeechAfterKey("tab")
-	_asserts.strings_match(
-		actualSpeech,
-		SPEECH_SEP.join([
-			"Focus Target",  # link content (focus target), should read first
-			"link",  # link role
-			"article",  # article role, enabled via report article
-			"A bunch of text.",  # article (ancestor) description
-		]),
-		message="browse mode - focus with Report Articles enabled"
-	)
-
-	# Reset to allow trying again in focus mode
-	actualSpeech = _chrome.getSpeechAfterKey("shift+tab")
-	_asserts.strings_match(
-		actualSpeech,
-		SPEECH_SEP.join([
-			"before Target",
-			"link",
-		])
-	)
-
-	# Force focus mode
-	actualSpeech = _chrome.getSpeechAfterKey("NVDA+space")
-	_asserts.strings_match(
-		actualSpeech,
-		"Focus mode"
-	)
-
-	spy.set_configValue(REPORT_ARTICLES, False)
-	# Focus the link
-	actualSpeech = _chrome.getSpeechAfterKey("tab")
-	_asserts.strings_match(
-		actualSpeech,
-		SPEECH_CALL_SEP.join([
-			SPEECH_SEP.join([
-				"Some name.",  # name for article
-				"article",  # article role, enabled via report article
-				"A bunch of text.",  # description for article
-			]),
-			SPEECH_SEP.join([
-				"Focus Target",  # link content (focus target), should read first
-				"link",  # link role
-			]),
-		]),
-		message="focus mode - focus with Report Articles disabled"
-	)
-	# Reset to allow trying again with report articles enabled
-	actualSpeech = _chrome.getSpeechAfterKey("shift+tab")
-	_asserts.strings_match(
-		actualSpeech,
-		SPEECH_SEP.join([
-			"before Target",
-			"link",
-		])
-	)
-
-	# Focus the link with report articles enabled
-	spy.set_configValue(REPORT_ARTICLES, True)
-	actualSpeech = _chrome.getSpeechAfterKey("tab")
-	_asserts.strings_match(
-		actualSpeech,
-		SPEECH_CALL_SEP.join([
-			SPEECH_SEP.join([
-				"Some name.",  # name for article
-				"article",  # article role, enabled via report article
-				"A bunch of text.",  # description for article
-			]),
-			SPEECH_SEP.join([
-				"Focus Target",  # link content (focus target), should read first
-				"link",  # link role
-			]),
-		]),
-		message="focus mode - focus with Report Articles enabled"
-	)
-
-
-def test_tableNavigationWithMergedColumns():
-	"""When navigating through a merged cell,
-	NVDA should preserve the column/row position from the previous cell.
-	Refer to #7278, #11919.
-	"""
-	_chrome.prepareChrome("""
-	<p>This is text</p>
-	<table
-	 border=0 cellpadding=0 cellspacing=0 width=192
-	 style='border-collapse: collapse;table-layout:fixed;width:144pt'
-	>
-	<col width=64 span=3 style='width:48pt'>
-	<tr height=20 style='height:15.0pt'>
-		<td height=20 width=64 style='height:15.0pt;width:48pt'>a1</td>
-		<td width=64 style='width:48pt'>b1</td>
-		<td width=64 style='width:48pt'>c1</td>
-	</tr>
-	<tr height=20 style='height:15.0pt'>
-		<td colspan=2 height=20 style='height:15.0pt'>a2 and b2</td>
-		<td>c2</td>
-	</tr>
-	</table>
-	""")
-	# Navigate to end of text, this aligns the cursor with column 2
-	actualSpeech = _chrome.getSpeechAfterKey("downArrow")
-	_asserts.strings_match(actualSpeech, "This is text")
-
-	# Navigate to the table
-	actualSpeech = _chrome.getSpeechAfterKey("downArrow")
-	_asserts.strings_match(actualSpeech, "table  with 2 rows and 3 columns  row 1  column 1  a 1")
-
-	# Navigate to a cell in row 1, column 2
-	actualSpeech = _chrome.getSpeechAfterKey("downArrow")
-	_asserts.strings_match(actualSpeech, "column 2  b 1")
-
-	# Navigate to a merged cell below
-	actualSpeech = _chrome.getSpeechAfterKey("control+alt+downArrow")
-	_asserts.strings_match(actualSpeech, "row 2  column 1  through 2  a 2 and b 2")
-
-	# Return to row 1, column 2
-	# In #7278, #11919, NVDA would return to row 1, column 1
-	# This caused column position to be lost when navigating through merged cells
-	actualSpeech = _chrome.getSpeechAfterKey("control+alt+upArrow")
-	_asserts.strings_match(actualSpeech, "row 1  column 2  b 1")
-
-
-def prepareChromeForTableSayAllTests():
-	_chrome.prepareChrome("""
-		<p>Hello, world!</p>
-		<table border=3>
-			<tr>
-				<td>A1</td>
-				<td>B1</td>
-				<td rowspan=2>C1+C2</td>
-				<td>D1</td>
-				<td>E1</td>
-			</tr>
-			<tr>
-				<td>A2</td>
-				<td>B2</td>
-				<td>D2</td>
-				<td>E2</td>
-			</tr>
-			<tr>
-				<td colspan=2>A3+B3</td>
-				<td>C3</td>
-				<td colspan=2>D3+E3</td>
-			</tr>
-			<tr>
-				<td>A4</td>
-				<td>B4</td>
-				<td colspan=2 rowspan=2>C4+D4+<br>C5+D5</td>
-				<td>E4</td>
-			</tr>
-			<tr>
-				<td>A5</td>
-				<td>B5</td>
-				<td>E5</td>
-			</tr>
-		</table>
-		<p>Bye-bye, world!</p>
-	""")
-
-	# Jump to table
-	actualSpeech = _chrome.getSpeechAfterKey("t")
-	_asserts.strings_match(actualSpeech, "table  with 5 rows and 5 columns  row 1  column 1  A 1")
-
-
-def tableSayAllJumpToB2():
-	_chrome.getSpeechAfterKey("control+alt+pageUp")
-	_chrome.getSpeechAfterKey("control+alt+home")
-	_chrome.getSpeechAfterKey("control+alt+rightArrow")
-	actualSpeech = _chrome.getSpeechAfterKey("control+alt+downArrow")
-	_asserts.strings_match(actualSpeech, "row 2  B 2")
-
-
-def test_tableSayAllCommands():
-	""" Tests that table sayAll commands work correctly.
-	Key bindings: NVDA+control+alt+downArrow/rightArrow
-	Refer to #13469.
-	"""
-	prepareChromeForTableSayAllTests()
-	tableSayAllJumpToB2()
-	# sayAll column
-	actualSpeech = _chrome.getSpeechAfterKey("NVDA+control+alt+downArrow")
-	_asserts.strings_match(
-		actualSpeech,
-		"\n".join([
-			"B 2",
-			"row 3  column 1  through 2  A 3 plus B 3",
-			"row 4  column 2  B 4",
-			"row 5  B 5",
-		]),
-	)
-
-	# Check that cursor has moved to B5
-	actualSpeech = _chrome.getSpeechAfterKey("NVDA+upArrow")
-	_asserts.strings_match(actualSpeech, "B 5")
-
-	tableSayAllJumpToB2()
-	# sayAll row
-	actualSpeech = _chrome.getSpeechAfterKey("NVDA+control+alt+rightArrow")
-	_asserts.strings_match(
-		actualSpeech,
-		"\n".join([
-			"B 2",
-			"row 1  through 2  column 3  C 1 plus C 2",
-			"row 2  D 2",
-			"column 4  E 2",
-		]),
-	)
-
-	# Check that cursor has moved to E2
-	actualSpeech = _chrome.getSpeechAfterKey("NVDA+upArrow")
-	_asserts.strings_match(actualSpeech, "E 2")
-
-	# Jump to A3
-	_chrome.getSpeechAfterKey("control+alt+pageUp")
-	_chrome.getSpeechAfterKey("control+alt+home")
-	_chrome.getSpeechAfterKey("control+alt+downArrow")
-	actualSpeech = _chrome.getSpeechAfterKey("control+alt+downArrow")
-	_asserts.strings_match(actualSpeech, "row 3  column 1  through 2  A 3 plus B 3")
-
-	# sayAll row with cells merged horizontally
-	actualSpeech = _chrome.getSpeechAfterKey("NVDA+control+alt+rightArrow")
-	_asserts.strings_match(
-		actualSpeech,
-		"\n".join([
-			"A 3 plus B 3",
-			"column 3  C 3",
-			"column 4  through 5  D 3 plus E 3",
-		]),
-	)
-
-	# Check that cursor has moved to E3
-	actualSpeech = _chrome.getSpeechAfterKey("NVDA+upArrow")
-	_asserts.strings_match(actualSpeech, "D 3 plus E 3")
-
-
-def test_tableSpeakAllCommands():
-	""" Tests that table speak entire row/column commands work correctly.
-	Key bindings: NVDA+control+alt+upArrow/leftArrow
-	Refer to #13469.
-	"""
-	prepareChromeForTableSayAllTests()
-	tableSayAllJumpToB2()
-	# Speak current column
-	actualSpeech, actualBraille = _NvdaLib.getSpeechAndBrailleAfterKey("NVDA+control+alt+upArrow")
-	_asserts.strings_match(
-		actualSpeech,
-		"\n".join([
-			"row 1  B 1",
-			"row 2  B 2",
-			"row 3  column 1  through 2  A 3 plus B 3",
-			"row 4  column 2  B 4",
-			"row 5  B 5",
-		])
-	)
-	_asserts.braille_matches(
-		actualBraille,
-		"r2 c2 B2",
-		message="Speak entire column",
-	)
-
-	# Check that cursor still stays at B2
-	actualSpeech = _chrome.getSpeechAfterKey("NVDA+upArrow")
-	_asserts.strings_match(actualSpeech, "row 2  B 2")
-
-	# Speak current row
-	actualSpeech = _chrome.getSpeechAfterKey("NVDA+control+alt+leftArrow")
-	_asserts.strings_match(
-		actualSpeech,
-		"\n".join([
-			"column 1  A 2",
-			"column 2  B 2",
-			"row 1  through 2  column 3  C 1 plus C 2",
-			"row 2  D 2",
-			"column 4  E 2",
-		])
-	)
-
-	# Check that cursor stays at B2
-	actualSpeech = _chrome.getSpeechAfterKey("NVDA+upArrow")
-	_asserts.strings_match(actualSpeech, "column 2  B 2")
-
-
-def test_tableSayAllAxisCachingForMergedCells():
-	""" Tests that axis caching for merged cells in table sayAll commands works.
-	Refer to #13469.
-	"""
-	prepareChromeForTableSayAllTests()
-
-	# Jump to D5
-	_chrome.getSpeechAfterKey("control+alt+pageUp")
-	_chrome.getSpeechAfterKey("control+alt+end")
-	_chrome.getSpeechAfterKey("control+alt+leftArrow")
-	_chrome.getSpeechAfterKey("control+alt+downArrow")
-	_chrome.getSpeechAfterKey("control+alt+downArrow")
-	actualSpeech = _chrome.getSpeechAfterKey("control+alt+downArrow")
-	_asserts.strings_match(
-		actualSpeech,
-		"row 4  column 3  through row 5 column 4  C 4 plus D 4 plus  C 5 plus D 5"
-	)
-
-	# Speak current column - should reuse cached column
-	actualSpeech = _chrome.getSpeechAfterKey("NVDA+control+alt+upArrow")
-	_asserts.strings_match(
-		actualSpeech,
-		"\n".join([
-			"row 1  column 4  D 1",
-			"row 2  column 3  D 2",
-			"row 3  column 4  through 5  D 3 plus E 3",
-			"row 4  column 3  through row 5 column 4  C 4 plus D 4 plus  C 5 plus D 5",
-		]),
-	)
-
-
-def test_focus_mode_on_focusable_read_only_lists():
-	"""
-	If a list is read-only, but is focusable, and a list element receives focus, switch to focus mode.
-	"""
-	_chrome.prepareChrome(
-		"""
-		<a href="#">before Target</a>
-		<div role="list" aria-label="Messages" tabindex="-1">
-			<div role="listitem" tabindex="0" aria-label="Todd Kloots Hello all. At 1:30 PM">
-				<div role="document" aria-roledescription="message">
-					<a href="/kloots" class="sender">Todd Kloots</a> <a href="/time" class="time">1:30 PM</a>
-					<p>Hello all.</p>
-				</div>
-			</div>
-		</div>
-		"""
-	)
-	# Set focus
-	actualSpeech = _chrome.getSpeechAfterKey("tab")
-	_asserts.strings_match(
-		actualSpeech,
-		SPEECH_SEP.join([
-			"before Target",
-			"link",
-		])
-	)
-
-	# focus the list item
-	actualSpeech = _chrome.getSpeechAfterKey("tab")
-	_asserts.strings_match(
-		actualSpeech,
-		SPEECH_CALL_SEP.join([
-			SPEECH_SEP.join([
-				"Messages",  # name for list container
-				"list",  # role for list container
-			]),
-			SPEECH_SEP.join([
-				"level 1",  # Inserted by Chromium even though not explicitly set
-				"Todd Kloots Hello all. At 1:30 PM",  # list element name, should read first
-				"1 of 1",  # item count, no role expected here
-			]),
-			"Focus mode",  # Focus mode should be enabled automatically and be indicated
-		]),
-		message="focus mode - focus list item and turn on focus mode"
-	)
-
-
-<<<<<<< HEAD
-def test_i10890():
-	"""
-	Ensure that sort state is announced on a column header when changed with inner button
-	"""
-	spy = _NvdaLib.getSpyLib()
-	# Chrome sometimes exposes tables as clickable, sometimes not.
-	# This test does not need to know, so disable reporting of clickables.
-	spy.set_configValue(["documentFormatting", "reportClickable"], False)
-	testFile = os.path.join(ARIAExamplesDir, "grid", "datagrids.html")
-=======
-def test_ARIASwitchRole():
-	"""
-	Ensure that ARIA switch controls have an appropriate role and states in browse mode.
-	"""
-	testFile = os.path.join(ARIAExamplesDir, "switch", "switch.html")
->>>>>>> 43525cd0
-	_chrome.prepareChrome(
-		f"""
-			<iframe src="{testFile}"></iframe>
-		"""
-	)
-<<<<<<< HEAD
-	# Jump to the Example 2 heading
-	_chrome.getSpeechAfterKey("3")
-	actualSpeech = _chrome.getSpeechAfterKey("3")
-	_asserts.strings_match(
-		actualSpeech,
-		SPEECH_SEP.join([
-			"Example 2: Sortable Data Grid With Editable Cells",
-			"heading",
-			"level 3",
-		])
-	)
-	# Jump to the table
-	actualSpeech = _chrome.getSpeechAfterKey("t")
-	_asserts.strings_match(
-		actualSpeech,
-		SPEECH_SEP.join([
-			"Transactions January 1 through January 7",
-			"table",
-			"with 8 rows and 6 columns",
-			"row 1",
-			"column 1",
-			"sorted ascending",
-			"Date",
-			"button",
-		])
-	)
-	# Press the button
-	actualSpeech = _chrome.getSpeechAfterKey("space")
-	# and ensure that the new sort state is spoken.
-	_asserts.strings_match(
-		actualSpeech,
-		"sorted descending",
-=======
-	# Jump to the first heading 2 in the iframe.
-	actualSpeech = _chrome.getSpeechAfterKey("2")
-	_asserts.strings_match(
-		actualSpeech,
-		SPEECH_SEP.join([
-			"frame",
-			"main landmark",
-			"Example",
-			"heading  level 2"
-		]),
-		message="Move to first heading 2 in frame",
-	)
-	# Tab to the switch control
-	actualSpeech = _chrome.getSpeechAfterKey("tab")
-	_asserts.strings_match(
-		actualSpeech,
-		SPEECH_SEP.join([
-			"Notifications",
-			"switch",
-			"off",
-		]),
-		message="tab to switch control",
-	)
-	# Read the current line
-	actualSpeech = _chrome.getSpeechAfterKey("numpad8")
-	_asserts.strings_match(
-		actualSpeech,
-		SPEECH_SEP.join([
-			"switch",
-			"off",
-			"Notifications",
-		]),
-		message="Read current line",
-	)
-	# Report the current focus
-	actualSpeech = _chrome.getSpeechAfterKey("NVDA+tab")
-	_asserts.strings_match(
-		actualSpeech,
-		SPEECH_SEP.join([
-			"Notifications",
-			"switch",
-			"focused",
-			"off",
-		]),
-		message="Report focus",
-	)
-	# Toggle the switch on
-	actualSpeech = _chrome.getSpeechAfterKey("space")
-	_asserts.strings_match(
-		actualSpeech,
-		SPEECH_SEP.join([
-			"on",
-		]),
-		message="Toggle switch control on",
-	)
-	# Read the current line
-	actualSpeech = _chrome.getSpeechAfterKey("numpad8")
-	_asserts.strings_match(
-		actualSpeech,
-		SPEECH_SEP.join([
-			"switch",
-			"on",
-			"Notifications",
-		]),
-		message="Read current line",
-	)
-	# Report the current focus
-	actualSpeech = _chrome.getSpeechAfterKey("NVDA+tab")
-	_asserts.strings_match(
-		actualSpeech,
-		SPEECH_SEP.join([
-			"Notifications",
-			"switch",
-			"focused",
-			"on",
-		]),
-		message="Report focus",
-	)
-	# Toggle the switch off
-	actualSpeech = _chrome.getSpeechAfterKey("space")
-	_asserts.strings_match(
-		actualSpeech,
-		SPEECH_SEP.join([
-			"off",
-		]),
-		message="Toggle switch control off",
-	)
-	# Read the current line
-	actualSpeech = _chrome.getSpeechAfterKey("numpad8")
-	_asserts.strings_match(
-		actualSpeech,
-		SPEECH_SEP.join([
-			"switch",
-			"off",
-			"Notifications",
-		]),
-		message="Read current line",
-	)
-	# Report the current focus
-	actualSpeech = _chrome.getSpeechAfterKey("NVDA+tab")
-	_asserts.strings_match(
-		actualSpeech,
-		SPEECH_SEP.join([
-			"Notifications",
-			"switch",
-			"focused",
-			"off",
-		]),
-		message="Report focus",
->>>>>>> 43525cd0
-	)
+# A part of NonVisual Desktop Access (NVDA)
+# Copyright (C) 2020-2022 NV Access Limited, Leonard de Ruijter, Cyrille Bougot
+# This file may be used under the terms of the GNU General Public License, version 2 or later.
+# For more details see: https://www.gnu.org/licenses/gpl-2.0.html
+
+"""Logic for NVDA + Google Chrome tests
+"""
+
+import typing
+import os
+from robot.libraries.BuiltIn import BuiltIn
+# imported methods start with underscore (_) so they don't get imported into robot files as keywords
+from SystemTestSpy import (
+	_getLib,
+)
+
+# Imported for type information
+from ChromeLib import ChromeLib as _ChromeLib
+from AssertsLib import AssertsLib as _AssertsLib
+import NvdaLib as _NvdaLib
+
+_builtIn: BuiltIn = BuiltIn()
+_chrome: _ChromeLib = _getLib("ChromeLib")
+_asserts: _AssertsLib = _getLib("AssertsLib")
+
+if typing.TYPE_CHECKING:
+	from ..libraries.SystemTestSpy.speechSpyGlobalPlugin import NVDASpyLib
+
+
+#: Double space is used to separate semantics in speech output this typically
+# adds a slight pause to the synthesizer.
+SPEECH_SEP = "  "
+SPEECH_CALL_SEP = '\n'
+#: single space is used to separate semantics in braille output.
+BRAILLE_SEP = " "
+
+ARIAExamplesDir = os.path.join(
+	_NvdaLib._locations.repoRoot, "include", "w3c-aria-practices", "examples"
+)
+
+
+def checkbox_labelled_by_inner_element():
+	_chrome.prepareChrome(
+		r"""
+			<div tabindex="0" role="checkbox" aria-labelledby="inner-label">
+				<div style="display:inline" id="inner-label">
+					Simulate evil cat
+				</div>
+			</div>
+		"""
+	)
+	actualSpeech = _chrome.getSpeechAfterTab()
+	_asserts.strings_match(
+		actualSpeech,
+		# The name for the element is also in it's content, the name is spoken twice:
+		# "Simulate evil cat  Simulate evil cat  check box  not checked"
+		# Instead this should be spoken as:
+		"Simulate evil cat  check box  not checked"
+	)
+
+
+REVIEW_CURSOR_FOLLOW_CARET_KEY = ["reviewCursor", "followCaret"]
+REVIEW_CURSOR_FOLLOW_FOCUS_KEY = ["reviewCursor", "followFocus"]
+READ_DETAILS_GESTURE = "NVDA+d"
+
+
+def _getNoVBuf_AriaDetails_sample() -> str:
+	return """
+		<div role="application">
+			<button>focus in app</button>
+			<p>this is an application, it contains a button with details</p>
+			<button aria-details="button-details">push me</button>
+		</div>
+		<div id="button-details" role="note">
+			<p>Press to self-destruct</p>
+		</div>
+		"""
+
+
+def _doTestAriaDetails_NoVBufNoTextInterface(nvdaConfValues: "NVDASpyLib.NVDAConfMods"):
+	_chrome.prepareChrome(_getNoVBuf_AriaDetails_sample())
+	spy: "NVDASpyLib" = _NvdaLib.getSpyLib()
+	spy.modifyNVDAConfig(nvdaConfValues)
+
+	actualSpeech = _NvdaLib.getSpeechAfterKey("tab")
+	_builtIn.should_contain(actualSpeech, "focus in app")
+
+	actualSpeech, actualBraille = _NvdaLib.getSpeechAndBrailleAfterKey("tab")
+	_asserts.speech_matches(
+		actualSpeech,
+		SPEECH_SEP.join([
+			"push me",
+			"button",
+			"has details",
+		]),
+		message="Tab to button"
+	)
+	_asserts.braille_matches(
+		actualBraille,
+		"push me btn details",
+		message="Tab to button",
+	)
+	actualSpeech, actualBraille = _NvdaLib.getSpeechAndBrailleAfterKey(READ_DETAILS_GESTURE)
+	_asserts.speech_matches(
+		actualSpeech,
+		"Press to self destruct",
+		message="Report details"
+	)
+	_asserts.braille_matches(
+		actualBraille,
+		"Press to self-destruct",
+		message="Report details",
+	)
+
+
+def test_aria_details_noVBufNoTextInterface():
+	"""The uncommon case, but for completeness, a role=application containing an element that does not have a text
+	interface.
+	"""
+	_doTestAriaDetails_NoVBufNoTextInterface(
+		nvdaConfValues=[
+			(REVIEW_CURSOR_FOLLOW_CARET_KEY, True),
+			(REVIEW_CURSOR_FOLLOW_FOCUS_KEY, True),
+	])
+
+
+def test_aria_details_noVBufNoTextInterface_freeReview():
+	"""The uncommon case, but for completeness, a role=application containing an element without a text
+	interface. Test with the review cursor configured not to follow focus or caret.
+	"""
+	_doTestAriaDetails_NoVBufNoTextInterface(
+		nvdaConfValues=[
+			(REVIEW_CURSOR_FOLLOW_CARET_KEY, False),
+			(REVIEW_CURSOR_FOLLOW_FOCUS_KEY, False),
+	])
+
+
+def test_mark_aria_details():
+	exercise_mark_aria_details(
+		nvdaConfValues=[
+			(REVIEW_CURSOR_FOLLOW_CARET_KEY, True),
+			(REVIEW_CURSOR_FOLLOW_FOCUS_KEY, True),
+	])
+
+
+def test_mark_aria_details_FreeReviewCursor():
+	exercise_mark_aria_details(
+		nvdaConfValues=[
+			(REVIEW_CURSOR_FOLLOW_CARET_KEY, False),
+			(REVIEW_CURSOR_FOLLOW_FOCUS_KEY, False),
+	])
+
+
+def test_mark_aria_details_role():
+	_chrome.prepareChrome(
+		"""
+		<div class="editor" contenteditable spellcheck="false" role="textbox" aria-multiline="true">
+			<p>
+				<span aria-details="endnote-details">doc-endnote,</span>
+				<span aria-details="footnote-details">doc-footnote,</span>
+				<span aria-details="comment-details">comment,</span>
+				<span aria-details="definition-details-as-tag" role="term">definition,</span>
+				<span aria-details="definition-details-as-role" role="term">definition,</span>
+				<span aria-details="unknown-details">form</span>
+			</p>
+		</div>
+		<div>
+			<p>
+				<!-- Supported by Chrome attribute details-roles -->
+				<div id="endnote-details" role="doc-endnote">details with role doc-endnote</div>
+				<div id="footnote-details" role="doc-footnote">details with role doc-footnote</div>
+				<div id="comment-details" role="comment">details with role comment</div>
+				<!--
+					When using the following syntax, the dfn tag holds the role "term",
+					and the accompanying text becomes the "definition".
+					Authors may expected the aria-details to target the definition.
+					It is uncertain as to which element aria-details
+					should point towards, but we assume the dfn tag in this case,
+					as the accompanying definition text is not specifically captured by an HTML element.
+				-->
+				<p>
+					<dfn id="definition-details-as-tag">definition</dfn>:
+					details with tag definition
+				</p>
+				<!--
+					Authors may expected the aria-details to target the definition.
+					As the definition text is specifically captured by an HTML element with role "definition",
+					we map to that element.
+					This is inconsistent with previous example, using the dfn tag.
+				-->
+				<p>
+					<span role="term">definition</span>:
+					<span id="definition-details-as-role" role="definition">details with role definition</span>
+				</p>
+				<!-- Included as "form" is not supported by Chrome attribute details-roles -->
+				<div id="unknown-details" role="form">details with role form</div>
+			</p>
+		</div>
+		"""
+	)
+	expectedSpeech = SPEECH_SEP.join([
+		"edit",
+		"multi line",
+		# the role doc-endnote is unsupported as an IA2 role
+		# The role "ROLE_LIST_ITEM" is used instead
+		"has details",
+		"doc endnote,",
+		"",  # space between spans
+		"has foot note",
+		"doc footnote,",
+		"",  # space between spans
+		"has comment",
+		"comment,",
+		"",  # space between spans
+		# the role definition is unsupported as an IA2 role
+		# The role "ROLE_PARAGRAPH" is used instead
+		"has details",
+		"definition,",
+		"",  # space between spans
+		"has details",
+		"definition,",
+		"",  # space between spans
+		# The role "form" is deliberately unsupported
+		"has details",
+		"form",
+	])
+
+	# TODO: fix known bug with braille not announcing details #13815
+	expectedBraille = " ".join([  # noqa: F841
+		"mln",
+		"edit",
+		# the role doc-endnote is unsupported as an IA2 role
+		# The role "ROLE_LIST_ITEM" is used instead
+		"details",
+		"doc endnote,",
+		"has fnote",
+		"doc footnote,",
+		"has cmnt",
+		"comment,",
+		# the role definition is unsupported as an IA2 role
+		# The role "ROLE_PARAGRAPH" is used instead
+		"details",
+		"definition,",
+		"details",
+		"definition,",
+		# The role "form" is deliberately unsupported
+		"details",
+		"form",
+		"edt end",
+	])
+
+	actualSpeech, actualBraille = _NvdaLib.getSpeechAndBrailleAfterKey('downArrow')
+
+	_asserts.speech_matches(
+		actualSpeech,
+		expectedSpeech,
+		message="Browse mode speech: Read line with different aria details roles."
+	)
+	_asserts.braille_matches(
+		actualBraille,
+		# TODO: fix known bug with braille not announcing details #13815
+		# expectedBraille,
+		"mln edt doc-endnote, doc-footnote, comment, definition, definition, form edt end",
+		message="Browse mode braille: Read line with different aria details roles.",
+	)
+	
+	# Reset caret
+	actualSpeech = _NvdaLib.getSpeechAfterKey("upArrow")
+	_asserts.speech_matches(
+		actualSpeech,
+		SPEECH_SEP.join([
+			"out of edit",
+			"Test page load complete",
+		]),
+		message="reset caret",
+	)
+
+	# Force focus mode
+	actualSpeech = _NvdaLib.getSpeechAfterKey("NVDA+space")
+	_asserts.speech_matches(
+		actualSpeech,
+		"Focus mode",
+		message="force focus mode",
+	)
+
+	# Tab into the contenteditable
+	actualSpeech, actualBraille = _NvdaLib.getSpeechAndBrailleAfterKey("tab")
+	_asserts.speech_matches(
+		actualSpeech,
+		expectedSpeech,
+		message="Focus mode speech: Read line with different aria details roles"
+	)
+	_asserts.braille_matches(
+		actualBraille,
+		# TODO: fix known bug with braille not announcing details #13815
+		# expectedBraille,
+		"doc-endnote, doc-footnote, comment, definition, definition, form",
+		message="Focus mode braille: Read line with different aria details roles",
+	)
+
+
+def exercise_mark_aria_details(nvdaConfValues: "NVDASpyLib.NVDAConfMods"):
+	_chrome.prepareChrome(
+		"""
+		<div class="editor" contenteditable spellcheck="false" role="textbox" aria-multiline="true">
+			<p>The word <mark aria-details="cat-details">cat</mark> has a comment tied to it.</p>
+		</div>
+		<p>Hello <span
+			aria-details="link-details"
+			role="mark">this is a <a href="https://www.google.com/">test</a></span></p>
+		<div>
+			<div id="cat-details" role="comment">Cats go woof BTW<br>&mdash;Jonathon Commentor
+				<div role="comment">No they don't<br>&mdash;Zara</div>
+			</div>
+			<div role="form">
+				<textarea cols="80" placeholder="Add reply..."></textarea>
+				<input type="submit">
+			</div>
+		</div>
+		<div id="link-details" role="note">
+			<p>Nested in a container</p>
+		</div>
+		"""
+	)
+	spy: "NVDASpyLib" = _NvdaLib.getSpyLib()
+	spy.modifyNVDAConfig(nvdaConfValues)
+
+	actualSpeech, actualBraille = _NvdaLib.getSpeechAndBrailleAfterKey('downArrow')
+	_asserts.speech_matches(
+		actualSpeech,
+		SPEECH_SEP.join([
+			"edit",
+			"multi line",
+			"The word",  # content
+			"highlighted",
+			"has comment",
+			"cat",  # highlighted content
+			"out of highlighted",
+			"has a comment tied to it.",  # content
+		]),
+		message="Browse mode: Read line with details."
+	)
+	_asserts.braille_matches(
+		actualBraille,
+		"mln edt The word  hlght has cmnt cat hlght end  has a comment tied to it. edt end",
+		message="Browse mode: Read line with details.",
+	)
+	# this word has no details attached
+	actualSpeech, actualBraille = _NvdaLib.getSpeechAndBrailleAfterKey("control+rightArrow")
+	_asserts.speech_matches(
+		actualSpeech,
+		"word",
+		message="Browse mode: Move by word to word without details"
+	)
+	_asserts.braille_matches(
+		actualBraille,
+		"mln edt The word  hlght has cmnt cat hlght end  has a comment tied to it. edt end",
+		message="Browse mode: Move by word to word without details",
+	)
+
+	# check that there is no summary reported
+	actualSpeech, actualBraille = _NvdaLib.getSpeechAndBrailleAfterKey(READ_DETAILS_GESTURE)
+	_asserts.speech_matches(
+		actualSpeech,
+		"No additional details",
+		message="Browse mode: Report details on word without details"
+	)
+	_asserts.braille_matches(
+		actualBraille,
+		"No additional details",
+		message="Browse mode: Report details on word without details",
+	)
+	# this word has a comment attached to it
+	actualSpeech, actualBraille = _NvdaLib.getSpeechAndBrailleAfterKey("control+rightArrow")
+	_asserts.speech_matches(
+		actualSpeech,
+		"highlighted  has comment  cat  out of highlighted",
+		message="Browse mode: Move by word to word with details",
+	)
+	_asserts.braille_matches(
+		actualBraille,
+		"mln edt The word  hlght has cmnt cat hlght end  has a comment tied to it. edt end",
+		message="Browse mode: Move by word to word with details",
+	)
+	# read the details summary
+	actualSpeech, actualBraille = _NvdaLib.getSpeechAndBrailleAfterKey(READ_DETAILS_GESTURE)
+	_asserts.speech_matches(
+		actualSpeech,
+		"Cats go woof BTW  Jonathon Commentor No they don't  Zara",
+		message="Browse mode: Report details on word with details"
+	)
+	_asserts.braille_matches(
+		actualBraille,
+		"Cats go woof BTW\n—Jonathon CommentorNo they don't\n—Zara",
+		message="Browse mode: Report details on word with details",
+	)
+
+	# move down to the link nested in a container with details
+	actualSpeech, actualBraille = _NvdaLib.getSpeechAndBrailleAfterKey("downArrow")
+	_asserts.speech_matches(
+		actualSpeech,
+		"out of edit  Hello  highlighted  has details  this is a  link  test",
+		message="Browse mode: Move by line to paragraph with link nested in a container with details",
+	)
+	_asserts.braille_matches(
+		actualBraille,
+		"Hello  hlght details this is a  lnk test hlght end",
+		message="Browse mode: Move by line to paragraph with link nested in a container with details",
+	)
+	# Jump to the link from same line
+	actualSpeech, actualBraille = _NvdaLib.getSpeechAndBrailleAfterKey("k")
+	_asserts.speech_matches(
+		actualSpeech,
+		"test  link",
+		message="Browse mode: From same line jump to link nested in a container with details",
+	)
+	_asserts.braille_matches(
+		actualBraille,
+		"Hello  hlght details this is a  lnk test hlght end",
+		message="Browse mode: From same line jump to link nested in a container with details",
+	)
+
+	# reset to prior line before jump to the link from different line
+	actualSpeech = _NvdaLib.getSpeechAfterKey('upArrow')
+	_asserts.speech_matches(
+		actualSpeech,
+		SPEECH_SEP.join([
+			"out of highlighted",  # Leaving the highlighted link
+			"edit",
+			"multi line",
+			"The word",  # content
+			"highlighted",
+			"has comment",
+			"cat",  # highlighted content
+			"out of highlighted",
+			"has a comment tied to it.",  # content
+		]),
+		message="Browse mode: Reset to prior line before jump to the link."
+	)
+	actualSpeech, actualBraille = _NvdaLib.getSpeechAndBrailleAfterKey("k")
+	_asserts.speech_matches(
+		actualSpeech,
+		"highlighted  has details  test  link",
+		message="Browse mode: From prior line jump to link nested in a container with details",
+	)
+	_asserts.braille_matches(
+		actualBraille,
+		"Hello  hlght details this is a  lnk test hlght end",
+		message="Browse mode: From prior line jump to link nested in a container with details",
+	)
+	# read the details summary
+	actualSpeech, actualBraille = _NvdaLib.getSpeechAndBrailleAfterKey(READ_DETAILS_GESTURE)
+	_asserts.speech_matches(
+		actualSpeech,
+		"No additional details",
+		message="Browse mode: Report details on nested link with details"
+	)
+	_asserts.braille_matches(
+		actualBraille,
+		"No additional details",
+		message="Browse mode: Report details on nested link with details"
+	)
+
+	# Reset caret
+	actualSpeech = _NvdaLib.getSpeechAfterKey("upArrow")
+	actualSpeech = _NvdaLib.getSpeechAfterKey("upArrow")
+	_asserts.speech_matches(
+		actualSpeech,
+		SPEECH_SEP.join([
+			"out of edit",
+			"Test page load complete",
+		]),
+		message="reset caret",
+	)
+
+	# Force focus mode
+	actualSpeech = _NvdaLib.getSpeechAfterKey("NVDA+space")
+	_asserts.speech_matches(
+		actualSpeech,
+		"Focus mode",
+		message="force focus mode",
+	)
+
+	# Tab into the contenteditable
+	actualSpeech, actualBraille = _NvdaLib.getSpeechAndBrailleAfterKey("tab")
+	_asserts.speech_matches(
+		actualSpeech,
+		SPEECH_SEP.join([
+			"edit",
+			"multi line",
+			"The word",  # content
+			"highlighted",
+			"has comment",
+			"cat",  # highlighted content
+			"out of highlighted",
+			"has a comment tied to it.",  # content
+		]),
+		message="Focus mode: report content editable with details"
+	)
+	_asserts.braille_matches(
+		actualBraille,
+		"The word  hlght has cmnt cat hlght end  has a comment tied to it.",
+		message="Focus mode: report content editable with details",
+	)
+
+	# Try to read the details
+	actualSpeech, actualBraille = _NvdaLib.getSpeechAndBrailleAfterKey(READ_DETAILS_GESTURE)
+	_asserts.speech_matches(
+		actualSpeech,
+		SPEECH_SEP.join([
+			"No additional details",
+		]),
+		message="Focus mode: Try to read details, caret not on details word.",
+	)
+	_asserts.braille_matches(
+		actualBraille,
+		"No additional details",
+		message="Focus mode: Try to read details, caret not on details word.",
+	)
+
+	# move to the word with details: "cat"
+	_NvdaLib.getSpeechAfterKey("control+rightArrow")
+	actualSpeech, actualBraille = _NvdaLib.getSpeechAndBrailleAfterKey("control+rightArrow")
+	_asserts.speech_matches(
+		actualSpeech,
+		SPEECH_SEP.join([
+			"highlighted",
+			"has comment",
+			"cat",  # highlighted content
+			"out of highlighted",
+		]),
+		message="Focus mode: Move by word to word with details"
+	)
+	_asserts.braille_matches(
+		actualBraille,
+		expected="The word  hlght has cmnt cat hlght end  has a comment tied to it.",
+		message="Focus mode: Move by word to word with details",
+	)
+
+	# Try to read the details
+	actualSpeech, actualBraille = _NvdaLib.getSpeechAndBrailleAfterKey(READ_DETAILS_GESTURE)
+	_asserts.speech_matches(
+		actualSpeech,
+		"Cats go woof BTW  Jonathon Commentor No they don't  Zara",
+		message="Focus mode:  Report details on word with details.",
+	)
+	_asserts.braille_matches(
+		actualBraille,
+		expected="Cats go woof BTW\n—Jonathon CommentorNo they don't\n—Zara",
+		message="Focus mode:  Report details on word with details.",
+	)
+
+	# Tab to the link
+	actualSpeech, actualBraille = _NvdaLib.getSpeechAndBrailleAfterKey("tab")
+	_asserts.speech_matches(
+		actualSpeech,
+		SPEECH_CALL_SEP.join([
+			SPEECH_SEP.join([
+				"highlighted",
+				"has details",
+			]),
+			SPEECH_SEP.join([
+				"test",
+				"link",
+			])
+		]),
+		message="Focus mode: tab to link nested in container with details",
+	)
+	_asserts.braille_matches(
+		actualBraille,
+		"hlght details test lnk",
+		message="Focus mode: tab to link nested in container with details"
+	)
+
+	# Try to read the details
+	actualSpeech, actualBraille = _NvdaLib.getSpeechAndBrailleAfterKey(READ_DETAILS_GESTURE)
+	_asserts.speech_matches(
+		actualSpeech,
+		SPEECH_SEP.join([
+			"No additional details",
+		]),
+		message="Focus mode: Try to read details, link nested in container with details.",
+	)
+	_asserts.braille_matches(
+		actualBraille,
+		"No additional details",
+		message="Focus mode: Try to read details, link nested in container with details.",
+	)
+
+
+def announce_list_item_when_moving_by_word_or_character():
+	_chrome.prepareChrome(
+		r"""
+			<div contenteditable="true">
+				<p>Before list</p>
+				<ul style="list-style-type:none">
+					<li>small cat</li>
+					<li>big dog</li>
+				</ul>
+			</div>
+		"""
+	)
+	# Force focus mode
+	actualSpeech = _chrome.getSpeechAfterKey("NVDA+space")
+	_asserts.strings_match(
+		actualSpeech,
+		"Focus mode"
+	)
+	# Tab into the contenteditable
+	actualSpeech = _chrome.getSpeechAfterKey("tab")
+	_asserts.strings_match(
+		actualSpeech,
+		"section  multi line  editable  Before list"
+	)
+	# Ensure that moving into a list by line, "list item" is not reported.
+	actualSpeech = _chrome.getSpeechAfterKey("downArrow")
+	_asserts.strings_match(
+		actualSpeech,
+		"list  small cat"
+	)
+	# Ensure that when moving by word (control+rightArrow)
+	# within the list item, "list item" is not announced.
+	actualSpeech = _chrome.getSpeechAfterKey("control+rightArrow")
+	_asserts.strings_match(
+		actualSpeech,
+		"cat"
+	)
+	# Ensure that when moving by character (rightArrow)
+	# within the list item, "list item" is not announced.
+	actualSpeech = _chrome.getSpeechAfterKey("rightArrow")
+	_asserts.strings_match(
+		actualSpeech,
+		"a"
+	)
+	# move to the end of the line (and therefore the list item)
+	actualSpeech = _chrome.getSpeechAfterKey("end")
+	_asserts.strings_match(
+		actualSpeech,
+		"blank"
+	)
+	# Ensure that when moving by character (rightArrow)
+	# onto the next list item, "list item" is reported.
+	actualSpeech = _chrome.getSpeechAfterKey("rightArrow")
+	_asserts.strings_match(
+		actualSpeech,
+		SPEECH_CALL_SEP.join([
+			"list item  level 1",
+			"b"
+		])
+	)
+	# Ensure that when moving by character (leftArrow)
+	# onto the previous list item, "list item" is reported.
+	# Note this places us on the end-of-line insertion point of the previous list item.
+	actualSpeech = _chrome.getSpeechAfterKey("leftArrow")
+	_asserts.strings_match(
+		actualSpeech,
+		"list item  level 1"
+	)
+	# Ensure that when moving by word (control+rightArrow)
+	# onto the next list item, "list item" is reported.
+	actualSpeech = _chrome.getSpeechAfterKey("control+rightArrow")
+	_asserts.strings_match(
+		actualSpeech,
+		"list item  level 1  big"
+	)
+	# Ensure that when moving by word (control+leftArrow)
+	# onto the previous list item, "list item" is reported.
+	# Note this places us on the end-of-line insertion point of the previous list item.
+	actualSpeech = _chrome.getSpeechAfterKey("control+leftArrow")
+	_asserts.strings_match(
+		actualSpeech,
+		"list item  level 1"
+	)
+
+
+def test_i7562():
+	""" List should not be announced on every line of a ul in a contenteditable """
+	_chrome.prepareChrome(
+		r"""
+			<div contenteditable="true">
+				<p>before</p>
+				<ul>
+					<li>frogs</li>
+					<li>birds</li>
+				</ul>
+				<p>after</p>
+			</div>
+		"""
+	)
+	# Force focus mode
+	actualSpeech = _chrome.getSpeechAfterKey("NVDA+space")
+	_asserts.strings_match(
+		actualSpeech,
+		"Focus mode"
+	)
+	# Tab into the contenteditable
+	actualSpeech = _chrome.getSpeechAfterKey("tab")
+	_asserts.strings_match(
+		actualSpeech,
+		"section  multi line  editable  before"
+	)
+	# DownArow into the list. 'list' should be announced when entering.
+	actualSpeech = _chrome.getSpeechAfterKey("downArrow")
+	_asserts.strings_match(
+		actualSpeech,
+		"list  bullet  frogs"
+	)
+	# DownArrow to the second list item. 'list' should not be announced.
+	actualSpeech = _chrome.getSpeechAfterKey("downArrow")
+	_asserts.strings_match(
+		actualSpeech,
+		"bullet  birds"
+	)
+	# DownArrow out of the list. 'out of list' should be announced.
+	actualSpeech = _chrome.getSpeechAfterKey("downArrow")
+	_asserts.strings_match(
+		actualSpeech,
+		"out of list  after",
+	)
+
+
+def test_pr11606():
+	"""
+	Announce the correct line when placed at the end of a link at the end of a list item in a contenteditable
+	"""
+	_chrome.prepareChrome(
+		r"""
+			<div contenteditable="true">
+				<ul>
+					<li><a href="#">A</a> <a href="#">B</a></li>
+					<li>C D</li>
+				</ul>
+			</div>
+		"""
+	)
+	# Force focus mode
+	actualSpeech = _chrome.getSpeechAfterKey("NVDA+space")
+	_asserts.strings_match(
+		actualSpeech,
+		"Focus mode"
+	)
+	# Tab into the contenteditable
+	actualSpeech = _chrome.getSpeechAfterKey("tab")
+	_asserts.strings_match(
+		actualSpeech,
+		"section  multi line  editable  list  bullet  link  A    link  B"
+	)
+	# move past the end of the first link.
+	# This should not be affected due to pr #11606.
+	actualSpeech = _chrome.getSpeechAfterKey("rightArrow")
+	_asserts.strings_match(
+		actualSpeech,
+		SPEECH_CALL_SEP.join([
+			"out of link",
+			"space"
+		])
+	)
+	# Move to the end of the line (which is also the end of the second link)
+	# Before pr #11606 this would have announced the bullet on the next line.
+	actualSpeech = _chrome.getSpeechAfterKey("end")
+	_asserts.strings_match(
+		actualSpeech,
+		"link"
+	)
+	# Read the current line.
+	# Before pr #11606 the next line ("C D")  would have been read.
+	actualSpeech = _chrome.getSpeechAfterKey("NVDA+upArrow")
+	_asserts.strings_match(
+		actualSpeech,
+		"bullet  link  A    link  B"
+	)
+
+
+def test_ariaTreeGrid_browseMode():
+	"""
+	Ensure that ARIA treegrids are accessible as a standard table in browse mode.
+	"""
+	testFile = os.path.join(ARIAExamplesDir, "treegrid", "treegrid-1.html")
+	_chrome.prepareChrome(
+		f"""
+			<iframe src="{testFile}"></iframe>
+		"""
+	)
+	# Jump to the first heading in the iframe.
+	actualSpeech = _chrome.getSpeechAfterKey("h")
+	_asserts.strings_match(
+		actualSpeech,
+		"frame  main landmark  Treegrid Email Inbox Example  heading  level 1"
+	)
+	# Tab to the first link.
+	# This ensures that focus is totally within the iframe
+	# so as to not cause focus to hit the iframe's document
+	# when entering focus mode on the treegrid later.
+	actualSpeech = _chrome.getSpeechAfterKey("tab")
+	_asserts.strings_match(
+		actualSpeech,
+		"issue 790.  link"
+	)
+	# Jump to the ARIA treegrid with the next table quicknav command.
+	# The browse mode caret will be inside the table on the caption before the first row.
+	actualSpeech = _chrome.getSpeechAfterKey("t")
+	_asserts.strings_match(
+		actualSpeech,
+		"Inbox  table  clickable  with 5 rows and 3 columns  Inbox"
+	)
+	# Move past the caption onto row 1 with downArrow
+	actualSpeech = _chrome.getSpeechAfterKey("downArrow")
+	_asserts.strings_match(
+		actualSpeech,
+		"row 1  column 1  Subject"
+	)
+	# Navigate to row 2 column 1 with NVDA table navigation command
+	actualSpeech = _chrome.getSpeechAfterKey("control+alt+downArrow")
+	_asserts.strings_match(
+		actualSpeech,
+		"expanded  level 1  row 2  Treegrids are awesome"
+	)
+	# Press enter to activate NVDA focus mode and focus the current row
+	actualSpeech = _chrome.getSpeechAfterKey("enter")
+	_asserts.strings_match(
+		actualSpeech,
+		SPEECH_CALL_SEP.join([
+			# focus mode turns on
+			"Focus mode",
+			# Focus enters the ARIA treegrid (table)
+			"Inbox  table",
+			# Focus lands on row 2
+			SPEECH_SEP.join([
+				"level 1",
+				"Treegrids are awesome Want to learn how to use them? aaron at thegoogle dot rocks",
+				"expanded",
+				"1 of 1"
+			]),
+		])
+	)
+
+
+def ARIAInvalid_spellingAndGrammar():
+	"""
+	Tests ARIA invalid values of "spelling", "grammar" and "spelling, grammar".
+	Please note that although IAccessible2 allows multiple values for invalid,
+	multiple values to aria-invalid is not yet standard.
+	And even if it were, they would be separated by space, not comma
+thus the html for this test would need to change,
+	but the expected output shouldn't need to.
+	"""
+	_chrome.prepareChrome(
+		r"""
+			<p>Big <span aria-invalid="spelling">caat</span> meos</p>
+			<p>Small <span aria-invalid="grammar">a dog</span> woofs</p>
+			<p>Fat <span aria-invalid="grammar, spelling">a ffrog</span> crokes</p>
+		"""
+	)
+	actualSpeech = _chrome.getSpeechAfterKey("downArrow")
+	_asserts.strings_match(
+		actualSpeech,
+		"Big  spelling error  caat  meos"
+	)
+	actualSpeech = _chrome.getSpeechAfterKey("downArrow")
+	_asserts.strings_match(
+		actualSpeech,
+		"Small  grammar error  a dog  woofs"
+	)
+	actualSpeech = _chrome.getSpeechAfterKey("downArrow")
+	_asserts.strings_match(
+		actualSpeech,
+		"Fat  spelling error  grammar error  a ffrog  crokes"
+	)
+
+
+def test_ariaCheckbox_browseMode():
+	"""
+	Navigate to an unchecked checkbox in reading mode.
+	"""
+	testFile = os.path.join(ARIAExamplesDir, "checkbox", "checkbox-1", "checkbox-1.html")
+	_chrome.prepareChrome(
+		f"""
+			<iframe src="{testFile}"></iframe>
+		"""
+	)
+	# Jump to the first heading in the iframe.
+	actualSpeech = _chrome.getSpeechAfterKey("h")
+	_asserts.strings_match(
+		actualSpeech,
+		"frame  main landmark  Checkbox Example (Two State)  heading  level 1"
+	)
+	# Navigate to the checkbox.
+	actualSpeech = _chrome.getSpeechAfterKey("x")
+	_asserts.strings_match(
+		actualSpeech,
+		"Sandwich Condiments  grouping  list  with 4 items  Lettuce  check box  not checked"
+	)
+
+
+def test_i12147():
+	"""
+	New focus target should be announced if the triggering element is removed when activated.
+	"""
+	_chrome.prepareChrome(
+		f"""
+			<div>
+			  <button id='trigger0'>trigger 0</button>
+			  <h4 id='target0' tabindex='-1'>target 0</h4>
+			</div>
+			<script>
+				let trigger0 = document.querySelector('#trigger0');
+				trigger0.addEventListener('click', e => {{
+				  let focusTarget = document.querySelector('#target0');
+				  trigger0.remove();
+				  focusTarget.focus();
+				}})
+			</script>
+		"""
+	)
+	# Jump to the first button (the trigger)
+	actualSpeech = _chrome.getSpeechAfterKey("tab")
+	_asserts.strings_match(
+		actualSpeech,
+		"trigger 0  button"
+	)
+	# Activate the button, we should hear the new focus target.
+	actualSpeech = _chrome.getSpeechAfterKey("enter")
+	_asserts.strings_match(
+		actualSpeech,
+		"target 0  heading  level 4"
+	)
+
+
+def test_tableInStyleDisplayTable():
+	"""
+	Chrome treats nodes with `style="display: table"` as tables.
+	When a HTML style table is positioned in such a node, NVDA was previously unable to announce
+	table row and column count as well as provide table navigation for the inner table.
+	"""
+	_chrome.prepareChrome(
+		"""
+			<p>Paragraph</p>
+			<div style="display:table">
+				<table>
+					<thead>
+						<tr>
+							<th>First heading</th>
+							<th>Second heading</th>
+						</tr>
+					</thead>
+					<tbody>
+						<tr>
+							<td>First content cell</td>
+							<td>Second content cell</td>
+						</tr>
+					</tbody>
+				</table>
+			</div>
+		"""
+	)
+	# Jump to the table
+	actualSpeech = _chrome.getSpeechAfterKey("t")
+	_asserts.strings_match(
+		actualSpeech,
+		"table  with 2 rows and 2 columns  row 1  column 1  First heading"
+	)
+	nextActualSpeech = _chrome.getSpeechAfterKey("control+alt+downArrow")
+	_asserts.strings_match(
+		nextActualSpeech,
+		"row 2  First content cell"
+	)
+
+
+def test_ariaRoleDescription_focus():
+	"""
+	NVDA should report the custom role of an object on focus.
+	"""
+	_chrome.prepareChrome(
+		"""
+		<button aria-roledescription="pizza">Cheese</button><br />
+		<button aria-roledescription="pizza">Meat</button>
+		"""
+	)
+	actualSpeech = _chrome.getSpeechAfterKey("tab")
+	_asserts.strings_match(
+		actualSpeech,
+		"Cheese  pizza"
+	)
+	# Force focus mode
+	actualSpeech = _chrome.getSpeechAfterKey("NVDA+space")
+	_asserts.strings_match(
+		actualSpeech,
+		"Focus mode"
+	)
+	actualSpeech = _chrome.getSpeechAfterKey("tab")
+	_asserts.strings_match(
+		actualSpeech,
+		"Meat  pizza"
+	)
+
+
+def test_ariaRoleDescription_inline_browseMode():
+	"""
+	NVDA should report the custom role for inline elements in browse mode.
+	"""
+	_chrome.prepareChrome(
+		"""
+		<p>Start
+		<img aria-roledescription="drawing" alt="Our logo" src="https://www.nvaccess.org/images/logo.png" />
+		End</p>
+		"""
+	)
+	# When reading the entire line,
+	# entering the custom role should be reported,
+	# but not exiting
+	actualSpeech = _chrome.getSpeechAfterKey("downArrow")
+	_asserts.strings_match(
+		actualSpeech,
+		"Start  drawing  Our logo  End"
+	)
+	# When reading the line by word,
+	# Both entering and exiting the custom role should be reported.
+	actualSpeech = _chrome.getSpeechAfterKey("control+rightArrow")
+	_asserts.strings_match(
+		actualSpeech,
+		"drawing  Our"
+	)
+	actualSpeech = _chrome.getSpeechAfterKey("control+rightArrow")
+	_asserts.strings_match(
+		actualSpeech,
+		"logo  out of drawing"
+	)
+	actualSpeech = _chrome.getSpeechAfterKey("control+rightArrow")
+	_asserts.strings_match(
+		actualSpeech,
+		"End"
+	)
+
+
+def test_ariaRoleDescription_block_browseMode():
+	"""
+	NVDA should report the custom role at start and end for block elements in browse mode.
+	"""
+	_chrome.prepareChrome(
+		"""
+		<aside aria-roledescription="warning">
+		<p>Wet paint!</p>
+		<p>Please be careful.</p>
+		</aside>
+		<p>End</p>
+		"""
+	)
+	# when reading the page by line,
+	# both entering and exiting the custom role should be reported.
+	actualSpeech = _chrome.getSpeechAfterKey("downArrow")
+	_asserts.strings_match(
+		actualSpeech,
+		"warning  Wet paint!"
+	)
+	actualSpeech = _chrome.getSpeechAfterKey("downArrow")
+	_asserts.strings_match(
+		actualSpeech,
+		"Please be careful."
+	)
+	actualSpeech = _chrome.getSpeechAfterKey("downArrow")
+	_asserts.strings_match(
+		actualSpeech,
+		"out of warning  End"
+	)
+
+
+def test_ariaRoleDescription_inline_contentEditable():
+	"""
+	NVDA should report the custom role for inline elements in content editables.
+	"""
+	_chrome.prepareChrome(
+		"""
+		<div contenteditable="true">
+		<p>Top line</p>
+		<p>Start
+		<img aria-roledescription="drawing" alt="Our logo" src="https://www.nvaccess.org/images/logo.png" />
+		End</p>
+		</div>
+		"""
+	)
+	# Force focus mode
+	actualSpeech = _chrome.getSpeechAfterKey("NVDA+space")
+	_asserts.strings_match(
+		actualSpeech,
+		"Focus mode"
+	)
+	actualSpeech = _chrome.getSpeechAfterKey("tab")
+	_asserts.strings_match(
+		actualSpeech,
+		"section  multi line  editable  Top line"
+	)
+	# When reading the entire line,
+	# entering the custom role should be reported,
+	# but not exiting
+	actualSpeech = _chrome.getSpeechAfterKey("downArrow")
+	_asserts.strings_match(
+		actualSpeech,
+		"Start  drawing  Our logo    End"
+	)
+	# When reading the line by word,
+	# Both entering and exiting the custom role should be reported.
+	actualSpeech = _chrome.getSpeechAfterKey("control+rightArrow")
+	_asserts.strings_match(
+		actualSpeech,
+		"drawing  Our logo    out of drawing"
+	)
+	actualSpeech = _chrome.getSpeechAfterKey("control+rightArrow")
+	_asserts.strings_match(
+		actualSpeech,
+		"End"
+	)
+
+
+def test_ariaRoleDescription_block_contentEditable():
+	"""
+	NVDA should report the custom role at start and end for block elements in content editables.
+	"""
+	_chrome.prepareChrome(
+		"""
+		<div contenteditable="true">
+		<p>Top line</p>
+		<aside aria-roledescription="warning">
+		<p>Wet paint!</p>
+		<p>Please be careful.</p>
+		</aside>
+		<p>End</p>
+		</div>
+		"""
+	)
+	# Force focus mode
+	actualSpeech = _chrome.getSpeechAfterKey("NVDA+space")
+	_asserts.strings_match(
+		actualSpeech,
+		"Focus mode"
+	)
+	actualSpeech = _chrome.getSpeechAfterKey("tab")
+	_asserts.strings_match(
+		actualSpeech,
+		"section  multi line  editable  Top line"
+	)
+	# when reading the page by line,
+	# both entering and exiting the custom role should be reported.
+	actualSpeech = _chrome.getSpeechAfterKey("downArrow")
+	_asserts.strings_match(
+		actualSpeech,
+		"warning  Wet paint!"
+	)
+	actualSpeech = _chrome.getSpeechAfterKey("downArrow")
+	_asserts.strings_match(
+		actualSpeech,
+		"Please be careful."
+	)
+	actualSpeech = _chrome.getSpeechAfterKey("downArrow")
+	_asserts.strings_match(
+		actualSpeech,
+		"out of warning  End"
+	)
+
+
+def _getAriaDescriptionSample() -> str:
+	annotation = "User nearby, Aaron"
+	linkDescription = "opens in a new tab"
+	# link title should be read in focus
+	linkTitle = "conduct a search"
+	linkContents = "to google's"
+	return f"""
+			<div>
+				<div
+					contenteditable=""
+					spellcheck="false"
+					role="textbox"
+					aria-multiline="true"
+				><p>This is a line with no annotation</p>
+				<p><span
+						aria-description="{annotation}"
+					>Here is a sentence that is being edited by someone else.</span>
+					<b>Multiple can edit this.</b></p>
+				<p>An element with a role, follow <a
+					href="www.google.com"
+					aria-description="{linkDescription}"
+					>{linkContents}</a
+				> website</p>
+				<p>Testing the title attribute, <a
+					href="www.google.com"
+					title="{linkTitle}"
+					>{linkContents}</a
+				> website</p>
+				</div>
+			</div>
+		"""
+
+
+def test_ariaDescription_focusMode():
+	""" Ensure aria description is read in focus mode.
+	Settings which may affect this:
+	- speech.reportObjectDescriptions default:True
+	- annotations.reportAriaDescription default:True
+	"""
+	_chrome.prepareChrome(_getAriaDescriptionSample())
+	# Focus the contenteditable and automatically switch to focus mode (due to contenteditable)
+	actualSpeech = _chrome.getSpeechAfterKey("tab")
+	_asserts.strings_match(
+		actualSpeech,
+		"edit  multi line  This is a line with no annotation\nFocus mode"
+	)
+
+	actualSpeech = _chrome.getSpeechAfterKey('downArrow')
+	# description-from hasn't reached Chrome stable yet.
+	# reporting aria-description only supported in Chrome canary 92.0.4479.0+
+	_asserts.strings_match(
+		actualSpeech,
+		SPEECH_SEP.join([
+			"User nearby, Aaron",  # annotation
+			"Here is a sentence that is being edited by someone else.",  # span text
+			"Multiple can edit this.",  # bold paragraph text
+		])
+	)
+
+	actualSpeech = _chrome.getSpeechAfterKey('downArrow')
+	# description-from hasn't reached Chrome stable yet.
+	# reporting aria-description only supported in Chrome canary 92.0.4479.0+
+	_asserts.strings_match(
+		actualSpeech,
+		SPEECH_SEP.join([  # two space separator
+			"An element with a role, follow",  # paragraph text
+			"link",  # link role
+			"opens in a new tab",  # link description
+			"to google's",  # link contents (name)
+			"website"  # paragraph text
+		])
+	)
+
+	# 'title' attribute for link ("conduct a search") should not be announced.
+	# too often title is used without screen reader users in mind, and is overly verbose.
+	actualSpeech = _chrome.getSpeechAfterKey('downArrow')
+	_asserts.strings_match(
+		actualSpeech,
+		SPEECH_SEP.join([
+			"Testing the title attribute,",  # paragraph text
+			"link",  # link role
+			"to google's",  # link contents (name)
+			"website"  # paragraph text
+		])
+	)
+
+
+def test_ariaDescription_browseMode():
+	""" Ensure aria description is read in browse mode.
+	Settings which may affect this:
+	- speech.reportObjectDescriptions default:True
+	- annotations.reportAriaDescription default:True
+	"""
+	_chrome.prepareChrome(_getAriaDescriptionSample())
+	actualSpeech = _chrome.getSpeechAfterKey("downArrow")
+	_asserts.strings_match(
+		actualSpeech,
+		"edit  multi line  This is a line with no annotation"
+	)
+
+	actualSpeech = _chrome.getSpeechAfterKey('downArrow')
+	# description-from hasn't reached Chrome stable yet.
+	# reporting aria-description only supported in Chrome canary 92.0.4479.0+
+	_asserts.strings_match(
+		actualSpeech,
+		SPEECH_SEP.join([
+			"User nearby, Aaron",  # annotation
+			"Here is a sentence that is being edited by someone else.",  # span text
+			"Multiple can edit this.",  # bold paragraph text
+		])
+	)
+
+	actualSpeech = _chrome.getSpeechAfterKey('downArrow')
+	# description-from hasn't reached Chrome stable yet.
+	# reporting aria-description only supported in Chrome canary 92.0.4479.0+
+	_asserts.strings_match(
+		actualSpeech,
+		SPEECH_SEP.join([  # two space separator
+			"An element with a role, follow",  # paragraph text
+			"link",  # link role
+			"opens in a new tab",  # link description
+			"to google's",  # link contents (name)
+			"website"  # paragraph text
+		])
+	)
+
+	# 'title' attribute for link ("conduct a search") should not be announced.
+	# too often title is used without screen reader users in mind, and is overly verbose.
+	actualSpeech = _chrome.getSpeechAfterKey('downArrow')
+	_asserts.strings_match(
+		actualSpeech,
+		SPEECH_SEP.join([
+			"Testing the title attribute,",  # paragraph text
+			"link",  # link role
+			"to google's",  # link contents (name)
+			"website"  # paragraph text
+		])
+	)
+
+
+def test_ariaDescription_sayAll():
+	""" Ensure aria description is read by say all.
+	# Historically, description was not announced at all in browse mode with arrow navigation,
+	# annotations are now a special case.
+
+	Settings which may affect this:
+	- speech.reportObjectDescriptions default:True
+	- annotations.reportAriaDescription default:True
+	"""
+	_chrome.prepareChrome(_getAriaDescriptionSample())
+	actualSpeech = _chrome.getSpeechAfterKey("NVDA+downArrow")
+
+	# Reporting aria-description only supported in:
+	# - Chrome 92.0.4479.0+
+	_asserts.strings_match(
+		actualSpeech,
+		SPEECH_CALL_SEP.join([
+			"Test page load complete",
+			"edit  multi line  This is a line with no annotation",
+			SPEECH_SEP.join([
+				"User nearby, Aaron",  # annotation
+				"Here is a sentence that is being edited by someone else.",  # span text
+				"Multiple can edit this.",  # bold paragraph text
+			]),
+			SPEECH_SEP.join([  # two space separator
+				"An element with a role, follow",  # paragraph text
+				"link",  # link role
+				"opens in a new tab",  # link description
+				"to google's",  # link contents (name)
+				"website",  # paragraph text
+			]),
+			# 'title' attribute for link ("conduct a search") should not be announced.
+			# too often title is used without screen reader users in mind, and is overly verbose.
+			SPEECH_SEP.join([
+				"Testing the title attribute,",  # paragraph text
+				"link",  # link role
+				# note description missing when sourced from title attribute
+				"to google's",  # link contents (name)
+				"website",  # paragraph text
+				"out of edit"
+			]),
+			"After Test Case Marker"
+		])
+	)
+
+
+def test_i10840():
+	"""
+	The name of table header cells should only be conveyed once when navigating directly to them in browse mode
+	Chrome self-references a header cell as its own header, which used to cause the name to be announced twice
+	"""
+	_chrome.prepareChrome(
+		f"""
+			<table>
+				<thead>
+					<tr>
+						<th>Month</th>
+						<th>items</th>
+					</tr>
+				</thead>
+				<tbody>
+					<tr>
+						<td>January</td>
+						<td>100</td>
+					</tr>
+					<tr>
+						<td>February</td>
+						<td>80</td>
+					</tr>
+				</tbody>
+				<tfoot>
+					<tr>
+						<td>Sum</td>
+						<td>180</td>
+					</tr>
+				</tfoot>
+				</table>
+		"""
+	)
+	# Jump to the table
+	actualSpeech = _chrome.getSpeechAfterKey("t")
+	_asserts.strings_match(
+		actualSpeech,
+		"table  with 4 rows and 2 columns  row 1  column 1  Month"
+	)
+	nextActualSpeech = _chrome.getSpeechAfterKey("control+alt+rightArrow")
+	_asserts.strings_match(
+		nextActualSpeech,
+		"column 2  items"
+	)
+
+
+def test_mark_browse():
+	_chrome.prepareChrome(
+		"""
+		<div>
+			<p>The word <mark>Kangaroo</mark> is important.</p>
+		</div>
+		"""
+	)
+	actualSpeech = _chrome.getSpeechAfterKey('downArrow')
+	_asserts.strings_match(
+		actualSpeech,
+		"The word  highlighted  Kangaroo  out of highlighted  is important."
+	)
+	# Test moving by word
+	actualSpeech = _chrome.getSpeechAfterKey("numpad6")
+	_asserts.strings_match(
+		actualSpeech,
+		"word"
+	)
+	actualSpeech = _chrome.getSpeechAfterKey("numpad6")
+	_asserts.strings_match(
+		actualSpeech,
+		"highlighted  Kangaroo  out of highlighted"
+	)
+
+
+def test_mark_focus():
+	_chrome.prepareChrome(
+		"""
+		<div>
+			<p>The word <mark><a href="#">Kangaroo</a></mark> is important.</p>
+		</div>
+		"""
+	)
+
+	# Force focus mode
+	actualSpeech = _chrome.getSpeechAfterKey("NVDA+space")
+	_asserts.strings_match(
+		actualSpeech,
+		"Focus mode"
+	)
+
+	actualSpeech = _chrome.getSpeechAfterKey('tab')
+	_asserts.strings_match(
+		actualSpeech,
+		"highlighted\nKangaroo  link"
+	)
+
+
+def test_preventDuplicateSpeechFromDescription_browse_tab():
+	"""
+	When description matches name/content, it should not be spoken.
+	This prevents duplicate speech.
+	Settings which may affect this:
+	- speech.reportObjectDescriptions default:True
+	"""
+	_chrome.prepareChrome(
+		"""
+		<a href="#" title="apple" style="display:block">apple</a>
+		<a href="#" title="banana" aria-label="banana" style="display:block">contents</a>
+		"""
+	)
+
+	spy = _NvdaLib.getSpyLib()
+	REPORT_OBJ_DESC_KEY = ["presentation", "reportObjectDescriptions"]
+	spy.set_configValue(REPORT_OBJ_DESC_KEY, True)
+
+	# Read in browse
+	actualSpeech = _chrome.getSpeechAfterKey('tab')
+	_asserts.strings_match(
+		actualSpeech,
+		"apple  link"
+	)
+	actualSpeech = _chrome.getSpeechAfterKey('tab')
+	_asserts.strings_match(
+		actualSpeech,
+		"banana  link"
+	)
+
+
+def preventDuplicateSpeechFromDescription_focus():
+	"""
+	When description matches name/content, it should not be spoken.
+	This prevents duplicate speech.
+	Settings which may affect this:
+	- speech.reportObjectDescriptions default:True
+	"""
+	_chrome.prepareChrome(
+		"""
+		<a href="#" title="apple" style="display:block">apple</a>
+		<a href="#" title="banana" aria-label="banana" style="display:block">contents</a>
+		"""
+	)
+	spy = _NvdaLib.getSpyLib()
+	REPORT_OBJ_DESC_KEY = ["presentation", "reportObjectDescriptions"]
+	spy.set_configValue(REPORT_OBJ_DESC_KEY, True)
+
+	# Force focus mode
+	actualSpeech = _chrome.getSpeechAfterKey("NVDA+space")
+	_asserts.strings_match(
+		actualSpeech,
+		"Focus mode"
+	)
+	actualSpeech = _chrome.getSpeechAfterKey('tab')
+	_asserts.strings_match(
+		actualSpeech,
+		"apple  link"
+	)
+	actualSpeech = _chrome.getSpeechAfterKey('tab')
+	_asserts.strings_match(
+		actualSpeech,
+		"banana  link"
+	)
+
+
+def test_ensureNoBrowseModeDescription():
+	"""
+	Test that option (speech.reportObjectDescriptions default:True)
+	does not result in description in browse mode.
+	"""
+	_chrome.prepareChrome(
+		"\n".join([
+			r'<button>something for focus</button>'
+			r'<a href="#" style="display:block" title="Cat">Apple</a>',
+			# second link to make testing second focus mode tab easier
+			r'<a href="#" style="display:block" title="Fish">Banana</a>',
+		])
+	)
+
+	REPORT_OBJ_DESC_KEY = ["presentation", "reportObjectDescriptions"]
+	spy = _NvdaLib.getSpyLib()
+	# prevent browse / focus mode messages from interfering, 0 means don't show.
+	spy.set_configValue(["braille", "messageTimeout"], 0)
+
+	actualSpeech = _NvdaLib.getSpeechAfterKey('tab')
+	_builtIn.should_contain(actualSpeech, "something for focus")
+
+	# Test Browse mode
+	spy.set_configValue(REPORT_OBJ_DESC_KEY, True)
+	actualSpeech, actualBraille = _NvdaLib.getSpeechAndBrailleAfterKey('downArrow')
+	_asserts.speech_matches(
+		actualSpeech,
+		SPEECH_SEP.join([
+			"link",  # role description
+			# No link description (from title)
+			"Apple",  # link name / contents
+		]),
+		message="Test browse mode with reportObjectDescriptions=True"
+	)
+	_asserts.braille_matches(
+		actualBraille,
+		BRAILLE_SEP.join([
+			"lnk",  # role description
+			# No link description (from title)
+			"Apple",  # link name / contents
+		]),
+		message="Test browse mode with reportObjectDescriptions=True"
+	)
+
+	# move virtual cursor back up to reset to start position
+	actualSpeech = _NvdaLib.getSpeechAfterKey('upArrow')
+	_builtIn.should_contain(actualSpeech, "something for focus")
+	spy.set_configValue(REPORT_OBJ_DESC_KEY, False)
+
+	actualSpeech, actualBraille = _NvdaLib.getSpeechAndBrailleAfterKey('downArrow')
+	_asserts.speech_matches(
+		actualSpeech,
+		SPEECH_SEP.join([
+			"link",  # role description
+			# No link description (from title)
+			"Apple",  # link name / contents
+		]),
+		message="Test browse mode with reportObjectDescriptions=False"
+	)
+	_asserts.braille_matches(
+		actualBraille,
+		BRAILLE_SEP.join([
+			"lnk",  # role description
+			# No link description (from title)
+			"Apple",  # link name / contents
+		]),
+		message="Test browse mode with reportObjectDescriptions=False"
+	)
+
+	# move virtual cursor back up to reset to start position
+	actualSpeech = _NvdaLib.getSpeechAfterKey('upArrow')
+	_builtIn.should_contain(actualSpeech, "something for focus")
+	spy.set_configValue(REPORT_OBJ_DESC_KEY, True)
+
+	# Test focus mode
+	actualSpeech = _NvdaLib.getSpeechAfterKey("nvda+space")
+	_asserts.speech_matches(actualSpeech, "Focus mode")
+
+	actualSpeech, actualBraille = _NvdaLib.getSpeechAndBrailleAfterKey("tab")
+	_asserts.speech_matches(
+		actualSpeech,
+		SPEECH_SEP.join([
+			"Apple",  # link name / contents
+			"link",  # role description
+			"Cat",  # link description (from title)
+		]),
+		message="Test focus mode with reportObjectDescriptions=True"
+	)
+	_asserts.braille_matches(
+		actualBraille,
+		BRAILLE_SEP.join([
+			"Apple",  # link name / contents
+			"lnk",  # role description
+			"Cat",  # link description (from title)
+		]),
+		message="Test focus mode with reportObjectDescriptions=True"
+	)
+
+	# Use second link to test focus mode when 'reportObjectDescriptions' is off.
+	spy.set_configValue(REPORT_OBJ_DESC_KEY, False)
+	actualSpeech, actualBraille = _NvdaLib.getSpeechAndBrailleAfterKey("tab")
+	_asserts.speech_matches(
+		actualSpeech,
+		SPEECH_SEP.join([
+			"Banana",  # link name / contents
+			"link",  # role description
+			# No link description (from title)
+		]),
+		message="Test focus mode with reportObjectDescriptions=False"
+	)
+	_asserts.braille_matches(
+		actualBraille,
+		BRAILLE_SEP.join([
+			"Banana",  # link name / contents
+			"lnk",  # role description
+			# No link description (from title)
+		]),
+		message="Test focus mode with reportObjectDescriptions=False"
+	)
+
+
+def test_quickNavTargetReporting():
+	"""
+	When using quickNav, the target object should be spoken first, inner context should be given before outer
+	context.
+	"""
+	_chrome.prepareChrome(
+		"""
+		<div
+			aria-describedby="descId"
+			aria-labelledby="labelId"
+			role="article"
+		>
+			<h1>Quick Nav Target</h1>
+			<div id="labelId">
+					<div>Some name.</div>
+			</div>
+			<div id="descId">
+					<span>A bunch of text.</span>
+			</div>
+		</div>
+		"""
+	)
+	spy = _NvdaLib.getSpyLib()
+	REPORT_ARTICLES = ["documentFormatting", "reportArticles"]
+	spy.set_configValue(REPORT_ARTICLES, False)
+
+	# Quick nav to heading
+	actualSpeech = _chrome.getSpeechAfterKey("h")
+	_asserts.strings_match(
+		actualSpeech,
+		SPEECH_SEP.join([
+			"Quick Nav Target",  # Heading content (quick nav target), should read first
+			"heading",  # Heading role
+			"level 1",  # Heading level
+		])
+	)
+	# Reset to allow trying again with report articles enabled
+	actualSpeech = _chrome.getSpeechAfterKey("control+home")
+	_asserts.strings_match(
+		actualSpeech,
+		SPEECH_SEP.join([
+			"Before Test Case Marker",
+		])
+	)
+
+	# Quick nav to heading with report articles enabled
+	spy.set_configValue(REPORT_ARTICLES, True)
+	actualSpeech = _chrome.getSpeechAfterKey("h")
+	_asserts.strings_match(
+		actualSpeech,
+		SPEECH_SEP.join([
+			"Quick Nav Target",  # Heading content (quick nav target), should read first
+			"heading",  # Heading role
+			"level 1",  # Heading level
+			"article",  # article role, enabled via report article
+			"A bunch of text.",  # article (ancestor) description
+		])
+	)
+
+
+def test_focusTargetReporting():
+	"""
+	When moving focus the target object should be spoken first, inner context should be given before outer
+	context.
+	"""
+	_chrome.prepareChrome(
+		"""
+		<a href="#">before Target</a>
+		<div
+			aria-describedby="descId"
+			aria-labelledby="labelId"
+			role="article"
+		>
+			<a href="#">Focus Target</a>
+			<div id="labelId">
+					<div>Some name.</div>
+			</div>
+			<div id="descId">
+					<span>A bunch of text.</span>
+			</div>
+		</div>
+		"""
+	)
+
+	spy = _NvdaLib.getSpyLib()
+	REPORT_ARTICLES = ["documentFormatting", "reportArticles"]
+	spy.set_configValue(REPORT_ARTICLES, False)
+
+	# Set focus
+	actualSpeech = _chrome.getSpeechAfterKey("tab")
+	_asserts.strings_match(
+		actualSpeech,
+		SPEECH_SEP.join([
+			"before Target",
+			"link",
+		])
+	)
+
+	# Focus the link
+	actualSpeech = _chrome.getSpeechAfterKey("tab")
+	_asserts.strings_match(
+		actualSpeech,
+		SPEECH_SEP.join([
+			"Focus Target",  # link content (focus target), should read first
+			"link",  # link role
+		]),
+		message="browse mode - focus with Report Articles disabled"
+	)
+	# Reset to allow trying again with report articles enabled
+	actualSpeech = _chrome.getSpeechAfterKey("shift+tab")
+	_asserts.strings_match(
+		actualSpeech,
+		SPEECH_SEP.join([
+			"before Target",
+			"link",
+		])
+	)
+
+	# Focus the link with report articles enabled
+	spy.set_configValue(REPORT_ARTICLES, True)
+	actualSpeech = _chrome.getSpeechAfterKey("tab")
+	_asserts.strings_match(
+		actualSpeech,
+		SPEECH_SEP.join([
+			"Focus Target",  # link content (focus target), should read first
+			"link",  # link role
+			"article",  # article role, enabled via report article
+			"A bunch of text.",  # article (ancestor) description
+		]),
+		message="browse mode - focus with Report Articles enabled"
+	)
+
+	# Reset to allow trying again in focus mode
+	actualSpeech = _chrome.getSpeechAfterKey("shift+tab")
+	_asserts.strings_match(
+		actualSpeech,
+		SPEECH_SEP.join([
+			"before Target",
+			"link",
+		])
+	)
+
+	# Force focus mode
+	actualSpeech = _chrome.getSpeechAfterKey("NVDA+space")
+	_asserts.strings_match(
+		actualSpeech,
+		"Focus mode"
+	)
+
+	spy.set_configValue(REPORT_ARTICLES, False)
+	# Focus the link
+	actualSpeech = _chrome.getSpeechAfterKey("tab")
+	_asserts.strings_match(
+		actualSpeech,
+		SPEECH_CALL_SEP.join([
+			SPEECH_SEP.join([
+				"Some name.",  # name for article
+				"article",  # article role, enabled via report article
+				"A bunch of text.",  # description for article
+			]),
+			SPEECH_SEP.join([
+				"Focus Target",  # link content (focus target), should read first
+				"link",  # link role
+			]),
+		]),
+		message="focus mode - focus with Report Articles disabled"
+	)
+	# Reset to allow trying again with report articles enabled
+	actualSpeech = _chrome.getSpeechAfterKey("shift+tab")
+	_asserts.strings_match(
+		actualSpeech,
+		SPEECH_SEP.join([
+			"before Target",
+			"link",
+		])
+	)
+
+	# Focus the link with report articles enabled
+	spy.set_configValue(REPORT_ARTICLES, True)
+	actualSpeech = _chrome.getSpeechAfterKey("tab")
+	_asserts.strings_match(
+		actualSpeech,
+		SPEECH_CALL_SEP.join([
+			SPEECH_SEP.join([
+				"Some name.",  # name for article
+				"article",  # article role, enabled via report article
+				"A bunch of text.",  # description for article
+			]),
+			SPEECH_SEP.join([
+				"Focus Target",  # link content (focus target), should read first
+				"link",  # link role
+			]),
+		]),
+		message="focus mode - focus with Report Articles enabled"
+	)
+
+
+def test_tableNavigationWithMergedColumns():
+	"""When navigating through a merged cell,
+	NVDA should preserve the column/row position from the previous cell.
+	Refer to #7278, #11919.
+	"""
+	_chrome.prepareChrome("""
+	<p>This is text</p>
+	<table
+	 border=0 cellpadding=0 cellspacing=0 width=192
+	 style='border-collapse: collapse;table-layout:fixed;width:144pt'
+	>
+	<col width=64 span=3 style='width:48pt'>
+	<tr height=20 style='height:15.0pt'>
+		<td height=20 width=64 style='height:15.0pt;width:48pt'>a1</td>
+		<td width=64 style='width:48pt'>b1</td>
+		<td width=64 style='width:48pt'>c1</td>
+	</tr>
+	<tr height=20 style='height:15.0pt'>
+		<td colspan=2 height=20 style='height:15.0pt'>a2 and b2</td>
+		<td>c2</td>
+	</tr>
+	</table>
+	""")
+	# Navigate to end of text, this aligns the cursor with column 2
+	actualSpeech = _chrome.getSpeechAfterKey("downArrow")
+	_asserts.strings_match(actualSpeech, "This is text")
+
+	# Navigate to the table
+	actualSpeech = _chrome.getSpeechAfterKey("downArrow")
+	_asserts.strings_match(actualSpeech, "table  with 2 rows and 3 columns  row 1  column 1  a 1")
+
+	# Navigate to a cell in row 1, column 2
+	actualSpeech = _chrome.getSpeechAfterKey("downArrow")
+	_asserts.strings_match(actualSpeech, "column 2  b 1")
+
+	# Navigate to a merged cell below
+	actualSpeech = _chrome.getSpeechAfterKey("control+alt+downArrow")
+	_asserts.strings_match(actualSpeech, "row 2  column 1  through 2  a 2 and b 2")
+
+	# Return to row 1, column 2
+	# In #7278, #11919, NVDA would return to row 1, column 1
+	# This caused column position to be lost when navigating through merged cells
+	actualSpeech = _chrome.getSpeechAfterKey("control+alt+upArrow")
+	_asserts.strings_match(actualSpeech, "row 1  column 2  b 1")
+
+
+def prepareChromeForTableSayAllTests():
+	_chrome.prepareChrome("""
+		<p>Hello, world!</p>
+		<table border=3>
+			<tr>
+				<td>A1</td>
+				<td>B1</td>
+				<td rowspan=2>C1+C2</td>
+				<td>D1</td>
+				<td>E1</td>
+			</tr>
+			<tr>
+				<td>A2</td>
+				<td>B2</td>
+				<td>D2</td>
+				<td>E2</td>
+			</tr>
+			<tr>
+				<td colspan=2>A3+B3</td>
+				<td>C3</td>
+				<td colspan=2>D3+E3</td>
+			</tr>
+			<tr>
+				<td>A4</td>
+				<td>B4</td>
+				<td colspan=2 rowspan=2>C4+D4+<br>C5+D5</td>
+				<td>E4</td>
+			</tr>
+			<tr>
+				<td>A5</td>
+				<td>B5</td>
+				<td>E5</td>
+			</tr>
+		</table>
+		<p>Bye-bye, world!</p>
+	""")
+
+	# Jump to table
+	actualSpeech = _chrome.getSpeechAfterKey("t")
+	_asserts.strings_match(actualSpeech, "table  with 5 rows and 5 columns  row 1  column 1  A 1")
+
+
+def tableSayAllJumpToB2():
+	_chrome.getSpeechAfterKey("control+alt+pageUp")
+	_chrome.getSpeechAfterKey("control+alt+home")
+	_chrome.getSpeechAfterKey("control+alt+rightArrow")
+	actualSpeech = _chrome.getSpeechAfterKey("control+alt+downArrow")
+	_asserts.strings_match(actualSpeech, "row 2  B 2")
+
+
+def test_tableSayAllCommands():
+	""" Tests that table sayAll commands work correctly.
+	Key bindings: NVDA+control+alt+downArrow/rightArrow
+	Refer to #13469.
+	"""
+	prepareChromeForTableSayAllTests()
+	tableSayAllJumpToB2()
+	# sayAll column
+	actualSpeech = _chrome.getSpeechAfterKey("NVDA+control+alt+downArrow")
+	_asserts.strings_match(
+		actualSpeech,
+		"\n".join([
+			"B 2",
+			"row 3  column 1  through 2  A 3 plus B 3",
+			"row 4  column 2  B 4",
+			"row 5  B 5",
+		]),
+	)
+
+	# Check that cursor has moved to B5
+	actualSpeech = _chrome.getSpeechAfterKey("NVDA+upArrow")
+	_asserts.strings_match(actualSpeech, "B 5")
+
+	tableSayAllJumpToB2()
+	# sayAll row
+	actualSpeech = _chrome.getSpeechAfterKey("NVDA+control+alt+rightArrow")
+	_asserts.strings_match(
+		actualSpeech,
+		"\n".join([
+			"B 2",
+			"row 1  through 2  column 3  C 1 plus C 2",
+			"row 2  D 2",
+			"column 4  E 2",
+		]),
+	)
+
+	# Check that cursor has moved to E2
+	actualSpeech = _chrome.getSpeechAfterKey("NVDA+upArrow")
+	_asserts.strings_match(actualSpeech, "E 2")
+
+	# Jump to A3
+	_chrome.getSpeechAfterKey("control+alt+pageUp")
+	_chrome.getSpeechAfterKey("control+alt+home")
+	_chrome.getSpeechAfterKey("control+alt+downArrow")
+	actualSpeech = _chrome.getSpeechAfterKey("control+alt+downArrow")
+	_asserts.strings_match(actualSpeech, "row 3  column 1  through 2  A 3 plus B 3")
+
+	# sayAll row with cells merged horizontally
+	actualSpeech = _chrome.getSpeechAfterKey("NVDA+control+alt+rightArrow")
+	_asserts.strings_match(
+		actualSpeech,
+		"\n".join([
+			"A 3 plus B 3",
+			"column 3  C 3",
+			"column 4  through 5  D 3 plus E 3",
+		]),
+	)
+
+	# Check that cursor has moved to E3
+	actualSpeech = _chrome.getSpeechAfterKey("NVDA+upArrow")
+	_asserts.strings_match(actualSpeech, "D 3 plus E 3")
+
+
+def test_tableSpeakAllCommands():
+	""" Tests that table speak entire row/column commands work correctly.
+	Key bindings: NVDA+control+alt+upArrow/leftArrow
+	Refer to #13469.
+	"""
+	prepareChromeForTableSayAllTests()
+	tableSayAllJumpToB2()
+	# Speak current column
+	actualSpeech, actualBraille = _NvdaLib.getSpeechAndBrailleAfterKey("NVDA+control+alt+upArrow")
+	_asserts.strings_match(
+		actualSpeech,
+		"\n".join([
+			"row 1  B 1",
+			"row 2  B 2",
+			"row 3  column 1  through 2  A 3 plus B 3",
+			"row 4  column 2  B 4",
+			"row 5  B 5",
+		])
+	)
+	_asserts.braille_matches(
+		actualBraille,
+		"r2 c2 B2",
+		message="Speak entire column",
+	)
+
+	# Check that cursor still stays at B2
+	actualSpeech = _chrome.getSpeechAfterKey("NVDA+upArrow")
+	_asserts.strings_match(actualSpeech, "row 2  B 2")
+
+	# Speak current row
+	actualSpeech = _chrome.getSpeechAfterKey("NVDA+control+alt+leftArrow")
+	_asserts.strings_match(
+		actualSpeech,
+		"\n".join([
+			"column 1  A 2",
+			"column 2  B 2",
+			"row 1  through 2  column 3  C 1 plus C 2",
+			"row 2  D 2",
+			"column 4  E 2",
+		])
+	)
+
+	# Check that cursor stays at B2
+	actualSpeech = _chrome.getSpeechAfterKey("NVDA+upArrow")
+	_asserts.strings_match(actualSpeech, "column 2  B 2")
+
+
+def test_tableSayAllAxisCachingForMergedCells():
+	""" Tests that axis caching for merged cells in table sayAll commands works.
+	Refer to #13469.
+	"""
+	prepareChromeForTableSayAllTests()
+
+	# Jump to D5
+	_chrome.getSpeechAfterKey("control+alt+pageUp")
+	_chrome.getSpeechAfterKey("control+alt+end")
+	_chrome.getSpeechAfterKey("control+alt+leftArrow")
+	_chrome.getSpeechAfterKey("control+alt+downArrow")
+	_chrome.getSpeechAfterKey("control+alt+downArrow")
+	actualSpeech = _chrome.getSpeechAfterKey("control+alt+downArrow")
+	_asserts.strings_match(
+		actualSpeech,
+		"row 4  column 3  through row 5 column 4  C 4 plus D 4 plus  C 5 plus D 5"
+	)
+
+	# Speak current column - should reuse cached column
+	actualSpeech = _chrome.getSpeechAfterKey("NVDA+control+alt+upArrow")
+	_asserts.strings_match(
+		actualSpeech,
+		"\n".join([
+			"row 1  column 4  D 1",
+			"row 2  column 3  D 2",
+			"row 3  column 4  through 5  D 3 plus E 3",
+			"row 4  column 3  through row 5 column 4  C 4 plus D 4 plus  C 5 plus D 5",
+		]),
+	)
+
+
+def test_focus_mode_on_focusable_read_only_lists():
+	"""
+	If a list is read-only, but is focusable, and a list element receives focus, switch to focus mode.
+	"""
+	_chrome.prepareChrome(
+		"""
+		<a href="#">before Target</a>
+		<div role="list" aria-label="Messages" tabindex="-1">
+			<div role="listitem" tabindex="0" aria-label="Todd Kloots Hello all. At 1:30 PM">
+				<div role="document" aria-roledescription="message">
+					<a href="/kloots" class="sender">Todd Kloots</a> <a href="/time" class="time">1:30 PM</a>
+					<p>Hello all.</p>
+				</div>
+			</div>
+		</div>
+		"""
+	)
+	# Set focus
+	actualSpeech = _chrome.getSpeechAfterKey("tab")
+	_asserts.strings_match(
+		actualSpeech,
+		SPEECH_SEP.join([
+			"before Target",
+			"link",
+		])
+	)
+
+	# focus the list item
+	actualSpeech = _chrome.getSpeechAfterKey("tab")
+	_asserts.strings_match(
+		actualSpeech,
+		SPEECH_CALL_SEP.join([
+			SPEECH_SEP.join([
+				"Messages",  # name for list container
+				"list",  # role for list container
+			]),
+			SPEECH_SEP.join([
+				"level 1",  # Inserted by Chromium even though not explicitly set
+				"Todd Kloots Hello all. At 1:30 PM",  # list element name, should read first
+				"1 of 1",  # item count, no role expected here
+			]),
+			"Focus mode",  # Focus mode should be enabled automatically and be indicated
+		]),
+		message="focus mode - focus list item and turn on focus mode"
+	)
+
+
+def test_i10890():
+	"""
+	Ensure that sort state is announced on a column header when changed with inner button
+	"""
+	spy = _NvdaLib.getSpyLib()
+	# Chrome sometimes exposes tables as clickable, sometimes not.
+	# This test does not need to know, so disable reporting of clickables.
+	spy.set_configValue(["documentFormatting", "reportClickable"], False)
+	testFile = os.path.join(ARIAExamplesDir, "grid", "datagrids.html")
+	_chrome.prepareChrome(
+		f"""
+			<iframe src="{testFile}"></iframe>
+		"""
+	)
+	# Jump to the Example 2 heading
+	_chrome.getSpeechAfterKey("3")
+	actualSpeech = _chrome.getSpeechAfterKey("3")
+	_asserts.strings_match(
+		actualSpeech,
+		SPEECH_SEP.join([
+			"Example 2: Sortable Data Grid With Editable Cells",
+			"heading",
+			"level 3",
+		])
+	)
+	# Jump to the table
+	actualSpeech = _chrome.getSpeechAfterKey("t")
+	_asserts.strings_match(
+		actualSpeech,
+		SPEECH_SEP.join([
+			"Transactions January 1 through January 7",
+			"table",
+			"with 8 rows and 6 columns",
+			"row 1",
+			"column 1",
+			"sorted ascending",
+			"Date",
+			"button",
+		])
+	)
+	# Press the button
+	actualSpeech = _chrome.getSpeechAfterKey("space")
+	# and ensure that the new sort state is spoken.
+	_asserts.strings_match(
+		actualSpeech,
+		"sorted descending",
+	)
+
+
+def test_ARIASwitchRole():
+	"""
+	Ensure that ARIA switch controls have an appropriate role and states in browse mode.
+	"""
+	testFile = os.path.join(ARIAExamplesDir, "switch", "switch.html")
+	_chrome.prepareChrome(
+		f"""
+			<iframe src="{testFile}"></iframe>
+		"""
+	)
+	# Jump to the first heading 2 in the iframe.
+	actualSpeech = _chrome.getSpeechAfterKey("2")
+	_asserts.strings_match(
+		actualSpeech,
+		SPEECH_SEP.join([
+			"frame",
+			"main landmark",
+			"Example",
+			"heading  level 2"
+		]),
+		message="Move to first heading 2 in frame",
+	)
+	# Tab to the switch control
+	actualSpeech = _chrome.getSpeechAfterKey("tab")
+	_asserts.strings_match(
+		actualSpeech,
+		SPEECH_SEP.join([
+			"Notifications",
+			"switch",
+			"off",
+		]),
+		message="tab to switch control",
+	)
+	# Read the current line
+	actualSpeech = _chrome.getSpeechAfterKey("numpad8")
+	_asserts.strings_match(
+		actualSpeech,
+		SPEECH_SEP.join([
+			"switch",
+			"off",
+			"Notifications",
+		]),
+		message="Read current line",
+	)
+	# Report the current focus
+	actualSpeech = _chrome.getSpeechAfterKey("NVDA+tab")
+	_asserts.strings_match(
+		actualSpeech,
+		SPEECH_SEP.join([
+			"Notifications",
+			"switch",
+			"focused",
+			"off",
+		]),
+		message="Report focus",
+	)
+	# Toggle the switch on
+	actualSpeech = _chrome.getSpeechAfterKey("space")
+	_asserts.strings_match(
+		actualSpeech,
+		SPEECH_SEP.join([
+			"on",
+		]),
+		message="Toggle switch control on",
+	)
+	# Read the current line
+	actualSpeech = _chrome.getSpeechAfterKey("numpad8")
+	_asserts.strings_match(
+		actualSpeech,
+		SPEECH_SEP.join([
+			"switch",
+			"on",
+			"Notifications",
+		]),
+		message="Read current line",
+	)
+	# Report the current focus
+	actualSpeech = _chrome.getSpeechAfterKey("NVDA+tab")
+	_asserts.strings_match(
+		actualSpeech,
+		SPEECH_SEP.join([
+			"Notifications",
+			"switch",
+			"focused",
+			"on",
+		]),
+		message="Report focus",
+	)
+	# Toggle the switch off
+	actualSpeech = _chrome.getSpeechAfterKey("space")
+	_asserts.strings_match(
+		actualSpeech,
+		SPEECH_SEP.join([
+			"off",
+		]),
+		message="Toggle switch control off",
+	)
+	# Read the current line
+	actualSpeech = _chrome.getSpeechAfterKey("numpad8")
+	_asserts.strings_match(
+		actualSpeech,
+		SPEECH_SEP.join([
+			"switch",
+			"off",
+			"Notifications",
+		]),
+		message="Read current line",
+	)
+	# Report the current focus
+	actualSpeech = _chrome.getSpeechAfterKey("NVDA+tab")
+	_asserts.strings_match(
+		actualSpeech,
+		SPEECH_SEP.join([
+			"Notifications",
+			"switch",
+			"focused",
+			"off",
+		]),
+		message="Report focus",
+	)