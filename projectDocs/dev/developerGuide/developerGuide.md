# NVDA NVDA_VERSION Developer Guide

[TOC]



## Introduction {#introduction}

This guide provides information concerning NVDA development, including translation and the development of components for NVDA.

### Add-on API stability {#API}

The NVDA Add-on API includes all NVDA internals, except symbols that are prefixed with an underscore.

The NVDA Add-on API changes over time, such as removals, deprecations and new features.
Important changes to the API are announced on the [NVDA API mailing list](https://groups.google.com/a/nvaccess.org/g/nvda-api/about).
Changes relevant to developers are also announced via the [NVDA changes file](https://www.nvaccess.org/files/nvda/documentation/changes.html).
Any changes to the API policy outlined in this section will be conveyed via these two channels.

API breaking releases happen at most once per year, these are `.1` releases, e.g. `2022.1`.
The API remains backwards compatible between breaking releases.
API breaking changes should be considered relatively stable in the first beta: e.g. `2022.1.beta1`.

API features may become deprecated over time.
Deprecated API features may have a scheduled removal date, a future breaking release (e.g. `2022.1`).
Deprecations may also have no scheduled removal date, and will remain supported until it is no longer reasonable.
Note, the roadmap for removals is 'best effort' and may be subject to change.
Please open a GitHub issue if the described add-on API changes result in the API no longer meeting the needs of an add-on you develop or maintain.

### A Note About Python {#aboutPython}

NVDA and its components are primarily written in the Python programming language.
It is not the goal of this guide to teach you Python, though examples are provided through out this guide which will help to familiarise you with the Python syntax.
Documentation and other resources related to the Python language can be found at [www.python.org/](http://www.python.org/)

### C++ {#cPlusPlus}

Some of NVDA is written in C++, e.g. nvdaHelper.
For an overview of nvdaHelper, including how to configure Visual Studio to enable intellisense see the
[nvdaHelper readme](https://github.com/nvaccess/nvda/blob/master/nvdaHelper/readme.md)

## Translation {#translation}

In order to support multiple languages/locales, NVDA must be translated and data specific to the locale must be provided.
This section only includes information on custom NVDA file formats required for translation.
Other items need to be translated, such as the NVDA user interface and documentation, but these use standard file formats.
For complete documentation about translating NVDA, please see the [Translating page](https://github.com/nvaccess/nvda/blob/master/projectDocs/translating/readme.md)

### Character Descriptions {#characterDescriptions}

Sometimes it can be very difficult or even impossible to distinguish one character from another.
For example, two characters might be pronounced the same way, even though they are actually different characters.
To help users when this occurs, character descriptions can be provided which describe the character in a unique way.

Character descriptions can be provided for a locale in a file named characterDescriptions.dic in the directory for the locale.
This is a UTF-8 encoded text file.
Blank lines and lines beginning with a "#" character are ignored.
All other lines should contain a character, followed by a tab, then one or more descriptions separated by tabs.
Multiple descriptions for a character will be read with natural pauses between them when reading a single character, e.g. when using `leftArrow` or `rightArrow`.
When reading character descriptions of multiple subsequent characters using spelling commands, the first description is used for each character, e.g. spelling the current line with triple press on `NVDA+upArrow`.

For example:

```
# This is a comment.
a	alpha
b	bravo beta
```

In this example, "a" will read "alpha" as the character description, and "b" will read as "bravo, beta".

In most cases, the characters in this file should be a single lower case character.
It is assumed that characters will have the same description regardless of their case, so upper case characters are converted to lower case before looking up their character descriptions.

#### Translating this file {#TranslatingCharacterDescriptionsFile}
Translations for characterDescriptions.dic happen on SVN following [this process](https://github.com/nvaccess/nvda/wiki/TranslatingUsingAutomaticProcess).

For a full example and reference, please look at the English [characterDescriptions.dic file](https://github.com/nvaccess/nvda/blob/master/source/locale/en/characterDescriptions.dic).

### Symbol Pronunciation {#symbolPronunciation}

It is often useful to hear punctuation and other symbols pronounced as words when reading text, particularly when moving by character.
Unfortunately, the pronunciation of symbols is inconsistent between speech synthesisers and many synthesisers do not speak many symbols and/or do not allow control over what symbols are spoken.
Therefore, NVDA allows information about symbol pronunciation to be provided.

This is done for a locale by providing a file named symbols.dic in the directory for the locale.
This is a UTF-8 encoded text file.
Blank lines and lines beginning with a "#" character are ignored.
All locales implicitly inherit the symbol information for English, though any of this information can be overridden.

The file contains two sections, [complex symbols](#complexSymbols) and [symbols](#symbolInformation).

#### Translating this file {#TranslatingSymbolsFile}
Translations for symbols.dic happen on SVN following [this process](https://github.com/nvaccess/nvda/wiki/TranslatingUsingAutomaticProcess).
See the file [locale\en\symbols.dic](https://github.com/nvaccess/nvda/blob/master/source/locale/en/symbols.dic) for the English definitions which are inherited for all locales.

#### Defining Complex Symbols {#complexSymbols}

The first section is optional and defines regular expression patterns for complex symbols.
Complex symbols are symbols which aren't simply a character or sequence of characters, but instead require a more complicated match.
An example is the full stop (.) sentence ending in English.
The "." is used for multiple purposes, so a more complicated check is required to determine whether this refers to the end of a sentence.

The complex symbols section begins with the line:

```
complexSymbols:
```

Subsequent lines contain a textual identifier used to identify the symbol, a tab and the regular expression pattern for that symbol.
For example:

```re
sentence ending	(?<=[^\s.])\.(?=[\"')\s]|$)
dates with .	\b(\d\d)\.(\d\d)\.(\d{2}|\d{4})\b
```

Again, the English symbols are inherited by all other locales, so you need not include any complex symbols already defined for English.

#### Defining Symbol Information {#symbolInformation}

The second section provides information about when and how to pronounce all symbols.
It begins with the line:

```
symbols:
```

Subsequent lines should contain several fields separated by tabs.
The only mandatory fields are the identifier and replacement.
The default will be used for omitted fields.
The fields are as follows:

* `identifier`: The identifier of the symbol.
  In most cases, this is just the character or characters of the symbol.
  However, it can also be the identifier of a complex symbol.
  Certain characters cannot be typed into the file, so the following special sequences can be used:
  * `\0`: null
  * `\t`: tab
  * `\n`: line feed
  * `\r`: carriage return
  * `\f`: form feed
  * `\#`: # character (needed because # at the start of a line denotes a comment)
* `replacement:` The text which should be spoken for the symbol.
  If the symbol is a complex symbol, `\1`, `\2`, etc. can be used to refer to the groups matches, which will be inlined in the replacement, allowing for simpler rules.
  This also means that to get a `\` character in the replacement, one has to type `\\`.
* `level`: The symbol level at which the symbol should be spoken.
  * The symbol level is configured by the user and specifies the amount of symbols that should be spoken.
  * This field should contain one of the levels "none", "some", "most", "all" or "char", or "-" to use the default.
  * "char" means that the symbol should only be pronounced when moving by character.
  * The default is to inherit the value or "all" if there is nothing to inherit.
* `preserve`: Whether the symbol itself should be preserved to facilitate correct pronunciation by the synthesiser.
  For example, symbols which cause pauses or inflection (such as the comma in English) should be preserved.
  This field should be one of the following:
  * `never`: Never preserve the symbol.
  * `always`: Always preserve the symbol.
  * `norep`: Only preserve the symbol if it is not being replaced; i.e. the user has set symbol level lower than the level of this symbol.
  * `-`: Use the default.
  The default is to inherit the value or "never" if there is nothing to inherit.

Finally, a display name for the symbol can be provided in a comment after a tab at the end of the line.
This will be shown to users when editing the symbol information and is especially useful for translators to define translated names for English complex symbols.

#### Examples {#TranslatingSymbolsExamples}

```
(	left paren	most
```

This means that the "(" character should be spoken as "left paren" only when the symbol level is set to most or higher; i.e. most or all.

```
,	comma	all	always
```

This means that the "," character should be spoken as "comma" when the symbol level is set to all and that the character itself should always be preserved so that the synthesiser will pause appropriately.

```
. sentence ending	point	# . fin de phrase
```

This line appears in the French symbols.dic file.
It means that the ". sentence ending" complex symbol should be spoken as "point".
Level and preserve are not specified, so they will be taken from English.
A display name is provided so that French users will know what the symbol represents.

```
dates with .	\1 point \2 point \3	all	norep	# date avec points
```

This line appears in the French symbols.dic file.
It means that the first, second, and third groups of the match will be included, separated by the word 'point'.
The effect is thus to replace the dots from the date with the word 'point'.

If your language uses a thousands separator such as a full stop (.) which is handled incorrectly due to other rules, you will need to define a complex symbol pattern for it.
For example, if your language uses a comma (,) as its thousands separator, you would include the following in the complex symbols section:

```re
thousands separator	(?<=\d)\,(?=\d)
```

You would also include something like the following in the main symbols section:

```
thousands separator	comma	all	norep
```

### Gestures {#TranslatingGestures}

The gestures defined originally in NVDA are adapted with English softwares and keyboard layout.
In most cases, these gestures can also be executed on other keyboard layouts without any problem.
However, sometimes a gesture originally defined by NVDA is not adapted for a specific locale (keyboard layout or software).
The need to modify an original gesture may be due to the following reasons:

* The original gesture is defined with a character that is not a key name on the locale keyboard layout.
Generally, the key names are the characters that can be input without the help of a modifier key (`shift`, `control`, etc.)
* The original gesture takes advantage of the keys physical location on the English keyboard layout, but this advantage does not appear anymore with the locale keyboard layout.
* The original gesture is defined to match a native shortcut in Windows or in an application, but the shortcut in the local version of Windows or of this application is not the same as the English one.

In all of this case, NVDA allows to remap this gesture for this specific locale.

#### Examples {#TranslatingGesturesExamples}

Below are three detailed examples of gestures.ini files corresponding to the three listed situations where a gesture remapping could be required.

##### Example 1: The original gesture is defined with a character that is not a key name on the locale keyboard layout {#TranslatingGesturesEx1}

In English original version, the scripts for left and right mouse click (laptop layout) are executed respectively with `NVDA+[` and `NVDA+]`.

* On English keyboard layout, the `[` and `]` keys are the two keys at the right of the `p` key.
* On Italian keyboard layout, `[` and `]` characters can only be input with the help of `AltGr` modifier: `AltGr+è` and `AltGr+Plus` respectively.

Thus Italian translators decided to remap these scripts with the two keys at the right of the `p` key on Italian keyboard layout, i.e. `è` and `+`.
To do this they have added the following lines in the `gestures.ini` file:

```
[globalCommands.GlobalCommands]
	leftMouseClick = kb(laptop):NVDA+è
	rightMouseClick = kb(laptop):NVDA+plus
```

##### Example 2: The original gesture takes advantage of the keys physical location {#TranslatingGesturesEx2}

Looking again at the scripts for left and right mouse click (laptop layout) we can see that they are originally mapped (in English) to two neighboring keys.
This corresponds to the left and right buttons of the mouse.
As seen in example 1, many translators have had to modify these keys.
Most of them (if not all) have chosen two neighboring keys.
For example, in French `gestures.ini` the following lines have been added:

```
[globalCommands.GlobalCommands]
	None = kb(laptop):nvda+[, kb(laptop):nvda+control+[, kb(laptop):nvda+], kb(laptop):nvda+control+], kb(laptop):nvda+shift+., kb(laptop):nvda+., kb(laptop):nvda+control+.
	leftMouseClick = kb(laptop):nvda+ù
	rightMouseClick = kb(laptop):nvda+*
```

The `ù` and `*` on French layout are not at the same location as `[` and `]` of English layout, but these are still two neighboring keys.
Moreover we can see here that `NVDA+[` and `NVDA+]` has been among other mapped to None in order to unbind these gestures.
For French (France) layout, this was not mandatory since there is no possibility to input `NVDA+[` or `NVDA+]` without any other modifier key.

##### Example 3: The original gesture is defined to match a native shortcut {#TranslatingGesturesEx3}

NVDA provides a script for Word document object named `toggleBold`.
This script is mapped to the same gesture as the Word native shortcut to set text bold, i.e. `control+b` in English version of Word.
However on French version of Word, the shortcut to turn text bold is `control+g`.
The G stands for "gras" meaning "bold" in French.
The following lines have been added in the French `gestures.ini` file to remap this script:

```
[NVDAObjects.window.winword.WordDocument]
	None = kb:control+b, kb:control+[, kb:control+], "kb:control+shift+,", kb:control+shift+., kb:control+l, kb:control+r
	toggleBold = kb:control+g, kb:control+shift+b
```

We can see that `control+b` has been unbound.
This was necessary because it is the shortcut of another command in French version of Word.
No remapping has been done for `toggleItalic` script since the shortcut is the same for French and English versions of Word.

#### How to remap a shortcut key {#TranslatingGesturesSteps}

##### Identify the class, the script and the original gesture to be remapped {#TranslatingGesturesStepIdentify}

To edit the gesture.ini file, you will have to identify the class, the script and the original shortcut you want to remap.

##### Case of a global command script {#TranslatingGesturesStepCaseGlobal}

If the gesture to be remapped is a global command, you may execute the following steps to find out the class and the script name of the command:

* activate input help (`NVDA+1`)
* press the gesture you want to remap, e.g. `NVDA+]` (laptop layout)
* de-activate input help (`NVDA+1`)
* open the log (`NVDA+F1`)
* find out the line corresponding to the moment you have executed the gesture, e.g.:
  ```
  Input help: gesture kb(laptop):NVDA+], bound to script rightMouseClick on globalCommands.GlobalCommands
  ```

The information you are searching is on this line:

* script name: `rightMouseClick`
* class name: `globalCommands.GlobalCommands` (Note that this is always this class for global commands)
* original gesture: `kb(laptop):NVDA+]`

##### Case of an application specific script {#TranslatingGesturesStepCaseApplication}

In case you want to remap an application specific script, you will have to follow the same steps as those for a global command script.
You just need to ensure before proceeding that you are in the targeted application.

##### Case of an object specific script {#TranslatingGesturesStepCaseObject}

For object specific scripts such as the ones linked to `NVDAObjects.window.winword.WordDocument`, you may follow the same steps as those for application specific script, paying attention to the two following points:

* You need to ensure before proceeding that the object to which the script is bound is focused.
* Some of these scripts have no help message, so you may not hear anything when executing them in input help mode; but the script's name and the class of the object will still appear in the log.

Though, the class of the object appearing in the log may be a subclass of the one where the original gesture is actually bound.
In this case, you will have to explore NVDA's source code to find this parent class.

#### Translating this file {#TranslatingGesturesFile}

Translations for gestures.ini happen on SVN following [this process](https://github.com/nvaccess/nvda/wiki/TranslatingUsingAutomaticProcess).

1. In your local copy of the screenReaderTranslations repository, check if the gestures.ini file exists, e.g. `d:\SVN\SRT\fr\gestures.ini`
   * If this file does not exist, create it by copying it from the last version of NVDA.
   * If it already exists, all is fine.
2. In this file the sections correspond to the class to which the script belongs.
If the class your looking for does not exist, create this section.
3. Under the targeted section, add a line corresponding to the new shortcut. e.g.:

   ```
   toggleBold = kb:control+g, kb:control+shift+b
   ```

   If a line already exists for the script name you want to modify the shortcut, add the new shortcut on the same line, separating each shortcut from another with a comma (,)

4. If you want to unmap the original shortcut, just map it to `None`, e.g.:

   ```
   None = kb:control+b
   ```

   Unmapping the original shortcut is only required if this shortcut does not match any other remapped locale shortcut.

5. Save your file in UTF-8 format.
6. Commit your changes to screenReaderTranslations repo.


## Plugins {#plugins}
### Overview {#pluginsOverview}

Plugins allow you to customize the way NVDA behaves overall or within a particular application.
They are able to:

* Respond to particular events such as focus and object property changes; e.g. when a control changes its name.
* Implement commands which are bound to particular key presses or other input.
* Customise the behaviour of and implement additional functionality for particular controls.
* Customise or add new support for text content and complex documents.

This section provides an introduction to developing plugins.
Developers should consult the code documentation for a complete reference.

### Types of Plugins {#pluginsTypes}

There are two types of plugins. These are:

* App Modules: code specific to a particular application.
The App Module receives all events for a particular application, even if that application is not currently active.
When the application is active, any commands that the App Module has bound to key presses or other input can be executed by the user.
* Global Plugins: code global to NVDA; i.e. it is used in all applications.
Global Plugins Receive all events for all controls in the Operating System.
Any commands bound by a Global Plugin can be executed by the user wherever they are in the operating system, regardless of application.

If you wish to improve NVDA's access to a particular application, it is most likely you will want to write an App Module.
In contrast, if you wish to add some overall functionality to NVDA (e.g. a script that announces current Wireless network strength while in any application), then a Global Plugin is what you want.

Both App Modules and Global Plugins share a common look and feel.
They are both Python source files (with a .py extension), they both define a special class containing all events, scripts and bindings, and they both may define custom classes to access controls, text content and complex documents.
However, they do differ in some ways.

Custom appModules and globalPlugins can be packaged into NVDA add-ons.
This allows easy distribution, and provides a safe way for the user to install and uninstall the custom code.
Please refer to the [Add-ons section](#Addons) later on in this document.

In order to test the code while developing, you can place it in a special 'scratchpad' directory in your NVDA user configuration directory.
You will also need to configure NVDA to enable loading of custom code from the Developer Scratchpad Directory, by enabling this in the Advanced category of NVDA's Settings dialog.
The Advanced category also contains a button to easily open the Developer Scratchpad directory if enabled.

The following few sections will talk separately about App Modules and Global Plugins.
After this point, discussion is again more general.

### Basics of an App Module {#appModuleBasics}

App Module files have a .py extension, and in most cases should be named the same as either the main executable of the application for which you wish them to be used or the package inside a host executable.
For example, an App Module for notepad would be called notepad.py, as notepad's main executable is called notepad.exe.
To map a single App Module for multiple executables, or handle when an executable name violates the Python import rules, refer to [Associating App Modules with an executable](#AssociatingAppModule).
For apps hosted inside host executables, see the section on app modules for hosted apps.

App Module files must be placed in the appModules subdirectory of an add-on, or of the scratchpad directory of the NVDA user configuration directory.

App Modules must define a class called AppModule, which inherits from appModuleHandler.AppModule.
This class can then define event and script methods, gesture bindings and other code.
This will all be covered in depth later.

NVDA loads an App Module for an application as soon as it notices the application is running.
The App Module is unloaded once the application is closed or when NVDA is exiting.

### Associating App Modules with an executable {#AssociatingAppModule}

As explained above, sometimes the default way of associating an App Module with an application is not flexible enough. Examples include:

* You want to use a single App Module for various binaries (perhaps both stable and preview versions of the application should have the same accessibility enhancements)
* The executable file is named in a way which conflicts with the Python naming rules. i.e. for an application named "time", naming the App Module "time.py" would conflict with the built-in module from the standard library

In such cases you can distribute a small global plugin along with your App Module which maps it to the executable.
For example to map the App Module named "time_app_mod" to the "time" executable the plugin may be written as follows:
```py
import appModuleHandler
import globalPluginHandler

class GlobalPlugin(globalPluginHandler.GlobalPlugin):
	def __init__(self, *args, **kwargs):
		super().__init__(*args, **kwargs)
		appModuleHandler.registerExecutableWithAppModule("time", "time_app_mod")

<<<<<<< HEAD
	def terminate(self, *args, **kwargs):
		super().terminate(*args, **kwargs)
		appModuleHandler.unregisterExecutable("time")
```
=======
    import appModuleHandler
    import globalPluginHandler


    class GlobalPlugin(globalPluginHandler.GlobalPlugin):

    	def __init__(self, *args, **kwargs):
    		super().__init__(*args, **kwargs)
    		appModuleHandler.registerExecutableWithAppModule("time", "time_app_mod")

    	def terminate(self, *args, **kwargs):
    		super().terminate(*args, **kwargs)
    		appModuleHandler.unregisterExecutable("time")
>>>>>>> 47695acc
### Example 1: An App Module that Beeps on Focus Change Events {#Example1}

The following example App Module makes NVDA beep each time the focus changes within the notepad application.
This example shows you the basic layout of an App Module.

Copy and paste the code between (but not including) the start and end markers into a new text file called notepad.py, which should be saved in the AppModules subdirectory.
Be very careful to keep all tabs and spaces intact.

Once saved in the correct location, either restart NVDA or choose Reload Plugins found under Tools in the NVDA menu.

Finally, open Notepad and move the focus around the application; e.g. move along the menu bar, open some dialog boxes, etc.
You should hear beeps each time the focus changes.
Note though that if you move outside of Notepad - for instance, to Windows Explorer - you do not hear beeps.
```py
# Notepad App Module for NVDA
# Developer guide example 1

import appModuleHandler

<<<<<<< HEAD
class AppModule(appModuleHandler.AppModule):
	def event_gainFocus(self, obj, nextHandler):
		import tones
		tones.beep(550, 50)
		nextHandler()
```
=======
    --- start ---
    # Notepad App Module for NVDA
    # Developer guide example 1

    import appModuleHandler

    class AppModule(appModuleHandler.AppModule):

    	def event_gainFocus(self, obj, nextHandler):
    		import tones
    		tones.beep(550, 50)
    		nextHandler()

    --- end ---
>>>>>>> 47695acc

This App Module file starts with two comment lines, which describe what the file is for.

It then imports the appModuleHandler module, so that the App Module then has access to the base AppModule class.

Next, it defines a class called AppModule, which is inherited from appModuleHandler.AppModule.

Inside this class, it defines 1 or more events, scripts or gesture bindings.
In this example, it defines one event method for gainFocus events (event_gainFocus), which plays a short beep each time it is executed.
The implementation of this event is not important for the purposes of this example.
The most important part is the class itself.
Events will be covered in greater detail later.

As with other examples in this guide, remember to delete the created app module when you are finished testing and then restart NVDA or reload plugins, so that original functionality is restored.

### App modules for hosted apps {#appModulesForHostedApps}

Some executables host various apps inside or are employed by an app to display their interfaces.
These include javaw.exe for running various Java programs, wwahost.exe for some apps in Windows 8 and later, and msedgewebview2.exe for displaying web-like interface on apps employing Edge WebView2 runtime.

If an app runs inside a host executable or employs a different app to display the interface, the name of the app module must be the name as defined by the host or the interface executable, which can be found through the `AppModule.appName` property.
For example, an app module for a Java app named "test" hosted inside javaw.exe must be named test.py.
For apps hosted inside wwahost, not only must the app module name be the name of the loaded app, but the app module must subclass the app module class found in wwahost.
By default, apps employing Edge WebView2 such as modern Outlook (olk.exe) are displayed as a webpage.

### Example 2: an app module for an app hosted by wwahost.exe {#example2}

The following example is same as Notepad app module above except this is for an app hosted by wwahost.exe.
```py
# wwahost/test App Module for NVDA
# Developer guide example 2

<<<<<<< HEAD
from nvdaBuiltin.appModules.wwahost import *
=======
    --- start ---
    # wwahost/test App Module for NVDA
    # Developer guide example 2

    from nvdaBuiltin.appModules.wwahost import *

    class AppModule(AppModule):

    	def event_gainFocus(self, obj, nextHandler):
    		import tones
    		tones.beep(550, 50)
    		nextHandler()

    --- end ---
>>>>>>> 47695acc

class AppModule(AppModule):
	def event_gainFocus(self, obj, nextHandler):
		import tones
		tones.beep(550, 50)
		nextHandler()
```
The biggest difference from Notepad app module is where wwahost app module comes from.
As a built-in app module, wwahost can be imported from nvdaBuiltin.appModules.

Another difference is how the app module class is defined.
As wwahost app module provides necessary infrastructure for apps hosted inside, you just need to subclass the wwahost AppModule class.

### Example 3: an app module for an app employing Edge WebView2 (msedgewebview2.exe) {#example3}

The following example is an app module employing Edge WebView2 runtime with browse mode disabled by default, using modern Outlook (olk.exe) as an example.

```py
# msedgewebview2 example (modern Outlook/olk.py)

import appModuleHandler

class AppModule(appModuleHandler.AppModule):
	disableBrowseModeByDefault: bool = True
```

Browse mode is disabled for this example because apps employing WebView2 display their interfaces as webpages.
You can remove the "disableBrowseModeByDefault" line if you would like to let users navigate the app using browse mode commands.

### Basics of a Global Plugin {#globalPluginBasics}

Global Plugin files have a .py extension, and should have a short unique name which identifies what they do.

Global plugin files must be placed in the globalPlugins subdirectory of an add-on, or of the scratchpad directory of the NVDA user configuration directory.

Global Plugins must define a class called GlobalPlugin, which inherits from globalPluginHandler.GlobalPlugin.
This class can then define event and script methods, gesture bindings and other code.
This will all be covered in depth later.

NVDA loads all global plugins as soon as it starts, and unloads them on exit.

### Example 3: a Global Plugin Providing a Script to Announce the NVDA Version {#example3}

The following example Global Plugin Allows you to press NVDA+shift+v while anywhere in the Operating System to find out NVDA's version.
This example is only to show you the basic layout of a Global Plugin.

Copy and paste the code between (but not including) the start and end markers into a new text file with a name of example2.py, which should be saved in the globalPlugins subdirectory.
Be very careful to keep all tabs and spaces intact.

Once saved in the right place, either restart NVDA or choose Reload Plugins found under Tools in the NVDA menu.

From anywhere, you can now press NVDA+shift+v to have NVDA's version spoken and brailled.
<<<<<<< HEAD
```py
# Version announcement plugin for NVDA
# Developer guide example 3

import globalPluginHandler
from scriptHandler import script
import ui
import versionInfo

class GlobalPlugin(globalPluginHandler.GlobalPlugin):
	@script(gesture="kb:NVDA+shift+v")
	def script_announceNVDAVersion(self, gesture):
		ui.message(versionInfo.version)
```
=======

    --- start ---
    # Version announcement plugin for NVDA
    # Developer guide example 3

    import globalPluginHandler
    from scriptHandler import script
    import ui
    import versionInfo

    class GlobalPlugin(globalPluginHandler.GlobalPlugin):

    	@script(gesture="kb:NVDA+shift+v")
    	def script_announceNVDAVersion(self, gesture):
    		ui.message(versionInfo.version)

    --- end ---

>>>>>>> 47695acc
This Global Plugin file starts with two comment lines, which describe what the file is for.

It then imports the globalPluginHandler module, so that the Global Plugin has access to the base GlobalPlugin class.

It also imports a few other modules, namely ui, versionInfo and scriptHandler, which this specific plugin needs in order for it to perform the necessary actions to announce the version.

Next, it defines a class called GlobalPlugin, which is inherited from globalPluginHandler.GlobalPlugin.

Inside this class, it defines 1 or more events, scripts or gesture bindings.
In this example, it defines a script method that performs the version announcement.
The script decorator from the scriptHandler module is used to assign the NVDA+shift+v shortcut to this script.
However, the details of the script and its binding are not important for the purposes of this example.
The most important part is the class itself.
More information about scripts and the script decorator can be found in the [Defining script properties](#DefiningScriptProperties) section of this guide.

As with other examples in this guide, remember to delete the created Global Plugin when finished testing and then restart NVDA or reload plugins, so that original functionality is restored.

### NVDA Objects {#NVDAObjects}

NVDA represents controls and other GUI elements as NVDA Objects.
These NVDA Objects contain standardised properties, such as name, role, value, states and description, which allow other parts of NVDA to query or present information about a control in a generalised way.
For example, the OK button in a dialog would be represented as an NVDA Object with a name of "OK" and a role of button.
Similarly, a checkbox with a label of "I agree" would have a name of "I agree", a role of checkbox, and if currently checked, a state of checked.

As there are many different GUI Toolkits and platform and accessibility APIs, NVDA Objects abstract these differences into a standard form that NVDA can use, regardless of the toolkit or API a particular control is made with.
For example, the Ok button just discussed could be a widget in a Java application, an MSAA object, an IAccessible2 object or a UI Automation element.

NVDA Objects have many properties.
Some of the most useful are:

* name: the label of the control.
* role: one of the Role.* constants from NVDA's controlTypes module.
Button, dialog, editableText, window and checkbox are examples of roles.
* states: a set of 0 or more of the State.* constants from NVDA's controlTypes module.
Focusable, focused, selected, selectable, expanded, collapsed and checked are some examples of states.
* value: the value of the control; e.g. the percentage of a scroll bar or the current setting of a combo box.
* description: a sentence or two describing what the control does (usually the same as its tooltip).
* location: the object's left, top, width and height positions in screen coordinates.
* parent: this object's parent object.
For example, a list item object's parent would be the list containing it.
* next: the object directly after this one on the same level in logical order.
For example, a menu item NVDA Object's next object is most likely another menu item within the same menu.
* previous: like next but in reverse.
* firstChild: the first direct child object of this object.
For example, a list's first child would be the first list item.
* lastChild: the last direct child of this object.
* children: a list of all the direct children of this object; e.g. all the menu items in a menu.

There are also a few simplified navigation properties such as simpleParent, simpleNext, simpleFirstChild and simpleLastChild.
These are like their respective navigation properties described above, but NVDA filters out useless objects.
These properties are used when NVDA's simple review mode is turned on, which is the default.
These simple properties may be easier to use, but the real navigation properties more closely reflect the underlying Operating System structure.
Also, these may change in future versions of NVDA as improvements are made to simple review, so they should generally be avoided when programmatically locating specific objects.

When developing plugins, most of the time, it is not important what toolkit or API backs an NVDA Object, as the plugin will usually only access standard properties such as name, role and value.
However, as plugins become more advanced, it is certainly possible to delve deeper into NVDA Objects to find out toolkit or API specific information if required.

Plugins make use of NVDA Objects in three particular ways:

* Most events that plugins receive take an argument which is the NVDA Object on which the event occurred.
For example, event_gainFocus takes the NVDA Object that represents the control gaining focus.
* Scripts, events or other code may fetch objects of interest such as the NVDA Object with focus, NVDA's current navigator object, or perhaps the Desktop NVDA Object.
The code may then retrieve information from that object or perhaps even retrieve another object related to it (e.g. its parent, first child, etc.).
* the Plugin may define its own custom NVDA Object classes which will be used to wrap a specific control to give it extra functionality, mutate its properties, etc.

Just like App Modules and Global Plugins, NVDA Objects can also define events, scripts and gesture bindings.

### Scripts and Gesture Bindings {#scripts}

App Modules, Global Plugins and NVDA Objects can define special methods which can be bound to a particular piece of input such as a key press.
NVDA refers to these methods as scripts.

A script is a standard Python instance method with a name starting with "script_"; e.g. "script_sayDateTime".

A script method takes two arguments:

* self: a reference to the App Module, Global Plugin or NVDA Object instance the script was called on.
* gesture: an Input Gesture object, which represents the input that caused the script to run.

As well as the actual script method, some form of gesture binding must be defined, so that NVDA knows what input should execute the script.

A gesture identifier string is a simple string representation of a piece of input.
It consists of a two letter character code denoting the source of the input, an optional device in brackets, a colon (:) and one or more names separated by a plus (+) denoting the actual keys or input values.

Some examples of gesture string identifiers are:

* "kb:NVDA+shift+v"
* "br(freedomScientific):leftWizWheelUp"
* "br(alva.BC640):t3"
* "kb(laptop):NVDA+t"

Currently, the input sources in NVDA are:

* kb: system keyboard input
* br: braille display controls
* ts: touch screen
* bk: braille keyboard input

When NVDA receives input, it looks for a matching gesture binding in a particular order.
Once a gesture binding is found, the script is executed and no further bindings are used, nor is that particular gesture passed on automatically to the Operating System.

The order for gesture binding lookup is:

* The user specific gesture map
* The locale specific gesture map
* The braille display driver specific gesture map
* Loaded Global Plugins
* App Module of the active application
* Tree Interceptor of the NVDA Object with focus if any; e.g. a virtualBuffer
* NVDA Object with focus
* Global Commands (built in commands like quitting NVDA, object navigation commands, etc.)

#### Defining script properties {#DefiningScriptProperties}

For NVDA 2018.3 and above, the recommended way to set script properties is by means of the so called script decorator.
In short, a decorator is a function that modifies the behavior of a particular function or method.
The script decorator modifies the script in such a way that it will be properly bound to the desired gestures.
Furthermore, it ensures that the script is listed with the description you specify, and that it is categorised under the desired category in the input gestures dialog.

In order for you to use the script decorator, you will have to import it from the scriptHandler module.
```py
from scriptHandler import script
```

After that, just above your script definition, add the script decorator, providing it the desired arguments.
For example:
<<<<<<< HEAD
```py
	@script(
		description=_("Speaks the date and time"),
		category=inputCore.SCRCAT_MISC,
		gestures=["kb:NVDA+shift+t", "kb:NVDA+alt+r"]
	)
	def script_sayDateTime(self, gesture):
```
=======

    --- start ---
    	@script(
    		description=_("Speaks the date and time"),
    		category=inputCore.SCRCAT_MISC,
    		gestures=["kb:NVDA+shift+t", "kb:NVDA+alt+r"]
    	)
    	def script_sayDateTime(self, gesture):

    --- end ---

>>>>>>> 47695acc
In this example, your script will be listed in the input gestures dialog under the "Miscellaneous" category.
It will have the description "Speaks the date and time", and will be bound to the "NVDA+shift+t" and "NVDA+alt+r" key combinations on the keyboard.

The following keyword arguments can be used when applying the script decorator:

* description: A short, translatable string which describes the command for users.
  This is reported to users when in Input Help mode and shown in the input gestures dialog.
  The script will not appear in the Input Gestures dialog unless you specify a description.
* category: The category of the script in order for it to be grouped with other similar scripts.
  For example, a script in a global plugin which adds browse mode quick navigation keys may be categorized under the "Browse mode" category.
  The category can be set for individual scripts, but you can also set the "scriptCategory" attribute on the plugin class, which will be used for scripts which do not specify a category.
  There are constants for common categories prefixed with SCRCAT_ in the inputCore and globalCommands modules, which can also be specified.
  The script will be listed under the specified category in the Input Gestures dialog.
  If no category is specified, the script will be categorized under "Miscellaneous".
* gesture: A string containing a single gesture associated with this script, e.g. "kb:NVDA+shift+r".
* gestures: A string list of multiple gestures associated with this script, e.g. ["kb:NVDA+shift+r", "kb:NVDA+alt+t"].
  When both gesture and gestures are specified, they are combined.
  Either gesture, or any item in gestures can be used to trigger the script.
* canPropagate: A boolean indicating whether this script should also apply when it belongs to a focus ancestor object.
  For example, this can be used when you want to specify a script on a particular foreground object, or another object in the focus ancestry which is not the current focus object.
  This option defaults to False.
* bypassInputHelp: A boolean indicating whether this script should run when input help is active.
  This option defaults to False.
* allowInSleepMode: A boolean indicating whether this script should run when sleep mode is active.
  This option defaults to False.
* resumeSayAllMode: The say all mode that should be resumed when active before executing this script.
  The constants for say all mode can be found in the CURSOR enum in speech.sayAll.
  If resumeSayAllMode is not specified, say all does not resume after this script.
* speakOnDemand: A boolean indicating whether this script should produce speech when called while speech mode is "on-demand".
  This option defaults to False.

Though the script decorator makes the script definition process a lot easier, there are more ways of binding gestures and setting script properties.
For example, a special "__gestures" Python dictionary can be defined as a class variable on an App Module, Global Plugin or NVDA Object.
This dictionary should contain gesture identifier strings pointing to the name of the requested script, without the "script_" prefix.
You can also specify a description of the script in the method's "doc" attribute.
However, beware not to include an inline docstring at the start of the method if you do not set the "doc" attribute, as it would render the description not translatable.
The script decorator does not suffer from this limitation, so you are encouraged to provide inline docstrings as needed when using it.
Furthermore, an alternative way of specifying the script's category is by means of setting a "category" attribute on the script method to a string containing the name of the category.

### Example 4: A Global Plugin to Find out Window Class and Control ID {#example4}

The following Global Plugin allows you to press NVDA+leftArrow to have the window class of the current focus announced, and NVDA+rightArrow to have the window control ID of the current focus announced.
This example shows you how to define one or more scripts and gesture bindings on a class such as an App Module, Global Plugin or NVDA Object.

Copy and paste the code between (but not including) the start and end markers into a new text file with a name of example3.py, which should be saved in the globalPlugins subdirectory.
Be very careful to keep all tabs and spaces intact.

Once saved in the right place, either restart NVDA or choose Reload Plugins found under Tools in the NVDA menu.

<<<<<<< HEAD
```py
#Window utility scripts for NVDA
#Developer guide example 4
import globalPluginHandler
from scriptHandler import script
import ui
import api

class GlobalPlugin(globalPluginHandler.GlobalPlugin):

	@script(
		description=_("Announces the window class name of the current focus object"),
		gesture="kb:NVDA+leftArrow"
	)
	def script_announceWindowClassName(self, gesture):
		focusObj = api.getFocusObject()
		name = focusObj.name
		windowClassName = focusObj.windowClassName
		ui.message(f"class for {name} window: {windowClassName}")

	@script(
		description=_("Announces the window control ID of the current focus object"),
		gesture="kb:NVDA+rightArrow"
	)
	def script_announceWindowControlID(self, gesture):
		focusObj = api.getFocusObject()
		name = focusObj.name
		windowControlID = focusObj.windowControlID
		ui.message(f"Control ID for {name} window: {windowControlID}")
``` 
=======
    --- start ---
    #Window utility scripts for NVDA
    #Developer guide example 4

    import globalPluginHandler
    from scriptHandler import script
    import ui
    import api

    class GlobalPlugin(globalPluginHandler.GlobalPlugin):

    	@script(
    		description=_("Announces the window class name of the current focus object"),
    		gesture="kb:NVDA+leftArrow"
    	)
    	def script_announceWindowClassName(self, gesture):
    		focusObj = api.getFocusObject()
    		name = focusObj.name
    		windowClassName = focusObj.windowClassName
    		ui.message("class for %s window: %s" % (name, windowClassName))

    	@script(
    		description=_("Announces the window control ID of the current focus object"),
    		gesture="kb:NVDA+rightArrow"
    	)
    	def script_announceWindowControlID(self, gesture):
    		focusObj = api.getFocusObject()
    		name = focusObj.name
    		windowControlID = focusObj.windowControlID
    		ui.message("Control ID for %s window: %d" % (name, windowControlID))

    --- end ---
>>>>>>> 47695acc
### Events {#events}

When NVDA detects particular toolkit, API or Operating System events, it abstracts these and fires its own internal events on plugins and NVDA Objects.

Although most events are related to a specific NVDA Object (e.g. name change, gain focus, state change, etc.), these events can be handled at various levels.
When an event is handled, it is stopped from going further down the chain.
However, code inside the event can choose to propagate it further if needed.

The order of levels through which the event passes until an event method is found is:

* Loaded Global Plugins
* The App Module associated with the NVDA Object on which the event was fired
* The Tree Interceptor (if any) associated with the NVDAObject on which the event was fired
* the NVDAObject itself.

Events are Python instance methods, with a name starting with "event_" followed by the actual name of the event (e.g. gainFocus).

These event methods take slightly different arguments depending at what level they are defined.

If an event for an NVDA Object is defined on an NVDA Object itself, the method only takes one mandatory argument which is the 'self' argument; i.e. the NVDA Object instance).
Some events may take extra arguments, though this is quite rare.

If an event for an NVDA Object is defined on a Global Plugin, App Module or Tree Interceptor, the event takes the following arguments:

* self: the instance of the Global Plugin, App Module or Tree Interceptor
* obj: the NVDA Object on which the event was fired
* nextHandler: a function that when called will propagate the event further down the chain.

Some common NVDA Object events are:

* foreground: this NVDA Object has become the new foreground object; i.e. active top-level object
* gainFocus
* focusEntered: Focus has moved inside this object; i.e. it is an ancestor of the focus object
* loseFocus
* nameChange
* valueChange
* stateChange
* caret: when the caret (insertion point) within this NVDA Object moves
* locationChange: physical screen location changes

There are many other events, though those listed above are usually the most useful.

For an example of an event handled by an App Module, please refer to [example 1](#Example1) (focus beeps in notepad).

### the App Module SleepMode variable {#appModuleSleepMode}

App Modules have one very useful property called "sleepMode", which if set to true almost completely disables NVDA within that application.
Sleep Mode is very useful for self voicing applications that have their own screen reading functionality, or perhaps even some games that need full use of the keyboard.

Although sleep mode can be toggled on and off by the user with the key command NVDA+shift+s, a developer can choose to have sleep mode enabled by default for an application.
This is done by providing an App Module for that application which simply sets sleepMode to True in the AppModule class.

### Example 5: A Sleep Mode App Module {#example5}

The following code can be copied and pasted in to a text file, then saved in the appModules directory with the name of the application you wish to enable sleep mode for.
As always, the file must have a .py extension.
```py
import appModuleHandler

class AppModule(appModuleHandler.AppModule):

<<<<<<< HEAD
	sleepMode = True
```
=======
    --- start ---
    import appModuleHandler

    class AppModule(appModuleHandler.AppModule):

    	sleepMode = True

    --- end ---
>>>>>>> 47695acc
### Providing Custom NVDA Object Classes {#customNVDAObjectClasses}

Providing custom NVDA Object classes is probably the most powerful and useful way to improve the experience of an application in an NVDA plugin.
This method allows you to place all the needed logic for a particular control altogether in one NVDA Object class for that control, rather than scattering code for many controls across a plugin's events.

There are two steps to providing a custom NVDA Object class:

* Define the NVDA Object class and its events, scripts, gesture bindings and overridden properties.
* Tell NVDA to use this NVDA Object class in specific situations by handling it in the plugin's chooseNVDAObjectOverlayClasses method.

When defining a custom NVDAObject class, you have many NVDAObject base classes to choose from.
These base classes contain the base support for the particular accessibility or OS API underlying the control, such as win32, MSAA or Java access Bridge.
You should usually inherit your custom NVDAObject class from the highest base class you need in order to choose your class in the first place.
For example, if you choose to use your custom NVDAObject class when the window class name is "Edit" and the window control ID is 15, you should probably inherit from NVDAObjects.window.Window, as clearly you are aware that this is a Window object.
Similarly, if you match on MSAA's accRole property, you would probably need to inherit from NVDAObjects.IAccessible.IAccessible.
You should also consider what properties you are going to override on the custom NVDA Object.
For instance, if you are going to override an IAccessible specific property, such as shouldAllowIAccessibleFocusEvent, then you need to inherit from NVDAObjects.IAccessible.IAccessible.

The chooseNVDAObjectOverlayClasses method can be implemented on app modules or global plugin classes.
It takes 3 arguments:

1. self: the app module or global plugin instance.
1. obj: the NVDAObject for which classes are being chosen.
1. clsList: a Python list of NVDAObject classes that will be used for obj.

Inside this method, you should decide which custom NVDA Object class(es) (if any) this NVDA Object should use by checking its properties, etc.
If a custom class should be used, it must be inserted into the class list, usually at the beginning.
You can also remove classes chosen by NVDA from the class list, although this is rarely required.

### Example 6: Command to Retrieve the Length of Text in an Edit Field Using a Custom NVDA Object {#example6}

This app module for notepad provides a command to report the number of characters in edit fields.
You can activate it using NVDA+l.
Notice that the command is specific to edit fields; i.e. it only works while you are focused in an edit field, rather than anywhere in the application.

The following code can be copied and pasted in to a text file, then saved in the appModules directory with the name of notepad.py.

<<<<<<< HEAD
```py
import appModuleHandler
from scriptHandler import script
from NVDAObjects.IAccessible import IAccessible
import controlTypes
import ui

class AppModule(appModuleHandler.AppModule):

	def chooseNVDAObjectOverlayClasses(self, obj, clsList):
		if obj.windowClassName == "Edit" and obj.role == controlTypes.Role.EDITABLETEXT:
			clsList.insert(0, EnhancedEditField)

class EnhancedEditField(IAccessible):

	@script(gesture="kb:NVDA+l")
	def script_reportLength(self, gesture):
		ui.message(f"len(self.value)")
```
=======
    --- start ---
    import appModuleHandler
    from scriptHandler import script
    from NVDAObjects.IAccessible import IAccessible
    import controlTypes
    import ui

    class AppModule(appModuleHandler.AppModule):

    	def chooseNVDAObjectOverlayClasses(self, obj, clsList):
    		if obj.windowClassName == "Edit" and obj.role == controlTypes.Role.EDITABLETEXT:
    			clsList.insert(0, EnhancedEditField)

    class EnhancedEditField(IAccessible):

    	@script(gesture="kb:NVDA+l")
    	def script_reportLength(self, gesture):
    		ui.message("%d" % len(self.value))

    --- end ---
>>>>>>> 47695acc
### Making Small Changes to an NVDA Object in App Modules {#smallChangesToNVDAObjectInAppModules}

Sometimes, you may wish to make only small changes to an NVDA Object in an application, such as overriding its name or role.
In these cases, you don't need the full power of a custom NVDA Object class.
To do this, you can use the NVDAObject_init event available only on App Modules.

The event_NVDAObject_init method takes two arguments:

1. self: the AppModule instance.
1. obj: the NVDAObject being initialized.

Inside this method, you can check whether this object is relevant and then override properties accordingly.

### Example 7: Labelling the Notepad Edit Field Using event_NVDAObject_init {#example7}

This app module for notepad makes NVDA report Notepad's main edit field as having a name of "content".
That is, when it receives focus, NVDA will say "Content edit".

The following code can be copied and pasted in to a text file, then saved in the appModules directory with the name of notepad.py.
```py
import appModuleHandler
from NVDAObjects.window import Window

<<<<<<< HEAD
class AppModule(appModuleHandler.AppModule):

	def event_NVDAObject_init(self, obj):
		if isinstance(obj, Window) and obj.windowClassName == "Edit" and obj.windowControlID == 15:
			obj.name = "Content"
```
=======
    --- start ---
    import appModuleHandler
    from NVDAObjects.window import Window

    class AppModule(appModuleHandler.AppModule):

    	def event_NVDAObject_init(self, obj):
    		if isinstance(obj, Window) and obj.windowClassName == "Edit" and obj.windowControlID == 15:
    			obj.name = "Content"
    --- end ---
>>>>>>> 47695acc
### Parsing additional command line arguments in your plugin {#PluginCLIArgs}

By default NVDA accepts limited set of command line arguments and shows an error for an unknown ones.
However if you want to use any additional arguments, this is possible by adding a handler to the extension point `addonHandler.isCLIParamKnown`.
Note that since command line arguments are processed just after NVDA starts, your add-on needs to process them in the global plugin, since app modules or other drivers may not be loaded at this stage.
A sample handler can be written as follows:
```py
def processArgs(cliArgument: str) -> bool:
	if cliArgument == "--enable-addon-feature":
		...
		return True  # Argument is known to the add-on and should not be flagged by NVDA
	return False  # unknown argument - NVDA should warn user
```
Then the handler needs to be registered - preferably in the constructor of your global plugin:

    addonHandler.isCLIParamKnown.register(processArgs)
## Packaging Code as NVDA Add-ons {#Addons}

Add-ons make it easy for users to share and install plugins, drivers, speech symbol dictionaries and braille translation tables.
They can be packaged in to a single NVDA add-on package, which the user can then install into a copy of NVDA via the Add-on Store found under Tools in the NVDA menu.
Add-on packages are only supported in NVDA 2012.2 and later.
An add-on package is simply a standard zip archive with the file extension of "`nvda-addon`".
It can contain a manifest file, install/uninstall code and directories containing plugins, drivers, speech symbol dictionaries and braille translation tables.

### Non-ASCII File Names in Zip Archives {#nonASCIIFileNamesInZip}

If your add-on includes files which contain non-ASCII (non-English) characters, you should create the zip archive such that it uses UTF-8 file names.
This means that these files can be extracted properly on all systems, regardless of the system's configured language.
Unfortunately, many zip archivers do not support this, including Windows Explorer.
Generally, it has to be explicitly enabled even in archivers that do support it.
[7-Zip](http://www.7-zip.org/) supports this, though it must be enabled by specifying the "cu=on" method parameter.

### Manifest Files {#manifest}

Each add-on package must contain a manifest file named manifest.ini.
This must be a UTF-8 encoded text file.
This manifest file contains key = value pairs declaring info such as the add-on's name, version and description.

#### Available Fields {#manifestFields}

Although it is highly suggested that manifests contain all fields, the fields marked as mandatory must be included.
Otherwise, the add-on will not install.

* name (string, required): A short, unique, name for the add-on.
  * The recommended convention is lowerCamelCase.
  * This is used to differentiate add-ons internally, and is also used as the name of the add-on's directory in the user configuration directory.
  * Special characters should be avoided as the add-on name will be used as a folder name.
  Expected characters are alphanumeric, space, underscore and hyphen.
* summary (string, required): The name of the add-on as shown to the user.
* version (string, required): The version of this add-on; e.g. 2.0.1.
When uploading to the Add-on Store certain requirements apply:
  * Using `<major>.<minor>` or `<major>.<minor>.<patch>` format.
  * For a user to be able to update to this add-on, the version must be greater than the last version uploaded.
  * Add-on versions are expected to be unique for the addon name and channel, meaning that a beta, stable and dev version of the same add-on cannot share a version number.
  This is so there can be a unique ordering of newest to oldest.
  * The suggested convention is to increment the patch version number for dev versions, increment the minor version number for beta versions, and increment the major version number for stable versions.
* author (string, required): The author of this add-on, preferably in the form Full Name <email address>; e.g. Michael Curran <<mick@example.com>>.
* description (string): A sentence or two describing what the add-on does.
* url (string): A URL where this add-on, further info and upgrades can be found.
  * Starting the URL with `https://` is required for submitting to the Add-on Store.
* docFileName (string): The name of the main documentation file for this add-on; e.g. readme.html. See the [Add-on Documentation](#AddonDoc) section for more details.
* minimumNVDAVersion (string, required): The minimum required version of NVDA for this add-on to be installed or enabled.
  * e.g "2021.1"
  * Must be a three part version string i.e. Year.Major.Minor, or a two part version string of Year.Major.
  In the second case, Minor defaults to 0.
  * Defaults to "0.0.0"
  * Must be less than or equal to `lastTestedNVDAVersion`
  * This must match a valid API version to be submitted to the Add-on Store.
  Valid API versions are found [on GitHub](https://github.com/nvaccess/addon-datastore-transform/blob/main/nvdaAPIVersions.json).
* lastTestedNVDAVersion (string, required): The last version of NVDA this add-on has been tested with.
  * e.g "2022.3.3"
  * Must be a three part version string i.e. Year.Major.Minor, or a two part version string of Year.Major.
  In the second case, Minor defaults to 0.
  * Defaults to "0.0.0"
  * Must be greater than or equal to `minimumNVDAVersion`
  * This must match a valid API version to be submitted to the Add-on Store.
  Valid API versions are found [on GitHub](https://github.com/nvaccess/addon-datastore-transform/blob/main/nvdaAPIVersions.json).

All string values must be enclosed in quotes as shown in the example below.

The lastTestedNVDAVersion field in particular is used to ensure that users can be confident about installing an add-on.
It allows the add-on author to make an assurance that the add-on will not cause instability, or break the users system.
When this is not provided, or is less than the current version of NVDA (ignoring minor point updates e.g. 2018.3.1) then the user will be warned not to install the add-on.

The manifest can also specify information regarding the additional speech symbol dictionaries and braille translation tables provided by the add-on.
Please refer to the [speech symbol dictionaries](#AddonSymbolDictionaries) and [braille translation tables](#BrailleTables) sections.

#### An Example Manifest File {#manifestExample}
<<<<<<< HEAD
=======

>>>>>>> 47695acc
```ini
name = "myTestAddon"
summary = "Cool Test Add-on"
version = "1.0.0"
description = "An example add-on showing how to create add-ons!"
author = "Michael Curran <mick@example.com>"
url = "https://github.com/nvaccess/nvda/blob/master/projectDocs/dev/addons.md"
docFileName = "readme.html"
minimumNVDAVersion = "2021.1"
lastTestedNVDAVersion = "2022.3.3"
```
<<<<<<< HEAD
=======

>>>>>>> 47695acc
### Plugins and Drivers {#pluginsAndDrivers}

The following plugins and drivers can be included in an add-on:

* App modules: Place them in an appModules directory in the archive.
* Braille display drivers: Place them in a brailleDisplayDrivers directory in the archive.
* Global plugins: Place them in a globalPlugins directory in the archive.
* Synthesizer drivers: Place them in a synthDrivers directory in the archive.
* [Speech symbol dictionaries](#AddonSymbolDictionaries): Place them in the directory for one or more [locales](#localizingAddons) with a file name of `symbols-<name>.dic`, e.g. `locale\en\symbols-greek.dic`.
* [Braille translation tables](#BrailleTables): Place them in a brailleTables directory in the archive.

### Optional install / Uninstall code {#installUninstallCode}

If you need to execute code as your add-on is being installed or uninstalled from NVDA (e.g. to validate license information or to copy files to a custom location), you can provide a Python file called installTasks.py in the archive which contains special functions that NVDA will call while installing or uninstalling your add-on.
This file should avoid loading any modules that are not absolutely necessary, especially Python C extensions or dlls from your own add-on, as this could cause later removal of the add-on to fail.
However, if this does happen, the add-on directory will be renamed and then deleted after the next restart of NVDA.
Finally, it should not depend on the existence or state of other add-ons, as they may not be installed, have already been removed or not yet be initialized.

#### the onInstall function {#onInstall}

NVDA will look for and execute an onInstall function in installTasks.py after it has finished extracting the add-on into NVDA.
Note that although the add-on will have been extracted at this time, its directory will have a .pendingInstall suffix until NVDA is restarted, the directory is renamed and the add-on is really loaded for the first time.
If this function raises an exception, the installation of the add-on will fail and its directory will be cleaned up.

#### The onUninstall Function {#onUninstall}

NVDA will look for and execute an onUninstall function in installTasks.py when NVDA is restarted after the user has chosen to remove the add-on.
After this function completes, the add-on's directory will automatically be removed.
As this happens on NVDA startup before other components are initialized, this function cannot request input from the user.

### Localizing Add-ons {#localizingAddons}

It is possible to provide locale-specific information and messages for your add-on.
Locale information can be stored in a locale directory in the archive.
This directory should contain directories for each language it supports, using the same language code format as the rest of NVDA; e.g. en for English, fr_CA for French Canadian.

#### Locale-specific Manifest Files {#localeManifest}

Each of these language directories can contain a locale-specific manifest file called manifest.ini, which can contain a small subset of the manifest fields for translation.
These fields are summary and description.
You can also override the `displayName` field for speech symbol dictionaries and braille translation tables.
All other fields will be ignored.

#### Locale-specific Messages {#localeMessages}

Each language directory can also contain gettext information, which is the system used to translate the rest of NVDA's user interface and reported messages.
As with the rest of NVDA, an `nvda.mo` compiled gettext database file should be placed in the `LC_MESSAGES` directory within this directory.
To allow plugins in your add-on to access gettext message information via calls to `_()`, `ngettext()`, `npgettext()` and `pgettext()` you must initialize translations at the top of each Python module by calling `addonHandler.initTranslation()`.
This function cannot be called in modules that do not belong to an add-on, e.g. in a scratchpad subdirectory.
For more information about gettext and NVDA translation in general, please read the [Translating NVDA page](https://github.com/nvaccess/nvda/blob/master/projectDocs/translating/readme.md)

#### Speech symbol dictionaries {#AddonSymbolDictionaries}

You can provide custom speech symbol dictionaries in add-ons to improve symbol pronunciation.
The process to create custom speech symbol dictionaries is very similar to that of the [translation process of existing symbols](#symbolPronunciation).
Note that [complex symbols](#complexSymbols) are not supported.

Custom dictionaries must be placed in a language directory and have a filename in the form `symbols-<name>.dic`, where `<name>` is the name that has to be provided in the add-ons manifest.
All locales implicitly inherit the symbol information for English, though any of this information can be overridden for specific locales.

When adding a dictionary not marked as mandatory, some information must be provided such as its display name, since it should be shown in the speech category of the settings dialog.
A dictionary can also be marked mandatory, in which case it is always enabled with the add-on.
When an add-on ships with dictionaries, this information is included in its manifest in the optional `symbolDictionaries` section.
For example:

```ini
[symbolDictionaries]
[[greek]]
displayName = Greek
mandatory = false

[[hebrew]]
displayName = Biblical Hebrew
mandatory = true
```

In the above example, `greek` is a dictionary that is optional and will be listed in the speech category of NVDA's settings dialog under the "Extra dictionaries for character and symbol processing" setting.
Its file will be stored as `locale\en\symbols-greek.dic`, whereas French translations of the symbols are stored in `locale\fr\symbols-greek.dic`.
When using NVDA in French, symbols that aren't defined in the French dictionary inherit the symbol information for English.

Also in the example, the `hebrew` dictionary is marked mandatory and will therefore always be enabled as long as the add-on is active.
Its file will be stored as `locale\en\symbols-hebrew.dic`, whereas French translations of the symbols are stored in `locale\fr\symbols-hebrew.dic`.

Note that for the display name of the dictionary to be translated, an entry should be added to a [locale manifest](#localeManifest).
For example, add the following to `locale\fr\manifest.ini`:

```ini
[symbolDictionaries]
[[hebrew]]
displayName = Hébreu Biblique
```

### Add-on Documentation {#AddonDoc}

Documentation for an add-on should be placed in a doc directory in the archive.
Similar to the locale directory, this directory should contain directories for each language in which documentation is available.

Users can access documentation for a particular add-on by opening the Add-on Store, selecting the add-on and pressing the Add-on help button.
This will open the file named in the docFileName parameter of the manifest.
NVDA will search for this file in the appropriate language directories.
For example, if docFileName is set to readme.html and the user is using English, NVDA will open doc\en\readme.html.

### Braille translation tables {#BrailleTables}

Although NVDA ships with more than a hundred braille translation tables provided by [the liblouis project](https://liblouis.io/) aimed at fitting most needs, it also supports the addition of custom tables.
Custom tables must be placed in the brailleTables directory of an add-on or subdirectory of the scratchpad directory.
These tables can either replace standard tables shipped with NVDA or be completely new ones.

When adding a table, some information must be provided such as its display name in the Preferences dialog, whether it supports input and/or output and whether it is for contracted braille.
When an add-on ships with tables, this information is included in its manifest in the optional brailleTables section.
For example:

```
[brailleTables]
[[fr-bfu-tabmod-comp8.utb]]
displayName = French (unified) 8 dot computer braille - Addition
contracted = False
output = True
input = True

[[no-no-8dot.utb]]
displayName = Norwegian 8 dot computer braille - Replacement
contracted = False
output = True
input = True
```

In the above example, `fr-bfu-tabmod-comp8.utb` is a new table,  while `no-no-8dot.utb` replaces a table that is already included in NVDA.
Both tables need to be shipped in the brailleTables directory of the add-on.
It is also possible to include a table in the manifest that is shipped with NVDA but otherwise unavailable for selection in the Preferences dialog.
In that case, the table does not need to be shipped in the add-on's brailleTables directory.

Providing a custom table, whether it has the same file name as a standard table or a different name, thus requires you to define the table in the add-on's manifest.
The only exception to this rule applies to tables that are included within other tables.
While they don't have to be included in the manifest of the add-on, they can only be included from other tables that are part of the same add-on.

Note that for the display name of the table to be translated, an entry should be added to a [locale manifest](#localeManifest).
For example, add the following to `locale\fr\manifest.ini`:

```ini
[brailleTables]
[[no-no-8dot.utb]]
displayName = Norvégien Braille informatique 8 points - Remplacement
```

Custom tables can also be placed in the brailleTables subdirectory of the scratchpad directory.
In this case, the table metadata can be placed in a `manifest.ini` file in the root of the scratchpad in the exact same format as the example above.
Basically, this means that, whether using an add-on or the scratchpad, the requirements and implementation steps are equal.
Note that a `manifest.ini` file in the scratchpad is only parsed for braille table metadata.
Other add-on metadata in the file is ignored.

Please refer to the [liblouis documentation](https://liblouis.io/documentation/) for detailed information regarding the braille translation tables format.

## NVDA Python Console {#PythonConsole}

The NVDA Python console emulates the interactive Python interpreter from within NVDA.
It is a development tool which is useful for debugging, general inspection of NVDA internals or inspection of the accessibility hierarchy of an application.

### Usage {#pythonConsoleUsage}

The console can be activated in two ways:

* By pressing NVDA+control+z.
If activated in this fashion, a snapshot of the current state of NVDA at the time the key was pressed will be taken and saved in certain variables available in the console.
See [Snapshot Variables](#PythonConsoleSnapshotVariables) for more details.
* By selecting Tools -> Python console from the NVDA system tray menu.

The console is similar to the standard interactive Python interpreter.
Input is accepted one line at a time and processed when enter is pressed.
Multiple lines can be pasted at once from the clipboard and will be processed one by one.
You can navigate through the history of previously entered lines using the up and down arrow keys.

Output (responses from the interpreter) will be spoken when enter is pressed.
The f6 key toggles between the input and output controls.
When on the output control, alt+up/down jumps to the previous/next result (add shift for selecting).
Pressing control+l clears the output.

The result of the last executed command is stored in the "_" global variable.
This shadows the gettext function which is stored as a built-in with the same name.
It can be unshadowed by executing "del _" and avoided altogether by executing "_ = _".

Closing the console window (with escape or alt+F4) simply hides it.
This allows the user to return to the session as it was left when it was closed, including history and variables.

### Namespace {#PythonConsoleNamespace}
#### Automatic Imports {#pythonConsoleAutoImports}

For convenience, the following modules and variables are automatically imported in the console:
sys, os, wx, log (from logHandler), api, queueHandler, config, controlTypes, textInfos, braille, speech, vision, appModules, globalPlugins

See: pythonConsole.PythonConsole.initNamespace

#### Snapshot Variables {#PythonConsoleSnapshotVariables}

Whenever NVDA+control+z is pressed, certain variables available in the console will be assigned according to the current state of NVDA.
These variables are:

* focus: The current focus object
* focusAnc: The ancestors of the current focus object
* fdl: Focus difference level; i.e. the level at which the ancestors for the current and previous focus differ
* fg: The current foreground object
* nav: The current navigator object
* mouse: The current mouse object
* brlRegions: The braille regions from the active braille buffer

### Tab completion {#pythonConsoleTab}

The input control supports tab-completion of variables and member attributes names.
Hit the tab key once to complete the current input if there is one single candidate.
If there is more than one, hit the tab key a second time to open a menu listing all matching possibilities.
By default, only "public" member attributes are listed.
That is, if the input is "nav.", attribute names with no leading underscore are proposed.
If the input is "nav._", attribute names with a single leading underscore are proposed.
Similarly, if the input is "nav.__", attribute names with two leading underscores are proposed.

## Remote Python Console {#remotePythonConsole}

A remote Python console is available in source builds of NVDA, for situations where remote debugging of NVDA is useful.
It is similar to the [local Python console](#PythonConsole) discussed above, but is accessed via TCP.

Please be aware that this is a huge security risk.
It is not available in binary builds distributed by NV Access, and You should only enable it if you are connected to trusted networks.

### Usage {#remotePythonConsoleUsage}

To enable the remote Python console, use the local Python console to import remotePythonConsole and call remotePythonConsole.initialize().
You can then connect to it via TCP port 6832.

History of previously entered lines is not supported.

The namespace is the same as [the namespace in the local Python console](#PythonConsoleNamespace).

There are some special functions:

* snap(): Takes a snapshot of the current state of NVDA and saves it in the [snapshot variables](#PythonConsoleSnapshotVariables).
* rmSnap(): Removes all snapshot variables.

## Extension Points {#ExtensionPoints}

NVDA's `extensionPoints` module, allows code in different parts of NVDA, or in add-ons, to perform tasks such as:

* Be notified when an action occurs or a state is changed.
* Receive, as part of being notified, variables related to the action or changed state.
* Cancel or alter an action NVDA was going to take, based upon certain conditions.
* Modify data that NVDA is using (such as changing speech sequences or braille, before they are spoken or brailled).
* Delay something NVDA is doing, while intervening operations are performed.

There are five kinds of extension point:

| Type |Purpose|
|---|---|
|`Action` |Allows some code to find out what other code is doing. For example, an add-on can be notified before or after a config profile changes.|
|`Filter` |Edits data. A filter registered in the speech module, might allow changing speech strings before they are spoken.|
|`Decider` |Runs each registered handler until one of them returns `False`. If one does, it can be used to prevent the invoking code from running.|
|`AccumulatingDecider` |Like `Decider`, but always runs all of its registered handlers, and only decides if one of them failed at the end. The expected result of each is `True` by default, though expecting `False` is possible.|
|`Chain` |Allows registering handlers that return iterables (mainly generators). Calling `iter` on the `Chain` returns a generator that iterates over all the handlers.|

The sections below provide the list of currently defined extension points in NVDA, along with brief descriptions for them.
Please see code documentation in the associated files, or the code itself, for further explanation.
The section titles below represent the package or module in which the listed extension points are defined.

For examples of how to define and use new extension points, please see the code documentation of the `extensionPoints` package.

### braille {#brailleExtPts}

| Type |Extension Point |Description|
|---|---|---|
|`Filter` |`filter_displaySize` |Allows components or add-ons to change the display size used for braille output.|
|`Action` |`displaySizeChanged` |Notifies of display size changes.|
|`Action` |`pre_writeCells` |Notifies when cells are about to be written to a braille display|
|`Action` |`displayChanged` |Notifies of braille display changes.|
|`Decider` |`decide_enabled` |Allows deciding whether the braille handler should be forcefully disabled.|

### appModuleHandler {#appModuleHandlerExtPts}

| Type |Extension Point |Description|
|---|---|---|
|`Action` |`post_appSwitch` |Triggered when the foreground application changes|

### addonHandler {#addonHandlerExtPts}

| Type |Extension Point |Description|
|---|---|---|
|`AccumulatingDecider` |`isCLIParamKnown` |Allows adding NVDA commandline parameters which apply to plugins. See [this section of the Dev Guide](#PluginCLIArgs) for more information.|

### brailleViewer {#brailleViewerExtPts}

| Type |Extension Point |Description|
|---|---|---|
|`Action` |`postBrailleViewerToolToggledAction` |Triggered every time the Braille Viewer is created / shown or hidden / destroyed.|

### config {#configExtPts}

| Type |Extension Point |Description|
|---|---|---|
|`Action` |`post_configProfileSwitch` |Notifies after the configuration profile has been switched.|
|`Action` |`pre_configSave` |Notifies before NVDA's configuration is saved to disk.|
|`Action` |`post_configSave` |Notifies after NVDA's configuration has been saved to disk.|
|`Action` |`pre_configReset` |Notifies before configuration is reloaded from disk or factory defaults are applied.|
|`Action` |`post_configReset` |Notifies after configuration has been reloaded from disk or factory defaults were applied.|

### core {#coreExtPts}

| Type |Extension Point |Description|
|---|---|---|
|`Action` |`postNvdaStartup` |Notifies after NVDA has finished starting up.|

### inputCore {#inputCoreExtPts}

| Type |Extension Point |Description|
|---|---|---|
|`Decider` |`decide_executeGesture` |Notifies when a gesture is about to be executed, allowing other code to decide if it should be.|

### logHandler {#logHandlerExtPts}

| Type |Extension Point |Description|
|---|---|---|
|`Action` |`_onErrorSoundRequested` |Triggered every time an error sound needs to be played. This extension point should not be used directly but retrieved calling `getOnErrorSoundRequested()` instead.|

### nvwave {#nvwaveExtPts}

| Type |Extension Point |Description|
|---|---|---|
|`Decider` |`decide_playWaveFile` |Notifies when a wave file is about to be played, allowing other code to decide if it should be.|

### speech {#speechExtPts}

| Type |Extension Point |Description|
|---|---|---|
|`Action` |`speechCanceled` |Triggered when speech is canceled.|
|`Action` |`pre_speechCanceled` |Triggered before speech is canceled.|
|`Action` |`pre_speech` |Triggered before NVDA handles prepared speech.|
|`Filter` |`filter_speechSequence` |Allows components or add-ons to filter speech sequence before it passes to the synth driver.|

### synthDriverHandler {#synthDriverHandlerExtPts}

| Type |Extension Point |Description|
|---|---|---|
|`Action` |`synthIndexReached` |Notifies when a synthesizer reaches an index during speech.|
|`Action` |`synthDoneSpeaking` |Notifies when a synthesizer finishes speaking.|
|`Action` |`synthChanged` |Notifies of synthesizer changes.|

### tones {#tonesExtPts}

| Type |Extension Point |Description|
|---|---|---|
|`Decider` |`decide_beep` |Notifies when a beep is about to be generated and played, allowing a component to decide whether it should be.|

### treeInterceptorHandler {#treeInterceptorHandlerExtPts}

| Type |Extension Point |Description|
|---|---|---|
|`Action` |`post_browseModeStateChange` |Notifies when browse mode state changes.|

### utils.security {#utils_securityExtPts}

| Type |Extension Point |Description|
|---|---|---|
|`Action` |`post_sessionLockStateChanged` |Notifies when a session lock or unlock event occurs.|

### winAPI.messageWindow {#winAPI_messageWindowExtPts}

| Type |Extension Point |Description|
|---|---|---|
|`Action` |`pre_handleWindowMessage` |Notifies when NVDA receives a window message, allowing components to perform an action when certain system events occur.|

### winAPI.secureDesktop {#winAPI_secureDesktopExtPts}

| Type |Extension Point |Description|
|---|---|---|
|`Action` |`winAPI.secureDesktop.post_secureDesktopStateChange` |Notifies when the user has switched to/from the secure desktop|

### bdDetect {#bdDetectExtPts}

| Type |Extension Point |Description|
|---|---|---|
|`Chain` |`scanForDevices` |Can be iterated to scan for braille devices.|

### vision.visionHandlerExtensionPoints.EventExtensionPoints {#visionExtPts}

These extension points are expected to be used and registered to differently than other extension points.
Please see the `EventExtensionPoints` class documentation for more information, and detailed descriptions.

| Type |Extension Point |Notifies a vision enhancement provider when ...|
|---|---|---|
|`Action` |`post_objectUpdate` |an object property has changed.|
|`Action` |`post_focusChange` |the focused NVDAObject has changed.|
|`Action` |`post_foregroundChange` |the foreground NVDAObject has changed.|
|`Action` |`post_caretMove` |a physical caret has moved.|
|`Action` |`post_browseModeMove` |a virtual caret has moved.|
|`Action` |`post_reviewMove` |the position of the review cursor has changed.|
|`Action` |`post_mouseMove` |the mouse has moved.|
|`Action` |`post_coreCycle` |the end of each core cycle has been reached.|<|MERGE_RESOLUTION|>--- conflicted
+++ resolved
@@ -417,31 +417,17 @@
 import appModuleHandler
 import globalPluginHandler
 
+
 class GlobalPlugin(globalPluginHandler.GlobalPlugin):
+
 	def __init__(self, *args, **kwargs):
 		super().__init__(*args, **kwargs)
 		appModuleHandler.registerExecutableWithAppModule("time", "time_app_mod")
 
-<<<<<<< HEAD
 	def terminate(self, *args, **kwargs):
 		super().terminate(*args, **kwargs)
 		appModuleHandler.unregisterExecutable("time")
 ```
-=======
-    import appModuleHandler
-    import globalPluginHandler
-
-
-    class GlobalPlugin(globalPluginHandler.GlobalPlugin):
-
-    	def __init__(self, *args, **kwargs):
-    		super().__init__(*args, **kwargs)
-    		appModuleHandler.registerExecutableWithAppModule("time", "time_app_mod")
-
-    	def terminate(self, *args, **kwargs):
-    		super().terminate(*args, **kwargs)
-    		appModuleHandler.unregisterExecutable("time")
->>>>>>> 47695acc
 ### Example 1: An App Module that Beeps on Focus Change Events {#Example1}
 
 The following example App Module makes NVDA beep each time the focus changes within the notepad application.
@@ -459,31 +445,19 @@
 # Notepad App Module for NVDA
 # Developer guide example 1
 
+```py
+# Notepad App Module for NVDA
+# Developer guide example 1
+
 import appModuleHandler
 
-<<<<<<< HEAD
 class AppModule(appModuleHandler.AppModule):
+
 	def event_gainFocus(self, obj, nextHandler):
 		import tones
 		tones.beep(550, 50)
 		nextHandler()
 ```
-=======
-    --- start ---
-    # Notepad App Module for NVDA
-    # Developer guide example 1
-
-    import appModuleHandler
-
-    class AppModule(appModuleHandler.AppModule):
-
-    	def event_gainFocus(self, obj, nextHandler):
-    		import tones
-    		tones.beep(550, 50)
-    		nextHandler()
-
-    --- end ---
->>>>>>> 47695acc
 
 This App Module file starts with two comment lines, which describe what the file is for.
 
@@ -516,26 +490,14 @@
 # wwahost/test App Module for NVDA
 # Developer guide example 2
 
-<<<<<<< HEAD
+```py
+# wwahost/test App Module for NVDA
+# Developer guide example 2
+
 from nvdaBuiltin.appModules.wwahost import *
-=======
-    --- start ---
-    # wwahost/test App Module for NVDA
-    # Developer guide example 2
-
-    from nvdaBuiltin.appModules.wwahost import *
-
-    class AppModule(AppModule):
-
-    	def event_gainFocus(self, obj, nextHandler):
-    		import tones
-    		tones.beep(550, 50)
-    		nextHandler()
-
-    --- end ---
->>>>>>> 47695acc
 
 class AppModule(AppModule):
+
 	def event_gainFocus(self, obj, nextHandler):
 		import tones
 		tones.beep(550, 50)
@@ -586,7 +548,6 @@
 Once saved in the right place, either restart NVDA or choose Reload Plugins found under Tools in the NVDA menu.
 
 From anywhere, you can now press NVDA+shift+v to have NVDA's version spoken and brailled.
-<<<<<<< HEAD
 ```py
 # Version announcement plugin for NVDA
 # Developer guide example 3
@@ -597,30 +558,17 @@
 import versionInfo
 
 class GlobalPlugin(globalPluginHandler.GlobalPlugin):
+
 	@script(gesture="kb:NVDA+shift+v")
 	def script_announceNVDAVersion(self, gesture):
 		ui.message(versionInfo.version)
 ```
-=======
-
-    --- start ---
-    # Version announcement plugin for NVDA
-    # Developer guide example 3
-
-    import globalPluginHandler
-    from scriptHandler import script
-    import ui
-    import versionInfo
-
-    class GlobalPlugin(globalPluginHandler.GlobalPlugin):
-
-    	@script(gesture="kb:NVDA+shift+v")
-    	def script_announceNVDAVersion(self, gesture):
-    		ui.message(versionInfo.version)
-
-    --- end ---
-
->>>>>>> 47695acc
+
+class GlobalPlugin(globalPluginHandler.GlobalPlugin):
+	@script(gesture="kb:NVDA+shift+v")
+	def script_announceNVDAVersion(self, gesture):
+		ui.message(versionInfo.version)
+```
 This Global Plugin file starts with two comment lines, which describe what the file is for.
 
 It then imports the globalPluginHandler module, so that the Global Plugin has access to the base GlobalPlugin class.
@@ -747,7 +695,6 @@
 
 After that, just above your script definition, add the script decorator, providing it the desired arguments.
 For example:
-<<<<<<< HEAD
 ```py
 	@script(
 		description=_("Speaks the date and time"),
@@ -756,19 +703,6 @@
 	)
 	def script_sayDateTime(self, gesture):
 ```
-=======
-
-    --- start ---
-    	@script(
-    		description=_("Speaks the date and time"),
-    		category=inputCore.SCRCAT_MISC,
-    		gestures=["kb:NVDA+shift+t", "kb:NVDA+alt+r"]
-    	)
-    	def script_sayDateTime(self, gesture):
-
-    --- end ---
-
->>>>>>> 47695acc
 In this example, your script will be listed in the input gestures dialog under the "Miscellaneous" category.
 It will have the description "Speaks the date and time", and will be bound to the "NVDA+shift+t" and "NVDA+alt+r" key combinations on the keyboard.
 
@@ -818,10 +752,10 @@
 
 Once saved in the right place, either restart NVDA or choose Reload Plugins found under Tools in the NVDA menu.
 
-<<<<<<< HEAD
 ```py
 #Window utility scripts for NVDA
 #Developer guide example 4
+
 import globalPluginHandler
 from scriptHandler import script
 import ui
@@ -848,41 +782,7 @@
 		name = focusObj.name
 		windowControlID = focusObj.windowControlID
 		ui.message(f"Control ID for {name} window: {windowControlID}")
-``` 
-=======
-    --- start ---
-    #Window utility scripts for NVDA
-    #Developer guide example 4
-
-    import globalPluginHandler
-    from scriptHandler import script
-    import ui
-    import api
-
-    class GlobalPlugin(globalPluginHandler.GlobalPlugin):
-
-    	@script(
-    		description=_("Announces the window class name of the current focus object"),
-    		gesture="kb:NVDA+leftArrow"
-    	)
-    	def script_announceWindowClassName(self, gesture):
-    		focusObj = api.getFocusObject()
-    		name = focusObj.name
-    		windowClassName = focusObj.windowClassName
-    		ui.message("class for %s window: %s" % (name, windowClassName))
-
-    	@script(
-    		description=_("Announces the window control ID of the current focus object"),
-    		gesture="kb:NVDA+rightArrow"
-    	)
-    	def script_announceWindowControlID(self, gesture):
-    		focusObj = api.getFocusObject()
-    		name = focusObj.name
-    		windowControlID = focusObj.windowControlID
-    		ui.message("Control ID for %s window: %d" % (name, windowControlID))
-
-    --- end ---
->>>>>>> 47695acc
+```
 ### Events {#events}
 
 When NVDA detects particular toolkit, API or Operating System events, it abstracts these and fires its own internal events on plugins and NVDA Objects.
@@ -944,19 +844,8 @@
 
 class AppModule(appModuleHandler.AppModule):
 
-<<<<<<< HEAD
 	sleepMode = True
 ```
-=======
-    --- start ---
-    import appModuleHandler
-
-    class AppModule(appModuleHandler.AppModule):
-
-    	sleepMode = True
-
-    --- end ---
->>>>>>> 47695acc
 ### Providing Custom NVDA Object Classes {#customNVDAObjectClasses}
 
 Providing custom NVDA Object classes is probably the most powerful and useful way to improve the experience of an application in an NVDA plugin.
@@ -994,7 +883,6 @@
 
 The following code can be copied and pasted in to a text file, then saved in the appModules directory with the name of notepad.py.
 
-<<<<<<< HEAD
 ```py
 import appModuleHandler
 from scriptHandler import script
@@ -1012,30 +900,8 @@
 
 	@script(gesture="kb:NVDA+l")
 	def script_reportLength(self, gesture):
-		ui.message(f"len(self.value)")
-```
-=======
-    --- start ---
-    import appModuleHandler
-    from scriptHandler import script
-    from NVDAObjects.IAccessible import IAccessible
-    import controlTypes
-    import ui
-
-    class AppModule(appModuleHandler.AppModule):
-
-    	def chooseNVDAObjectOverlayClasses(self, obj, clsList):
-    		if obj.windowClassName == "Edit" and obj.role == controlTypes.Role.EDITABLETEXT:
-    			clsList.insert(0, EnhancedEditField)
-
-    class EnhancedEditField(IAccessible):
-
-    	@script(gesture="kb:NVDA+l")
-    	def script_reportLength(self, gesture):
-    		ui.message("%d" % len(self.value))
-
-    --- end ---
->>>>>>> 47695acc
+		ui.message(f"{len(self.value)}")
+```
 ### Making Small Changes to an NVDA Object in App Modules {#smallChangesToNVDAObjectInAppModules}
 
 Sometimes, you may wish to make only small changes to an NVDA Object in an application, such as overriding its name or role.
@@ -1059,25 +925,12 @@
 import appModuleHandler
 from NVDAObjects.window import Window
 
-<<<<<<< HEAD
 class AppModule(appModuleHandler.AppModule):
 
 	def event_NVDAObject_init(self, obj):
 		if isinstance(obj, Window) and obj.windowClassName == "Edit" and obj.windowControlID == 15:
 			obj.name = "Content"
 ```
-=======
-    --- start ---
-    import appModuleHandler
-    from NVDAObjects.window import Window
-
-    class AppModule(appModuleHandler.AppModule):
-
-    	def event_NVDAObject_init(self, obj):
-    		if isinstance(obj, Window) and obj.windowClassName == "Edit" and obj.windowControlID == 15:
-    			obj.name = "Content"
-    --- end ---
->>>>>>> 47695acc
 ### Parsing additional command line arguments in your plugin {#PluginCLIArgs}
 
 By default NVDA accepts limited set of command line arguments and shows an error for an unknown ones.
@@ -1166,10 +1019,6 @@
 Please refer to the [speech symbol dictionaries](#AddonSymbolDictionaries) and [braille translation tables](#BrailleTables) sections.
 
 #### An Example Manifest File {#manifestExample}
-<<<<<<< HEAD
-=======
-
->>>>>>> 47695acc
 ```ini
 name = "myTestAddon"
 summary = "Cool Test Add-on"
@@ -1181,10 +1030,6 @@
 minimumNVDAVersion = "2021.1"
 lastTestedNVDAVersion = "2022.3.3"
 ```
-<<<<<<< HEAD
-=======
-
->>>>>>> 47695acc
 ### Plugins and Drivers {#pluginsAndDrivers}
 
 The following plugins and drivers can be included in an add-on:
