--- conflicted
+++ resolved
@@ -1096,13 +1096,8 @@
 When adding a table, some information must be provided such as its display name in the Preferences dialog, whether it supports input and/or output and whether it is for contracted braille.
 When an add-on ships with tables, this information is included in its manifest in the optional brailleTables section.
 For example:
-<<<<<<< HEAD
-```
---- start ---
-=======
-
-```
->>>>>>> 86f79e6b
+
+```
 [brailleTables]
 [[fr-bfu-tabmod-comp8.utb]]
 displayName = French (unified) 8 dot computer braille - Addition
@@ -1115,10 +1110,6 @@
 contracted = False
 output = True
 input = True
-<<<<<<< HEAD
---- end ---
-=======
->>>>>>> 86f79e6b
 ```
 
 In the above example, `fr-bfu-tabmod-comp8.utb` is a new table,  while `no-no-8dot.utb` replaces a table that is already included in NVDA.
