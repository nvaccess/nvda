--- conflicted
+++ resolved
@@ -5,11 +5,7 @@
 The NVDA API must maintain compatibility with add-ons throughout yearly development cycles.
 The first release of a year, i.e. `20XX.1`, is when the NVDA API can introduce breaking changes.
 
-<<<<<<< HEAD
-## Deprecations
-=======
 ## Deprecating module attributes
->>>>>>> de2415e7
 
 Where possible, ensure the NVDA API maintains backwards compatibility.
 To assist with a uniform approach, the `utils._deprecate` module provides a factory function, `handleDeprecations`, which returns a function suitable for use as a module's `__getattr__`.
