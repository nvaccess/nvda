# Create NVDA Development Environment

## Getting the Source Code

The NVDA project uses the [git](https://www.git-scm.com/) version control system for its source code and documentation.

The NVDA repository is located at <https://github.com/nvaccess/nvda>.

If you plan on contributing to NVDA, you will need to [fork and clone](https://docs.github.com/en/get-started/quickstart/fork-a-repo) the repository.

After forking the repository into your user account (`YOUR-USERNAME`), clone with `--recursive` to fetch all required submodules.

```sh
git clone --recursive https://github.com/YOUR-USERNAME/nvda.git
```

### Keeping the fork in sync

When you fork the repository, GitHub will create a copy of the master branch.
However, this branch will not be updated when the NV Access master branch is updated.
To ensure your work is always based on the latest commit in the `nvaccess/nvda` master branch, it is recommended that your master branch be linked to the `nvaccess/nvda` master branch, rather than the master branch in your GitHub fork.
You can do this from the command line as follows:

```sh
# Add a remote for the NV Access repository.
git remote add nvaccess https://github.com/nvaccess/nvda.git
# Fetch the NV Access branches.
git fetch nvaccess
# Switch to the local master branch.
git checkout master
# Set the local master to use the NV Access master as its upstream.
git branch -u nvaccess/master
# Update the local master.
git pull
```

## Supported Operating Systems

At a minimum, running and building NVDA from source requires Windows 10 (Version 1507).
We recommend Windows 11 to work with features under active support, and if you need to use Windows 10, use Version 22H2.

## Dependencies

The NVDA source depends on several other packages to run correctly.

### Installed Dependencies

The following dependencies need to be installed on your system:

#### Python

[Python](https://www.python.org/), version 3.13.7, 32 bit.
Install the python version listed in [.python-versions](../../.python-versions)

#### uv

[uv](https://docs.astral.sh/uv/) is used as package and project manager.

#### Microsoft Visual Studio

* Microsoft Visual Studio 2022
  * To replicate the production build environment, use the [version of Visual Studio 2022 that GitHub Actions is using](https://github.com/actions/runner-images/tree/main/images/windows).
  * If you don't use the Visual Studio IDE itself, you can download the [build tools](https://aka.ms/vs/17/release/vs_BuildTools.exe).
  * If you do intend to use the Visual Studio IDE (not required for NVDA development), you can download [the community version](https://visualstudio.microsoft.com/vs/community/).
    * The Professional and Enterprise versions are also supported.
    * Preview versions are *not* supported.
* When installing Visual Studio, additional components must be included:
  * You can automatically fetch these using [NVDAs .vsconfig](../../.vsconfig) using the [import feature of the VS installer](https://learn.microsoft.com/en-us/visualstudio/install/import-export-installation-configurations?view=vs-2022#import-a-configuration).
  * In the list on the Workloads tab, in the Desktop grouping:
    * Desktop development with C++.
      * Once selected, ensure "C++ Clang tools for Windows" is included under the optional grouping.
  * On the Individual components tab, ensure the following items are selected:
    * Windows 11 SDK (10.0.26100.0)
    * MSVC v143 - VS 2022 C++ ARM64/ARM64EC build tools
    * MSVC v143 - VS 2022 C++ x64/x86 build tools
    * C++ ATL for v143 build tools (x86 & x64)
    * C++ ATL for v143 build tools (ARM64/ARM64EC)

### Git Submodules

Some of the dependencies are contained in [Git submodules](https://git-scm.com/docs/gitsubmodules).
If you didn't pass the `--recursive` option to git clone, you will need to run `git submodule update --init`.
Whenever a required submodule commit changes (e.g. after git pull), you will need to run `git submodule update`.
If you aren't sure, run `git submodule update` after every git pull, merge or checkout.

#### Run time dependencies

* [eSpeak NG](https://github.com/espeak-ng/espeak-ng), commit `3b8ef3d310f380e9ab4c6b19bf8367d8f99ac285`
* [Sonic](https://github.com/waywardgeek/sonic), commit `8694c596378c24e340c09ff2cd47c065494233f1`
* [IAccessible2](https://wiki.linuxfoundation.org/accessibility/iaccessible2/start), commit `3d8c7f0b833453f761ded6b12d8be431507bfe0b`
* [liblouis](http://www.liblouis.io/), version 3.35.0
* [Unicode Common Locale Data Repository (CLDR)](http://cldr.unicode.org/), version 47.0
* NVDA images and sounds
* [Adobe Acrobat accessibility interface, version XI](https://download.macromedia.com/pub/developer/acrobat/AcrobatAccess.zip)
* [Microsoft Detours](https://github.com/microsoft/Detours), commit `9764cebcb1a75940e68fa83d6730ffaf0f669401`
* brlapi Python bindings, version 0.8.5 or later, distributed with [BRLTTY for Windows](https://brltty.app/download.html), version 6.6
* lilli.dll, version 2.1.0.0
* Python interface to FTDI driver/chip
* [Nullsoft Install System](https://nsis.sourceforge.io), version 3.11
* [Java Access Bridge 32 bit, from Zulu Community OpenJDK build 17.0.9+8Zulu (17.46.19)](https://github.com/nvaccess/javaAccessBridge32-bin)
  * We are in the process of switching to: Java Access Bridge 64 bit, from Zulu Community OpenJDK build 17.0.16+8Zulu (17.60.17)
* [Windows Implementation Libraries (WIL)](https://github.com/microsoft/wil/)
<<<<<<< HEAD
=======
* [NVDA DiffMatchPatch](https://github.com/codeofdusk/nvda_dmp)
>>>>>>> 2e730d6a
* [cppjieba - Chinese word segmentation](https://github.com/yanyiwu/cppjieba), commit `9408c1d08facc6e324dc90260e8cb20ecceebf70`

#### Build time dependencies

The following build time dependencies are included in the miscDeps git submodule:

* xgettext and msgfmt from [GNU gettext](https://github.com/mlocati/gettext-iconv-windows/tags)

#### VS Code

* If you use [Visual Studio Code](https://code.visualstudio.com/) as your integrated development environment, you get the benefit of our [prepopulated workspace configuration](https://github.com/nvaccess/vscode-nvda/), which is included as a submodule.
  If you do not wish to use the pre-populated VS Code workspace configuration, you can unregister the `.vscode` submodule.

  ```sh
  git submodule deinit .vscode
  ```

  If you change your mind, you can re-enable it at any time.

  ```sh
  git submodule init .vscode
  ```

### Python dependencies

NVDA and its build system also depend on an extensive list of Python packages.
They are all listed with their specific versions in the `pyproject.toml` file in the root of this repository.
However, the build system takes care of fetching these itself when needed.
These packages will be installed into an isolated Python virtual environment within this repository, and will not affect your system-wide set of packages.

### Other dependencies

The following dependencies aren't needed by most people:

* To generate [developer documentation for nvdaHelper](./buildingDevDocumentation.md#building-nvdahelper-developer-documentation): [Doxygen Windows installer](http://www.doxygen.nl/download.html), version 1.8.15.<|MERGE_RESOLUTION|>--- conflicted
+++ resolved
@@ -100,10 +100,7 @@
 * [Java Access Bridge 32 bit, from Zulu Community OpenJDK build 17.0.9+8Zulu (17.46.19)](https://github.com/nvaccess/javaAccessBridge32-bin)
   * We are in the process of switching to: Java Access Bridge 64 bit, from Zulu Community OpenJDK build 17.0.16+8Zulu (17.60.17)
 * [Windows Implementation Libraries (WIL)](https://github.com/microsoft/wil/)
-<<<<<<< HEAD
-=======
 * [NVDA DiffMatchPatch](https://github.com/codeofdusk/nvda_dmp)
->>>>>>> 2e730d6a
 * [cppjieba - Chinese word segmentation](https://github.com/yanyiwu/cppjieba), commit `9408c1d08facc6e324dc90260e8cb20ecceebf70`
 
 #### Build time dependencies
