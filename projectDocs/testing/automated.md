<<<<<<< HEAD
## Running Automated Tests
If you make a change to the NVDA code, you should run NVDA's automated tests.
These tests help to ensure that code changes do not unintentionally break functionality that was previously working.

### Translatable string checks
To run the translatable string checks (which check that all translatable strings have translator comments), run:

```cmd
scons checkPot
```

### Linting your changes
In order to ensure your changes comply with NVDA's coding style you can run the Flake8 linter locally.
Some developers have found certain linting error messages misleading, these are clarified in `tests/lint/readme.md`.
runlint.bat will use Flake8 to inspect only the differences between your working directory and the specified `base` branch.
If you create a Pull Request, the `base` branch you use here should be the same as the target you would use for a Pull Request. In most cases it will be `origin/master`.
```cmd
runlint origin/master
```

To be warned about linting errors faster, you may wish to integrate Flake8 with other development tools you are using.
For more details, see `tests/lint/readme.md`

### Unit Tests

Unit tests can be run with the `rununittests.bat` script.
Internally this script uses the [xmlrunner](https://github.com/pycontribs/xmlrunner) wrapper around the [unittest](https://docs.python.org/3/library/unittest.html) framework to execute the tests.
Any arguments given to `rununittests.bat` are forwarded onto xmlrunner, and then to unittest.

To run only specific unit tests, specify a pattern to match against using the `-k` option on the command line.
The `-k` option can be provided multiple times to provide multiple patterns to match against.
For example, to run only methods in the `TestMove` and `TestSelection` classes in the file `tests\unit\test_cursorManager.py` file, run this command:

```cmd
rununittests -k test_cursorManager.TestMove -k test_cursorManager.TestSelection
```

Please refer to [unittest's documentation](https://docs.python.org/3/library/unittest.html#command-line-interface) for further information on how to filter tests etc.

### System Tests
System tests can be run with the `runsystemtests.bat --include <TAG>` script.
To run all tests standard tests for developers use `runsystemtests.bat --include NVDA`.
Internally this script uses the Robot test framework to execute the tests.
Any arguments given to `runsystemtests.bat` are forwarded onto Robot.
For more details (including filtering and exclusion of tests) see `tests/system/readme.md`.
=======
## Running Automated Tests
If you make a change to the NVDA code, you should run NVDA's automated tests.
These tests help to ensure that code changes do not unintentionally break functionality that was previously working.

To run the tests (unit tests, translatable string checks), first change directory to the root of the NVDA source distribution as above.
Then, run:

```cmd
scons tests
```

### Unit tests
To run only specific unit tests, specify them using the `unitTests` variable on the command line.
The tests should be provided as a comma-separated list.
Each test should be specified as a Python module, class or method relative to the `tests\unit` directory.
For example, to run only methods in the `TestMove` and `TestSelection` classes in the file `tests\unit\test_cursorManager.py` file, run this command:

```cmd
scons tests unitTests=test_cursorManager.TestMove,test_cursorManager.TestSelection
```

### Translatable string checks
To run only the translatable string checks (which check that all translatable strings have translator comments), run:

```cmd
scons checkPot
```

### Linting your changes

In order to ensure your changes comply with NVDA's coding style you can run the Ruff linter locally.
`runlint.bat` will use Ruff to lint and where possible, fix the code you have written.

```cmd
runlint.bat
```

To be warned about linting errors faster, you may wish to integrate Ruff with other development tools you are using.
For more details, see the [linting docs](../dev/lint.md).

### Unit Tests
Unit tests can be run with the `rununittests.bat` script.
Internally this script uses the Nose Python test framework to execute the tests.
Any arguments given to `rununittests.bat` are forwarded onto Nose.
Please refer to Nose's own documentation on how to filter tests etc.

### System Tests
System tests can be run with the `runsystemtests.bat --include <TAG>` script.
To run all tests standard tests for developers use `runsystemtests.bat --include NVDA`.
Internally this script uses the Robot test framework to execute the tests.
Any arguments given to `runsystemtests.bat` are forwarded onto Robot.
For more details (including filtering and exclusion of tests) see `tests/system/readme.md`.

### License checks

NVDA uses GPLv2 which is incompatible with certain licenses like Apache.
Run `runlicensecheck.bat` to check that you don't introduce any new python dependencies with incompatible licenses.

This is configured in [pyproject.toml](../../pyproject.toml) using the [licensecheck pip package](https://github.com/FHPythonUtils/LicenseCheck).
>>>>>>> fa69e632
<|MERGE_RESOLUTION|>--- conflicted
+++ resolved
@@ -1,4 +1,3 @@
-<<<<<<< HEAD
 ## Running Automated Tests
 If you make a change to the NVDA code, you should run NVDA's automated tests.
 These tests help to ensure that code changes do not unintentionally break functionality that was previously working.
@@ -11,16 +10,16 @@
 ```
 
 ### Linting your changes
-In order to ensure your changes comply with NVDA's coding style you can run the Flake8 linter locally.
-Some developers have found certain linting error messages misleading, these are clarified in `tests/lint/readme.md`.
-runlint.bat will use Flake8 to inspect only the differences between your working directory and the specified `base` branch.
-If you create a Pull Request, the `base` branch you use here should be the same as the target you would use for a Pull Request. In most cases it will be `origin/master`.
+
+In order to ensure your changes comply with NVDA's coding style you can run the Ruff linter locally.
+`runlint.bat` will use Ruff to lint and where possible, fix the code you have written.
+
 ```cmd
-runlint origin/master
+runlint.bat
 ```
 
-To be warned about linting errors faster, you may wish to integrate Flake8 with other development tools you are using.
-For more details, see `tests/lint/readme.md`
+To be warned about linting errors faster, you may wish to integrate Ruff with other development tools you are using.
+For more details, see the [linting docs](../dev/lint.md).
 
 ### Unit Tests
 
@@ -44,64 +43,10 @@
 Internally this script uses the Robot test framework to execute the tests.
 Any arguments given to `runsystemtests.bat` are forwarded onto Robot.
 For more details (including filtering and exclusion of tests) see `tests/system/readme.md`.
-=======
-## Running Automated Tests
-If you make a change to the NVDA code, you should run NVDA's automated tests.
-These tests help to ensure that code changes do not unintentionally break functionality that was previously working.
-
-To run the tests (unit tests, translatable string checks), first change directory to the root of the NVDA source distribution as above.
-Then, run:
-
-```cmd
-scons tests
-```
-
-### Unit tests
-To run only specific unit tests, specify them using the `unitTests` variable on the command line.
-The tests should be provided as a comma-separated list.
-Each test should be specified as a Python module, class or method relative to the `tests\unit` directory.
-For example, to run only methods in the `TestMove` and `TestSelection` classes in the file `tests\unit\test_cursorManager.py` file, run this command:
-
-```cmd
-scons tests unitTests=test_cursorManager.TestMove,test_cursorManager.TestSelection
-```
-
-### Translatable string checks
-To run only the translatable string checks (which check that all translatable strings have translator comments), run:
-
-```cmd
-scons checkPot
-```
-
-### Linting your changes
-
-In order to ensure your changes comply with NVDA's coding style you can run the Ruff linter locally.
-`runlint.bat` will use Ruff to lint and where possible, fix the code you have written.
-
-```cmd
-runlint.bat
-```
-
-To be warned about linting errors faster, you may wish to integrate Ruff with other development tools you are using.
-For more details, see the [linting docs](../dev/lint.md).
-
-### Unit Tests
-Unit tests can be run with the `rununittests.bat` script.
-Internally this script uses the Nose Python test framework to execute the tests.
-Any arguments given to `rununittests.bat` are forwarded onto Nose.
-Please refer to Nose's own documentation on how to filter tests etc.
-
-### System Tests
-System tests can be run with the `runsystemtests.bat --include <TAG>` script.
-To run all tests standard tests for developers use `runsystemtests.bat --include NVDA`.
-Internally this script uses the Robot test framework to execute the tests.
-Any arguments given to `runsystemtests.bat` are forwarded onto Robot.
-For more details (including filtering and exclusion of tests) see `tests/system/readme.md`.
 
 ### License checks
 
 NVDA uses GPLv2 which is incompatible with certain licenses like Apache.
 Run `runlicensecheck.bat` to check that you don't introduce any new python dependencies with incompatible licenses.
 
-This is configured in [pyproject.toml](../../pyproject.toml) using the [licensecheck pip package](https://github.com/FHPythonUtils/LicenseCheck).
->>>>>>> fa69e632
+This is configured in [pyproject.toml](../../pyproject.toml) using the [licensecheck pip package](https://github.com/FHPythonUtils/LicenseCheck).