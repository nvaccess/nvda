--- conflicted
+++ resolved
@@ -13,10 +13,6 @@
 }
 $sconsArgs += " publisher=`"$env:scons_publisher`""
 if ($env:GITHUB_EVENT_NAME -eq "push" -and $env:apiSigningToken) {
-<<<<<<< HEAD
-	# Note must be a single line variable
-=======
->>>>>>> 76067cac
 	$sconsArgs += " apiSigningToken=$env:apiSigningToken"
 }
 $sconsArgs += " version_build=$([int]$env:GITHUB_RUN_NUMBER + [int]$env:START_BUILD_NUMBER)"
