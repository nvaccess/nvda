version = 1
revision = 3
requires-python = "==3.13.*"
resolution-markers = [
    "sys_platform == 'win32'",
]
supported-markers = [
    "sys_platform == 'win32'",
]

[manifest]
members = [
    "nvda",
    "nvda-mathcat",
    "nvda-misc-deps",
]

[[package]]
name = "alabaster"
version = "1.0.0"
source = { registry = "https://pypi.org/simple" }
sdist = { url = "https://files.pythonhosted.org/packages/a6/f8/d9c74d0daf3f742840fd818d69cfae176fa332022fd44e3469487d5a9420/alabaster-1.0.0.tar.gz", hash = "sha256:c00dca57bca26fa62a6d7d0a9fcce65f3e026e9bfe33e9c538fd3fbb2144fd9e", size = 24210, upload-time = "2024-07-26T18:15:03.762Z" }
wheels = [
    { url = "https://files.pythonhosted.org/packages/7e/b3/6b4067be973ae96ba0d615946e314c5ae35f9f993eca561b356540bb0c2b/alabaster-1.0.0-py3-none-any.whl", hash = "sha256:fc6786402dc3fcb2de3cabd5fe455a2db534b371124f1f21de8731783dec828b", size = 13929, upload-time = "2024-07-26T18:15:02.05Z" },
]

[[package]]
name = "appdirs"
version = "1.4.4"
source = { registry = "https://pypi.org/simple" }
sdist = { url = "https://files.pythonhosted.org/packages/d7/d8/05696357e0311f5b5c316d7b95f46c669dd9c15aaeecbb48c7d0aeb88c40/appdirs-1.4.4.tar.gz", hash = "sha256:7d5d0167b2b1ba821647616af46a749d1c653740dd0d2415100fe26e27afdf41", size = 13470, upload-time = "2020-05-11T07:59:51.037Z" }
wheels = [
    { url = "https://files.pythonhosted.org/packages/3b/00/2344469e2084fb287c2e0b57b72910309874c3245463acd6cf5e3db69324/appdirs-1.4.4-py2.py3-none-any.whl", hash = "sha256:a841dacd6b99318a741b166adb07e19ee71a274450e68237b4650ca1055ab128", size = 9566, upload-time = "2020-05-11T07:59:49.499Z" },
]

[[package]]
name = "attrs"
version = "23.2.0"
source = { registry = "https://pypi.org/simple" }
sdist = { url = "https://files.pythonhosted.org/packages/e3/fc/f800d51204003fa8ae392c4e8278f256206e7a919b708eef054f5f4b650d/attrs-23.2.0.tar.gz", hash = "sha256:935dc3b529c262f6cf76e50877d35a4bd3c1de194fd41f47a2b7ae8f19971f30", size = 780820, upload-time = "2023-12-31T06:30:32.926Z" }
wheels = [
    { url = "https://files.pythonhosted.org/packages/e0/44/827b2a91a5816512fcaf3cc4ebc465ccd5d598c45cefa6703fcf4a79018f/attrs-23.2.0-py3-none-any.whl", hash = "sha256:99b87a485a5820b23b879f04c2305b44b951b502fd64be915879d77a7e8fc6f1", size = 60752, upload-time = "2023-12-31T06:30:30.772Z" },
]

[[package]]
name = "babel"
version = "2.17.0"
source = { registry = "https://pypi.org/simple" }
sdist = { url = "https://files.pythonhosted.org/packages/7d/6b/d52e42361e1aa00709585ecc30b3f9684b3ab62530771402248b1b1d6240/babel-2.17.0.tar.gz", hash = "sha256:0c54cffb19f690cdcc52a3b50bcbf71e07a808d1c80d549f2459b9d2cf0afb9d", size = 9951852, upload-time = "2025-02-01T15:17:41.026Z" }
wheels = [
    { url = "https://files.pythonhosted.org/packages/b7/b8/3fe70c75fe32afc4bb507f75563d39bc5642255d1d94f1f23604725780bf/babel-2.17.0-py3-none-any.whl", hash = "sha256:4d0b53093fdfb4b21c92b5213dba5a1b23885afa8383709427046b21c366e5f2", size = 10182537, upload-time = "2025-02-01T15:17:37.39Z" },
]

[[package]]
name = "bleak"
version = "1.1.0"
source = { registry = "https://pypi.org/simple" }
dependencies = [
    { name = "winrt-runtime", marker = "sys_platform == 'win32'" },
    { name = "winrt-windows-devices-bluetooth", marker = "sys_platform == 'win32'" },
    { name = "winrt-windows-devices-bluetooth-advertisement", marker = "sys_platform == 'win32'" },
    { name = "winrt-windows-devices-bluetooth-genericattributeprofile", marker = "sys_platform == 'win32'" },
    { name = "winrt-windows-devices-enumeration", marker = "sys_platform == 'win32'" },
    { name = "winrt-windows-foundation", marker = "sys_platform == 'win32'" },
    { name = "winrt-windows-foundation-collections", marker = "sys_platform == 'win32'" },
    { name = "winrt-windows-storage-streams", marker = "sys_platform == 'win32'" },
]
sdist = { url = "https://files.pythonhosted.org/packages/c1/84/a7d5056e148b02b7a3398fe122eea5b1585f0439d95958f019867a2ec4b6/bleak-1.1.0.tar.gz", hash = "sha256:0ace59c8cf5a2d8aa66a2493419b59ac6a119c2f72f6e57be8dbdd3f2c0270e0", size = 116100, upload-time = "2025-08-10T22:50:23.129Z" }
wheels = [
    { url = "https://files.pythonhosted.org/packages/fe/7a/fbfffec2f7839fa779a11a3d1d46edcd6cf790c135ff3a2eaa3777906fea/bleak-1.1.0-py3-none-any.whl", hash = "sha256:174e7836e1ab0879860cd24ddd0ac604bd192bcc1acb978892e27359f3f18304", size = 136236, upload-time = "2025-08-10T22:50:21.74Z" },
]

[[package]]
name = "boolean-py"
version = "5.0"
source = { registry = "https://pypi.org/simple" }
sdist = { url = "https://files.pythonhosted.org/packages/c4/cf/85379f13b76f3a69bca86b60237978af17d6aa0bc5998978c3b8cf05abb2/boolean_py-5.0.tar.gz", hash = "sha256:60cbc4bad079753721d32649545505362c754e121570ada4658b852a3a318d95", size = 37047, upload-time = "2025-04-03T10:39:49.734Z" }
wheels = [
    { url = "https://files.pythonhosted.org/packages/e5/ca/78d423b324b8d77900030fa59c4aa9054261ef0925631cd2501dd015b7b7/boolean_py-5.0-py3-none-any.whl", hash = "sha256:ef28a70bd43115208441b53a045d1549e2f0ec6e3d08a9d142cbc41c1938e8d9", size = 26577, upload-time = "2025-04-03T10:39:48.449Z" },
]

[[package]]
name = "cachetools"
version = "6.2.2"
source = { registry = "https://pypi.org/simple" }
sdist = { url = "https://files.pythonhosted.org/packages/fb/44/ca1675be2a83aeee1886ab745b28cda92093066590233cc501890eb8417a/cachetools-6.2.2.tar.gz", hash = "sha256:8e6d266b25e539df852251cfd6f990b4bc3a141db73b939058d809ebd2590fc6", size = 31571, upload-time = "2025-11-13T17:42:51.465Z" }
wheels = [
    { url = "https://files.pythonhosted.org/packages/e6/46/eb6eca305c77a4489affe1c5d8f4cae82f285d9addd8de4ec084a7184221/cachetools-6.2.2-py3-none-any.whl", hash = "sha256:6c09c98183bf58560c97b2abfcedcbaf6a896a490f534b031b661d3723b45ace", size = 11503, upload-time = "2025-11-13T17:42:50.232Z" },
]

[[package]]
name = "cattrs"
version = "24.1.3"
source = { registry = "https://pypi.org/simple" }
dependencies = [
    { name = "attrs", marker = "sys_platform == 'win32'" },
]
sdist = { url = "https://files.pythonhosted.org/packages/29/7b/da4aa2f95afb2f28010453d03d6eedf018f9e085bd001f039e15731aba89/cattrs-24.1.3.tar.gz", hash = "sha256:981a6ef05875b5bb0c7fb68885546186d306f10f0f6718fe9b96c226e68821ff", size = 426684, upload-time = "2025-03-25T15:01:00.325Z" }
wheels = [
    { url = "https://files.pythonhosted.org/packages/3c/ee/d68a3de23867a9156bab7e0a22fb9a0305067ee639032a22982cf7f725e7/cattrs-24.1.3-py3-none-any.whl", hash = "sha256:adf957dddd26840f27ffbd060a6c4dd3b2192c5b7c2c0525ef1bd8131d8a83f5", size = 66462, upload-time = "2025-03-25T15:00:58.663Z" },
]

[[package]]
name = "certifi"
version = "2025.11.12"
source = { registry = "https://pypi.org/simple" }
sdist = { url = "https://files.pythonhosted.org/packages/a2/8c/58f469717fa48465e4a50c014a0400602d3c437d7c0c468e17ada824da3a/certifi-2025.11.12.tar.gz", hash = "sha256:d8ab5478f2ecd78af242878415affce761ca6bc54a22a27e026d7c25357c3316", size = 160538, upload-time = "2025-11-12T02:54:51.517Z" }
wheels = [
    { url = "https://files.pythonhosted.org/packages/70/7d/9bc192684cea499815ff478dfcdc13835ddf401365057044fb721ec6bddb/certifi-2025.11.12-py3-none-any.whl", hash = "sha256:97de8790030bbd5c2d96b7ec782fc2f7820ef8dba6db909ccf95449f2d062d4b", size = 159438, upload-time = "2025-11-12T02:54:49.735Z" },
]

[[package]]
name = "cffi"
version = "2.0.0"
source = { registry = "https://pypi.org/simple" }
dependencies = [
    { name = "pycparser", marker = "implementation_name != 'PyPy' and sys_platform == 'win32'" },
]
sdist = { url = "https://files.pythonhosted.org/packages/eb/56/b1ba7935a17738ae8453301356628e8147c79dbb825bcbc73dc7401f9846/cffi-2.0.0.tar.gz", hash = "sha256:44d1b5909021139fe36001ae048dbdde8214afa20200eda0f64c068cac5d5529", size = 523588, upload-time = "2025-09-08T23:24:04.541Z" }
wheels = [
    { url = "https://files.pythonhosted.org/packages/eb/6d/bf9bda840d5f1dfdbf0feca87fbdb64a918a69bca42cfa0ba7b137c48cb8/cffi-2.0.0-cp313-cp313-win32.whl", hash = "sha256:74a03b9698e198d47562765773b4a8309919089150a0bb17d829ad7b44b60d27", size = 172909, upload-time = "2025-09-08T23:23:14.32Z" },
    { url = "https://files.pythonhosted.org/packages/37/18/6519e1ee6f5a1e579e04b9ddb6f1676c17368a7aba48299c3759bbc3c8b3/cffi-2.0.0-cp313-cp313-win_amd64.whl", hash = "sha256:19f705ada2530c1167abacb171925dd886168931e0a7b78f5bffcae5c6b5be75", size = 183402, upload-time = "2025-09-08T23:23:15.535Z" },
    { url = "https://files.pythonhosted.org/packages/cb/0e/02ceeec9a7d6ee63bb596121c2c8e9b3a9e150936f4fbef6ca1943e6137c/cffi-2.0.0-cp313-cp313-win_arm64.whl", hash = "sha256:256f80b80ca3853f90c21b23ee78cd008713787b1b1e93eae9f3d6a7134abd91", size = 177780, upload-time = "2025-09-08T23:23:16.761Z" },
]

[[package]]
name = "cfgv"
version = "3.5.0"
source = { registry = "https://pypi.org/simple" }
sdist = { url = "https://files.pythonhosted.org/packages/4e/b5/721b8799b04bf9afe054a3899c6cf4e880fcf8563cc71c15610242490a0c/cfgv-3.5.0.tar.gz", hash = "sha256:d5b1034354820651caa73ede66a6294d6e95c1b00acc5e9b098e917404669132", size = 7334, upload-time = "2025-11-19T20:55:51.612Z" }
wheels = [
    { url = "https://files.pythonhosted.org/packages/db/3c/33bac158f8ab7f89b2e59426d5fe2e4f63f7ed25df84c036890172b412b5/cfgv-3.5.0-py2.py3-none-any.whl", hash = "sha256:a8dc6b26ad22ff227d2634a65cb388215ce6cc96bbcc5cfde7641ae87e8dacc0", size = 7445, upload-time = "2025-11-19T20:55:50.744Z" },
]

[[package]]
name = "charset-normalizer"
version = "3.4.4"
source = { registry = "https://pypi.org/simple" }
sdist = { url = "https://files.pythonhosted.org/packages/13/69/33ddede1939fdd074bce5434295f38fae7136463422fe4fd3e0e89b98062/charset_normalizer-3.4.4.tar.gz", hash = "sha256:94537985111c35f28720e43603b8e7b43a6ecfb2ce1d3058bbe955b73404e21a", size = 129418, upload-time = "2025-10-14T04:42:32.879Z" }
wheels = [
    { url = "https://files.pythonhosted.org/packages/89/66/c7a9e1b7429be72123441bfdbaf2bc13faab3f90b933f664db506dea5915/charset_normalizer-3.4.4-cp313-cp313-win32.whl", hash = "sha256:9b35f4c90079ff2e2edc5b26c0c77925e5d2d255c42c74fdb70fb49b172726ac", size = 99404, upload-time = "2025-10-14T04:41:29.95Z" },
    { url = "https://files.pythonhosted.org/packages/c4/26/b9924fa27db384bdcd97ab83b4f0a8058d96ad9626ead570674d5e737d90/charset_normalizer-3.4.4-cp313-cp313-win_amd64.whl", hash = "sha256:b435cba5f4f750aa6c0a0d92c541fb79f69a387c91e61f1795227e4ed9cece14", size = 107092, upload-time = "2025-10-14T04:41:31.188Z" },
    { url = "https://files.pythonhosted.org/packages/af/8f/3ed4bfa0c0c72a7ca17f0380cd9e4dd842b09f664e780c13cff1dcf2ef1b/charset_normalizer-3.4.4-cp313-cp313-win_arm64.whl", hash = "sha256:542d2cee80be6f80247095cc36c418f7bddd14f4a6de45af91dfad36d817bba2", size = 100408, upload-time = "2025-10-14T04:41:32.624Z" },
    { url = "https://files.pythonhosted.org/packages/0a/4c/925909008ed5a988ccbb72dcc897407e5d6d3bd72410d69e051fc0c14647/charset_normalizer-3.4.4-py3-none-any.whl", hash = "sha256:7a32c560861a02ff789ad905a2fe94e3f840803362c84fecf1851cb4cf3dc37f", size = 53402, upload-time = "2025-10-14T04:42:31.76Z" },
]

[[package]]
name = "colorama"
version = "0.4.6"
source = { registry = "https://pypi.org/simple" }
sdist = { url = "https://files.pythonhosted.org/packages/d8/53/6f443c9a4a8358a93a6792e2acffb9d9d5cb0a5cfd8802644b7b1c9a02e4/colorama-0.4.6.tar.gz", hash = "sha256:08695f5cb7ed6e0531a20572697297273c47b8cae5a63ffc6d6ed5c201be6e44", size = 27697, upload-time = "2022-10-25T02:36:22.414Z" }
wheels = [
    { url = "https://files.pythonhosted.org/packages/d1/d6/3965ed04c63042e047cb6a3e6ed1a63a35087b6a609aa3a15ed8ac56c221/colorama-0.4.6-py2.py3-none-any.whl", hash = "sha256:4f1d9991f5acc0ca119f9d443620b77f9d6b33703e51011c16baf57afb285fc6", size = 25335, upload-time = "2022-10-25T02:36:20.889Z" },
]

[[package]]
name = "coloredlogs"
version = "15.0.1"
source = { registry = "https://pypi.org/simple" }
dependencies = [
    { name = "humanfriendly", marker = "sys_platform == 'win32'" },
]
sdist = { url = "https://files.pythonhosted.org/packages/cc/c7/eed8f27100517e8c0e6b923d5f0845d0cb99763da6fdee00478f91db7325/coloredlogs-15.0.1.tar.gz", hash = "sha256:7c991aa71a4577af2f82600d8f8f3a89f936baeaf9b50a9c197da014e5bf16b0", size = 278520, upload-time = "2021-06-11T10:22:45.202Z" }
wheels = [
    { url = "https://files.pythonhosted.org/packages/a7/06/3d6badcf13db419e25b07041d9c7b4a2c331d3f4e7134445ec5df57714cd/coloredlogs-15.0.1-py2.py3-none-any.whl", hash = "sha256:612ee75c546f53e92e70049c9dbfcc18c935a2b9a53b66085ce9ef6a6e5c0934", size = 46018, upload-time = "2021-06-11T10:22:42.561Z" },
]

[[package]]
name = "comtypes"
version = "1.4.13"
source = { registry = "https://pypi.org/simple" }
sdist = { url = "https://files.pythonhosted.org/packages/c0/5c/848f18615227fe20f5ba61b271bbeb670f2ea894f76fb3a533e53d4b52d4/comtypes-1.4.13.zip", hash = "sha256:fc573997ae32b374891cfa8d79ebb8289809ed3a4a3f789d5348371099c7788a", size = 281325, upload-time = "2025-10-12T14:25:09.061Z" }
wheels = [
    { url = "https://files.pythonhosted.org/packages/66/95/f30c80615fda0d3c0ee6493ac9db61183313b43499b62dec136773b0e870/comtypes-1.4.13-py3-none-any.whl", hash = "sha256:21546210748ba52e839e52112124b16ffab7d7fb68096493165fbc249e9023ad", size = 254433, upload-time = "2025-10-12T14:25:07.539Z" },
]

[[package]]
name = "configobj"
version = "5.1.0.dev0"
source = { git = "https://github.com/DiffSK/configobj?rev=9c8a0a80c767bf8a3d6493ed01df6c351bddca42#9c8a0a80c767bf8a3d6493ed01df6c351bddca42" }

[[package]]
name = "crowdin-api-client"
version = "1.24.1"
source = { registry = "https://pypi.org/simple" }
dependencies = [
    { name = "deprecated", marker = "sys_platform == 'win32'" },
    { name = "requests", marker = "sys_platform == 'win32'" },
]
sdist = { url = "https://files.pythonhosted.org/packages/07/fc/ec5564928057aac9cae7e78ed324898b3134369b100bbb2b5c97ad1ad548/crowdin_api_client-1.24.1.tar.gz", hash = "sha256:d2a385c2b3f8e985d5bb084524ae14aef9045094fba0b2df1df82d9da97155b1", size = 70629, upload-time = "2025-08-26T13:20:34.955Z" }
wheels = [
    { url = "https://files.pythonhosted.org/packages/29/74/118d8f5e592a1fe75b793346a599d57746b18b8875c31e956022b63ba173/crowdin_api_client-1.24.1-py3-none-any.whl", hash = "sha256:a07365a2a0d42830ee4eb188e3820603e1420421575637b1ddd8dffe1d2fe14c", size = 109654, upload-time = "2025-08-26T13:20:33.673Z" },
]

[[package]]
name = "cryptography"
version = "46.0.3"
source = { registry = "https://pypi.org/simple" }
dependencies = [
    { name = "cffi", marker = "platform_python_implementation != 'PyPy' and sys_platform == 'win32'" },
]
sdist = { url = "https://files.pythonhosted.org/packages/9f/33/c00162f49c0e2fe8064a62cb92b93e50c74a72bc370ab92f86112b33ff62/cryptography-46.0.3.tar.gz", hash = "sha256:a8b17438104fed022ce745b362294d9ce35b4c2e45c1d958ad4a4b019285f4a1", size = 749258, upload-time = "2025-10-15T23:18:31.74Z" }
wheels = [
    { url = "https://files.pythonhosted.org/packages/96/92/8a6a9525893325fc057a01f654d7efc2c64b9de90413adcf605a85744ff4/cryptography-46.0.3-cp311-abi3-win32.whl", hash = "sha256:f260d0d41e9b4da1ed1e0f1ce571f97fe370b152ab18778e9e8f67d6af432018", size = 3055988, upload-time = "2025-10-15T23:17:14.65Z" },
    { url = "https://files.pythonhosted.org/packages/7e/bf/80fbf45253ea585a1e492a6a17efcb93467701fa79e71550a430c5e60df0/cryptography-46.0.3-cp311-abi3-win_amd64.whl", hash = "sha256:a9a3008438615669153eb86b26b61e09993921ebdd75385ddd748702c5adfddb", size = 3514451, upload-time = "2025-10-15T23:17:16.142Z" },
    { url = "https://files.pythonhosted.org/packages/2e/af/9b302da4c87b0beb9db4e756386a7c6c5b8003cd0e742277888d352ae91d/cryptography-46.0.3-cp311-abi3-win_arm64.whl", hash = "sha256:5d7f93296ee28f68447397bf5198428c9aeeab45705a55d53a6343455dcb2c3c", size = 2928007, upload-time = "2025-10-15T23:17:18.04Z" },
    { url = "https://files.pythonhosted.org/packages/0a/6e/1c8331ddf91ca4730ab3086a0f1be19c65510a33b5a441cb334e7a2d2560/cryptography-46.0.3-cp38-abi3-win32.whl", hash = "sha256:6276eb85ef938dc035d59b87c8a7dc559a232f954962520137529d77b18ff1df", size = 3036695, upload-time = "2025-10-15T23:18:08.672Z" },
    { url = "https://files.pythonhosted.org/packages/90/45/b0d691df20633eff80955a0fc7695ff9051ffce8b69741444bd9ed7bd0db/cryptography-46.0.3-cp38-abi3-win_amd64.whl", hash = "sha256:416260257577718c05135c55958b674000baef9a1c7d9e8f306ec60d71db850f", size = 3501720, upload-time = "2025-10-15T23:18:10.632Z" },
    { url = "https://files.pythonhosted.org/packages/e8/cb/2da4cc83f5edb9c3257d09e1e7ab7b23f049c7962cae8d842bbef0a9cec9/cryptography-46.0.3-cp38-abi3-win_arm64.whl", hash = "sha256:d89c3468de4cdc4f08a57e214384d0471911a3830fcdaf7a8cc587e42a866372", size = 2918740, upload-time = "2025-10-15T23:18:12.277Z" },
]

[[package]]
name = "deprecated"
version = "1.3.1"
source = { registry = "https://pypi.org/simple" }
dependencies = [
    { name = "wrapt", marker = "sys_platform == 'win32'" },
]
sdist = { url = "https://files.pythonhosted.org/packages/49/85/12f0a49a7c4ffb70572b6c2ef13c90c88fd190debda93b23f026b25f9634/deprecated-1.3.1.tar.gz", hash = "sha256:b1b50e0ff0c1fddaa5708a2c6b0a6588bb09b892825ab2b214ac9ea9d92a5223", size = 2932523, upload-time = "2025-10-30T08:19:02.757Z" }
wheels = [
    { url = "https://files.pythonhosted.org/packages/84/d0/205d54408c08b13550c733c4b85429e7ead111c7f0014309637425520a9a/deprecated-1.3.1-py2.py3-none-any.whl", hash = "sha256:597bfef186b6f60181535a29fbe44865ce137a5079f295b479886c82729d5f3f", size = 11298, upload-time = "2025-10-30T08:19:00.758Z" },
]

[[package]]
name = "distlib"
version = "0.4.0"
source = { registry = "https://pypi.org/simple" }
sdist = { url = "https://files.pythonhosted.org/packages/96/8e/709914eb2b5749865801041647dc7f4e6d00b549cfe88b65ca192995f07c/distlib-0.4.0.tar.gz", hash = "sha256:feec40075be03a04501a973d81f633735b4b69f98b05450592310c0f401a4e0d", size = 614605, upload-time = "2025-07-17T16:52:00.465Z" }
wheels = [
    { url = "https://files.pythonhosted.org/packages/33/6b/e0547afaf41bf2c42e52430072fa5658766e3d65bd4b03a563d1b6336f57/distlib-0.4.0-py2.py3-none-any.whl", hash = "sha256:9659f7d87e46584a30b5780e43ac7a2143098441670ff0a49d5f9034c54a6c16", size = 469047, upload-time = "2025-07-17T16:51:58.613Z" },
]

[[package]]
name = "docutils"
version = "0.21.2"
source = { registry = "https://pypi.org/simple" }
sdist = { url = "https://files.pythonhosted.org/packages/ae/ed/aefcc8cd0ba62a0560c3c18c33925362d46c6075480bfa4df87b28e169a9/docutils-0.21.2.tar.gz", hash = "sha256:3a6b18732edf182daa3cd12775bbb338cf5691468f91eeeb109deff6ebfa986f", size = 2204444, upload-time = "2024-04-23T18:57:18.24Z" }
wheels = [
    { url = "https://files.pythonhosted.org/packages/8f/d7/9322c609343d929e75e7e5e6255e614fcc67572cfd083959cdef3b7aad79/docutils-0.21.2-py3-none-any.whl", hash = "sha256:dafca5b9e384f0e419294eb4d2ff9fa826435bf15f15b7bd45723e8ad76811b2", size = 587408, upload-time = "2024-04-23T18:57:14.835Z" },
]

[[package]]
name = "fast-diff-match-patch"
version = "2.1.0"
source = { registry = "https://pypi.org/simple" }
sdist = { url = "https://files.pythonhosted.org/packages/8f/ad/5c0159353022637afaeac3a5bd2d9e5e84336d4efa631310a7a81e9357ac/fast_diff_match_patch-2.1.0.tar.gz", hash = "sha256:ac402d7bff04a84f363cc5bfa948509bc4ef8442c6ebdd564c44dc39613bec40", size = 35960, upload-time = "2024-04-23T15:40:27.747Z" }

[[package]]
name = "fhconfparser"
version = "2024.1"
source = { registry = "https://pypi.org/simple" }
dependencies = [
    { name = "attrs", marker = "sys_platform == 'win32'" },
    { name = "tomli", marker = "sys_platform == 'win32'" },
]
sdist = { url = "https://files.pythonhosted.org/packages/4b/b3/ca177719df2db0050599c576023858b86cabe4f54d3beda0e7e673a6892f/fhconfparser-2024.1.tar.gz", hash = "sha256:de8af019f0071e614d523985e1d93e0fce20a409d1c64dead03b1b665d4b2e4d", size = 8357, upload-time = "2024-01-24T21:48:56.471Z" }
wheels = [
    { url = "https://files.pythonhosted.org/packages/f6/2b/fd360e1b65ba44179424aa0a8c227c17d7df384f20bb8d38a5cbe23e3ba2/fhconfparser-2024.1-py3-none-any.whl", hash = "sha256:f6048cb646e69a3422a581bc0102150c2b79fe7ff26b82233e5ef52f72820e3e", size = 9221, upload-time = "2024-01-24T21:48:54.81Z" },
]

[[package]]
name = "filelock"
version = "3.20.0"
source = { registry = "https://pypi.org/simple" }
sdist = { url = "https://files.pythonhosted.org/packages/58/46/0028a82567109b5ef6e4d2a1f04a583fb513e6cf9527fcdd09afd817deeb/filelock-3.20.0.tar.gz", hash = "sha256:711e943b4ec6be42e1d4e6690b48dc175c822967466bb31c0c293f34334c13f4", size = 18922, upload-time = "2025-10-08T18:03:50.056Z" }
wheels = [
    { url = "https://files.pythonhosted.org/packages/76/91/7216b27286936c16f5b4d0c530087e4a54eead683e6b0b73dd0c64844af6/filelock-3.20.0-py3-none-any.whl", hash = "sha256:339b4732ffda5cd79b13f4e2711a31b0365ce445d95d243bb996273d072546a2", size = 16054, upload-time = "2025-10-08T18:03:48.35Z" },
]

[[package]]
name = "flatbuffers"
version = "25.9.23"
source = { registry = "https://pypi.org/simple" }
sdist = { url = "https://files.pythonhosted.org/packages/9d/1f/3ee70b0a55137442038f2a33469cc5fddd7e0ad2abf83d7497c18a2b6923/flatbuffers-25.9.23.tar.gz", hash = "sha256:676f9fa62750bb50cf531b42a0a2a118ad8f7f797a511eda12881c016f093b12", size = 22067, upload-time = "2025-09-24T05:25:30.106Z" }
wheels = [
    { url = "https://files.pythonhosted.org/packages/ee/1b/00a78aa2e8fbd63f9af08c9c19e6deb3d5d66b4dda677a0f61654680ee89/flatbuffers-25.9.23-py2.py3-none-any.whl", hash = "sha256:255538574d6cb6d0a79a17ec8bc0d30985913b87513a01cce8bcdb6b4c44d0e2", size = 30869, upload-time = "2025-09-24T05:25:28.912Z" },
]

[[package]]
name = "humanfriendly"
version = "10.0"
source = { registry = "https://pypi.org/simple" }
dependencies = [
    { name = "pyreadline3", marker = "sys_platform == 'win32'" },
]
sdist = { url = "https://files.pythonhosted.org/packages/cc/3f/2c29224acb2e2df4d2046e4c73ee2662023c58ff5b113c4c1adac0886c43/humanfriendly-10.0.tar.gz", hash = "sha256:6b0b831ce8f15f7300721aa49829fc4e83921a9a301cc7f606be6686a2288ddc", size = 360702, upload-time = "2021-09-17T21:40:43.31Z" }
wheels = [
    { url = "https://files.pythonhosted.org/packages/f0/0f/310fb31e39e2d734ccaa2c0fb981ee41f7bd5056ce9bc29b2248bd569169/humanfriendly-10.0-py2.py3-none-any.whl", hash = "sha256:1697e1a8a8f550fd43c2865cd84542fc175a61dcb779b6fee18cf6b6ccba1477", size = 86794, upload-time = "2021-09-17T21:40:39.897Z" },
]

[[package]]
name = "identify"
version = "2.6.15"
source = { registry = "https://pypi.org/simple" }
sdist = { url = "https://files.pythonhosted.org/packages/ff/e7/685de97986c916a6d93b3876139e00eef26ad5bbbd61925d670ae8013449/identify-2.6.15.tar.gz", hash = "sha256:e4f4864b96c6557ef2a1e1c951771838f4edc9df3a72ec7118b338801b11c7bf", size = 99311, upload-time = "2025-10-02T17:43:40.631Z" }
wheels = [
    { url = "https://files.pythonhosted.org/packages/0f/1c/e5fd8f973d4f375adb21565739498e2e9a1e54c858a97b9a8ccfdc81da9b/identify-2.6.15-py2.py3-none-any.whl", hash = "sha256:1181ef7608e00704db228516541eb83a88a9f94433a8c80bb9b5bd54b1d81757", size = 99183, upload-time = "2025-10-02T17:43:39.137Z" },
]

[[package]]
name = "idna"
version = "3.11"
source = { registry = "https://pypi.org/simple" }
sdist = { url = "https://files.pythonhosted.org/packages/6f/6d/0703ccc57f3a7233505399edb88de3cbd678da106337b9fcde432b65ed60/idna-3.11.tar.gz", hash = "sha256:795dafcc9c04ed0c1fb032c2aa73654d8e8c5023a7df64a53f39190ada629902", size = 194582, upload-time = "2025-10-12T14:55:20.501Z" }
wheels = [
    { url = "https://files.pythonhosted.org/packages/0e/61/66938bbb5fc52dbdf84594873d5b51fb1f7c7794e9c0f5bd885f30bc507b/idna-3.11-py3-none-any.whl", hash = "sha256:771a87f49d9defaf64091e6e6fe9c18d4833f140bd19464795bc32d966ca37ea", size = 71008, upload-time = "2025-10-12T14:55:18.883Z" },
]

[[package]]
name = "imageio"
version = "2.37.2"
source = { registry = "https://pypi.org/simple" }
dependencies = [
    { name = "numpy", marker = "sys_platform == 'win32'" },
    { name = "pillow", marker = "sys_platform == 'win32'" },
]
sdist = { url = "https://files.pythonhosted.org/packages/a3/6f/606be632e37bf8d05b253e8626c2291d74c691ddc7bcdf7d6aaf33b32f6a/imageio-2.37.2.tar.gz", hash = "sha256:0212ef2727ac9caa5ca4b2c75ae89454312f440a756fcfc8ef1993e718f50f8a", size = 389600, upload-time = "2025-11-04T14:29:39.898Z" }
wheels = [
    { url = "https://files.pythonhosted.org/packages/fb/fe/301e0936b79bcab4cacc7548bf2853fc28dced0a578bab1f7ef53c9aa75b/imageio-2.37.2-py3-none-any.whl", hash = "sha256:ad9adfb20335d718c03de457358ed69f141021a333c40a53e57273d8a5bd0b9b", size = 317646, upload-time = "2025-11-04T14:29:37.948Z" },
]

[[package]]
name = "imagesize"
version = "1.4.1"
source = { registry = "https://pypi.org/simple" }
sdist = { url = "https://files.pythonhosted.org/packages/a7/84/62473fb57d61e31fef6e36d64a179c8781605429fd927b5dd608c997be31/imagesize-1.4.1.tar.gz", hash = "sha256:69150444affb9cb0d5cc5a92b3676f0b2fb7cd9ae39e947a5e11a36b4497cd4a", size = 1280026, upload-time = "2022-07-01T12:21:05.687Z" }
wheels = [
    { url = "https://files.pythonhosted.org/packages/ff/62/85c4c919272577931d407be5ba5d71c20f0b616d31a0befe0ae45bb79abd/imagesize-1.4.1-py2.py3-none-any.whl", hash = "sha256:0d8d18d08f840c19d0ee7ca1fd82490fdc3729b7ac93f49870406ddde8ef8d8b", size = 8769, upload-time = "2022-07-01T12:21:02.467Z" },
]

[[package]]
name = "jinja2"
version = "3.1.6"
source = { registry = "https://pypi.org/simple" }
dependencies = [
    { name = "markupsafe", marker = "sys_platform == 'win32'" },
]
sdist = { url = "https://files.pythonhosted.org/packages/df/bf/f7da0350254c0ed7c72f3e33cef02e048281fec7ecec5f032d4aac52226b/jinja2-3.1.6.tar.gz", hash = "sha256:0137fb05990d35f1275a587e9aee6d56da821fc83491a0fb838183be43f66d6d", size = 245115, upload-time = "2025-03-05T20:05:02.478Z" }
wheels = [
    { url = "https://files.pythonhosted.org/packages/62/a1/3d680cbfd5f4b8f15abc1d571870c5fc3e594bb582bc3b64ea099db13e56/jinja2-3.1.6-py3-none-any.whl", hash = "sha256:85ece4451f492d0c13c5dd7c13a64681a86afae63a5f347908daf103ce6d2f67", size = 134899, upload-time = "2025-03-05T20:05:00.369Z" },
]

[[package]]
name = "l2m4m"
version = "1.0.4"
source = { registry = "https://pypi.org/simple" }
dependencies = [
    { name = "latex2mathml", marker = "sys_platform == 'win32'" },
    { name = "markdown", marker = "sys_platform == 'win32'" },
]
sdist = { url = "https://files.pythonhosted.org/packages/1d/71/2548c288ef1b27f3419285e45430b8f10b9be8f4c34b4d2ecec2d34baf42/l2m4m-1.0.4.tar.gz", hash = "sha256:7fc451edb281604c1eb9d6fa626a8cce874e8a0d3641cca581c20b7544f51396", size = 16567, upload-time = "2024-06-15T16:49:04.798Z" }
wheels = [
    { url = "https://files.pythonhosted.org/packages/f6/8a/500639fe4b0b1dfc7775633b9173d96a474bbc0811578e916595c9b323f0/L2M4M-1.0.4-py3-none-any.whl", hash = "sha256:766e232b28cfdc6397e9c47162a938dba26e5ab90bddec8d82eccb7896ab46d1", size = 14985, upload-time = "2024-06-15T16:49:03.88Z" },
]

[[package]]
name = "latex2mathml"
version = "3.78.1"
source = { registry = "https://pypi.org/simple" }
sdist = { url = "https://files.pythonhosted.org/packages/1a/26/57b1034c08922d0aefea79430a5e0006ffaee4f0ec59d566613f667ab2f7/latex2mathml-3.78.1.tar.gz", hash = "sha256:f941db80bf41db33f31df87b304e8b588f8166b813b0257c11c98f7a9d0aac71", size = 74030, upload-time = "2025-08-29T23:34:23.178Z" }
wheels = [
    { url = "https://files.pythonhosted.org/packages/3e/76/d661ea2e529c3d464f9efd73f9ac31626b45279eb4306e684054ea20e3d4/latex2mathml-3.78.1-py3-none-any.whl", hash = "sha256:f089b6d75e85b937f99693c93e8c16c0804008672c3dd2a3d25affd36f238100", size = 73892, upload-time = "2025-08-29T23:34:21.98Z" },
]

[[package]]
name = "license-expression"
version = "30.4.4"
source = { registry = "https://pypi.org/simple" }
dependencies = [
    { name = "boolean-py", marker = "sys_platform == 'win32'" },
]
sdist = { url = "https://files.pythonhosted.org/packages/40/71/d89bb0e71b1415453980fd32315f2a037aad9f7f70f695c7cec7035feb13/license_expression-30.4.4.tar.gz", hash = "sha256:73448f0aacd8d0808895bdc4b2c8e01a8d67646e4188f887375398c761f340fd", size = 186402, upload-time = "2025-07-22T11:13:32.17Z" }
wheels = [
    { url = "https://files.pythonhosted.org/packages/af/40/791891d4c0c4dab4c5e187c17261cedc26285fd41541577f900470a45a4d/license_expression-30.4.4-py3-none-any.whl", hash = "sha256:421788fdcadb41f049d2dc934ce666626265aeccefddd25e162a26f23bcbf8a4", size = 120615, upload-time = "2025-07-22T11:13:31.217Z" },
]

[[package]]
name = "licensecheck"
version = "2025.1.0"
source = { registry = "https://pypi.org/simple" }
dependencies = [
    { name = "appdirs", marker = "sys_platform == 'win32'" },
    { name = "fhconfparser", marker = "sys_platform == 'win32'" },
    { name = "license-expression", marker = "sys_platform == 'win32'" },
    { name = "loguru", marker = "sys_platform == 'win32'" },
    { name = "markdown", marker = "sys_platform == 'win32'" },
    { name = "packaging", marker = "sys_platform == 'win32'" },
    { name = "requests", marker = "sys_platform == 'win32'" },
    { name = "requests-cache", marker = "sys_platform == 'win32'" },
    { name = "requirements-parser", marker = "sys_platform == 'win32'" },
    { name = "rich", marker = "sys_platform == 'win32'" },
    { name = "tomli", marker = "sys_platform == 'win32'" },
    { name = "uv", marker = "sys_platform == 'win32'" },
]
sdist = { url = "https://files.pythonhosted.org/packages/5a/36/2ea057fb11e7f4918bfaffd4eb135f715dd8cdc653fba516b9e2453d16bd/licensecheck-2025.1.0.tar.gz", hash = "sha256:411a1d81606b8be695794c1e7e79cc899b51fe5c501164155361cd2d6f3c5969", size = 79797, upload-time = "2025-03-26T22:58:04.777Z" }
wheels = [
    { url = "https://files.pythonhosted.org/packages/65/bd/606e2f7eb0da042bffd8711a7427f7a28ca501aa6b1e3367ae3c7d4dc489/licensecheck-2025.1.0-py3-none-any.whl", hash = "sha256:eb20131cd8f877e5396958fd7b00cdb2225436c37a59dba4cf36d36079133a17", size = 26681, upload-time = "2025-03-26T22:58:03.145Z" },
]

[[package]]
name = "loguru"
version = "0.7.3"
source = { registry = "https://pypi.org/simple" }
dependencies = [
    { name = "colorama", marker = "sys_platform == 'win32'" },
    { name = "win32-setctime", marker = "sys_platform == 'win32'" },
]
sdist = { url = "https://files.pythonhosted.org/packages/3a/05/a1dae3dffd1116099471c643b8924f5aa6524411dc6c63fdae648c4f1aca/loguru-0.7.3.tar.gz", hash = "sha256:19480589e77d47b8d85b2c827ad95d49bf31b0dcde16593892eb51dd18706eb6", size = 63559, upload-time = "2024-12-06T11:20:56.608Z" }
wheels = [
    { url = "https://files.pythonhosted.org/packages/0c/29/0348de65b8cc732daa3e33e67806420b2ae89bdce2b04af740289c5c6c8c/loguru-0.7.3-py3-none-any.whl", hash = "sha256:31a33c10c8e1e10422bfd431aeb5d351c7cf7fa671e3c4df004162264b28220c", size = 61595, upload-time = "2024-12-06T11:20:54.538Z" },
]

[[package]]
name = "lxml"
version = "6.0.2"
source = { registry = "https://pypi.org/simple" }
sdist = { url = "https://files.pythonhosted.org/packages/aa/88/262177de60548e5a2bfc46ad28232c9e9cbde697bd94132aeb80364675cb/lxml-6.0.2.tar.gz", hash = "sha256:cd79f3367bd74b317dda655dc8fcfa304d9eb6e4fb06b7168c5cf27f96e0cd62", size = 4073426, upload-time = "2025-09-22T04:04:59.287Z" }
wheels = [
    { url = "https://files.pythonhosted.org/packages/76/04/5c5e2b8577bc936e219becb2e98cdb1aca14a4921a12995b9d0c523502ae/lxml-6.0.2-cp313-cp313-win32.whl", hash = "sha256:e8cd2415f372e7e5a789d743d133ae474290a90b9023197fd78f32e2dc6873e2", size = 3610700, upload-time = "2025-09-22T04:02:24.465Z" },
    { url = "https://files.pythonhosted.org/packages/fe/0a/4643ccc6bb8b143e9f9640aa54e38255f9d3b45feb2cbe7ae2ca47e8782e/lxml-6.0.2-cp313-cp313-win_amd64.whl", hash = "sha256:b30d46379644fbfc3ab81f8f82ae4de55179414651f110a1514f0b1f8f6cb2d7", size = 4010347, upload-time = "2025-09-22T04:02:26.286Z" },
    { url = "https://files.pythonhosted.org/packages/31/ef/dcf1d29c3f530577f61e5fe2f1bd72929acf779953668a8a47a479ae6f26/lxml-6.0.2-cp313-cp313-win_arm64.whl", hash = "sha256:13dcecc9946dca97b11b7c40d29fba63b55ab4170d3c0cf8c0c164343b9bfdcf", size = 3671248, upload-time = "2025-09-22T04:02:27.918Z" },
]

[[package]]
name = "markdown"
version = "3.10"
source = { registry = "https://pypi.org/simple" }
sdist = { url = "https://files.pythonhosted.org/packages/7d/ab/7dd27d9d863b3376fcf23a5a13cb5d024aed1db46f963f1b5735ae43b3be/markdown-3.10.tar.gz", hash = "sha256:37062d4f2aa4b2b6b32aefb80faa300f82cc790cb949a35b8caede34f2b68c0e", size = 364931, upload-time = "2025-11-03T19:51:15.007Z" }
wheels = [
    { url = "https://files.pythonhosted.org/packages/70/81/54e3ce63502cd085a0c556652a4e1b919c45a446bd1e5300e10c44c8c521/markdown-3.10-py3-none-any.whl", hash = "sha256:b5b99d6951e2e4948d939255596523444c0e677c669700b1d17aa4a8a464cb7c", size = 107678, upload-time = "2025-11-03T19:51:13.887Z" },
]

[[package]]
name = "markdown-it-py"
version = "4.0.0"
source = { registry = "https://pypi.org/simple" }
dependencies = [
    { name = "mdurl", marker = "sys_platform == 'win32'" },
]
sdist = { url = "https://files.pythonhosted.org/packages/5b/f5/4ec618ed16cc4f8fb3b701563655a69816155e79e24a17b651541804721d/markdown_it_py-4.0.0.tar.gz", hash = "sha256:cb0a2b4aa34f932c007117b194e945bd74e0ec24133ceb5bac59009cda1cb9f3", size = 73070, upload-time = "2025-08-11T12:57:52.854Z" }
wheels = [
    { url = "https://files.pythonhosted.org/packages/94/54/e7d793b573f298e1c9013b8c4dade17d481164aa517d1d7148619c2cedbf/markdown_it_py-4.0.0-py3-none-any.whl", hash = "sha256:87327c59b172c5011896038353a81343b6754500a08cd7a4973bb48c6d578147", size = 87321, upload-time = "2025-08-11T12:57:51.923Z" },
]

[[package]]
name = "markdown-link-attr-modifier"
version = "0.2.1"
source = { registry = "https://pypi.org/simple" }
dependencies = [
    { name = "markdown", marker = "sys_platform == 'win32'" },
]
sdist = { url = "https://files.pythonhosted.org/packages/e0/30/d35aad054a27f119bff2408523d82c3f9a6d9936712c872f5b9fe817de5b/markdown_link_attr_modifier-0.2.1.tar.gz", hash = "sha256:18df49a9fe7b5c87dad50b75c2a2299ae40c65674f7b1263fb12455f5df7ac99", size = 18408, upload-time = "2023-04-13T16:00:12.798Z" }
wheels = [
    { url = "https://files.pythonhosted.org/packages/74/82/9262a67313847fdcc6252a007f032924fe0c0b6d6b9ef0d0b1fa58952c72/markdown_link_attr_modifier-0.2.1-py3-none-any.whl", hash = "sha256:6b4415319648cbe6dfb7a54ca12fa69e61a27c86a09d15f2a9a559ace0aa87c5", size = 17146, upload-time = "2023-04-13T16:00:06.559Z" },
]

[[package]]
name = "markupsafe"
version = "3.0.3"
source = { registry = "https://pypi.org/simple" }
sdist = { url = "https://files.pythonhosted.org/packages/7e/99/7690b6d4034fffd95959cbe0c02de8deb3098cc577c67bb6a24fe5d7caa7/markupsafe-3.0.3.tar.gz", hash = "sha256:722695808f4b6457b320fdc131280796bdceb04ab50fe1795cd540799ebe1698", size = 80313, upload-time = "2025-09-27T18:37:40.426Z" }
wheels = [
    { url = "https://files.pythonhosted.org/packages/19/bc/e7140ed90c5d61d77cea142eed9f9c303f4c4806f60a1044c13e3f1471d0/markupsafe-3.0.3-cp313-cp313-win32.whl", hash = "sha256:bdd37121970bfd8be76c5fb069c7751683bdf373db1ed6c010162b2a130248ed", size = 14543, upload-time = "2025-09-27T18:36:51.584Z" },
    { url = "https://files.pythonhosted.org/packages/05/73/c4abe620b841b6b791f2edc248f556900667a5a1cf023a6646967ae98335/markupsafe-3.0.3-cp313-cp313-win_amd64.whl", hash = "sha256:9a1abfdc021a164803f4d485104931fb8f8c1efd55bc6b748d2f5774e78b62c5", size = 15113, upload-time = "2025-09-27T18:36:52.537Z" },
    { url = "https://files.pythonhosted.org/packages/f0/3a/fa34a0f7cfef23cf9500d68cb7c32dd64ffd58a12b09225fb03dd37d5b80/markupsafe-3.0.3-cp313-cp313-win_arm64.whl", hash = "sha256:7e68f88e5b8799aa49c85cd116c932a1ac15caaa3f5db09087854d218359e485", size = 13911, upload-time = "2025-09-27T18:36:53.513Z" },
    { url = "https://files.pythonhosted.org/packages/80/d6/2d1b89f6ca4bff1036499b1e29a1d02d282259f3681540e16563f27ebc23/markupsafe-3.0.3-cp313-cp313t-win32.whl", hash = "sha256:69c0b73548bc525c8cb9a251cddf1931d1db4d2258e9599c28c07ef3580ef354", size = 14612, upload-time = "2025-09-27T18:37:02.639Z" },
    { url = "https://files.pythonhosted.org/packages/2b/98/e48a4bfba0a0ffcf9925fe2d69240bfaa19c6f7507b8cd09c70684a53c1e/markupsafe-3.0.3-cp313-cp313t-win_amd64.whl", hash = "sha256:1b4b79e8ebf6b55351f0d91fe80f893b4743f104bff22e90697db1590e47a218", size = 15200, upload-time = "2025-09-27T18:37:03.582Z" },
    { url = "https://files.pythonhosted.org/packages/0e/72/e3cc540f351f316e9ed0f092757459afbc595824ca724cbc5a5d4263713f/markupsafe-3.0.3-cp313-cp313t-win_arm64.whl", hash = "sha256:ad2cf8aa28b8c020ab2fc8287b0f823d0a7d8630784c31e9ee5edea20f406287", size = 13973, upload-time = "2025-09-27T18:37:04.929Z" },
]

[[package]]
name = "mdurl"
version = "0.1.2"
source = { registry = "https://pypi.org/simple" }
sdist = { url = "https://files.pythonhosted.org/packages/d6/54/cfe61301667036ec958cb99bd3efefba235e65cdeb9c84d24a8293ba1d90/mdurl-0.1.2.tar.gz", hash = "sha256:bb413d29f5eea38f31dd4754dd7377d4465116fb207585f97bf925588687c1ba", size = 8729, upload-time = "2022-08-14T12:40:10.846Z" }
wheels = [
    { url = "https://files.pythonhosted.org/packages/b3/38/89ba8ad64ae25be8de66a6d463314cf1eb366222074cfda9ee839c56a4b4/mdurl-0.1.2-py3-none-any.whl", hash = "sha256:84008a41e51615a49fc9966191ff91509e3c40b939176e643fd50a5c2196b8f8", size = 9979, upload-time = "2022-08-14T12:40:09.779Z" },
]

[[package]]
name = "mdx-gh-links"
version = "0.4"
source = { registry = "https://pypi.org/simple" }
dependencies = [
    { name = "markdown", marker = "sys_platform == 'win32'" },
]
sdist = { url = "https://files.pythonhosted.org/packages/2f/ea/bf1f721a8dc0ff83b426480f040ac68dbe3d7898b096c1277a5a4e3da0ec/mdx_gh_links-0.4.tar.gz", hash = "sha256:41d5aac2ab201425aa0a19373c4095b79e5e015fdacfe83c398199fe55ca3686", size = 5783, upload-time = "2023-12-22T19:54:02.136Z" }
wheels = [
    { url = "https://files.pythonhosted.org/packages/c5/c7/ccfe05ade98ba7a63f05d1b05b7508d9af743cbd1f1681aa0c9900a8cd40/mdx_gh_links-0.4-py3-none-any.whl", hash = "sha256:9057bca1fa5280bf1fcbf354381e46c9261cc32c2d5c0407801f8a910be5f099", size = 7166, upload-time = "2023-12-22T19:54:00.384Z" },
]

[[package]]
name = "mdx-truly-sane-lists"
version = "1.3"
source = { registry = "https://pypi.org/simple" }
dependencies = [
    { name = "markdown", marker = "sys_platform == 'win32'" },
]
sdist = { url = "https://files.pythonhosted.org/packages/e6/27/16456314311abac2cedef4527679924e80ac4de19dd926699c1b261e0b9b/mdx_truly_sane_lists-1.3.tar.gz", hash = "sha256:b661022df7520a1e113af7c355c62216b384c867e4f59fb8ee7ad511e6e77f45", size = 5359, upload-time = "2022-07-19T13:42:45.153Z" }
wheels = [
    { url = "https://files.pythonhosted.org/packages/3a/9e/dcd1027f7fd193aed152e01c6651a197c36b858f2cd1425ad04cb31a34fc/mdx_truly_sane_lists-1.3-py3-none-any.whl", hash = "sha256:b9546a4c40ff8f1ab692f77cee4b6bfe8ddf9cccf23f0a24e71f3716fe290a37", size = 6071, upload-time = "2022-07-19T13:42:43.375Z" },
]

[[package]]
name = "ml-dtypes"
version = "0.5.4"
source = { registry = "https://pypi.org/simple" }
dependencies = [
    { name = "numpy", marker = "sys_platform == 'win32'" },
]
sdist = { url = "https://files.pythonhosted.org/packages/0e/4a/c27b42ed9b1c7d13d9ba8b6905dece787d6259152f2309338aed29b2447b/ml_dtypes-0.5.4.tar.gz", hash = "sha256:8ab06a50fb9bf9666dd0fe5dfb4676fa2b0ac0f31ecff72a6c3af8e22c063453", size = 692314, upload-time = "2025-11-17T22:32:31.031Z" }
wheels = [
    { url = "https://files.pythonhosted.org/packages/e1/8b/200088c6859d8221454825959df35b5244fa9bdf263fd0249ac5fb75e281/ml_dtypes-0.5.4-cp313-cp313-win_amd64.whl", hash = "sha256:f21c9219ef48ca5ee78402d5cc831bd58ea27ce89beda894428bc67a52da5328", size = 212224, upload-time = "2025-11-17T22:32:01.349Z" },
    { url = "https://files.pythonhosted.org/packages/8f/75/dfc3775cb36367816e678f69a7843f6f03bd4e2bcd79941e01ea960a068e/ml_dtypes-0.5.4-cp313-cp313-win_arm64.whl", hash = "sha256:35f29491a3e478407f7047b8a4834e4640a77d2737e0b294d049746507af5175", size = 160798, upload-time = "2025-11-17T22:32:02.864Z" },
    { url = "https://files.pythonhosted.org/packages/8c/27/12607423d0a9c6bbbcc780ad19f1f6baa2b68b18ce4bddcdc122c4c68dc9/ml_dtypes-0.5.4-cp313-cp313t-win_amd64.whl", hash = "sha256:cb73dccfc991691c444acc8c0012bee8f2470da826a92e3a20bb333b1a7894e6", size = 225612, upload-time = "2025-11-17T22:32:08.615Z" },
    { url = "https://files.pythonhosted.org/packages/e5/80/5a5929e92c72936d5b19872c5fb8fc09327c1da67b3b68c6a13139e77e20/ml_dtypes-0.5.4-cp313-cp313t-win_arm64.whl", hash = "sha256:3bbbe120b915090d9dd1375e4684dd17a20a2491ef25d640a908281da85e73f1", size = 164145, upload-time = "2025-11-17T22:32:09.782Z" },
]

[[package]]
name = "mouseinfo"
version = "0.1.3"
source = { registry = "https://pypi.org/simple" }
dependencies = [
    { name = "pyperclip", marker = "sys_platform == 'win32'" },
]
sdist = { url = "https://files.pythonhosted.org/packages/28/fa/b2ba8229b9381e8f6381c1dcae6f4159a7f72349e414ed19cfbbd1817173/MouseInfo-0.1.3.tar.gz", hash = "sha256:2c62fb8885062b8e520a3cce0a297c657adcc08c60952eb05bc8256ef6f7f6e7", size = 10850, upload-time = "2020-03-27T21:20:10.136Z" }

[[package]]
name = "mpmath"
version = "1.3.0"
source = { registry = "https://pypi.org/simple" }
sdist = { url = "https://files.pythonhosted.org/packages/e0/47/dd32fa426cc72114383ac549964eecb20ecfd886d1e5ccf5340b55b02f57/mpmath-1.3.0.tar.gz", hash = "sha256:7a28eb2a9774d00c7bc92411c19a89209d5da7c4c9a9e227be8330a23a25b91f", size = 508106, upload-time = "2023-03-07T16:47:11.061Z" }
wheels = [
    { url = "https://files.pythonhosted.org/packages/43/e3/7d92a15f894aa0c9c4b49b8ee9ac9850d6e63b03c9c32c0367a13ae62209/mpmath-1.3.0-py3-none-any.whl", hash = "sha256:a0b2b9fe80bbcd81a6647ff13108738cfb482d481d826cc0e02f5b35e5c88d2c", size = 536198, upload-time = "2023-03-07T16:47:09.197Z" },
]

[[package]]
name = "mss"
version = "10.1.0"
source = { registry = "https://pypi.org/simple" }
sdist = { url = "https://files.pythonhosted.org/packages/40/ca/49b67437a8c46d9732c9c274d7b1fc0c181cfe290d699a0c5e94701dfe79/mss-10.1.0.tar.gz", hash = "sha256:7182baf7ee16ca569e2804028b6ab9bcbf6be5c46fc2880840f33b513b9cb4f8", size = 84200, upload-time = "2025-08-16T12:11:00.119Z" }
wheels = [
    { url = "https://files.pythonhosted.org/packages/23/28/1e3e5cd1d677cca68b26166f704f72e35b1e8b6d5076d8ebeebc4e40a649/mss-10.1.0-py3-none-any.whl", hash = "sha256:9179c110cadfef5dc6dc4a041a0cd161c74c379218648e6640b48c6b5cfe8918", size = 24525, upload-time = "2025-08-16T12:10:59.111Z" },
]

[[package]]
name = "nh3"
version = "0.3.2"
source = { registry = "https://pypi.org/simple" }
sdist = { url = "https://files.pythonhosted.org/packages/ca/a5/34c26015d3a434409f4d2a1cd8821a06c05238703f49283ffeb937bef093/nh3-0.3.2.tar.gz", hash = "sha256:f394759a06df8b685a4ebfb1874fb67a9cbfd58c64fc5ed587a663c0e63ec376", size = 19288, upload-time = "2025-10-30T11:17:45.948Z" }
wheels = [
    { url = "https://files.pythonhosted.org/packages/0d/95/2d6fc6461687d7a171f087995247dec33e8749a562bfadd85fb5dbf37a11/nh3-0.3.2-cp38-abi3-win32.whl", hash = "sha256:169db03df90da63286e0560ea0efa9b6f3b59844a9735514a1d47e6bb2c8c61b", size = 589826, upload-time = "2025-10-30T11:17:42.239Z" },
    { url = "https://files.pythonhosted.org/packages/64/9a/1a1c154f10a575d20dd634e5697805e589bbdb7673a0ad00e8da90044ba7/nh3-0.3.2-cp38-abi3-win_amd64.whl", hash = "sha256:562da3dca7a17f9077593214a9781a94b8d76de4f158f8c895e62f09573945fe", size = 596406, upload-time = "2025-10-30T11:17:43.773Z" },
    { url = "https://files.pythonhosted.org/packages/9e/7e/a96255f63b7aef032cbee8fc4d6e37def72e3aaedc1f72759235e8f13cb1/nh3-0.3.2-cp38-abi3-win_arm64.whl", hash = "sha256:cf5964d54edd405e68583114a7cba929468bcd7db5e676ae38ee954de1cfc104", size = 584162, upload-time = "2025-10-30T11:17:44.96Z" },
]

[[package]]
name = "nodeenv"
version = "1.9.1"
source = { registry = "https://pypi.org/simple" }
sdist = { url = "https://files.pythonhosted.org/packages/43/16/fc88b08840de0e0a72a2f9d8c6bae36be573e475a6326ae854bcc549fc45/nodeenv-1.9.1.tar.gz", hash = "sha256:6ec12890a2dab7946721edbfbcd91f3319c6ccc9aec47be7c7e6b7011ee6645f", size = 47437, upload-time = "2024-06-04T18:44:11.171Z" }
wheels = [
    { url = "https://files.pythonhosted.org/packages/d2/1d/1b658dbd2b9fa9c4c9f32accbfc0205d532c8c6194dc0f2a4c0428e7128a/nodeenv-1.9.1-py2.py3-none-any.whl", hash = "sha256:ba11c9782d29c27c70ffbdda2d7415098754709be8a7056d79a737cd901155c9", size = 22314, upload-time = "2024-06-04T18:44:08.352Z" },
]

[[package]]
name = "nodejs-wheel-binaries"
version = "24.11.1"
source = { registry = "https://pypi.org/simple" }
sdist = { url = "https://files.pythonhosted.org/packages/e4/89/da307731fdbb05a5f640b26de5b8ac0dc463fef059162accfc89e32f73bc/nodejs_wheel_binaries-24.11.1.tar.gz", hash = "sha256:413dfffeadfb91edb4d8256545dea797c237bba9b3faefea973cde92d96bb922", size = 8059, upload-time = "2025-11-18T18:21:58.207Z" }
wheels = [
    { url = "https://files.pythonhosted.org/packages/4d/1c/2fb05127102a80225cab7a75c0e9edf88a0a1b79f912e1e36c7c1aaa8f4e/nodejs_wheel_binaries-24.11.1-py2.py3-none-win_amd64.whl", hash = "sha256:10197b1c9c04d79403501766f76508b0dac101ab34371ef8a46fcf51773497d0", size = 41322308, upload-time = "2025-11-18T18:21:51.347Z" },
    { url = "https://files.pythonhosted.org/packages/ad/b7/bc0cdbc2cc3a66fcac82c79912e135a0110b37b790a14c477f18e18d90cd/nodejs_wheel_binaries-24.11.1-py2.py3-none-win_arm64.whl", hash = "sha256:376b9ea1c4bc1207878975dfeb604f7aa5668c260c6154dcd2af9d42f7734116", size = 39026497, upload-time = "2025-11-18T18:21:54.634Z" },
]

[[package]]
name = "numpy"
version = "2.3.5"
source = { registry = "https://pypi.org/simple" }
sdist = { url = "https://files.pythonhosted.org/packages/76/65/21b3bc86aac7b8f2862db1e808f1ea22b028e30a225a34a5ede9bf8678f2/numpy-2.3.5.tar.gz", hash = "sha256:784db1dcdab56bf0517743e746dfb0f885fc68d948aba86eeec2cba234bdf1c0", size = 20584950, upload-time = "2025-11-16T22:52:42.067Z" }
wheels = [
    { url = "https://files.pythonhosted.org/packages/40/56/2932d75b6f13465239e3b7b7e511be27f1b8161ca2510854f0b6e521c395/numpy-2.3.5-cp313-cp313-win32.whl", hash = "sha256:1978155dd49972084bd6ef388d66ab70f0c323ddee6f693d539376498720fb7e", size = 6277637, upload-time = "2025-11-16T22:50:40.11Z" },
    { url = "https://files.pythonhosted.org/packages/0c/88/e2eaa6cffb115b85ed7c7c87775cb8bcf0816816bc98ca8dbfa2ee33fe6e/numpy-2.3.5-cp313-cp313-win_amd64.whl", hash = "sha256:00dc4e846108a382c5869e77c6ed514394bdeb3403461d25a829711041217d5b", size = 12779090, upload-time = "2025-11-16T22:50:42.503Z" },
    { url = "https://files.pythonhosted.org/packages/8f/88/3f41e13a44ebd4034ee17baa384acac29ba6a4fcc2aca95f6f08ca0447d1/numpy-2.3.5-cp313-cp313-win_arm64.whl", hash = "sha256:0472f11f6ec23a74a906a00b48a4dcf3849209696dff7c189714511268d103ae", size = 10194710, upload-time = "2025-11-16T22:50:44.971Z" },
    { url = "https://files.pythonhosted.org/packages/80/e9/aff53abbdd41b0ecca94285f325aff42357c6b5abc482a3fcb4994290b18/numpy-2.3.5-cp313-cp313t-win32.whl", hash = "sha256:70b37199913c1bd300ff6e2693316c6f869c7ee16378faf10e4f5e3275b299c3", size = 6405940, upload-time = "2025-11-16T22:51:11.541Z" },
    { url = "https://files.pythonhosted.org/packages/d5/81/50613fec9d4de5480de18d4f8ef59ad7e344d497edbef3cfd80f24f98461/numpy-2.3.5-cp313-cp313t-win_amd64.whl", hash = "sha256:b501b5fa195cc9e24fe102f21ec0a44dffc231d2af79950b451e0d99cea02234", size = 12920341, upload-time = "2025-11-16T22:51:14.312Z" },
    { url = "https://files.pythonhosted.org/packages/bb/ab/08fd63b9a74303947f34f0bd7c5903b9c5532c2d287bead5bdf4c556c486/numpy-2.3.5-cp313-cp313t-win_arm64.whl", hash = "sha256:a80afd79f45f3c4a7d341f13acbe058d1ca8ac017c165d3fa0d3de6bc1a079d7", size = 10262507, upload-time = "2025-11-16T22:51:16.846Z" },
]

[[package]]
name = "nvda"
source = { editable = "." }
dependencies = [
    { name = "bleak", marker = "sys_platform == 'win32'" },
    { name = "comtypes", marker = "sys_platform == 'win32'" },
    { name = "configobj", marker = "sys_platform == 'win32'" },
    { name = "crowdin-api-client", marker = "sys_platform == 'win32'" },
    { name = "cryptography", marker = "sys_platform == 'win32'" },
    { name = "fast-diff-match-patch", marker = "sys_platform == 'win32'" },
    { name = "l2m4m", marker = "sys_platform == 'win32'" },
    { name = "lxml", marker = "sys_platform == 'win32'" },
    { name = "markdown", marker = "sys_platform == 'win32'" },
    { name = "markdown-link-attr-modifier", marker = "sys_platform == 'win32'" },
    { name = "mdx-gh-links", marker = "sys_platform == 'win32'" },
    { name = "mdx-truly-sane-lists", marker = "sys_platform == 'win32'" },
    { name = "nh3", marker = "sys_platform == 'win32'" },
    { name = "numpy", marker = "sys_platform == 'win32'" },
    { name = "onnxruntime", marker = "sys_platform == 'win32'" },
    { name = "pycaw", marker = "sys_platform == 'win32'" },
    { name = "pymdown-extensions", marker = "sys_platform == 'win32'" },
    { name = "pyserial", marker = "sys_platform == 'win32'" },
    { name = "pyyaml", marker = "sys_platform == 'win32'" },
    { name = "requests", marker = "sys_platform == 'win32'" },
    { name = "schedule", marker = "sys_platform == 'win32'" },
    { name = "url-normalize", marker = "sys_platform == 'win32'" },
    { name = "wxpython", marker = "sys_platform == 'win32'" },
]

[package.dev-dependencies]
dev = [
    { name = "nvda-mathcat", marker = "sys_platform == 'win32'" },
    { name = "nvda-misc-deps", marker = "sys_platform == 'win32'" },
    { name = "py2exe", marker = "sys_platform == 'win32'" },
    { name = "scons", marker = "sys_platform == 'win32'" },
    { name = "setuptools", marker = "sys_platform == 'win32'" },
    { name = "uv", marker = "sys_platform == 'win32'" },
]
dev-docs = [
    { name = "sphinx", marker = "sys_platform == 'win32'" },
    { name = "sphinx-rtd-theme", marker = "sys_platform == 'win32'" },
]
license-check = [
    { name = "licensecheck", marker = "sys_platform == 'win32'" },
]
lint = [
    { name = "pre-commit", marker = "sys_platform == 'win32'" },
    { name = "pyright", extra = ["nodejs"], marker = "sys_platform == 'win32'" },
    { name = "ruff", marker = "sys_platform == 'win32'" },
]
system-tests = [
    { name = "onnx", marker = "sys_platform == 'win32'" },
    { name = "robotframework", marker = "sys_platform == 'win32'" },
    { name = "robotframework-screencaplibrary", marker = "sys_platform == 'win32'" },
    { name = "robotremoteserver", marker = "sys_platform == 'win32'" },
]
unit-tests = [
    { name = "parameterized", marker = "sys_platform == 'win32'" },
    { name = "unittest-xml-reporting", marker = "sys_platform == 'win32'" },
]

[package.metadata]
requires-dist = [
<<<<<<< HEAD
    { name = "bleak", specifier = "==1.1.0" },
    { name = "comtypes", specifier = "==1.4.11" },
    { name = "configobj", git = "https://github.com/DiffSK/configobj?rev=8be54629ee7c26acb5c865b74c76284e80f3aa31" },
    { name = "crowdin-api-client", specifier = "==1.21.0" },
    { name = "cryptography", specifier = "==44.0.1" },
=======
    { name = "comtypes", specifier = "==1.4.13" },
    { name = "configobj", git = "https://github.com/DiffSK/configobj?rev=9c8a0a80c767bf8a3d6493ed01df6c351bddca42" },
    { name = "crowdin-api-client", specifier = "==1.24.1" },
    { name = "cryptography", specifier = "==46.0.3" },
>>>>>>> ee365d5a
    { name = "fast-diff-match-patch", specifier = "==2.1.0" },
    { name = "l2m4m", specifier = "==1.0.4" },
    { name = "lxml", specifier = "==6.0.2" },
    { name = "markdown", specifier = "==3.10" },
    { name = "markdown-link-attr-modifier", specifier = "==0.2.1" },
    { name = "mdx-gh-links", specifier = "==0.4" },
    { name = "mdx-truly-sane-lists", specifier = "==1.3" },
    { name = "nh3", specifier = "==0.3.2" },
    { name = "numpy", specifier = "==2.3.5" },
    { name = "onnxruntime", specifier = "==1.23.2" },
    { name = "pycaw", specifier = "==20251023" },
    { name = "pymdown-extensions", specifier = "==10.17.1" },
    { name = "pyserial", specifier = "==3.5" },
    { name = "pyyaml", specifier = "==6.0.3" },
    { name = "requests", specifier = "==2.32.5" },
    { name = "schedule", specifier = "==1.2.2" },
    { name = "url-normalize", specifier = "==2.2.1" },
    { name = "wxpython", specifier = "==4.2.4" },
]

[package.metadata.requires-dev]
dev = [
    { name = "nvda-mathcat", editable = "include/nvda-mathcat" },
    { name = "nvda-misc-deps", editable = "miscDeps" },
    { name = "py2exe", specifier = "==0.14.0.0" },
    { name = "scons", specifier = "==4.10.1" },
    { name = "setuptools", specifier = "~=80.9" },
    { name = "uv", specifier = "==0.9.11" },
]
dev-docs = [
    { name = "sphinx", specifier = "==8.1.3" },
    { name = "sphinx-rtd-theme", specifier = "==3.0.1" },
]
license-check = [{ name = "licensecheck", specifier = "==2025.1" }]
lint = [
    { name = "pre-commit", specifier = "==4.2.0" },
    { name = "pyright", extras = ["nodejs"], specifier = "==1.1.407" },
    { name = "ruff", specifier = "==0.14.5" },
]
system-tests = [
    { name = "onnx", specifier = "==1.19.1" },
    { name = "robotframework", specifier = "==7.3.2" },
    { name = "robotframework-screencaplibrary", specifier = "==1.6.0" },
    { name = "robotremoteserver", specifier = "==1.1.1" },
]
unit-tests = [
    { name = "parameterized", specifier = "==0.9.0" },
    { name = "unittest-xml-reporting", specifier = "==3.2.0" },
]

[[package]]
name = "nvda-mathcat"
version = "20250714"
source = { editable = "include/nvda-mathcat" }

[[package]]
name = "nvda-misc-deps"
version = "20250925"
source = { editable = "miscDeps" }

[[package]]
name = "onnx"
version = "1.19.1"
source = { registry = "https://pypi.org/simple" }
dependencies = [
    { name = "ml-dtypes", marker = "sys_platform == 'win32'" },
    { name = "numpy", marker = "sys_platform == 'win32'" },
    { name = "protobuf", marker = "sys_platform == 'win32'" },
    { name = "typing-extensions", marker = "sys_platform == 'win32'" },
]
sdist = { url = "https://files.pythonhosted.org/packages/27/2f/c619eb65769357e9b6de9212c9a821ab39cd484448e5d6b3fb5fb0a64c6d/onnx-1.19.1.tar.gz", hash = "sha256:737524d6eb3907d3499ea459c6f01c5a96278bb3a0f2ff8ae04786fb5d7f1ed5", size = 12033525, upload-time = "2025-10-10T04:01:34.342Z" }
wheels = [
    { url = "https://files.pythonhosted.org/packages/51/b5/4201254b8683129db5da3fb55aa1f7e56d0a8d45c66ce875dec21ca1ff25/onnx-1.19.1-cp313-cp313-win32.whl", hash = "sha256:65eee353a51b4e4ca3e797784661e5376e2b209f17557e04921eac9166a8752e", size = 16345330, upload-time = "2025-10-10T04:00:54.858Z" },
    { url = "https://files.pythonhosted.org/packages/69/67/c6d239afbcdbeb6805432969b908b5c9f700c96d332b34e3f99518d76caf/onnx-1.19.1-cp313-cp313-win_amd64.whl", hash = "sha256:c3bc87e38b53554b1fc9ef7b275c81c6f5c93c90a91935bb0aa8d4d498a6d48e", size = 16465567, upload-time = "2025-10-10T04:00:57.893Z" },
    { url = "https://files.pythonhosted.org/packages/99/fe/89f1e40f5bc54595ff0dcf5391ce19e578b528973ccc74dd99800196d30d/onnx-1.19.1-cp313-cp313-win_arm64.whl", hash = "sha256:e41496f400afb980ec643d80d5164753a88a85234fa5c06afdeebc8b7d1ec252", size = 16437562, upload-time = "2025-10-10T04:01:00.703Z" },
    { url = "https://files.pythonhosted.org/packages/4f/0d/f9d6c2237083f1aac14b37f0b03b0d81f1147a8e2af0c3828165e0a6a67b/onnx-1.19.1-cp313-cp313t-win_amd64.whl", hash = "sha256:9807d0e181f6070ee3a6276166acdc571575d1bd522fc7e89dba16fd6e7ffed9", size = 16465560, upload-time = "2025-10-10T04:01:13.212Z" },
]

[[package]]
name = "onnxruntime"
version = "1.23.2"
source = { registry = "https://pypi.org/simple" }
dependencies = [
    { name = "coloredlogs", marker = "sys_platform == 'win32'" },
    { name = "flatbuffers", marker = "sys_platform == 'win32'" },
    { name = "numpy", marker = "sys_platform == 'win32'" },
    { name = "packaging", marker = "sys_platform == 'win32'" },
    { name = "protobuf", marker = "sys_platform == 'win32'" },
    { name = "sympy", marker = "sys_platform == 'win32'" },
]
wheels = [
    { url = "https://files.pythonhosted.org/packages/4a/93/aba75358133b3a941d736816dd392f687e7eab77215a6e429879080b76b6/onnxruntime-1.23.2-cp313-cp313-win_amd64.whl", hash = "sha256:1f9cc0a55349c584f083c1c076e611a7c35d5b867d5d6e6d6c823bf821978088", size = 13470276, upload-time = "2025-10-22T03:47:31.193Z" },
]

[[package]]
name = "opencv-python"
version = "4.11.0.86"
source = { registry = "https://pypi.org/simple" }
dependencies = [
    { name = "numpy", marker = "sys_platform == 'win32'" },
]
sdist = { url = "https://files.pythonhosted.org/packages/17/06/68c27a523103dad5837dc5b87e71285280c4f098c60e4fe8a8db6486ab09/opencv-python-4.11.0.86.tar.gz", hash = "sha256:03d60ccae62304860d232272e4a4fda93c39d595780cb40b161b310244b736a4", size = 95171956, upload-time = "2025-01-16T13:52:24.737Z" }
wheels = [
    { url = "https://files.pythonhosted.org/packages/fb/d7/1d5941a9dde095468b288d989ff6539dd69cd429dbf1b9e839013d21b6f0/opencv_python-4.11.0.86-cp37-abi3-win32.whl", hash = "sha256:810549cb2a4aedaa84ad9a1c92fbfdfc14090e2749cedf2c1589ad8359aa169b", size = 29384337, upload-time = "2025-01-16T13:52:13.549Z" },
    { url = "https://files.pythonhosted.org/packages/a4/7d/f1c30a92854540bf789e9cd5dde7ef49bbe63f855b85a2e6b3db8135c591/opencv_python-4.11.0.86-cp37-abi3-win_amd64.whl", hash = "sha256:085ad9b77c18853ea66283e98affefe2de8cc4c1f43eda4c100cf9b2721142ec", size = 39488044, upload-time = "2025-01-16T13:52:21.928Z" },
]

[[package]]
name = "packaging"
version = "25.0"
source = { registry = "https://pypi.org/simple" }
sdist = { url = "https://files.pythonhosted.org/packages/a1/d4/1fc4078c65507b51b96ca8f8c3ba19e6a61c8253c72794544580a7b6c24d/packaging-25.0.tar.gz", hash = "sha256:d443872c98d677bf60f6a1f2f8c1cb748e8fe762d2bf9d3148b5599295b0fc4f", size = 165727, upload-time = "2025-04-19T11:48:59.673Z" }
wheels = [
    { url = "https://files.pythonhosted.org/packages/20/12/38679034af332785aac8774540895e234f4d07f7545804097de4b666afd8/packaging-25.0-py3-none-any.whl", hash = "sha256:29572ef2b1f17581046b3a2227d5c611fb25ec70ca1ba8554b24b0e69331a484", size = 66469, upload-time = "2025-04-19T11:48:57.875Z" },
]

[[package]]
name = "parameterized"
version = "0.9.0"
source = { registry = "https://pypi.org/simple" }
sdist = { url = "https://files.pythonhosted.org/packages/ea/49/00c0c0cc24ff4266025a53e41336b79adaa5a4ebfad214f433d623f9865e/parameterized-0.9.0.tar.gz", hash = "sha256:7fc905272cefa4f364c1a3429cbbe9c0f98b793988efb5bf90aac80f08db09b1", size = 24351, upload-time = "2023-03-27T02:01:11.592Z" }
wheels = [
    { url = "https://files.pythonhosted.org/packages/00/2f/804f58f0b856ab3bf21617cccf5b39206e6c4c94c2cd227bde125ea6105f/parameterized-0.9.0-py2.py3-none-any.whl", hash = "sha256:4e0758e3d41bea3bbd05ec14fc2c24736723f243b28d702081aef438c9372b1b", size = 20475, upload-time = "2023-03-27T02:01:09.31Z" },
]

[[package]]
name = "pefile"
version = "2024.8.26"
source = { registry = "https://pypi.org/simple" }
sdist = { url = "https://files.pythonhosted.org/packages/03/4f/2750f7f6f025a1507cd3b7218691671eecfd0bbebebe8b39aa0fe1d360b8/pefile-2024.8.26.tar.gz", hash = "sha256:3ff6c5d8b43e8c37bb6e6dd5085658d658a7a0bdcd20b6a07b1fcfc1c4e9d632", size = 76008, upload-time = "2024-08-26T20:58:38.155Z" }
wheels = [
    { url = "https://files.pythonhosted.org/packages/54/16/12b82f791c7f50ddec566873d5bdd245baa1491bac11d15ffb98aecc8f8b/pefile-2024.8.26-py3-none-any.whl", hash = "sha256:76f8b485dcd3b1bb8166f1128d395fa3d87af26360c2358fb75b80019b957c6f", size = 74766, upload-time = "2024-08-26T21:01:02.632Z" },
]

[[package]]
name = "pillow"
version = "12.0.0"
source = { registry = "https://pypi.org/simple" }
sdist = { url = "https://files.pythonhosted.org/packages/5a/b0/cace85a1b0c9775a9f8f5d5423c8261c858760e2466c79b2dd184638b056/pillow-12.0.0.tar.gz", hash = "sha256:87d4f8125c9988bfbed67af47dd7a953e2fc7b0cc1e7800ec6d2080d490bb353", size = 47008828, upload-time = "2025-10-15T18:24:14.008Z" }
wheels = [
    { url = "https://files.pythonhosted.org/packages/62/f2/de993bb2d21b33a98d031ecf6a978e4b61da207bef02f7b43093774c480d/pillow-12.0.0-cp313-cp313-ios_13_0_arm64_iphoneos.whl", hash = "sha256:0869154a2d0546545cde61d1789a6524319fc1897d9ee31218eae7a60ccc5643", size = 4045493, upload-time = "2025-10-15T18:22:25.758Z" },
    { url = "https://files.pythonhosted.org/packages/0e/b6/bc8d0c4c9f6f111a783d045310945deb769b806d7574764234ffd50bc5ea/pillow-12.0.0-cp313-cp313-ios_13_0_arm64_iphonesimulator.whl", hash = "sha256:a7921c5a6d31b3d756ec980f2f47c0cfdbce0fc48c22a39347a895f41f4a6ea4", size = 4120461, upload-time = "2025-10-15T18:22:27.286Z" },
    { url = "https://files.pythonhosted.org/packages/5d/57/d60d343709366a353dc56adb4ee1e7d8a2cc34e3fbc22905f4167cfec119/pillow-12.0.0-cp313-cp313-ios_13_0_x86_64_iphonesimulator.whl", hash = "sha256:1ee80a59f6ce048ae13cda1abf7fbd2a34ab9ee7d401c46be3ca685d1999a399", size = 3576912, upload-time = "2025-10-15T18:22:28.751Z" },
    { url = "https://files.pythonhosted.org/packages/dd/ca/16c6926cc1c015845745d5c16c9358e24282f1e588237a4c36d2b30f182f/pillow-12.0.0-cp313-cp313-win32.whl", hash = "sha256:4cc6b3b2efff105c6a1656cfe59da4fdde2cda9af1c5e0b58529b24525d0a098", size = 6302391, upload-time = "2025-10-15T18:22:44.753Z" },
    { url = "https://files.pythonhosted.org/packages/6d/2a/dd43dcfd6dae9b6a49ee28a8eedb98c7d5ff2de94a5d834565164667b97b/pillow-12.0.0-cp313-cp313-win_amd64.whl", hash = "sha256:4cf7fed4b4580601c4345ceb5d4cbf5a980d030fd5ad07c4d2ec589f95f09905", size = 7007477, upload-time = "2025-10-15T18:22:46.838Z" },
    { url = "https://files.pythonhosted.org/packages/77/f0/72ea067f4b5ae5ead653053212af05ce3705807906ba3f3e8f58ddf617e6/pillow-12.0.0-cp313-cp313-win_arm64.whl", hash = "sha256:9f0b04c6b8584c2c193babcccc908b38ed29524b29dd464bc8801bf10d746a3a", size = 2435918, upload-time = "2025-10-15T18:22:48.399Z" },
    { url = "https://files.pythonhosted.org/packages/61/2b/726235842220ca95fa441ddf55dd2382b52ab5b8d9c0596fe6b3f23dafe8/pillow-12.0.0-cp313-cp313t-win32.whl", hash = "sha256:4078242472387600b2ce8d93ade8899c12bf33fa89e55ec89fe126e9d6d5d9e9", size = 6306201, upload-time = "2025-10-15T18:23:04.709Z" },
    { url = "https://files.pythonhosted.org/packages/c0/3d/2afaf4e840b2df71344ababf2f8edd75a705ce500e5dc1e7227808312ae1/pillow-12.0.0-cp313-cp313t-win_amd64.whl", hash = "sha256:2c54c1a783d6d60595d3514f0efe9b37c8808746a66920315bfd34a938d7994b", size = 7013165, upload-time = "2025-10-15T18:23:06.46Z" },
    { url = "https://files.pythonhosted.org/packages/6f/75/3fa09aa5cf6ed04bee3fa575798ddf1ce0bace8edb47249c798077a81f7f/pillow-12.0.0-cp313-cp313t-win_arm64.whl", hash = "sha256:26d9f7d2b604cd23aba3e9faf795787456ac25634d82cd060556998e39c6fa47", size = 2437834, upload-time = "2025-10-15T18:23:08.194Z" },
]

[[package]]
name = "platformdirs"
version = "4.5.0"
source = { registry = "https://pypi.org/simple" }
sdist = { url = "https://files.pythonhosted.org/packages/61/33/9611380c2bdb1225fdef633e2a9610622310fed35ab11dac9620972ee088/platformdirs-4.5.0.tar.gz", hash = "sha256:70ddccdd7c99fc5942e9fc25636a8b34d04c24b335100223152c2803e4063312", size = 21632, upload-time = "2025-10-08T17:44:48.791Z" }
wheels = [
    { url = "https://files.pythonhosted.org/packages/73/cb/ac7874b3e5d58441674fb70742e6c374b28b0c7cb988d37d991cde47166c/platformdirs-4.5.0-py3-none-any.whl", hash = "sha256:e578a81bb873cbb89a41fcc904c7ef523cc18284b7e3b3ccf06aca1403b7ebd3", size = 18651, upload-time = "2025-10-08T17:44:47.223Z" },
]

[[package]]
name = "pre-commit"
version = "4.2.0"
source = { registry = "https://pypi.org/simple" }
dependencies = [
    { name = "cfgv", marker = "sys_platform == 'win32'" },
    { name = "identify", marker = "sys_platform == 'win32'" },
    { name = "nodeenv", marker = "sys_platform == 'win32'" },
    { name = "pyyaml", marker = "sys_platform == 'win32'" },
    { name = "virtualenv", marker = "sys_platform == 'win32'" },
]
sdist = { url = "https://files.pythonhosted.org/packages/08/39/679ca9b26c7bb2999ff122d50faa301e49af82ca9c066ec061cfbc0c6784/pre_commit-4.2.0.tar.gz", hash = "sha256:601283b9757afd87d40c4c4a9b2b5de9637a8ea02eaff7adc2d0fb4e04841146", size = 193424, upload-time = "2025-03-18T21:35:20.987Z" }
wheels = [
    { url = "https://files.pythonhosted.org/packages/88/74/a88bf1b1efeae488a0c0b7bdf71429c313722d1fc0f377537fbe554e6180/pre_commit-4.2.0-py2.py3-none-any.whl", hash = "sha256:a009ca7205f1eb497d10b845e52c838a98b6cdd2102a6c8e4540e94ee75c58bd", size = 220707, upload-time = "2025-03-18T21:35:19.343Z" },
]

[[package]]
name = "protobuf"
version = "6.33.1"
source = { registry = "https://pypi.org/simple" }
sdist = { url = "https://files.pythonhosted.org/packages/0a/03/a1440979a3f74f16cab3b75b0da1a1a7f922d56a8ddea96092391998edc0/protobuf-6.33.1.tar.gz", hash = "sha256:97f65757e8d09870de6fd973aeddb92f85435607235d20b2dfed93405d00c85b", size = 443432, upload-time = "2025-11-13T16:44:18.895Z" }
wheels = [
    { url = "https://files.pythonhosted.org/packages/06/f1/446a9bbd2c60772ca36556bac8bfde40eceb28d9cc7838755bc41e001d8f/protobuf-6.33.1-cp310-abi3-win32.whl", hash = "sha256:f8d3fdbc966aaab1d05046d0240dd94d40f2a8c62856d41eaa141ff64a79de6b", size = 425593, upload-time = "2025-11-13T16:44:06.275Z" },
    { url = "https://files.pythonhosted.org/packages/a6/79/8780a378c650e3df849b73de8b13cf5412f521ca2ff9b78a45c247029440/protobuf-6.33.1-cp310-abi3-win_amd64.whl", hash = "sha256:923aa6d27a92bf44394f6abf7ea0500f38769d4b07f4be41cb52bd8b1123b9ed", size = 436883, upload-time = "2025-11-13T16:44:09.222Z" },
    { url = "https://files.pythonhosted.org/packages/08/b4/46310463b4f6ceef310f8348786f3cff181cea671578e3d9743ba61a459e/protobuf-6.33.1-py3-none-any.whl", hash = "sha256:d595a9fd694fdeb061a62fbe10eb039cc1e444df81ec9bb70c7fc59ebcb1eafa", size = 170477, upload-time = "2025-11-13T16:44:17.633Z" },
]

[[package]]
name = "psutil"
version = "7.1.3"
source = { registry = "https://pypi.org/simple" }
sdist = { url = "https://files.pythonhosted.org/packages/e1/88/bdd0a41e5857d5d703287598cbf08dad90aed56774ea52ae071bae9071b6/psutil-7.1.3.tar.gz", hash = "sha256:6c86281738d77335af7aec228328e944b30930899ea760ecf33a4dba66be5e74", size = 489059, upload-time = "2025-11-02T12:25:54.619Z" }
wheels = [
    { url = "https://files.pythonhosted.org/packages/a6/82/62d68066e13e46a5116df187d319d1724b3f437ddd0f958756fc052677f4/psutil-7.1.3-cp313-cp313t-win_amd64.whl", hash = "sha256:18349c5c24b06ac5612c0428ec2a0331c26443d259e2a0144a9b24b4395b58fa", size = 249642, upload-time = "2025-11-02T12:26:07.447Z" },
    { url = "https://files.pythonhosted.org/packages/df/ad/c1cd5fe965c14a0392112f68362cfceb5230819dbb5b1888950d18a11d9f/psutil-7.1.3-cp313-cp313t-win_arm64.whl", hash = "sha256:c525ffa774fe4496282fb0b1187725793de3e7c6b29e41562733cae9ada151ee", size = 245518, upload-time = "2025-11-02T12:26:09.719Z" },
    { url = "https://files.pythonhosted.org/packages/55/4c/c3ed1a622b6ae2fd3c945a366e64eb35247a31e4db16cf5095e269e8eb3c/psutil-7.1.3-cp37-abi3-win_amd64.whl", hash = "sha256:f39c2c19fe824b47484b96f9692932248a54c43799a84282cfe58d05a6449efd", size = 247633, upload-time = "2025-11-02T12:26:33.887Z" },
    { url = "https://files.pythonhosted.org/packages/c9/ad/33b2ccec09bf96c2b2ef3f9a6f66baac8253d7565d8839e024a6b905d45d/psutil-7.1.3-cp37-abi3-win_arm64.whl", hash = "sha256:bd0d69cee829226a761e92f28140bec9a5ee9d5b4fb4b0cc589068dbfff559b1", size = 244608, upload-time = "2025-11-02T12:26:36.136Z" },
]

[[package]]
name = "py2exe"
version = "0.14.0.0"
source = { registry = "https://pypi.org/simple" }
dependencies = [
    { name = "cachetools", marker = "sys_platform == 'win32'" },
    { name = "pefile", marker = "sys_platform == 'win32'" },
]
wheels = [
    { url = "https://files.pythonhosted.org/packages/cb/d1/78ae34c98c56e7b78b3da5765ad22e356d07d935b4cb55f9c5cb036c44cc/py2exe-0.14.0.0-cp313-cp313-win32.whl", hash = "sha256:5b1221a77a63d63eca7c901b80a2c033380c388615ab99245b1c85cb0ea00ebb", size = 148954, upload-time = "2025-07-16T08:42:02.505Z" },
    { url = "https://files.pythonhosted.org/packages/00/c1/a2489ac7d7e38ccf0e8bce590078aefaec00f8e00923814307377f83c78a/py2exe-0.14.0.0-cp313-cp313-win_amd64.whl", hash = "sha256:ecf5a5e60aba6f66f99fe5a08d3dea3e1c2ee45f3da83ebe3eec961942c2cdf3", size = 156475, upload-time = "2025-07-16T08:42:03.705Z" },
]

[[package]]
name = "pyautogui"
version = "0.9.54"
source = { registry = "https://pypi.org/simple" }
dependencies = [
    { name = "mouseinfo", marker = "sys_platform == 'win32'" },
    { name = "pygetwindow", marker = "sys_platform == 'win32'" },
    { name = "pymsgbox", marker = "sys_platform == 'win32'" },
    { name = "pyscreeze", marker = "sys_platform == 'win32'" },
    { name = "pytweening", marker = "sys_platform == 'win32'" },
]
sdist = { url = "https://files.pythonhosted.org/packages/65/ff/cdae0a8c2118a0de74b6cf4cbcdcaf8fd25857e6c3f205ce4b1794b27814/PyAutoGUI-0.9.54.tar.gz", hash = "sha256:dd1d29e8fd118941cb193f74df57e5c6ff8e9253b99c7b04f39cfc69f3ae04b2", size = 61236, upload-time = "2023-05-24T20:11:32.972Z" }

[[package]]
name = "pycaw"
version = "20251023"
source = { registry = "https://pypi.org/simple" }
dependencies = [
    { name = "comtypes", marker = "sys_platform == 'win32'" },
    { name = "psutil", marker = "sys_platform == 'win32'" },
]
sdist = { url = "https://files.pythonhosted.org/packages/d1/81/19181e3118a503f94d8689fbbed60616e85d08cee3a295c11245ae73018f/pycaw-20251023.tar.gz", hash = "sha256:19935b92eb5efc3f3ea5ee8a2d37ca49009e9dc00f83d067b74b9922e84b5b3b", size = 23421, upload-time = "2025-10-23T18:26:45.087Z" }
wheels = [
    { url = "https://files.pythonhosted.org/packages/ff/bc/f60c1622da5c53770c2d62457b5b6fc9623ab41b9d276269b857cd337e22/pycaw-20251023-py3-none-any.whl", hash = "sha256:ef06d234a2fe3c175925a2a8c7ed8824e450851014fdb7d900af1b56ce422d4e", size = 25849, upload-time = "2025-10-23T18:26:43.955Z" },
]

[[package]]
name = "pycparser"
version = "2.23"
source = { registry = "https://pypi.org/simple" }
sdist = { url = "https://files.pythonhosted.org/packages/fe/cf/d2d3b9f5699fb1e4615c8e32ff220203e43b248e1dfcc6736ad9057731ca/pycparser-2.23.tar.gz", hash = "sha256:78816d4f24add8f10a06d6f05b4d424ad9e96cfebf68a4ddc99c65c0720d00c2", size = 173734, upload-time = "2025-09-09T13:23:47.91Z" }
wheels = [
    { url = "https://files.pythonhosted.org/packages/a0/e3/59cd50310fc9b59512193629e1984c1f95e5c8ae6e5d8c69532ccc65a7fe/pycparser-2.23-py3-none-any.whl", hash = "sha256:e5c6e8d3fbad53479cab09ac03729e0a9faf2bee3db8208a550daf5af81a5934", size = 118140, upload-time = "2025-09-09T13:23:46.651Z" },
]

[[package]]
name = "pygetwindow"
version = "0.0.9"
source = { registry = "https://pypi.org/simple" }
dependencies = [
    { name = "pyrect", marker = "sys_platform == 'win32'" },
]
sdist = { url = "https://files.pythonhosted.org/packages/e1/70/c7a4f46dbf06048c6d57d9489b8e0f9c4c3d36b7479f03c5ca97eaa2541d/PyGetWindow-0.0.9.tar.gz", hash = "sha256:17894355e7d2b305cd832d717708384017c1698a90ce24f6f7fbf0242dd0a688", size = 9699, upload-time = "2020-10-04T02:12:50.806Z" }

[[package]]
name = "pygments"
version = "2.19.2"
source = { registry = "https://pypi.org/simple" }
sdist = { url = "https://files.pythonhosted.org/packages/b0/77/a5b8c569bf593b0140bde72ea885a803b82086995367bf2037de0159d924/pygments-2.19.2.tar.gz", hash = "sha256:636cb2477cec7f8952536970bc533bc43743542f70392ae026374600add5b887", size = 4968631, upload-time = "2025-06-21T13:39:12.283Z" }
wheels = [
    { url = "https://files.pythonhosted.org/packages/c7/21/705964c7812476f378728bdf590ca4b771ec72385c533964653c68e86bdc/pygments-2.19.2-py3-none-any.whl", hash = "sha256:86540386c03d588bb81d44bc3928634ff26449851e99741617ecb9037ee5ec0b", size = 1225217, upload-time = "2025-06-21T13:39:07.939Z" },
]

[[package]]
name = "pymdown-extensions"
version = "10.17.1"
source = { registry = "https://pypi.org/simple" }
dependencies = [
    { name = "markdown", marker = "sys_platform == 'win32'" },
    { name = "pyyaml", marker = "sys_platform == 'win32'" },
]
sdist = { url = "https://files.pythonhosted.org/packages/e7/d9/a987e4d549c6c82353fce5fa5f650229bb60ea4c0d1684a2714a509aef58/pymdown_extensions-10.17.1.tar.gz", hash = "sha256:60d05fe55e7fb5a1e4740fc575facad20dc6ee3a748e8d3d36ba44142e75ce03", size = 845207, upload-time = "2025-11-11T21:44:58.815Z" }
wheels = [
    { url = "https://files.pythonhosted.org/packages/81/40/b2d7b9fdccc63e48ae4dbd363b6b89eb7ac346ea49ed667bb71f92af3021/pymdown_extensions-10.17.1-py3-none-any.whl", hash = "sha256:1f160209c82eecbb5d8a0d8f89a4d9bd6bdcbde9a8537761844cfc57ad5cd8a6", size = 266310, upload-time = "2025-11-11T21:44:56.809Z" },
]

[[package]]
name = "pymsgbox"
version = "2.0.1"
source = { registry = "https://pypi.org/simple" }
sdist = { url = "https://files.pythonhosted.org/packages/ae/6a/e80da7594ee598a776972d09e2813df2b06b3bc29218f440631dfa7c78a8/pymsgbox-2.0.1.tar.gz", hash = "sha256:98d055c49a511dcc10fa08c3043e7102d468f5e4b3a83c6d3c61df722c7d798d", size = 20768, upload-time = "2025-09-09T00:38:56.863Z" }
wheels = [
    { url = "https://files.pythonhosted.org/packages/6f/3e/08c8cac81b2b2f7502746e6b9c8e5b0ec6432cd882c605560fc409aaf087/pymsgbox-2.0.1-py3-none-any.whl", hash = "sha256:5de8ec19bca2ca7e6c09d39c817c83f17c75cee80275235f43a9931db699f73b", size = 9994, upload-time = "2025-09-09T00:38:55.672Z" },
]

[[package]]
name = "pyperclip"
version = "1.11.0"
source = { registry = "https://pypi.org/simple" }
sdist = { url = "https://files.pythonhosted.org/packages/e8/52/d87eba7cb129b81563019d1679026e7a112ef76855d6159d24754dbd2a51/pyperclip-1.11.0.tar.gz", hash = "sha256:244035963e4428530d9e3a6101a1ef97209c6825edab1567beac148ccc1db1b6", size = 12185, upload-time = "2025-09-26T14:40:37.245Z" }
wheels = [
    { url = "https://files.pythonhosted.org/packages/df/80/fc9d01d5ed37ba4c42ca2b55b4339ae6e200b456be3a1aaddf4a9fa99b8c/pyperclip-1.11.0-py3-none-any.whl", hash = "sha256:299403e9ff44581cb9ba2ffeed69c7aa96a008622ad0c46cb575ca75b5b84273", size = 11063, upload-time = "2025-09-26T14:40:36.069Z" },
]

[[package]]
name = "pyreadline3"
version = "3.5.4"
source = { registry = "https://pypi.org/simple" }
sdist = { url = "https://files.pythonhosted.org/packages/0f/49/4cea918a08f02817aabae639e3d0ac046fef9f9180518a3ad394e22da148/pyreadline3-3.5.4.tar.gz", hash = "sha256:8d57d53039a1c75adba8e50dd3d992b28143480816187ea5efbd5c78e6c885b7", size = 99839, upload-time = "2024-09-19T02:40:10.062Z" }
wheels = [
    { url = "https://files.pythonhosted.org/packages/5a/dc/491b7661614ab97483abf2056be1deee4dc2490ecbf7bff9ab5cdbac86e1/pyreadline3-3.5.4-py3-none-any.whl", hash = "sha256:eaf8e6cc3c49bcccf145fc6067ba8643d1df34d604a1ec0eccbf7a18e6d3fae6", size = 83178, upload-time = "2024-09-19T02:40:08.598Z" },
]

[[package]]
name = "pyrect"
version = "0.2.0"
source = { registry = "https://pypi.org/simple" }
sdist = { url = "https://files.pythonhosted.org/packages/cb/04/2ba023d5f771b645f7be0c281cdacdcd939fe13d1deb331fc5ed1a6b3a98/PyRect-0.2.0.tar.gz", hash = "sha256:f65155f6df9b929b67caffbd57c0947c5ae5449d3b580d178074bffb47a09b78", size = 17219, upload-time = "2022-03-16T04:45:52.36Z" }

[[package]]
name = "pyright"
version = "1.1.407"
source = { registry = "https://pypi.org/simple" }
dependencies = [
    { name = "nodeenv", marker = "sys_platform == 'win32'" },
    { name = "typing-extensions", marker = "sys_platform == 'win32'" },
]
sdist = { url = "https://files.pythonhosted.org/packages/a6/1b/0aa08ee42948b61745ac5b5b5ccaec4669e8884b53d31c8ec20b2fcd6b6f/pyright-1.1.407.tar.gz", hash = "sha256:099674dba5c10489832d4a4b2d302636152a9a42d317986c38474c76fe562262", size = 4122872, upload-time = "2025-10-24T23:17:15.145Z" }
wheels = [
    { url = "https://files.pythonhosted.org/packages/dc/93/b69052907d032b00c40cb656d21438ec00b3a471733de137a3f65a49a0a0/pyright-1.1.407-py3-none-any.whl", hash = "sha256:6dd419f54fcc13f03b52285796d65e639786373f433e243f8b94cf93a7444d21", size = 5997008, upload-time = "2025-10-24T23:17:13.159Z" },
]

[package.optional-dependencies]
nodejs = [
    { name = "nodejs-wheel-binaries", marker = "sys_platform == 'win32'" },
]

[[package]]
name = "pyscreeze"
version = "1.0.1"
source = { registry = "https://pypi.org/simple" }
sdist = { url = "https://files.pythonhosted.org/packages/ee/f0/cb456ac4f1a73723d5b866933b7986f02bacea27516629c00f8e7da94c2d/pyscreeze-1.0.1.tar.gz", hash = "sha256:cf1662710f1b46aa5ff229ee23f367da9e20af4a78e6e365bee973cad0ead4be", size = 27826, upload-time = "2024-08-20T23:03:07.291Z" }

[[package]]
name = "pyserial"
version = "3.5"
source = { registry = "https://pypi.org/simple" }
sdist = { url = "https://files.pythonhosted.org/packages/1e/7d/ae3f0a63f41e4d2f6cb66a5b57197850f919f59e558159a4dd3a818f5082/pyserial-3.5.tar.gz", hash = "sha256:3c77e014170dfffbd816e6ffc205e9842efb10be9f58ec16d3e8675b4925cddb", size = 159125, upload-time = "2020-11-23T03:59:15.045Z" }
wheels = [
    { url = "https://files.pythonhosted.org/packages/07/bc/587a445451b253b285629263eb51c2d8e9bcea4fc97826266d186f96f558/pyserial-3.5-py2.py3-none-any.whl", hash = "sha256:c4451db6ba391ca6ca299fb3ec7bae67a5c55dde170964c7a14ceefec02f2cf0", size = 90585, upload-time = "2020-11-23T03:59:13.41Z" },
]

[[package]]
name = "pytweening"
version = "1.2.0"
source = { registry = "https://pypi.org/simple" }
sdist = { url = "https://files.pythonhosted.org/packages/79/0c/c16bc93ac2755bac0066a8ecbd2a2931a1735a6fffd99a2b9681c7e83e90/pytweening-1.2.0.tar.gz", hash = "sha256:243318b7736698066c5f362ec5c2b6434ecf4297c3c8e7caa8abfe6af4cac71b", size = 171241, upload-time = "2024-02-20T03:37:56.809Z" }

[[package]]
name = "pyyaml"
version = "6.0.3"
source = { registry = "https://pypi.org/simple" }
sdist = { url = "https://files.pythonhosted.org/packages/05/8e/961c0007c59b8dd7729d542c61a4d537767a59645b82a0b521206e1e25c2/pyyaml-6.0.3.tar.gz", hash = "sha256:d76623373421df22fb4cf8817020cbb7ef15c725b9d5e45f17e189bfc384190f", size = 130960, upload-time = "2025-09-25T21:33:16.546Z" }
wheels = [
    { url = "https://files.pythonhosted.org/packages/de/94/980b50a6531b3019e45ddeada0626d45fa85cbe22300844a7983285bed3b/pyyaml-6.0.3-cp313-cp313-win32.whl", hash = "sha256:d0eae10f8159e8fdad514efdc92d74fd8d682c933a6dd088030f3834bc8e6b26", size = 137427, upload-time = "2025-09-25T21:32:32.58Z" },
    { url = "https://files.pythonhosted.org/packages/97/c9/39d5b874e8b28845e4ec2202b5da735d0199dbe5b8fb85f91398814a9a46/pyyaml-6.0.3-cp313-cp313-win_amd64.whl", hash = "sha256:79005a0d97d5ddabfeeea4cf676af11e647e41d81c9a7722a193022accdb6b7c", size = 154090, upload-time = "2025-09-25T21:32:33.659Z" },
    { url = "https://files.pythonhosted.org/packages/73/e8/2bdf3ca2090f68bb3d75b44da7bbc71843b19c9f2b9cb9b0f4ab7a5a4329/pyyaml-6.0.3-cp313-cp313-win_arm64.whl", hash = "sha256:5498cd1645aa724a7c71c8f378eb29ebe23da2fc0d7a08071d89469bf1d2defb", size = 140246, upload-time = "2025-09-25T21:32:34.663Z" },
]

[[package]]
name = "requests"
version = "2.32.5"
source = { registry = "https://pypi.org/simple" }
dependencies = [
    { name = "certifi", marker = "sys_platform == 'win32'" },
    { name = "charset-normalizer", marker = "sys_platform == 'win32'" },
    { name = "idna", marker = "sys_platform == 'win32'" },
    { name = "urllib3", marker = "sys_platform == 'win32'" },
]
sdist = { url = "https://files.pythonhosted.org/packages/c9/74/b3ff8e6c8446842c3f5c837e9c3dfcfe2018ea6ecef224c710c85ef728f4/requests-2.32.5.tar.gz", hash = "sha256:dbba0bac56e100853db0ea71b82b4dfd5fe2bf6d3754a8893c3af500cec7d7cf", size = 134517, upload-time = "2025-08-18T20:46:02.573Z" }
wheels = [
    { url = "https://files.pythonhosted.org/packages/1e/db/4254e3eabe8020b458f1a747140d32277ec7a271daf1d235b70dc0b4e6e3/requests-2.32.5-py3-none-any.whl", hash = "sha256:2462f94637a34fd532264295e186976db0f5d453d1cdd31473c85a6a161affb6", size = 64738, upload-time = "2025-08-18T20:46:00.542Z" },
]

[[package]]
name = "requests-cache"
version = "1.2.1"
source = { registry = "https://pypi.org/simple" }
dependencies = [
    { name = "attrs", marker = "sys_platform == 'win32'" },
    { name = "cattrs", marker = "sys_platform == 'win32'" },
    { name = "platformdirs", marker = "sys_platform == 'win32'" },
    { name = "requests", marker = "sys_platform == 'win32'" },
    { name = "url-normalize", marker = "sys_platform == 'win32'" },
    { name = "urllib3", marker = "sys_platform == 'win32'" },
]
sdist = { url = "https://files.pythonhosted.org/packages/1a/be/7b2a95a9e7a7c3e774e43d067c51244e61dea8b120ae2deff7089a93fb2b/requests_cache-1.2.1.tar.gz", hash = "sha256:68abc986fdc5b8d0911318fbb5f7c80eebcd4d01bfacc6685ecf8876052511d1", size = 3018209, upload-time = "2024-06-18T17:18:03.774Z" }
wheels = [
    { url = "https://files.pythonhosted.org/packages/4e/2e/8f4051119f460cfc786aa91f212165bb6e643283b533db572d7b33952bd2/requests_cache-1.2.1-py3-none-any.whl", hash = "sha256:1285151cddf5331067baa82598afe2d47c7495a1334bfe7a7d329b43e9fd3603", size = 61425, upload-time = "2024-06-18T17:17:45Z" },
]

[[package]]
name = "requirements-parser"
version = "0.13.0"
source = { registry = "https://pypi.org/simple" }
dependencies = [
    { name = "packaging", marker = "sys_platform == 'win32'" },
]
sdist = { url = "https://files.pythonhosted.org/packages/95/96/fb6dbfebb524d5601d359a47c78fe7ba1eef90fc4096404aa60c9a906fbb/requirements_parser-0.13.0.tar.gz", hash = "sha256:0843119ca2cb2331de4eb31b10d70462e39ace698fd660a915c247d2301a4418", size = 22630, upload-time = "2025-05-21T13:42:05.464Z" }
wheels = [
    { url = "https://files.pythonhosted.org/packages/bd/60/50fbb6ffb35f733654466f1a90d162bcbea358adc3b0871339254fbc37b2/requirements_parser-0.13.0-py3-none-any.whl", hash = "sha256:2b3173faecf19ec5501971b7222d38f04cb45bb9d87d0ad629ca71e2e62ded14", size = 14782, upload-time = "2025-05-21T13:42:04.007Z" },
]

[[package]]
name = "rich"
version = "14.2.0"
source = { registry = "https://pypi.org/simple" }
dependencies = [
    { name = "markdown-it-py", marker = "sys_platform == 'win32'" },
    { name = "pygments", marker = "sys_platform == 'win32'" },
]
sdist = { url = "https://files.pythonhosted.org/packages/fb/d2/8920e102050a0de7bfabeb4c4614a49248cf8d5d7a8d01885fbb24dc767a/rich-14.2.0.tar.gz", hash = "sha256:73ff50c7c0c1c77c8243079283f4edb376f0f6442433aecb8ce7e6d0b92d1fe4", size = 219990, upload-time = "2025-10-09T14:16:53.064Z" }
wheels = [
    { url = "https://files.pythonhosted.org/packages/25/7a/b0178788f8dc6cafce37a212c99565fa1fe7872c70c6c9c1e1a372d9d88f/rich-14.2.0-py3-none-any.whl", hash = "sha256:76bc51fe2e57d2b1be1f96c524b890b816e334ab4c1e45888799bfaab0021edd", size = 243393, upload-time = "2025-10-09T14:16:51.245Z" },
]

[[package]]
name = "robotframework"
version = "7.3.2"
source = { registry = "https://pypi.org/simple" }
sdist = { url = "https://files.pythonhosted.org/packages/d9/bb/b8309699b0c6aaf492df11085635e7afa00fd9a3f5dd54b04b804056cc31/robotframework-7.3.2.tar.gz", hash = "sha256:3bb3e299831ecb1664f3d5082f6ff9f08ba82d61a745bef2227328ef3049e93a", size = 644178, upload-time = "2025-07-04T14:35:58.422Z" }
wheels = [
    { url = "https://files.pythonhosted.org/packages/a0/91/f58cbb1e26119d68316bc7c306ca9b3e336d9053f432bc1876447592e4b8/robotframework-7.3.2-py3-none-any.whl", hash = "sha256:14ef2afa905285cc073df6ce06d0cd3af4a113df6f815532718079e00c98cca4", size = 795066, upload-time = "2025-07-04T14:35:54.813Z" },
]

[[package]]
name = "robotframework-screencaplibrary"
version = "1.6.0"
source = { registry = "https://pypi.org/simple" }
dependencies = [
    { name = "imageio", marker = "sys_platform == 'win32'" },
    { name = "mss", marker = "sys_platform == 'win32'" },
    { name = "opencv-python", marker = "sys_platform == 'win32'" },
    { name = "pillow", marker = "sys_platform == 'win32'" },
    { name = "pyautogui", marker = "sys_platform == 'win32'" },
    { name = "robotframework", marker = "sys_platform == 'win32'" },
]
sdist = { url = "https://files.pythonhosted.org/packages/58/a3/de838ca823e652e16dc18343fe0e4f5f5e6d61b08f3f7d3fc1b79fc4f690/robotframework-screencaplibrary-1.6.0.tar.gz", hash = "sha256:0bd6fcb56452125121d9a0cb1a110ea069a87de1937882193320ba4af4c6a132", size = 15699, upload-time = "2022-02-21T12:27:16.492Z" }

[[package]]
name = "robotremoteserver"
version = "1.1.1"
source = { registry = "https://pypi.org/simple" }
sdist = { url = "https://files.pythonhosted.org/packages/ab/7f/ca08c86a23bf4ea260ba640855db95e6daf044942e2e51bda0d59ed81573/robotremoteserver-1.1.1.tar.gz", hash = "sha256:378c5a93275f1277369426aba3c9cdfafbed75f9e926ed7ba54c92c948b29411", size = 20205, upload-time = "2022-12-23T13:44:42.466Z" }
wheels = [
    { url = "https://files.pythonhosted.org/packages/ce/77/532abf69fe4107cf0dea47c84816cb4ed65e15f376cee93690fe89b0ec78/robotremoteserver-1.1.1-py2.py3-none-any.whl", hash = "sha256:a344051d4e2bf435e0970365d4051cda13100395e072ff88cb740f9c363206bf", size = 15218, upload-time = "2022-12-23T13:44:40.855Z" },
]

[[package]]
name = "ruff"
version = "0.14.5"
source = { registry = "https://pypi.org/simple" }
sdist = { url = "https://files.pythonhosted.org/packages/82/fa/fbb67a5780ae0f704876cb8ac92d6d76da41da4dc72b7ed3565ab18f2f52/ruff-0.14.5.tar.gz", hash = "sha256:8d3b48d7d8aad423d3137af7ab6c8b1e38e4de104800f0d596990f6ada1a9fc1", size = 5615944, upload-time = "2025-11-13T19:58:51.155Z" }
wheels = [
    { url = "https://files.pythonhosted.org/packages/cc/f1/7119e42aa1d3bf036ffc9478885c2e248812b7de9abea4eae89163d2929d/ruff-0.14.5-py3-none-win32.whl", hash = "sha256:c83642e6fccfb6dea8b785eb9f456800dcd6a63f362238af5fc0c83d027dd08b", size = 12925808, upload-time = "2025-11-13T19:58:42.779Z" },
    { url = "https://files.pythonhosted.org/packages/3b/9d/7c0a255d21e0912114784e4a96bf62af0618e2190cae468cd82b13625ad2/ruff-0.14.5-py3-none-win_amd64.whl", hash = "sha256:9d55d7af7166f143c94eae1db3312f9ea8f95a4defef1979ed516dbb38c27621", size = 14331546, upload-time = "2025-11-13T19:58:45.691Z" },
    { url = "https://files.pythonhosted.org/packages/e5/80/69756670caedcf3b9be597a6e12276a6cf6197076eb62aad0c608f8efce0/ruff-0.14.5-py3-none-win_arm64.whl", hash = "sha256:4b700459d4649e2594b31f20a9de33bc7c19976d4746d8d0798ad959621d64a4", size = 13433331, upload-time = "2025-11-13T19:58:48.434Z" },
]

[[package]]
name = "schedule"
version = "1.2.2"
source = { registry = "https://pypi.org/simple" }
sdist = { url = "https://files.pythonhosted.org/packages/0c/91/b525790063015759f34447d4cf9d2ccb52cdee0f1dd6ff8764e863bcb74c/schedule-1.2.2.tar.gz", hash = "sha256:15fe9c75fe5fd9b9627f3f19cc0ef1420508f9f9a46f45cd0769ef75ede5f0b7", size = 26452, upload-time = "2024-06-18T20:03:14.633Z" }
wheels = [
    { url = "https://files.pythonhosted.org/packages/20/a7/84c96b61fd13205f2cafbe263cdb2745965974bdf3e0078f121dfeca5f02/schedule-1.2.2-py3-none-any.whl", hash = "sha256:5bef4a2a0183abf44046ae0d164cadcac21b1db011bdd8102e4a0c1e91e06a7d", size = 12220, upload-time = "2024-05-25T18:41:59.121Z" },
]

[[package]]
name = "scons"
version = "4.10.1"
source = { registry = "https://pypi.org/simple" }
sdist = { url = "https://files.pythonhosted.org/packages/7d/c9/2f430bb39e4eccba32ce8008df4a3206df651276422204e177a09e12b30b/scons-4.10.1.tar.gz", hash = "sha256:99c0e94a42a2c1182fa6859b0be697953db07ba936ecc9817ae0d218ced20b15", size = 3258403, upload-time = "2025-11-16T22:43:39.258Z" }
wheels = [
    { url = "https://files.pythonhosted.org/packages/ce/bf/931fb9fbb87234c32b8b1b1c15fba23472a10777c12043336675633809a7/scons-4.10.1-py3-none-any.whl", hash = "sha256:bd9d1c52f908d874eba92a8c0c0a8dcf2ed9f3b88ab956d0fce1da479c4e7126", size = 4136069, upload-time = "2025-11-16T22:43:35.933Z" },
]

[[package]]
name = "setuptools"
version = "80.9.0"
source = { registry = "https://pypi.org/simple" }
sdist = { url = "https://files.pythonhosted.org/packages/18/5d/3bf57dcd21979b887f014ea83c24ae194cfcd12b9e0fda66b957c69d1fca/setuptools-80.9.0.tar.gz", hash = "sha256:f36b47402ecde768dbfafc46e8e4207b4360c654f1f3bb84475f0a28628fb19c", size = 1319958, upload-time = "2025-05-27T00:56:51.443Z" }
wheels = [
    { url = "https://files.pythonhosted.org/packages/a3/dc/17031897dae0efacfea57dfd3a82fdd2a2aeb58e0ff71b77b87e44edc772/setuptools-80.9.0-py3-none-any.whl", hash = "sha256:062d34222ad13e0cc312a4c02d73f059e86a4acbfbdea8f8f76b28c99f306922", size = 1201486, upload-time = "2025-05-27T00:56:49.664Z" },
]

[[package]]
name = "snowballstemmer"
version = "3.0.1"
source = { registry = "https://pypi.org/simple" }
sdist = { url = "https://files.pythonhosted.org/packages/75/a7/9810d872919697c9d01295633f5d574fb416d47e535f258272ca1f01f447/snowballstemmer-3.0.1.tar.gz", hash = "sha256:6d5eeeec8e9f84d4d56b847692bacf79bc2c8e90c7f80ca4444ff8b6f2e52895", size = 105575, upload-time = "2025-05-09T16:34:51.843Z" }
wheels = [
    { url = "https://files.pythonhosted.org/packages/c8/78/3565d011c61f5a43488987ee32b6f3f656e7f107ac2782dd57bdd7d91d9a/snowballstemmer-3.0.1-py3-none-any.whl", hash = "sha256:6cd7b3897da8d6c9ffb968a6781fa6532dce9c3618a4b127d920dab764a19064", size = 103274, upload-time = "2025-05-09T16:34:50.371Z" },
]

[[package]]
name = "sphinx"
version = "8.1.3"
source = { registry = "https://pypi.org/simple" }
dependencies = [
    { name = "alabaster", marker = "sys_platform == 'win32'" },
    { name = "babel", marker = "sys_platform == 'win32'" },
    { name = "colorama", marker = "sys_platform == 'win32'" },
    { name = "docutils", marker = "sys_platform == 'win32'" },
    { name = "imagesize", marker = "sys_platform == 'win32'" },
    { name = "jinja2", marker = "sys_platform == 'win32'" },
    { name = "packaging", marker = "sys_platform == 'win32'" },
    { name = "pygments", marker = "sys_platform == 'win32'" },
    { name = "requests", marker = "sys_platform == 'win32'" },
    { name = "snowballstemmer", marker = "sys_platform == 'win32'" },
    { name = "sphinxcontrib-applehelp", marker = "sys_platform == 'win32'" },
    { name = "sphinxcontrib-devhelp", marker = "sys_platform == 'win32'" },
    { name = "sphinxcontrib-htmlhelp", marker = "sys_platform == 'win32'" },
    { name = "sphinxcontrib-jsmath", marker = "sys_platform == 'win32'" },
    { name = "sphinxcontrib-qthelp", marker = "sys_platform == 'win32'" },
    { name = "sphinxcontrib-serializinghtml", marker = "sys_platform == 'win32'" },
]
sdist = { url = "https://files.pythonhosted.org/packages/6f/6d/be0b61178fe2cdcb67e2a92fc9ebb488e3c51c4f74a36a7824c0adf23425/sphinx-8.1.3.tar.gz", hash = "sha256:43c1911eecb0d3e161ad78611bc905d1ad0e523e4ddc202a58a821773dc4c927", size = 8184611, upload-time = "2024-10-13T20:27:13.93Z" }
wheels = [
    { url = "https://files.pythonhosted.org/packages/26/60/1ddff83a56d33aaf6f10ec8ce84b4c007d9368b21008876fceda7e7381ef/sphinx-8.1.3-py3-none-any.whl", hash = "sha256:09719015511837b76bf6e03e42eb7595ac8c2e41eeb9c29c5b755c6b677992a2", size = 3487125, upload-time = "2024-10-13T20:27:10.448Z" },
]

[[package]]
name = "sphinx-rtd-theme"
version = "3.0.1"
source = { registry = "https://pypi.org/simple" }
dependencies = [
    { name = "docutils", marker = "sys_platform == 'win32'" },
    { name = "sphinx", marker = "sys_platform == 'win32'" },
    { name = "sphinxcontrib-jquery", marker = "sys_platform == 'win32'" },
]
sdist = { url = "https://files.pythonhosted.org/packages/55/ff/e24d14f397ce07a93d302be444d4da7953294f9b1be99497dc92f800ac7b/sphinx_rtd_theme-3.0.1.tar.gz", hash = "sha256:a4c5745d1b06dfcb80b7704fe532eb765b44065a8fad9851e4258c8804140703", size = 7620352, upload-time = "2024-10-09T13:18:47.683Z" }
wheels = [
    { url = "https://files.pythonhosted.org/packages/c8/51/aed903ad0843a06ccfb93e6e8849e752a9379eaec0f50d9237ae373dd737/sphinx_rtd_theme-3.0.1-py2.py3-none-any.whl", hash = "sha256:921c0ece75e90633ee876bd7b148cfaad136b481907ad154ac3669b6fc957916", size = 7655509, upload-time = "2024-10-09T13:18:43.987Z" },
]

[[package]]
name = "sphinxcontrib-applehelp"
version = "2.0.0"
source = { registry = "https://pypi.org/simple" }
sdist = { url = "https://files.pythonhosted.org/packages/ba/6e/b837e84a1a704953c62ef8776d45c3e8d759876b4a84fe14eba2859106fe/sphinxcontrib_applehelp-2.0.0.tar.gz", hash = "sha256:2f29ef331735ce958efa4734873f084941970894c6090408b079c61b2e1c06d1", size = 20053, upload-time = "2024-07-29T01:09:00.465Z" }
wheels = [
    { url = "https://files.pythonhosted.org/packages/5d/85/9ebeae2f76e9e77b952f4b274c27238156eae7979c5421fba91a28f4970d/sphinxcontrib_applehelp-2.0.0-py3-none-any.whl", hash = "sha256:4cd3f0ec4ac5dd9c17ec65e9ab272c9b867ea77425228e68ecf08d6b28ddbdb5", size = 119300, upload-time = "2024-07-29T01:08:58.99Z" },
]

[[package]]
name = "sphinxcontrib-devhelp"
version = "2.0.0"
source = { registry = "https://pypi.org/simple" }
sdist = { url = "https://files.pythonhosted.org/packages/f6/d2/5beee64d3e4e747f316bae86b55943f51e82bb86ecd325883ef65741e7da/sphinxcontrib_devhelp-2.0.0.tar.gz", hash = "sha256:411f5d96d445d1d73bb5d52133377b4248ec79db5c793ce7dbe59e074b4dd1ad", size = 12967, upload-time = "2024-07-29T01:09:23.417Z" }
wheels = [
    { url = "https://files.pythonhosted.org/packages/35/7a/987e583882f985fe4d7323774889ec58049171828b58c2217e7f79cdf44e/sphinxcontrib_devhelp-2.0.0-py3-none-any.whl", hash = "sha256:aefb8b83854e4b0998877524d1029fd3e6879210422ee3780459e28a1f03a8a2", size = 82530, upload-time = "2024-07-29T01:09:21.945Z" },
]

[[package]]
name = "sphinxcontrib-htmlhelp"
version = "2.1.0"
source = { registry = "https://pypi.org/simple" }
sdist = { url = "https://files.pythonhosted.org/packages/43/93/983afd9aa001e5201eab16b5a444ed5b9b0a7a010541e0ddfbbfd0b2470c/sphinxcontrib_htmlhelp-2.1.0.tar.gz", hash = "sha256:c9e2916ace8aad64cc13a0d233ee22317f2b9025b9cf3295249fa985cc7082e9", size = 22617, upload-time = "2024-07-29T01:09:37.889Z" }
wheels = [
    { url = "https://files.pythonhosted.org/packages/0a/7b/18a8c0bcec9182c05a0b3ec2a776bba4ead82750a55ff798e8d406dae604/sphinxcontrib_htmlhelp-2.1.0-py3-none-any.whl", hash = "sha256:166759820b47002d22914d64a075ce08f4c46818e17cfc9470a9786b759b19f8", size = 98705, upload-time = "2024-07-29T01:09:36.407Z" },
]

[[package]]
name = "sphinxcontrib-jquery"
version = "4.1"
source = { registry = "https://pypi.org/simple" }
dependencies = [
    { name = "sphinx", marker = "sys_platform == 'win32'" },
]
sdist = { url = "https://files.pythonhosted.org/packages/de/f3/aa67467e051df70a6330fe7770894b3e4f09436dea6881ae0b4f3d87cad8/sphinxcontrib-jquery-4.1.tar.gz", hash = "sha256:1620739f04e36a2c779f1a131a2dfd49b2fd07351bf1968ced074365933abc7a", size = 122331, upload-time = "2023-03-14T15:01:01.944Z" }
wheels = [
    { url = "https://files.pythonhosted.org/packages/76/85/749bd22d1a68db7291c89e2ebca53f4306c3f205853cf31e9de279034c3c/sphinxcontrib_jquery-4.1-py2.py3-none-any.whl", hash = "sha256:f936030d7d0147dd026a4f2b5a57343d233f1fc7b363f68b3d4f1cb0993878ae", size = 121104, upload-time = "2023-03-14T15:01:00.356Z" },
]

[[package]]
name = "sphinxcontrib-jsmath"
version = "1.0.1"
source = { registry = "https://pypi.org/simple" }
sdist = { url = "https://files.pythonhosted.org/packages/b2/e8/9ed3830aeed71f17c026a07a5097edcf44b692850ef215b161b8ad875729/sphinxcontrib-jsmath-1.0.1.tar.gz", hash = "sha256:a9925e4a4587247ed2191a22df5f6970656cb8ca2bd6284309578f2153e0c4b8", size = 5787, upload-time = "2019-01-21T16:10:16.347Z" }
wheels = [
    { url = "https://files.pythonhosted.org/packages/c2/42/4c8646762ee83602e3fb3fbe774c2fac12f317deb0b5dbeeedd2d3ba4b77/sphinxcontrib_jsmath-1.0.1-py2.py3-none-any.whl", hash = "sha256:2ec2eaebfb78f3f2078e73666b1415417a116cc848b72e5172e596c871103178", size = 5071, upload-time = "2019-01-21T16:10:14.333Z" },
]

[[package]]
name = "sphinxcontrib-qthelp"
version = "2.0.0"
source = { registry = "https://pypi.org/simple" }
sdist = { url = "https://files.pythonhosted.org/packages/68/bc/9104308fc285eb3e0b31b67688235db556cd5b0ef31d96f30e45f2e51cae/sphinxcontrib_qthelp-2.0.0.tar.gz", hash = "sha256:4fe7d0ac8fc171045be623aba3e2a8f613f8682731f9153bb2e40ece16b9bbab", size = 17165, upload-time = "2024-07-29T01:09:56.435Z" }
wheels = [
    { url = "https://files.pythonhosted.org/packages/27/83/859ecdd180cacc13b1f7e857abf8582a64552ea7a061057a6c716e790fce/sphinxcontrib_qthelp-2.0.0-py3-none-any.whl", hash = "sha256:b18a828cdba941ccd6ee8445dbe72ffa3ef8cbe7505d8cd1fa0d42d3f2d5f3eb", size = 88743, upload-time = "2024-07-29T01:09:54.885Z" },
]

[[package]]
name = "sphinxcontrib-serializinghtml"
version = "2.0.0"
source = { registry = "https://pypi.org/simple" }
sdist = { url = "https://files.pythonhosted.org/packages/3b/44/6716b257b0aa6bfd51a1b31665d1c205fb12cb5ad56de752dfa15657de2f/sphinxcontrib_serializinghtml-2.0.0.tar.gz", hash = "sha256:e9d912827f872c029017a53f0ef2180b327c3f7fd23c87229f7a8e8b70031d4d", size = 16080, upload-time = "2024-07-29T01:10:09.332Z" }
wheels = [
    { url = "https://files.pythonhosted.org/packages/52/a7/d2782e4e3f77c8450f727ba74a8f12756d5ba823d81b941f1b04da9d033a/sphinxcontrib_serializinghtml-2.0.0-py3-none-any.whl", hash = "sha256:6e2cb0eef194e10c27ec0023bfeb25badbbb5868244cf5bc5bdc04e4464bf331", size = 92072, upload-time = "2024-07-29T01:10:08.203Z" },
]

[[package]]
name = "sympy"
version = "1.14.0"
source = { registry = "https://pypi.org/simple" }
dependencies = [
    { name = "mpmath", marker = "sys_platform == 'win32'" },
]
sdist = { url = "https://files.pythonhosted.org/packages/83/d3/803453b36afefb7c2bb238361cd4ae6125a569b4db67cd9e79846ba2d68c/sympy-1.14.0.tar.gz", hash = "sha256:d3d3fe8df1e5a0b42f0e7bdf50541697dbe7d23746e894990c030e2b05e72517", size = 7793921, upload-time = "2025-04-27T18:05:01.611Z" }
wheels = [
    { url = "https://files.pythonhosted.org/packages/a2/09/77d55d46fd61b4a135c444fc97158ef34a095e5681d0a6c10b75bf356191/sympy-1.14.0-py3-none-any.whl", hash = "sha256:e091cc3e99d2141a0ba2847328f5479b05d94a6635cb96148ccb3f34671bd8f5", size = 6299353, upload-time = "2025-04-27T18:04:59.103Z" },
]

[[package]]
name = "tomli"
version = "2.3.0"
source = { registry = "https://pypi.org/simple" }
sdist = { url = "https://files.pythonhosted.org/packages/52/ed/3f73f72945444548f33eba9a87fc7a6e969915e7b1acc8260b30e1f76a2f/tomli-2.3.0.tar.gz", hash = "sha256:64be704a875d2a59753d80ee8a533c3fe183e3f06807ff7dc2232938ccb01549", size = 17392, upload-time = "2025-10-08T22:01:47.119Z" }
wheels = [
    { url = "https://files.pythonhosted.org/packages/f8/84/ef50c51b5a9472e7265ce1ffc7f24cd4023d289e109f669bdb1553f6a7c2/tomli-2.3.0-cp313-cp313-win32.whl", hash = "sha256:97d5eec30149fd3294270e889b4234023f2c69747e555a27bd708828353ab606", size = 96946, upload-time = "2025-10-08T22:01:24.893Z" },
    { url = "https://files.pythonhosted.org/packages/b2/b7/718cd1da0884f281f95ccfa3a6cc572d30053cba64603f79d431d3c9b61b/tomli-2.3.0-cp313-cp313-win_amd64.whl", hash = "sha256:0c95ca56fbe89e065c6ead5b593ee64b84a26fca063b5d71a1122bf26e533999", size = 107705, upload-time = "2025-10-08T22:01:26.153Z" },
    { url = "https://files.pythonhosted.org/packages/77/b8/0135fadc89e73be292b473cb820b4f5a08197779206b33191e801feeae40/tomli-2.3.0-py3-none-any.whl", hash = "sha256:e95b1af3c5b07d9e643909b5abbec77cd9f1217e6d0bca72b0234736b9fb1f1b", size = 14408, upload-time = "2025-10-08T22:01:46.04Z" },
]

[[package]]
name = "typing-extensions"
version = "4.15.0"
source = { registry = "https://pypi.org/simple" }
sdist = { url = "https://files.pythonhosted.org/packages/72/94/1a15dd82efb362ac84269196e94cf00f187f7ed21c242792a923cdb1c61f/typing_extensions-4.15.0.tar.gz", hash = "sha256:0cea48d173cc12fa28ecabc3b837ea3cf6f38c6d1136f85cbaaf598984861466", size = 109391, upload-time = "2025-08-25T13:49:26.313Z" }
wheels = [
    { url = "https://files.pythonhosted.org/packages/18/67/36e9267722cc04a6b9f15c7f3441c2363321a3ea07da7ae0c0707beb2a9c/typing_extensions-4.15.0-py3-none-any.whl", hash = "sha256:f0fa19c6845758ab08074a0cfa8b7aecb71c999ca73d62883bc25cc018c4e548", size = 44614, upload-time = "2025-08-25T13:49:24.86Z" },
]

[[package]]
name = "unittest-xml-reporting"
version = "3.2.0"
source = { registry = "https://pypi.org/simple" }
dependencies = [
    { name = "lxml", marker = "sys_platform == 'win32'" },
]
sdist = { url = "https://files.pythonhosted.org/packages/ed/40/3bf1afc96e93c7322520981ac4593cbb29daa21b48d32746f05ab5563dca/unittest-xml-reporting-3.2.0.tar.gz", hash = "sha256:edd8d3170b40c3a81b8cf910f46c6a304ae2847ec01036d02e9c0f9b85762d28", size = 18002, upload-time = "2022-01-20T19:09:55.76Z" }
wheels = [
    { url = "https://files.pythonhosted.org/packages/39/88/f6e9b87428584a3c62cac768185c438ca6d561367a5d267b293259d76075/unittest_xml_reporting-3.2.0-py2.py3-none-any.whl", hash = "sha256:f3d7402e5b3ac72a5ee3149278339db1a8f932ee405f48bcb9c681372f2717d5", size = 20936, upload-time = "2022-01-20T19:09:53.824Z" },
]

[[package]]
name = "url-normalize"
version = "2.2.1"
source = { registry = "https://pypi.org/simple" }
dependencies = [
    { name = "idna", marker = "sys_platform == 'win32'" },
]
sdist = { url = "https://files.pythonhosted.org/packages/80/31/febb777441e5fcdaacb4522316bf2a527c44551430a4873b052d545e3279/url_normalize-2.2.1.tar.gz", hash = "sha256:74a540a3b6eba1d95bdc610c24f2c0141639f3ba903501e61a52a8730247ff37", size = 18846, upload-time = "2025-04-26T20:37:58.553Z" }
wheels = [
    { url = "https://files.pythonhosted.org/packages/bc/d9/5ec15501b675f7bc07c5d16aa70d8d778b12375686b6efd47656efdc67cd/url_normalize-2.2.1-py3-none-any.whl", hash = "sha256:3deb687587dc91f7b25c9ae5162ffc0f057ae85d22b1e15cf5698311247f567b", size = 14728, upload-time = "2025-04-26T20:37:57.217Z" },
]

[[package]]
name = "urllib3"
version = "2.5.0"
source = { registry = "https://pypi.org/simple" }
sdist = { url = "https://files.pythonhosted.org/packages/15/22/9ee70a2574a4f4599c47dd506532914ce044817c7752a79b6a51286319bc/urllib3-2.5.0.tar.gz", hash = "sha256:3fc47733c7e419d4bc3f6b3dc2b4f890bb743906a30d56ba4a5bfa4bbff92760", size = 393185, upload-time = "2025-06-18T14:07:41.644Z" }
wheels = [
    { url = "https://files.pythonhosted.org/packages/a7/c2/fe1e52489ae3122415c51f387e221dd0773709bad6c6cdaa599e8a2c5185/urllib3-2.5.0-py3-none-any.whl", hash = "sha256:e6b01673c0fa6a13e374b50871808eb3bf7046c4b125b216f6bf1cc604cff0dc", size = 129795, upload-time = "2025-06-18T14:07:40.39Z" },
]

[[package]]
name = "uv"
version = "0.9.11"
source = { registry = "https://pypi.org/simple" }
sdist = { url = "https://files.pythonhosted.org/packages/8a/08/3bf76403ea7c22feef634849137fab10b28ab5ba5bbf08a53390763d5448/uv-0.9.11.tar.gz", hash = "sha256:605a7a57f508aabd029fc0c5ef5c60a556f8c50d32e194f1a300a9f4e87f18d4", size = 3744387, upload-time = "2025-11-20T23:20:00.95Z" }
wheels = [
    { url = "https://files.pythonhosted.org/packages/8f/4d/bfd41bf087522601c724d712c3727aeb62f51b1f67c4ab86a078c3947525/uv-0.9.11-py3-none-win32.whl", hash = "sha256:af5fd91eecaa04b4799f553c726307200f45da844d5c7c5880d64db4debdd5dc", size = 19639246, upload-time = "2025-11-20T23:19:50.254Z" },
    { url = "https://files.pythonhosted.org/packages/2c/2f/d51c02627de68a7ca5b82f0a5d61d753beee3fe696366d1a1c5d5e40cd58/uv-0.9.11-py3-none-win_amd64.whl", hash = "sha256:c65a024ad98547e32168f3a52360fe73ff39cd609a8fb9dd2509aac91483cfc8", size = 21626822, upload-time = "2025-11-20T23:19:54.424Z" },
    { url = "https://files.pythonhosted.org/packages/af/d8/e07e866ee328d3c9f27a6d57a018d8330f47be95ef4654a178779c968a66/uv-0.9.11-py3-none-win_arm64.whl", hash = "sha256:4907a696c745703542ed2559bdf5380b92c8b1d4bf290ebfed45bf9a2a2c6690", size = 20046856, upload-time = "2025-11-20T23:19:58.517Z" },
]

[[package]]
name = "virtualenv"
version = "20.35.4"
source = { registry = "https://pypi.org/simple" }
dependencies = [
    { name = "distlib", marker = "sys_platform == 'win32'" },
    { name = "filelock", marker = "sys_platform == 'win32'" },
    { name = "platformdirs", marker = "sys_platform == 'win32'" },
]
sdist = { url = "https://files.pythonhosted.org/packages/20/28/e6f1a6f655d620846bd9df527390ecc26b3805a0c5989048c210e22c5ca9/virtualenv-20.35.4.tar.gz", hash = "sha256:643d3914d73d3eeb0c552cbb12d7e82adf0e504dbf86a3182f8771a153a1971c", size = 6028799, upload-time = "2025-10-29T06:57:40.511Z" }
wheels = [
    { url = "https://files.pythonhosted.org/packages/79/0c/c05523fa3181fdf0c9c52a6ba91a23fbf3246cc095f26f6516f9c60e6771/virtualenv-20.35.4-py3-none-any.whl", hash = "sha256:c21c9cede36c9753eeade68ba7d523529f228a403463376cf821eaae2b650f1b", size = 6005095, upload-time = "2025-10-29T06:57:37.598Z" },
]

[[package]]
name = "win32-setctime"
version = "1.2.0"
source = { registry = "https://pypi.org/simple" }
sdist = { url = "https://files.pythonhosted.org/packages/b3/8f/705086c9d734d3b663af0e9bb3d4de6578d08f46b1b101c2442fd9aecaa2/win32_setctime-1.2.0.tar.gz", hash = "sha256:ae1fdf948f5640aae05c511ade119313fb6a30d7eabe25fef9764dca5873c4c0", size = 4867, upload-time = "2024-12-07T15:28:28.314Z" }
wheels = [
    { url = "https://files.pythonhosted.org/packages/e1/07/c6fe3ad3e685340704d314d765b7912993bcb8dc198f0e7a89382d37974b/win32_setctime-1.2.0-py3-none-any.whl", hash = "sha256:95d644c4e708aba81dc3704a116d8cbc974d70b3bdb8be1d150e36be6e9d1390", size = 4083, upload-time = "2024-12-07T15:28:26.465Z" },
]

[[package]]
name = "winrt-runtime"
version = "3.2.1"
source = { registry = "https://pypi.org/simple" }
dependencies = [
    { name = "typing-extensions", marker = "sys_platform == 'win32'" },
]
sdist = { url = "https://files.pythonhosted.org/packages/16/dd/acdd527c1d890c8f852cc2af644aa6c160974e66631289420aa871b05e65/winrt_runtime-3.2.1.tar.gz", hash = "sha256:c8dca19e12b234ae6c3dadf1a4d0761b51e708457492c13beb666556958801ea", size = 21721, upload-time = "2025-06-06T14:40:27.593Z" }
wheels = [
    { url = "https://files.pythonhosted.org/packages/79/d4/1a555d8bdcb8b920f8e896232c82901cc0cda6d3e4f92842199ae7dff70a/winrt_runtime-3.2.1-cp313-cp313-win32.whl", hash = "sha256:44e2733bc709b76c554aee6c7fe079443b8306b2e661e82eecfebe8b9d71e4d1", size = 210022, upload-time = "2025-06-06T06:44:11.767Z" },
    { url = "https://files.pythonhosted.org/packages/aa/24/2b6e536ca7745d788dfd17a2ec376fa03a8c7116dc638bb39b035635484f/winrt_runtime-3.2.1-cp313-cp313-win_amd64.whl", hash = "sha256:3c1fdcaeedeb2920dc3b9039db64089a6093cad2be56a3e64acc938849245a6d", size = 241349, upload-time = "2025-06-06T06:44:12.661Z" },
    { url = "https://files.pythonhosted.org/packages/d4/7f/6d72973279e2929b2a71ed94198ad4a5d63ee2936e91a11860bf7b431410/winrt_runtime-3.2.1-cp313-cp313-win_arm64.whl", hash = "sha256:28f3dab083412625ff4d2b46e81246932e6bebddf67bea7f05e01712f54e6159", size = 415126, upload-time = "2025-06-06T06:44:13.702Z" },
]

[[package]]
name = "winrt-windows-devices-bluetooth"
version = "3.2.1"
source = { registry = "https://pypi.org/simple" }
dependencies = [
    { name = "winrt-runtime", marker = "sys_platform == 'win32'" },
]
sdist = { url = "https://files.pythonhosted.org/packages/b2/a0/1c8a0c469abba7112265c6cb52f0090d08a67c103639aee71fc690e614b8/winrt_windows_devices_bluetooth-3.2.1.tar.gz", hash = "sha256:db496d2d92742006d5a052468fc355bf7bb49e795341d695c374746113d74505", size = 23732, upload-time = "2025-06-06T14:41:20.489Z" }
wheels = [
    { url = "https://files.pythonhosted.org/packages/d4/cc/797516c5c0f8d7f5b680862e0ed7c1087c58aec0bcf57a417fa90f7eb983/winrt_windows_devices_bluetooth-3.2.1-cp313-cp313-win32.whl", hash = "sha256:12b0a16fb36ce0b42243ca81f22a6b53fbb344ed7ea07a6eeec294604f0505e4", size = 105757, upload-time = "2025-06-06T07:00:13.269Z" },
    { url = "https://files.pythonhosted.org/packages/05/6d/f60588846a065e69a2ec5e67c5f85eb45cb7edef2ee8974cd52fa8504de6/winrt_windows_devices_bluetooth-3.2.1-cp313-cp313-win_amd64.whl", hash = "sha256:6703dfbe444ee22426738830fb305c96a728ea9ccce905acfdf811d81045fdb3", size = 113363, upload-time = "2025-06-06T07:00:14.135Z" },
    { url = "https://files.pythonhosted.org/packages/2c/13/2d3c4762018b26a9f66879676ea15d7551cdbf339c8e8e0c56ea05ea31ef/winrt_windows_devices_bluetooth-3.2.1-cp313-cp313-win_arm64.whl", hash = "sha256:2cf8a0bfc9103e32dc7237af15f84be06c791f37711984abdca761f6318bbdb2", size = 104722, upload-time = "2025-06-06T07:00:14.999Z" },
]

[[package]]
name = "winrt-windows-devices-bluetooth-advertisement"
version = "3.2.1"
source = { registry = "https://pypi.org/simple" }
dependencies = [
    { name = "winrt-runtime", marker = "sys_platform == 'win32'" },
]
sdist = { url = "https://files.pythonhosted.org/packages/06/fc/7ffe66ca4109b9e994b27c00f3d2d506e6e549e268791f755287ad9106d8/winrt_windows_devices_bluetooth_advertisement-3.2.1.tar.gz", hash = "sha256:0223852a7b7fa5c8dea3c6a93473bd783df4439b1ed938d9871f947933e574cc", size = 16906, upload-time = "2025-06-06T14:41:21.448Z" }
wheels = [
    { url = "https://files.pythonhosted.org/packages/34/01/8fc8e57605ea08dd0723c035ed0c2d0435dace2bc80a66d33aecfea49a56/winrt_windows_devices_bluetooth_advertisement-3.2.1-cp313-cp313-win32.whl", hash = "sha256:4122348ea525a914e85615647a0b54ae8b2f42f92cdbf89c5a12eea53ef6ed90", size = 90037, upload-time = "2025-06-06T07:00:25.818Z" },
    { url = "https://files.pythonhosted.org/packages/86/83/503cf815d84c5ba8c8bc61480f32e55579ebf76630163405f7df39aa297b/winrt_windows_devices_bluetooth_advertisement-3.2.1-cp313-cp313-win_amd64.whl", hash = "sha256:b66410c04b8dae634a7e4b615c3b7f8adda9c7d4d6902bcad5b253da1a684943", size = 95822, upload-time = "2025-06-06T07:00:26.666Z" },
    { url = "https://files.pythonhosted.org/packages/32/13/052be8b6642e6f509b30c194312b37bfee8b6b60ac3bd5ca2968c3ea5b80/winrt_windows_devices_bluetooth_advertisement-3.2.1-cp313-cp313-win_arm64.whl", hash = "sha256:07af19b1d252ddb9dd3eb2965118bc2b7cabff4dda6e499341b765e5038ca61d", size = 89326, upload-time = "2025-06-06T07:00:27.477Z" },
]

[[package]]
name = "winrt-windows-devices-bluetooth-genericattributeprofile"
version = "3.2.1"
source = { registry = "https://pypi.org/simple" }
dependencies = [
    { name = "winrt-runtime", marker = "sys_platform == 'win32'" },
]
sdist = { url = "https://files.pythonhosted.org/packages/44/21/aeeddc0eccdfbd25e543360b5cc093233e2eab3cdfb53ad3cabae1b5d04d/winrt_windows_devices_bluetooth_genericattributeprofile-3.2.1.tar.gz", hash = "sha256:cdf6ddc375e9150d040aca67f5a17c41ceaf13a63f3668f96608bc1d045dde71", size = 38896, upload-time = "2025-06-06T14:41:22.687Z" }
wheels = [
    { url = "https://files.pythonhosted.org/packages/ec/93/30b45ce473d1a604908221a1fa035fe8d5e4bb9008e820ae671a21dab94c/winrt_windows_devices_bluetooth_genericattributeprofile-3.2.1-cp313-cp313-win32.whl", hash = "sha256:b1879c8dcf46bd2110b9ad4b0b185f4e2a5f95170d014539203a5fee2b2115f0", size = 183342, upload-time = "2025-06-06T07:00:56.16Z" },
    { url = "https://files.pythonhosted.org/packages/5b/3b/eb9d99b82a36002d7885206d00ea34f4a23db69c16c94816434ded728fa3/winrt_windows_devices_bluetooth_genericattributeprofile-3.2.1-cp313-cp313-win_amd64.whl", hash = "sha256:8d8d89f01e9b6931fb48217847caac3227a0aeb38a5b7782af71c2e7b262ec30", size = 187844, upload-time = "2025-06-06T07:00:57.134Z" },
    { url = "https://files.pythonhosted.org/packages/84/9b/ebbbe9be9a3e640dcfc5f166eb48f2f9d8ce42553f83aa9f4c5dcd9eb5f5/winrt_windows_devices_bluetooth_genericattributeprofile-3.2.1-cp313-cp313-win_arm64.whl", hash = "sha256:4e71207bb89798016b1795bb15daf78afe45529f2939b3b9e78894cfe650b383", size = 184540, upload-time = "2025-06-06T07:00:58.081Z" },
]

[[package]]
name = "winrt-windows-devices-enumeration"
version = "3.2.1"
source = { registry = "https://pypi.org/simple" }
dependencies = [
    { name = "winrt-runtime", marker = "sys_platform == 'win32'" },
]
sdist = { url = "https://files.pythonhosted.org/packages/9e/dd/75835bfbd063dffa152109727dedbd80f6e92ea284855f7855d48cdf31c9/winrt_windows_devices_enumeration-3.2.1.tar.gz", hash = "sha256:df316899e39bfc0ffc1f3cb0f5ee54d04e1d167fbbcc1484d2d5121449a935cf", size = 23538, upload-time = "2025-06-06T14:41:26.787Z" }
wheels = [
    { url = "https://files.pythonhosted.org/packages/ff/7d/ebd712ab8ccd599c593796fbcd606abe22b5a8e20db134aa87987d67ac0e/winrt_windows_devices_enumeration-3.2.1-cp313-cp313-win32.whl", hash = "sha256:14a71cdcc84f624c209cbb846ed6bd9767a9a9437b2bf26b48ac9a91599da6e9", size = 130276, upload-time = "2025-06-06T07:02:05.178Z" },
    { url = "https://files.pythonhosted.org/packages/70/de/f30daaaa0e6f4edb6bd7ddb3e058bd453c9ad90c032a4545c4d4639338aa/winrt_windows_devices_enumeration-3.2.1-cp313-cp313-win_amd64.whl", hash = "sha256:6ca40d334734829e178ad46375275c4f7b5d6d2d4fc2e8879690452cbfb36015", size = 141536, upload-time = "2025-06-06T07:02:06.067Z" },
    { url = "https://files.pythonhosted.org/packages/75/4b/9a6aafdc74a085c550641a325be463bf4b811f6f605766c9cd4f4b5c19d2/winrt_windows_devices_enumeration-3.2.1-cp313-cp313-win_arm64.whl", hash = "sha256:2d14d187f43e4409c7814b7d1693c03a270e77489b710d92fcbbaeca5de260d4", size = 135362, upload-time = "2025-06-06T07:02:06.997Z" },
]

[[package]]
name = "winrt-windows-foundation"
version = "3.2.1"
source = { registry = "https://pypi.org/simple" }
dependencies = [
    { name = "winrt-runtime", marker = "sys_platform == 'win32'" },
]
sdist = { url = "https://files.pythonhosted.org/packages/0c/55/098ce7ea0679efcc1298b269c48768f010b6c68f90c588f654ec874c8a74/winrt_windows_foundation-3.2.1.tar.gz", hash = "sha256:ad2f1fcaa6c34672df45527d7c533731fdf65b67c4638c2b4aca949f6eec0656", size = 30485, upload-time = "2025-06-06T14:41:53.344Z" }
wheels = [
    { url = "https://files.pythonhosted.org/packages/7b/71/5e87131e4aecc8546c76b9e190bfe4e1292d028bda3f9dd03b005d19c76c/winrt_windows_foundation-3.2.1-cp313-cp313-win32.whl", hash = "sha256:3998dc58ed50ecbdbabace1cdef3a12920b725e32a5806d648ad3f4829d5ba46", size = 112184, upload-time = "2025-06-06T07:11:04.459Z" },
    { url = "https://files.pythonhosted.org/packages/ba/7f/8d5108461351d4f6017f550af8874e90c14007f9122fa2eab9f9e0e9b4e1/winrt_windows_foundation-3.2.1-cp313-cp313-win_amd64.whl", hash = "sha256:6e98617c1e46665c7a56ce3f5d28e252798416d1ebfee3201267a644a4e3c479", size = 118672, upload-time = "2025-06-06T07:11:05.55Z" },
    { url = "https://files.pythonhosted.org/packages/44/f5/2edf70922a3d03500dab17121b90d368979bd30016f6dbca0d043f0c71f1/winrt_windows_foundation-3.2.1-cp313-cp313-win_arm64.whl", hash = "sha256:2a8c1204db5c352f6a563130a5a41d25b887aff7897bb677d4ff0b660315aad4", size = 109673, upload-time = "2025-06-06T07:11:06.398Z" },
]

[[package]]
name = "winrt-windows-foundation-collections"
version = "3.2.1"
source = { registry = "https://pypi.org/simple" }
dependencies = [
    { name = "winrt-runtime", marker = "sys_platform == 'win32'" },
]
sdist = { url = "https://files.pythonhosted.org/packages/ef/62/d21e3f1eeb8d47077887bbf0c3882c49277a84d8f98f7c12bda64d498a07/winrt_windows_foundation_collections-3.2.1.tar.gz", hash = "sha256:0eff1ad0d8d763ad17e9e7bbd0c26a62b27215016393c05b09b046d6503ae6d5", size = 16043, upload-time = "2025-06-06T14:41:53.983Z" }
wheels = [
    { url = "https://files.pythonhosted.org/packages/a6/cd/99ef050d80bea2922fa1ded93e5c250732634095d8bd3595dd808083e5ca/winrt_windows_foundation_collections-3.2.1-cp313-cp313-win32.whl", hash = "sha256:4267a711b63476d36d39227883aeb3fb19ac92b88a9fc9973e66fbce1fd4aed9", size = 60063, upload-time = "2025-06-06T07:11:18.65Z" },
    { url = "https://files.pythonhosted.org/packages/94/93/4f75fd6a4c96f1e9bee198c5dc9a9b57e87a9c38117e1b5e423401886353/winrt_windows_foundation_collections-3.2.1-cp313-cp313-win_amd64.whl", hash = "sha256:5e12a6e75036ee90484c33e204b85fb6785fcc9e7c8066ad65097301f48cdd10", size = 69057, upload-time = "2025-06-06T07:11:19.446Z" },
    { url = "https://files.pythonhosted.org/packages/40/76/de47ccc390017ec5575e7e7fd9f659ee3747c52049cdb2969b1b538ce947/winrt_windows_foundation_collections-3.2.1-cp313-cp313-win_arm64.whl", hash = "sha256:34b556255562f1b36d07fba933c2bcd9f0db167fa96727a6cbb4717b152ad7a2", size = 58792, upload-time = "2025-06-06T07:11:20.24Z" },
]

[[package]]
name = "winrt-windows-storage-streams"
version = "3.2.1"
source = { registry = "https://pypi.org/simple" }
dependencies = [
    { name = "winrt-runtime", marker = "sys_platform == 'win32'" },
]
sdist = { url = "https://files.pythonhosted.org/packages/00/50/f4488b07281566e3850fcae1021f0285c9653992f60a915e15567047db63/winrt_windows_storage_streams-3.2.1.tar.gz", hash = "sha256:476f522722751eb0b571bc7802d85a82a3cae8b1cce66061e6e758f525e7b80f", size = 34335, upload-time = "2025-06-06T14:43:23.905Z" }
wheels = [
    { url = "https://files.pythonhosted.org/packages/d9/d2/24d9f59bdc05e741261d5bec3bcea9a848d57714126a263df840e2b515a8/winrt_windows_storage_streams-3.2.1-cp313-cp313-win32.whl", hash = "sha256:401bb44371720dc43bd1e78662615a2124372e7d5d9d65dfa8f77877bbcb8163", size = 127774, upload-time = "2025-06-06T14:02:04.752Z" },
    { url = "https://files.pythonhosted.org/packages/15/59/601724453b885265c7779d5f8025b043a68447cbc64ceb9149d674d5b724/winrt_windows_storage_streams-3.2.1-cp313-cp313-win_amd64.whl", hash = "sha256:202c5875606398b8bfaa2a290831458bb55f2196a39c1d4e5fa88a03d65ef915", size = 131827, upload-time = "2025-06-06T14:02:05.601Z" },
    { url = "https://files.pythonhosted.org/packages/fb/c2/a419675a6087c9ea496968c9b7805ef234afa585b7483e2269608a12b044/winrt_windows_storage_streams-3.2.1-cp313-cp313-win_arm64.whl", hash = "sha256:ca3c5ec0aab60895006bf61053a1aca6418bc7f9a27a34791ba3443b789d230d", size = 128180, upload-time = "2025-06-06T14:02:06.759Z" },
]

[[package]]
name = "wrapt"
version = "2.0.1"
source = { registry = "https://pypi.org/simple" }
sdist = { url = "https://files.pythonhosted.org/packages/49/2a/6de8a50cb435b7f42c46126cf1a54b2aab81784e74c8595c8e025e8f36d3/wrapt-2.0.1.tar.gz", hash = "sha256:9c9c635e78497cacb81e84f8b11b23e0aacac7a136e73b8e5b2109a1d9fc468f", size = 82040, upload-time = "2025-11-07T00:45:33.312Z" }
wheels = [
    { url = "https://files.pythonhosted.org/packages/7c/7b/38df30fd629fbd7612c407643c63e80e1c60bcc982e30ceeae163a9800e7/wrapt-2.0.1-cp313-cp313-win32.whl", hash = "sha256:d67956c676be5a24102c7407a71f4126d30de2a569a1c7871c9f3cabc94225d7", size = 58252, upload-time = "2025-11-07T00:44:17.814Z" },
    { url = "https://files.pythonhosted.org/packages/85/64/d3954e836ea67c4d3ad5285e5c8fd9d362fd0a189a2db622df457b0f4f6a/wrapt-2.0.1-cp313-cp313-win_amd64.whl", hash = "sha256:9ca66b38dd642bf90c59b6738af8070747b610115a39af2498535f62b5cdc1c3", size = 60500, upload-time = "2025-11-07T00:44:15.561Z" },
    { url = "https://files.pythonhosted.org/packages/89/4e/3c8b99ac93527cfab7f116089db120fef16aac96e5f6cdb724ddf286086d/wrapt-2.0.1-cp313-cp313-win_arm64.whl", hash = "sha256:5a4939eae35db6b6cec8e7aa0e833dcca0acad8231672c26c2a9ab7a0f8ac9c8", size = 58993, upload-time = "2025-11-07T00:44:16.65Z" },
    { url = "https://files.pythonhosted.org/packages/bb/b6/20ffcf2558596a7f58a2e69c89597128781f0b88e124bf5a4cadc05b8139/wrapt-2.0.1-cp313-cp313t-win32.whl", hash = "sha256:e76e3f91f864e89db8b8d2a8311d57df93f01ad6bb1e9b9976d1f2e83e18315c", size = 59943, upload-time = "2025-11-07T00:44:33.211Z" },
    { url = "https://files.pythonhosted.org/packages/87/6a/0e56111cbb3320151eed5d3821ee1373be13e05b376ea0870711f18810c3/wrapt-2.0.1-cp313-cp313t-win_amd64.whl", hash = "sha256:83ce30937f0ba0d28818807b303a412440c4b63e39d3d8fc036a94764b728c92", size = 63240, upload-time = "2025-11-07T00:44:30.935Z" },
    { url = "https://files.pythonhosted.org/packages/1d/54/5ab4c53ea1f7f7e5c3e7c1095db92932cc32fd62359d285486d00c2884c3/wrapt-2.0.1-cp313-cp313t-win_arm64.whl", hash = "sha256:4b55cacc57e1dc2d0991dbe74c6419ffd415fb66474a02335cb10efd1aa3f84f", size = 60416, upload-time = "2025-11-07T00:44:32.002Z" },
    { url = "https://files.pythonhosted.org/packages/15/d1/b51471c11592ff9c012bd3e2f7334a6ff2f42a7aed2caffcf0bdddc9cb89/wrapt-2.0.1-py3-none-any.whl", hash = "sha256:4d2ce1bf1a48c5277d7969259232b57645aae5686dba1eaeade39442277afbca", size = 44046, upload-time = "2025-11-07T00:45:32.116Z" },
]

[[package]]
name = "wxpython"
version = "4.2.4"
source = { registry = "https://pypi.org/simple" }
sdist = { url = "https://files.pythonhosted.org/packages/80/6e/b70e6dbdd7cb4f154b7ca424b4c7799f7b067f7a9f4204b8d16d6464648f/wxpython-4.2.4.tar.gz", hash = "sha256:2eb123979c87bcb329e8a2452269d60ff8f9f651e9bf25c67579e53c4ebbae3c", size = 58583054, upload-time = "2025-10-29T13:22:37.726Z" }
wheels = [
    { url = "https://files.pythonhosted.org/packages/26/a4/57b0110944f62ce37c4e3e5f9f1a116b6df2b7b8a3406a90b95272c211ad/wxpython-4.2.4-cp313-cp313-win32.whl", hash = "sha256:b0920fe193e2bbd90c6d3fbb9a8101f1276229638aff29f66bfe521901c3a0b8", size = 14506941, upload-time = "2025-10-29T04:02:34.513Z" },
    { url = "https://files.pythonhosted.org/packages/77/d4/e1f63f1b4fe97a12f2dbe76feba678b2a35fd2d9d9c8c60ba94a271f01e8/wxpython-4.2.4-cp313-cp313-win_amd64.whl", hash = "sha256:a0a532ee6e6a3ce0d1fb2e223159d4b8ec42f8a844c852da936fb23cba6b9335", size = 16549467, upload-time = "2025-10-29T04:02:36.666Z" },
    { url = "https://files.pythonhosted.org/packages/b3/1e/df43d6fcbde2389894a068e7d41d44820a19f1bb7a78daa8fb687cd8f1a8/wxpython-4.2.4-cp313-cp313-win_arm64.whl", hash = "sha256:e82ab099df0b6c55bcfad198822648a6275bbb575ce09502a9085b290ec9852d", size = 15533173, upload-time = "2025-10-29T04:02:39.139Z" },
]<|MERGE_RESOLUTION|>--- conflicted
+++ resolved
@@ -650,18 +650,11 @@
 
 [package.metadata]
 requires-dist = [
-<<<<<<< HEAD
     { name = "bleak", specifier = "==1.1.0" },
-    { name = "comtypes", specifier = "==1.4.11" },
-    { name = "configobj", git = "https://github.com/DiffSK/configobj?rev=8be54629ee7c26acb5c865b74c76284e80f3aa31" },
-    { name = "crowdin-api-client", specifier = "==1.21.0" },
-    { name = "cryptography", specifier = "==44.0.1" },
-=======
     { name = "comtypes", specifier = "==1.4.13" },
     { name = "configobj", git = "https://github.com/DiffSK/configobj?rev=9c8a0a80c767bf8a3d6493ed01df6c351bddca42" },
     { name = "crowdin-api-client", specifier = "==1.24.1" },
     { name = "cryptography", specifier = "==46.0.3" },
->>>>>>> ee365d5a
     { name = "fast-diff-match-patch", specifier = "==2.1.0" },
     { name = "l2m4m", specifier = "==1.0.4" },
     { name = "lxml", specifier = "==6.0.2" },
